--- conflicted
+++ resolved
@@ -86,11 +86,8 @@
 	github.com/docker/docker v24.0.7+incompatible // indirect
 	github.com/docker/go-units v0.5.0 // indirect
 	github.com/dustin/go-humanize v1.0.1 // indirect
-<<<<<<< HEAD
 	github.com/go-ego/gse v0.80.2 // indirect
-=======
 	github.com/go-ole/go-ole v1.2.6 // indirect
->>>>>>> 3d1db0e3
 	github.com/go-openapi/analysis v0.21.2 // indirect
 	github.com/go-openapi/jsonpointer v0.19.5 // indirect
 	github.com/go-openapi/jsonreference v0.19.6 // indirect
@@ -141,12 +138,9 @@
 	github.com/shirou/gopsutil/v3 v3.23.9 // indirect
 	github.com/shoenig/go-m1cpu v0.1.6 // indirect
 	github.com/stretchr/objx v0.5.0 // indirect
-<<<<<<< HEAD
 	github.com/vcaesar/cedar v0.20.1 // indirect
-=======
 	github.com/tklauser/go-sysconf v0.3.12 // indirect
 	github.com/tklauser/numcpus v0.6.1 // indirect
->>>>>>> 3d1db0e3
 	github.com/willf/bitset v1.1.11 // indirect
 	github.com/yusufpapurcu/wmi v1.2.3 // indirect
 	go.mongodb.org/mongo-driver v1.11.0 // indirect
