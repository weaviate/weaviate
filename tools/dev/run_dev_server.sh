--- conflicted
+++ resolved
@@ -100,13 +100,9 @@
       CLUSTER_GOSSIP_BIND_PORT="7102" \
       CLUSTER_DATA_BIND_PORT="7103" \
       CLUSTER_JOIN="localhost:7100" \
-<<<<<<< HEAD
-      PROMETHEUS_MONITORING_PORT="2113" \
       PROMETHEUS_MONITORING_METRIC_NAMESPACE="weaviate" \
-=======
       PROMETHEUS_MONITORING_PORT="$((PROMETHEUS_MONITORING_PORT + 1))" \
       PROMETHEUS_MONITORING_ENABLED=true \
->>>>>>> 75e25c8a
       RAFT_PORT="8302" \
       RAFT_INTERNAL_RPC_PORT="8303" \
       RAFT_JOIN="weaviate-0:8300,weaviate-1:8302,weaviate-2:8304" \
@@ -132,13 +128,9 @@
         CLUSTER_GOSSIP_BIND_PORT="7104" \
         CLUSTER_DATA_BIND_PORT="7105" \
         CLUSTER_JOIN="localhost:7100" \
-<<<<<<< HEAD
-        PROMETHEUS_MONITORING_PORT="2114" \
-	PROMETHEUS_MONITORING_METRIC_NAMESPACE="weaviate" \
-=======
+        PROMETHEUS_MONITORING_METRIC_NAMESPACE="weaviate" \
         PROMETHEUS_MONITORING_PORT="$((PROMETHEUS_MONITORING_PORT + 2))" \
         PROMETHEUS_MONITORING_ENABLED=true \
->>>>>>> 75e25c8a
         RAFT_PORT="8304" \
         RAFT_INTERNAL_RPC_PORT="8305" \
         RAFT_JOIN="weaviate-0:8300,weaviate-1:8302,weaviate-2:8304" \
