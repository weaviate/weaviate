// Code generated by protoc-gen-go. DO NOT EDIT.

package protocol

import (
	reflect "reflect"
	sync "sync"

	protoreflect "google.golang.org/protobuf/reflect/protoreflect"
	protoimpl "google.golang.org/protobuf/runtime/protoimpl"
	structpb "google.golang.org/protobuf/types/known/structpb"
)

const (
	// Verify that this generated code is sufficiently up-to-date.
	_ = protoimpl.EnforceVersion(20 - protoimpl.MinVersion)
	// Verify that runtime/protoimpl is sufficiently up-to-date.
	_ = protoimpl.EnforceVersion(protoimpl.MaxVersion - 20)
)

type Properties struct {
	state         protoimpl.MessageState
	sizeCache     protoimpl.SizeCache
	unknownFields protoimpl.UnknownFields

	Fields map[string]*Value `protobuf:"bytes,1,rep,name=fields,proto3" json:"fields,omitempty" protobuf_key:"bytes,1,opt,name=key,proto3" protobuf_val:"bytes,2,opt,name=value,proto3"`
}

func (x *Properties) Reset() {
	*x = Properties{}
	if protoimpl.UnsafeEnabled {
		mi := &file_v1_properties_proto_msgTypes[0]
		ms := protoimpl.X.MessageStateOf(protoimpl.Pointer(x))
		ms.StoreMessageInfo(mi)
	}
}

func (x *Properties) String() string {
	return protoimpl.X.MessageStringOf(x)
}

func (*Properties) ProtoMessage() {}

func (x *Properties) ProtoReflect() protoreflect.Message {
	mi := &file_v1_properties_proto_msgTypes[0]
	if protoimpl.UnsafeEnabled && x != nil {
		ms := protoimpl.X.MessageStateOf(protoimpl.Pointer(x))
		if ms.LoadMessageInfo() == nil {
			ms.StoreMessageInfo(mi)
		}
		return ms
	}
	return mi.MessageOf(x)
}

// Deprecated: Use Properties.ProtoReflect.Descriptor instead.
func (*Properties) Descriptor() ([]byte, []int) {
	return file_v1_properties_proto_rawDescGZIP(), []int{0}
}

func (x *Properties) GetFields() map[string]*Value {
	if x != nil {
		return x.Fields
	}
	return nil
}

type Value struct {
	state         protoimpl.MessageState
	sizeCache     protoimpl.SizeCache
	unknownFields protoimpl.UnknownFields

	// Types that are assignable to Kind:
	//	*Value_NumberValue
	//	*Value_StringValue
	//	*Value_BoolValue
	//	*Value_ObjectValue
	//	*Value_ListValue
	//	*Value_DateValue
	//	*Value_UuidValue
	//	*Value_IntValue
	//	*Value_GeoValue
	//	*Value_BlobValue
	//	*Value_PhoneValue
	//	*Value_NullValue
	//	*Value_TextValue
	Kind isValue_Kind `protobuf_oneof:"kind"`
}

func (x *Value) Reset() {
	*x = Value{}
	if protoimpl.UnsafeEnabled {
		mi := &file_v1_properties_proto_msgTypes[1]
		ms := protoimpl.X.MessageStateOf(protoimpl.Pointer(x))
		ms.StoreMessageInfo(mi)
	}
}

func (x *Value) String() string {
	return protoimpl.X.MessageStringOf(x)
}

func (*Value) ProtoMessage() {}

func (x *Value) ProtoReflect() protoreflect.Message {
	mi := &file_v1_properties_proto_msgTypes[1]
	if protoimpl.UnsafeEnabled && x != nil {
		ms := protoimpl.X.MessageStateOf(protoimpl.Pointer(x))
		if ms.LoadMessageInfo() == nil {
			ms.StoreMessageInfo(mi)
		}
		return ms
	}
	return mi.MessageOf(x)
}

// Deprecated: Use Value.ProtoReflect.Descriptor instead.
func (*Value) Descriptor() ([]byte, []int) {
	return file_v1_properties_proto_rawDescGZIP(), []int{1}
}

func (m *Value) GetKind() isValue_Kind {
	if m != nil {
		return m.Kind
	}
	return nil
}

func (x *Value) GetNumberValue() float64 {
	if x, ok := x.GetKind().(*Value_NumberValue); ok {
		return x.NumberValue
	}
	return 0
}

// Deprecated: Do not use.
func (x *Value) GetStringValue() string {
	if x, ok := x.GetKind().(*Value_StringValue); ok {
		return x.StringValue
	}
	return ""
}

func (x *Value) GetBoolValue() bool {
	if x, ok := x.GetKind().(*Value_BoolValue); ok {
		return x.BoolValue
	}
	return false
}

func (x *Value) GetObjectValue() *Properties {
	if x, ok := x.GetKind().(*Value_ObjectValue); ok {
		return x.ObjectValue
	}
	return nil
}

func (x *Value) GetListValue() *ListValue {
	if x, ok := x.GetKind().(*Value_ListValue); ok {
		return x.ListValue
	}
	return nil
}

func (x *Value) GetDateValue() string {
	if x, ok := x.GetKind().(*Value_DateValue); ok {
		return x.DateValue
	}
	return ""
}

func (x *Value) GetUuidValue() string {
	if x, ok := x.GetKind().(*Value_UuidValue); ok {
		return x.UuidValue
	}
	return ""
}

func (x *Value) GetIntValue() int64 {
	if x, ok := x.GetKind().(*Value_IntValue); ok {
		return x.IntValue
	}
	return 0
}

func (x *Value) GetGeoValue() *GeoCoordinate {
	if x, ok := x.GetKind().(*Value_GeoValue); ok {
		return x.GeoValue
	}
	return nil
}

func (x *Value) GetBlobValue() string {
	if x, ok := x.GetKind().(*Value_BlobValue); ok {
		return x.BlobValue
	}
	return ""
}

func (x *Value) GetPhoneValue() *PhoneNumber {
	if x, ok := x.GetKind().(*Value_PhoneValue); ok {
		return x.PhoneValue
	}
	return nil
}

func (x *Value) GetNullValue() structpb.NullValue {
	if x, ok := x.GetKind().(*Value_NullValue); ok {
		return x.NullValue
	}
	return structpb.NullValue_NULL_VALUE
}

func (x *Value) GetTextValue() string {
	if x, ok := x.GetKind().(*Value_TextValue); ok {
		return x.TextValue
	}
	return ""
}

type isValue_Kind interface {
	isValue_Kind()
}

type Value_NumberValue struct {
	NumberValue float64 `protobuf:"fixed64,1,opt,name=number_value,json=numberValue,proto3,oneof"`
}

type Value_StringValue struct {
	// Deprecated: Do not use.
	StringValue string `protobuf:"bytes,2,opt,name=string_value,json=stringValue,proto3,oneof"`
}

type Value_BoolValue struct {
	BoolValue bool `protobuf:"varint,3,opt,name=bool_value,json=boolValue,proto3,oneof"`
}

type Value_ObjectValue struct {
	ObjectValue *Properties `protobuf:"bytes,4,opt,name=object_value,json=objectValue,proto3,oneof"`
}

type Value_ListValue struct {
	ListValue *ListValue `protobuf:"bytes,5,opt,name=list_value,json=listValue,proto3,oneof"`
}

type Value_DateValue struct {
	DateValue string `protobuf:"bytes,6,opt,name=date_value,json=dateValue,proto3,oneof"`
}

type Value_UuidValue struct {
	UuidValue string `protobuf:"bytes,7,opt,name=uuid_value,json=uuidValue,proto3,oneof"`
}

type Value_IntValue struct {
	IntValue int64 `protobuf:"varint,8,opt,name=int_value,json=intValue,proto3,oneof"`
}

type Value_GeoValue struct {
	GeoValue *GeoCoordinate `protobuf:"bytes,9,opt,name=geo_value,json=geoValue,proto3,oneof"`
}

type Value_BlobValue struct {
	BlobValue string `protobuf:"bytes,10,opt,name=blob_value,json=blobValue,proto3,oneof"`
}

type Value_PhoneValue struct {
	PhoneValue *PhoneNumber `protobuf:"bytes,11,opt,name=phone_value,json=phoneValue,proto3,oneof"`
}

type Value_NullValue struct {
	NullValue structpb.NullValue `protobuf:"varint,12,opt,name=null_value,json=nullValue,proto3,enum=google.protobuf.NullValue,oneof"`
}

type Value_TextValue struct {
	TextValue string `protobuf:"bytes,13,opt,name=text_value,json=textValue,proto3,oneof"`
}

func (*Value_NumberValue) isValue_Kind() {}

func (*Value_StringValue) isValue_Kind() {}

func (*Value_BoolValue) isValue_Kind() {}

func (*Value_ObjectValue) isValue_Kind() {}

func (*Value_ListValue) isValue_Kind() {}

func (*Value_DateValue) isValue_Kind() {}

func (*Value_UuidValue) isValue_Kind() {}

func (*Value_IntValue) isValue_Kind() {}

func (*Value_GeoValue) isValue_Kind() {}

func (*Value_BlobValue) isValue_Kind() {}

func (*Value_PhoneValue) isValue_Kind() {}

func (*Value_NullValue) isValue_Kind() {}

func (*Value_TextValue) isValue_Kind() {}

type ListValue struct {
	state         protoimpl.MessageState
	sizeCache     protoimpl.SizeCache
	unknownFields protoimpl.UnknownFields

	// Deprecated: Do not use.
	Values []*Value `protobuf:"bytes,1,rep,name=values,proto3" json:"values,omitempty"`
	// Types that are assignable to Kind:
	//	*ListValue_NumberValues
	//	*ListValue_BoolValues
	//	*ListValue_ObjectValues
	//	*ListValue_DateValues
	//	*ListValue_UuidValues
	//	*ListValue_IntValues
	//	*ListValue_TextValues
	Kind isListValue_Kind `protobuf_oneof:"kind"`
}

func (x *ListValue) Reset() {
	*x = ListValue{}
	if protoimpl.UnsafeEnabled {
		mi := &file_v1_properties_proto_msgTypes[2]
		ms := protoimpl.X.MessageStateOf(protoimpl.Pointer(x))
		ms.StoreMessageInfo(mi)
	}
}

func (x *ListValue) String() string {
	return protoimpl.X.MessageStringOf(x)
}

func (*ListValue) ProtoMessage() {}

func (x *ListValue) ProtoReflect() protoreflect.Message {
	mi := &file_v1_properties_proto_msgTypes[2]
	if protoimpl.UnsafeEnabled && x != nil {
		ms := protoimpl.X.MessageStateOf(protoimpl.Pointer(x))
		if ms.LoadMessageInfo() == nil {
			ms.StoreMessageInfo(mi)
		}
		return ms
	}
	return mi.MessageOf(x)
}

// Deprecated: Use ListValue.ProtoReflect.Descriptor instead.
func (*ListValue) Descriptor() ([]byte, []int) {
	return file_v1_properties_proto_rawDescGZIP(), []int{2}
}

// Deprecated: Do not use.
func (x *ListValue) GetValues() []*Value {
	if x != nil {
		return x.Values
	}
	return nil
}

func (m *ListValue) GetKind() isListValue_Kind {
	if m != nil {
		return m.Kind
	}
	return nil
}

func (x *ListValue) GetNumberValues() *NumberValues {
	if x, ok := x.GetKind().(*ListValue_NumberValues); ok {
		return x.NumberValues
	}
	return nil
}

func (x *ListValue) GetBoolValues() *BoolValues {
	if x, ok := x.GetKind().(*ListValue_BoolValues); ok {
		return x.BoolValues
	}
	return nil
}

func (x *ListValue) GetObjectValues() *ObjectValues {
	if x, ok := x.GetKind().(*ListValue_ObjectValues); ok {
		return x.ObjectValues
	}
	return nil
}

func (x *ListValue) GetDateValues() *DateValues {
	if x, ok := x.GetKind().(*ListValue_DateValues); ok {
		return x.DateValues
	}
	return nil
}

func (x *ListValue) GetUuidValues() *UuidValues {
	if x, ok := x.GetKind().(*ListValue_UuidValues); ok {
		return x.UuidValues
	}
	return nil
}

func (x *ListValue) GetIntValues() *IntValues {
	if x, ok := x.GetKind().(*ListValue_IntValues); ok {
		return x.IntValues
	}
	return nil
}

func (x *ListValue) GetTextValues() *TextValues {
	if x, ok := x.GetKind().(*ListValue_TextValues); ok {
		return x.TextValues
	}
	return nil
}

type isListValue_Kind interface {
	isListValue_Kind()
}

type ListValue_NumberValues struct {
	NumberValues *NumberValues `protobuf:"bytes,2,opt,name=number_values,json=numberValues,proto3,oneof"`
}

type ListValue_BoolValues struct {
	BoolValues *BoolValues `protobuf:"bytes,3,opt,name=bool_values,json=boolValues,proto3,oneof"`
}

type ListValue_ObjectValues struct {
	ObjectValues *ObjectValues `protobuf:"bytes,4,opt,name=object_values,json=objectValues,proto3,oneof"`
}

type ListValue_DateValues struct {
	DateValues *DateValues `protobuf:"bytes,5,opt,name=date_values,json=dateValues,proto3,oneof"`
}

type ListValue_UuidValues struct {
	UuidValues *UuidValues `protobuf:"bytes,6,opt,name=uuid_values,json=uuidValues,proto3,oneof"`
}

type ListValue_IntValues struct {
	IntValues *IntValues `protobuf:"bytes,7,opt,name=int_values,json=intValues,proto3,oneof"`
}

type ListValue_TextValues struct {
	TextValues *TextValues `protobuf:"bytes,8,opt,name=text_values,json=textValues,proto3,oneof"`
}

func (*ListValue_NumberValues) isListValue_Kind() {}

func (*ListValue_BoolValues) isListValue_Kind() {}

func (*ListValue_ObjectValues) isListValue_Kind() {}

func (*ListValue_DateValues) isListValue_Kind() {}

func (*ListValue_UuidValues) isListValue_Kind() {}

func (*ListValue_IntValues) isListValue_Kind() {}

func (*ListValue_TextValues) isListValue_Kind() {}

type NumberValues struct {
	state         protoimpl.MessageState
	sizeCache     protoimpl.SizeCache
	unknownFields protoimpl.UnknownFields

	//*
	// The values are stored as a byte array, where each 8 bytes represent a single float64 value.
	// The byte array is stored in little-endian order using uint64 encoding.
	Values []byte `protobuf:"bytes,1,opt,name=values,proto3" json:"values,omitempty"`
}

func (x *NumberValues) Reset() {
	*x = NumberValues{}
	if protoimpl.UnsafeEnabled {
		mi := &file_v1_properties_proto_msgTypes[3]
		ms := protoimpl.X.MessageStateOf(protoimpl.Pointer(x))
		ms.StoreMessageInfo(mi)
	}
}

func (x *NumberValues) String() string {
	return protoimpl.X.MessageStringOf(x)
}

func (*NumberValues) ProtoMessage() {}

func (x *NumberValues) ProtoReflect() protoreflect.Message {
	mi := &file_v1_properties_proto_msgTypes[3]
	if protoimpl.UnsafeEnabled && x != nil {
		ms := protoimpl.X.MessageStateOf(protoimpl.Pointer(x))
		if ms.LoadMessageInfo() == nil {
			ms.StoreMessageInfo(mi)
		}
		return ms
	}
	return mi.MessageOf(x)
}

// Deprecated: Use NumberValues.ProtoReflect.Descriptor instead.
func (*NumberValues) Descriptor() ([]byte, []int) {
	return file_v1_properties_proto_rawDescGZIP(), []int{3}
}

func (x *NumberValues) GetValues() []byte {
	if x != nil {
		return x.Values
	}
	return nil
}

type TextValues struct {
	state         protoimpl.MessageState
	sizeCache     protoimpl.SizeCache
	unknownFields protoimpl.UnknownFields

	Values []string `protobuf:"bytes,1,rep,name=values,proto3" json:"values,omitempty"`
}

func (x *TextValues) Reset() {
	*x = TextValues{}
	if protoimpl.UnsafeEnabled {
		mi := &file_v1_properties_proto_msgTypes[4]
		ms := protoimpl.X.MessageStateOf(protoimpl.Pointer(x))
		ms.StoreMessageInfo(mi)
	}
}

func (x *TextValues) String() string {
	return protoimpl.X.MessageStringOf(x)
}

func (*TextValues) ProtoMessage() {}

func (x *TextValues) ProtoReflect() protoreflect.Message {
	mi := &file_v1_properties_proto_msgTypes[4]
	if protoimpl.UnsafeEnabled && x != nil {
		ms := protoimpl.X.MessageStateOf(protoimpl.Pointer(x))
		if ms.LoadMessageInfo() == nil {
			ms.StoreMessageInfo(mi)
		}
		return ms
	}
	return mi.MessageOf(x)
}

// Deprecated: Use TextValues.ProtoReflect.Descriptor instead.
func (*TextValues) Descriptor() ([]byte, []int) {
	return file_v1_properties_proto_rawDescGZIP(), []int{4}
}

func (x *TextValues) GetValues() []string {
	if x != nil {
		return x.Values
	}
	return nil
}

type BoolValues struct {
	state         protoimpl.MessageState
	sizeCache     protoimpl.SizeCache
	unknownFields protoimpl.UnknownFields

	Values []bool `protobuf:"varint,1,rep,packed,name=values,proto3" json:"values,omitempty"`
}

func (x *BoolValues) Reset() {
	*x = BoolValues{}
	if protoimpl.UnsafeEnabled {
		mi := &file_v1_properties_proto_msgTypes[5]
		ms := protoimpl.X.MessageStateOf(protoimpl.Pointer(x))
		ms.StoreMessageInfo(mi)
	}
}

func (x *BoolValues) String() string {
	return protoimpl.X.MessageStringOf(x)
}

func (*BoolValues) ProtoMessage() {}

func (x *BoolValues) ProtoReflect() protoreflect.Message {
	mi := &file_v1_properties_proto_msgTypes[5]
	if protoimpl.UnsafeEnabled && x != nil {
		ms := protoimpl.X.MessageStateOf(protoimpl.Pointer(x))
		if ms.LoadMessageInfo() == nil {
			ms.StoreMessageInfo(mi)
		}
		return ms
	}
	return mi.MessageOf(x)
}

// Deprecated: Use BoolValues.ProtoReflect.Descriptor instead.
func (*BoolValues) Descriptor() ([]byte, []int) {
	return file_v1_properties_proto_rawDescGZIP(), []int{5}
}

func (x *BoolValues) GetValues() []bool {
	if x != nil {
		return x.Values
	}
	return nil
}

type ObjectValues struct {
	state         protoimpl.MessageState
	sizeCache     protoimpl.SizeCache
	unknownFields protoimpl.UnknownFields

	Values []*Properties `protobuf:"bytes,1,rep,name=values,proto3" json:"values,omitempty"`
}

func (x *ObjectValues) Reset() {
	*x = ObjectValues{}
	if protoimpl.UnsafeEnabled {
		mi := &file_v1_properties_proto_msgTypes[6]
		ms := protoimpl.X.MessageStateOf(protoimpl.Pointer(x))
		ms.StoreMessageInfo(mi)
	}
}

func (x *ObjectValues) String() string {
	return protoimpl.X.MessageStringOf(x)
}

func (*ObjectValues) ProtoMessage() {}

func (x *ObjectValues) ProtoReflect() protoreflect.Message {
	mi := &file_v1_properties_proto_msgTypes[6]
	if protoimpl.UnsafeEnabled && x != nil {
		ms := protoimpl.X.MessageStateOf(protoimpl.Pointer(x))
		if ms.LoadMessageInfo() == nil {
			ms.StoreMessageInfo(mi)
		}
		return ms
	}
	return mi.MessageOf(x)
}

// Deprecated: Use ObjectValues.ProtoReflect.Descriptor instead.
func (*ObjectValues) Descriptor() ([]byte, []int) {
	return file_v1_properties_proto_rawDescGZIP(), []int{6}
}

func (x *ObjectValues) GetValues() []*Properties {
	if x != nil {
		return x.Values
	}
	return nil
}

type DateValues struct {
	state         protoimpl.MessageState
	sizeCache     protoimpl.SizeCache
	unknownFields protoimpl.UnknownFields

	Values []string `protobuf:"bytes,1,rep,name=values,proto3" json:"values,omitempty"`
}

func (x *DateValues) Reset() {
	*x = DateValues{}
	if protoimpl.UnsafeEnabled {
		mi := &file_v1_properties_proto_msgTypes[7]
		ms := protoimpl.X.MessageStateOf(protoimpl.Pointer(x))
		ms.StoreMessageInfo(mi)
	}
}

func (x *DateValues) String() string {
	return protoimpl.X.MessageStringOf(x)
}

func (*DateValues) ProtoMessage() {}

func (x *DateValues) ProtoReflect() protoreflect.Message {
	mi := &file_v1_properties_proto_msgTypes[7]
	if protoimpl.UnsafeEnabled && x != nil {
		ms := protoimpl.X.MessageStateOf(protoimpl.Pointer(x))
		if ms.LoadMessageInfo() == nil {
			ms.StoreMessageInfo(mi)
		}
		return ms
	}
	return mi.MessageOf(x)
}

// Deprecated: Use DateValues.ProtoReflect.Descriptor instead.
func (*DateValues) Descriptor() ([]byte, []int) {
	return file_v1_properties_proto_rawDescGZIP(), []int{7}
}

func (x *DateValues) GetValues() []string {
	if x != nil {
		return x.Values
	}
	return nil
}

type UuidValues struct {
	state         protoimpl.MessageState
	sizeCache     protoimpl.SizeCache
	unknownFields protoimpl.UnknownFields

	Values []string `protobuf:"bytes,1,rep,name=values,proto3" json:"values,omitempty"`
}

func (x *UuidValues) Reset() {
	*x = UuidValues{}
	if protoimpl.UnsafeEnabled {
		mi := &file_v1_properties_proto_msgTypes[8]
		ms := protoimpl.X.MessageStateOf(protoimpl.Pointer(x))
		ms.StoreMessageInfo(mi)
	}
}

func (x *UuidValues) String() string {
	return protoimpl.X.MessageStringOf(x)
}

func (*UuidValues) ProtoMessage() {}

func (x *UuidValues) ProtoReflect() protoreflect.Message {
	mi := &file_v1_properties_proto_msgTypes[8]
	if protoimpl.UnsafeEnabled && x != nil {
		ms := protoimpl.X.MessageStateOf(protoimpl.Pointer(x))
		if ms.LoadMessageInfo() == nil {
			ms.StoreMessageInfo(mi)
		}
		return ms
	}
	return mi.MessageOf(x)
}

// Deprecated: Use UuidValues.ProtoReflect.Descriptor instead.
func (*UuidValues) Descriptor() ([]byte, []int) {
	return file_v1_properties_proto_rawDescGZIP(), []int{8}
}

func (x *UuidValues) GetValues() []string {
	if x != nil {
		return x.Values
	}
	return nil
}

type IntValues struct {
	state         protoimpl.MessageState
	sizeCache     protoimpl.SizeCache
	unknownFields protoimpl.UnknownFields

	//*
	// The values are stored as a byte array, where each 8 bytes represent a single int64 value.
	// The byte array is stored in little-endian order using uint64 encoding.
	Values []byte `protobuf:"bytes,1,opt,name=values,proto3" json:"values,omitempty"`
}

func (x *IntValues) Reset() {
	*x = IntValues{}
	if protoimpl.UnsafeEnabled {
		mi := &file_v1_properties_proto_msgTypes[9]
		ms := protoimpl.X.MessageStateOf(protoimpl.Pointer(x))
		ms.StoreMessageInfo(mi)
	}
}

func (x *IntValues) String() string {
	return protoimpl.X.MessageStringOf(x)
}

func (*IntValues) ProtoMessage() {}

func (x *IntValues) ProtoReflect() protoreflect.Message {
	mi := &file_v1_properties_proto_msgTypes[9]
	if protoimpl.UnsafeEnabled && x != nil {
		ms := protoimpl.X.MessageStateOf(protoimpl.Pointer(x))
		if ms.LoadMessageInfo() == nil {
			ms.StoreMessageInfo(mi)
		}
		return ms
	}
	return mi.MessageOf(x)
}

// Deprecated: Use IntValues.ProtoReflect.Descriptor instead.
func (*IntValues) Descriptor() ([]byte, []int) {
	return file_v1_properties_proto_rawDescGZIP(), []int{9}
}

func (x *IntValues) GetValues() []byte {
	if x != nil {
		return x.Values
	}
	return nil
}

type GeoCoordinate struct {
	state         protoimpl.MessageState
	sizeCache     protoimpl.SizeCache
	unknownFields protoimpl.UnknownFields

	Longitude float32 `protobuf:"fixed32,1,opt,name=longitude,proto3" json:"longitude,omitempty"`
	Latitude  float32 `protobuf:"fixed32,2,opt,name=latitude,proto3" json:"latitude,omitempty"`
}

func (x *GeoCoordinate) Reset() {
	*x = GeoCoordinate{}
	if protoimpl.UnsafeEnabled {
		mi := &file_v1_properties_proto_msgTypes[10]
		ms := protoimpl.X.MessageStateOf(protoimpl.Pointer(x))
		ms.StoreMessageInfo(mi)
	}
}

func (x *GeoCoordinate) String() string {
	return protoimpl.X.MessageStringOf(x)
}

func (*GeoCoordinate) ProtoMessage() {}

func (x *GeoCoordinate) ProtoReflect() protoreflect.Message {
	mi := &file_v1_properties_proto_msgTypes[10]
	if protoimpl.UnsafeEnabled && x != nil {
		ms := protoimpl.X.MessageStateOf(protoimpl.Pointer(x))
		if ms.LoadMessageInfo() == nil {
			ms.StoreMessageInfo(mi)
		}
		return ms
	}
	return mi.MessageOf(x)
}

// Deprecated: Use GeoCoordinate.ProtoReflect.Descriptor instead.
func (*GeoCoordinate) Descriptor() ([]byte, []int) {
	return file_v1_properties_proto_rawDescGZIP(), []int{10}
}

func (x *GeoCoordinate) GetLongitude() float32 {
	if x != nil {
		return x.Longitude
	}
	return 0
}

func (x *GeoCoordinate) GetLatitude() float32 {
	if x != nil {
		return x.Latitude
	}
	return 0
}

type PhoneNumber struct {
	state         protoimpl.MessageState
	sizeCache     protoimpl.SizeCache
	unknownFields protoimpl.UnknownFields

	CountryCode            uint64 `protobuf:"varint,1,opt,name=country_code,json=countryCode,proto3" json:"country_code,omitempty"`
	DefaultCountry         string `protobuf:"bytes,2,opt,name=default_country,json=defaultCountry,proto3" json:"default_country,omitempty"`
	Input                  string `protobuf:"bytes,3,opt,name=input,proto3" json:"input,omitempty"`
	InternationalFormatted string `protobuf:"bytes,4,opt,name=international_formatted,json=internationalFormatted,proto3" json:"international_formatted,omitempty"`
	National               uint64 `protobuf:"varint,5,opt,name=national,proto3" json:"national,omitempty"`
	NationalFormatted      string `protobuf:"bytes,6,opt,name=national_formatted,json=nationalFormatted,proto3" json:"national_formatted,omitempty"`
	Valid                  bool   `protobuf:"varint,7,opt,name=valid,proto3" json:"valid,omitempty"`
}

func (x *PhoneNumber) Reset() {
	*x = PhoneNumber{}
	if protoimpl.UnsafeEnabled {
		mi := &file_v1_properties_proto_msgTypes[11]
		ms := protoimpl.X.MessageStateOf(protoimpl.Pointer(x))
		ms.StoreMessageInfo(mi)
	}
}

func (x *PhoneNumber) String() string {
	return protoimpl.X.MessageStringOf(x)
}

func (*PhoneNumber) ProtoMessage() {}

func (x *PhoneNumber) ProtoReflect() protoreflect.Message {
	mi := &file_v1_properties_proto_msgTypes[11]
	if protoimpl.UnsafeEnabled && x != nil {
		ms := protoimpl.X.MessageStateOf(protoimpl.Pointer(x))
		if ms.LoadMessageInfo() == nil {
			ms.StoreMessageInfo(mi)
		}
		return ms
	}
	return mi.MessageOf(x)
}

// Deprecated: Use PhoneNumber.ProtoReflect.Descriptor instead.
func (*PhoneNumber) Descriptor() ([]byte, []int) {
	return file_v1_properties_proto_rawDescGZIP(), []int{11}
}

func (x *PhoneNumber) GetCountryCode() uint64 {
	if x != nil {
		return x.CountryCode
	}
	return 0
}

func (x *PhoneNumber) GetDefaultCountry() string {
	if x != nil {
		return x.DefaultCountry
	}
	return ""
}

func (x *PhoneNumber) GetInput() string {
	if x != nil {
		return x.Input
	}
	return ""
}

func (x *PhoneNumber) GetInternationalFormatted() string {
	if x != nil {
		return x.InternationalFormatted
	}
	return ""
}

func (x *PhoneNumber) GetNational() uint64 {
	if x != nil {
		return x.National
	}
	return 0
}

func (x *PhoneNumber) GetNationalFormatted() string {
	if x != nil {
		return x.NationalFormatted
	}
	return ""
}

func (x *PhoneNumber) GetValid() bool {
	if x != nil {
		return x.Valid
	}
	return false
}

var File_v1_properties_proto protoreflect.FileDescriptor

var file_v1_properties_proto_rawDesc = []byte{
	0x0a, 0x13, 0x76, 0x31, 0x2f, 0x70, 0x72, 0x6f, 0x70, 0x65, 0x72, 0x74, 0x69, 0x65, 0x73, 0x2e,
	0x70, 0x72, 0x6f, 0x74, 0x6f, 0x12, 0x0b, 0x77, 0x65, 0x61, 0x76, 0x69, 0x61, 0x74, 0x65, 0x2e,
	0x76, 0x31, 0x1a, 0x1c, 0x67, 0x6f, 0x6f, 0x67, 0x6c, 0x65, 0x2f, 0x70, 0x72, 0x6f, 0x74, 0x6f,
	0x62, 0x75, 0x66, 0x2f, 0x73, 0x74, 0x72, 0x75, 0x63, 0x74, 0x2e, 0x70, 0x72, 0x6f, 0x74, 0x6f,
	0x22, 0x98, 0x01, 0x0a, 0x0a, 0x50, 0x72, 0x6f, 0x70, 0x65, 0x72, 0x74, 0x69, 0x65, 0x73, 0x12,
	0x3b, 0x0a, 0x06, 0x66, 0x69, 0x65, 0x6c, 0x64, 0x73, 0x18, 0x01, 0x20, 0x03, 0x28, 0x0b, 0x32,
	0x23, 0x2e, 0x77, 0x65, 0x61, 0x76, 0x69, 0x61, 0x74, 0x65, 0x2e, 0x76, 0x31, 0x2e, 0x50, 0x72,
	0x6f, 0x70, 0x65, 0x72, 0x74, 0x69, 0x65, 0x73, 0x2e, 0x46, 0x69, 0x65, 0x6c, 0x64, 0x73, 0x45,
	0x6e, 0x74, 0x72, 0x79, 0x52, 0x06, 0x66, 0x69, 0x65, 0x6c, 0x64, 0x73, 0x1a, 0x4d, 0x0a, 0x0b,
	0x46, 0x69, 0x65, 0x6c, 0x64, 0x73, 0x45, 0x6e, 0x74, 0x72, 0x79, 0x12, 0x10, 0x0a, 0x03, 0x6b,
	0x65, 0x79, 0x18, 0x01, 0x20, 0x01, 0x28, 0x09, 0x52, 0x03, 0x6b, 0x65, 0x79, 0x12, 0x28, 0x0a,
	0x05, 0x76, 0x61, 0x6c, 0x75, 0x65, 0x18, 0x02, 0x20, 0x01, 0x28, 0x0b, 0x32, 0x12, 0x2e, 0x77,
	0x65, 0x61, 0x76, 0x69, 0x61, 0x74, 0x65, 0x2e, 0x76, 0x31, 0x2e, 0x56, 0x61, 0x6c, 0x75, 0x65,
	0x52, 0x05, 0x76, 0x61, 0x6c, 0x75, 0x65, 0x3a, 0x02, 0x38, 0x01, 0x22, 0xcd, 0x04, 0x0a, 0x05,
	0x56, 0x61, 0x6c, 0x75, 0x65, 0x12, 0x23, 0x0a, 0x0c, 0x6e, 0x75, 0x6d, 0x62, 0x65, 0x72, 0x5f,
	0x76, 0x61, 0x6c, 0x75, 0x65, 0x18, 0x01, 0x20, 0x01, 0x28, 0x01, 0x48, 0x00, 0x52, 0x0b, 0x6e,
	0x75, 0x6d, 0x62, 0x65, 0x72, 0x56, 0x61, 0x6c, 0x75, 0x65, 0x12, 0x27, 0x0a, 0x0c, 0x73, 0x74,
	0x72, 0x69, 0x6e, 0x67, 0x5f, 0x76, 0x61, 0x6c, 0x75, 0x65, 0x18, 0x02, 0x20, 0x01, 0x28, 0x09,
	0x42, 0x02, 0x18, 0x01, 0x48, 0x00, 0x52, 0x0b, 0x73, 0x74, 0x72, 0x69, 0x6e, 0x67, 0x56, 0x61,
	0x6c, 0x75, 0x65, 0x12, 0x1f, 0x0a, 0x0a, 0x62, 0x6f, 0x6f, 0x6c, 0x5f, 0x76, 0x61, 0x6c, 0x75,
	0x65, 0x18, 0x03, 0x20, 0x01, 0x28, 0x08, 0x48, 0x00, 0x52, 0x09, 0x62, 0x6f, 0x6f, 0x6c, 0x56,
	0x61, 0x6c, 0x75, 0x65, 0x12, 0x3c, 0x0a, 0x0c, 0x6f, 0x62, 0x6a, 0x65, 0x63, 0x74, 0x5f, 0x76,
	0x61, 0x6c, 0x75, 0x65, 0x18, 0x04, 0x20, 0x01, 0x28, 0x0b, 0x32, 0x17, 0x2e, 0x77, 0x65, 0x61,
	0x76, 0x69, 0x61, 0x74, 0x65, 0x2e, 0x76, 0x31, 0x2e, 0x50, 0x72, 0x6f, 0x70, 0x65, 0x72, 0x74,
	0x69, 0x65, 0x73, 0x48, 0x00, 0x52, 0x0b, 0x6f, 0x62, 0x6a, 0x65, 0x63, 0x74, 0x56, 0x61, 0x6c,
	0x75, 0x65, 0x12, 0x37, 0x0a, 0x0a, 0x6c, 0x69, 0x73, 0x74, 0x5f, 0x76, 0x61, 0x6c, 0x75, 0x65,
	0x18, 0x05, 0x20, 0x01, 0x28, 0x0b, 0x32, 0x16, 0x2e, 0x77, 0x65, 0x61, 0x76, 0x69, 0x61, 0x74,
	0x65, 0x2e, 0x76, 0x31, 0x2e, 0x4c, 0x69, 0x73, 0x74, 0x56, 0x61, 0x6c, 0x75, 0x65, 0x48, 0x00,
	0x52, 0x09, 0x6c, 0x69, 0x73, 0x74, 0x56, 0x61, 0x6c, 0x75, 0x65, 0x12, 0x1f, 0x0a, 0x0a, 0x64,
	0x61, 0x74, 0x65, 0x5f, 0x76, 0x61, 0x6c, 0x75, 0x65, 0x18, 0x06, 0x20, 0x01, 0x28, 0x09, 0x48,
	0x00, 0x52, 0x09, 0x64, 0x61, 0x74, 0x65, 0x56, 0x61, 0x6c, 0x75, 0x65, 0x12, 0x1f, 0x0a, 0x0a,
	0x75, 0x75, 0x69, 0x64, 0x5f, 0x76, 0x61, 0x6c, 0x75, 0x65, 0x18, 0x07, 0x20, 0x01, 0x28, 0x09,
	0x48, 0x00, 0x52, 0x09, 0x75, 0x75, 0x69, 0x64, 0x56, 0x61, 0x6c, 0x75, 0x65, 0x12, 0x1d, 0x0a,
	0x09, 0x69, 0x6e, 0x74, 0x5f, 0x76, 0x61, 0x6c, 0x75, 0x65, 0x18, 0x08, 0x20, 0x01, 0x28, 0x03,
	0x48, 0x00, 0x52, 0x08, 0x69, 0x6e, 0x74, 0x56, 0x61, 0x6c, 0x75, 0x65, 0x12, 0x39, 0x0a, 0x09,
	0x67, 0x65, 0x6f, 0x5f, 0x76, 0x61, 0x6c, 0x75, 0x65, 0x18, 0x09, 0x20, 0x01, 0x28, 0x0b, 0x32,
	0x1a, 0x2e, 0x77, 0x65, 0x61, 0x76, 0x69, 0x61, 0x74, 0x65, 0x2e, 0x76, 0x31, 0x2e, 0x47, 0x65,
	0x6f, 0x43, 0x6f, 0x6f, 0x72, 0x64, 0x69, 0x6e, 0x61, 0x74, 0x65, 0x48, 0x00, 0x52, 0x08, 0x67,
	0x65, 0x6f, 0x56, 0x61, 0x6c, 0x75, 0x65, 0x12, 0x1f, 0x0a, 0x0a, 0x62, 0x6c, 0x6f, 0x62, 0x5f,
	0x76, 0x61, 0x6c, 0x75, 0x65, 0x18, 0x0a, 0x20, 0x01, 0x28, 0x09, 0x48, 0x00, 0x52, 0x09, 0x62,
	0x6c, 0x6f, 0x62, 0x56, 0x61, 0x6c, 0x75, 0x65, 0x12, 0x3b, 0x0a, 0x0b, 0x70, 0x68, 0x6f, 0x6e,
	0x65, 0x5f, 0x76, 0x61, 0x6c, 0x75, 0x65, 0x18, 0x0b, 0x20, 0x01, 0x28, 0x0b, 0x32, 0x18, 0x2e,
	0x77, 0x65, 0x61, 0x76, 0x69, 0x61, 0x74, 0x65, 0x2e, 0x76, 0x31, 0x2e, 0x50, 0x68, 0x6f, 0x6e,
	0x65, 0x4e, 0x75, 0x6d, 0x62, 0x65, 0x72, 0x48, 0x00, 0x52, 0x0a, 0x70, 0x68, 0x6f, 0x6e, 0x65,
	0x56, 0x61, 0x6c, 0x75, 0x65, 0x12, 0x3b, 0x0a, 0x0a, 0x6e, 0x75, 0x6c, 0x6c, 0x5f, 0x76, 0x61,
	0x6c, 0x75, 0x65, 0x18, 0x0c, 0x20, 0x01, 0x28, 0x0e, 0x32, 0x1a, 0x2e, 0x67, 0x6f, 0x6f, 0x67,
	0x6c, 0x65, 0x2e, 0x70, 0x72, 0x6f, 0x74, 0x6f, 0x62, 0x75, 0x66, 0x2e, 0x4e, 0x75, 0x6c, 0x6c,
	0x56, 0x61, 0x6c, 0x75, 0x65, 0x48, 0x00, 0x52, 0x09, 0x6e, 0x75, 0x6c, 0x6c, 0x56, 0x61, 0x6c,
	0x75, 0x65, 0x12, 0x1f, 0x0a, 0x0a, 0x74, 0x65, 0x78, 0x74, 0x5f, 0x76, 0x61, 0x6c, 0x75, 0x65,
	0x18, 0x0d, 0x20, 0x01, 0x28, 0x09, 0x48, 0x00, 0x52, 0x09, 0x74, 0x65, 0x78, 0x74, 0x56, 0x61,
	0x6c, 0x75, 0x65, 0x42, 0x06, 0x0a, 0x04, 0x6b, 0x69, 0x6e, 0x64, 0x22, 0xf0, 0x03, 0x0a, 0x09,
	0x4c, 0x69, 0x73, 0x74, 0x56, 0x61, 0x6c, 0x75, 0x65, 0x12, 0x2e, 0x0a, 0x06, 0x76, 0x61, 0x6c,
	0x75, 0x65, 0x73, 0x18, 0x01, 0x20, 0x03, 0x28, 0x0b, 0x32, 0x12, 0x2e, 0x77, 0x65, 0x61, 0x76,
	0x69, 0x61, 0x74, 0x65, 0x2e, 0x76, 0x31, 0x2e, 0x56, 0x61, 0x6c, 0x75, 0x65, 0x42, 0x02, 0x18,
	0x01, 0x52, 0x06, 0x76, 0x61, 0x6c, 0x75, 0x65, 0x73, 0x12, 0x40, 0x0a, 0x0d, 0x6e, 0x75, 0x6d,
	0x62, 0x65, 0x72, 0x5f, 0x76, 0x61, 0x6c, 0x75, 0x65, 0x73, 0x18, 0x02, 0x20, 0x01, 0x28, 0x0b,
	0x32, 0x19, 0x2e, 0x77, 0x65, 0x61, 0x76, 0x69, 0x61, 0x74, 0x65, 0x2e, 0x76, 0x31, 0x2e, 0x4e,
	0x75, 0x6d, 0x62, 0x65, 0x72, 0x56, 0x61, 0x6c, 0x75, 0x65, 0x73, 0x48, 0x00, 0x52, 0x0c, 0x6e,
	0x75, 0x6d, 0x62, 0x65, 0x72, 0x56, 0x61, 0x6c, 0x75, 0x65, 0x73, 0x12, 0x3a, 0x0a, 0x0b, 0x62,
	0x6f, 0x6f, 0x6c, 0x5f, 0x76, 0x61, 0x6c, 0x75, 0x65, 0x73, 0x18, 0x03, 0x20, 0x01, 0x28, 0x0b,
	0x32, 0x17, 0x2e, 0x77, 0x65, 0x61, 0x76, 0x69, 0x61, 0x74, 0x65, 0x2e, 0x76, 0x31, 0x2e, 0x42,
	0x6f, 0x6f, 0x6c, 0x56, 0x61, 0x6c, 0x75, 0x65, 0x73, 0x48, 0x00, 0x52, 0x0a, 0x62, 0x6f, 0x6f,
	0x6c, 0x56, 0x61, 0x6c, 0x75, 0x65, 0x73, 0x12, 0x40, 0x0a, 0x0d, 0x6f, 0x62, 0x6a, 0x65, 0x63,
	0x74, 0x5f, 0x76, 0x61, 0x6c, 0x75, 0x65, 0x73, 0x18, 0x04, 0x20, 0x01, 0x28, 0x0b, 0x32, 0x19,
	0x2e, 0x77, 0x65, 0x61, 0x76, 0x69, 0x61, 0x74, 0x65, 0x2e, 0x76, 0x31, 0x2e, 0x4f, 0x62, 0x6a,
	0x65, 0x63, 0x74, 0x56, 0x61, 0x6c, 0x75, 0x65, 0x73, 0x48, 0x00, 0x52, 0x0c, 0x6f, 0x62, 0x6a,
	0x65, 0x63, 0x74, 0x56, 0x61, 0x6c, 0x75, 0x65, 0x73, 0x12, 0x3a, 0x0a, 0x0b, 0x64, 0x61, 0x74,
	0x65, 0x5f, 0x76, 0x61, 0x6c, 0x75, 0x65, 0x73, 0x18, 0x05, 0x20, 0x01, 0x28, 0x0b, 0x32, 0x17,
	0x2e, 0x77, 0x65, 0x61, 0x76, 0x69, 0x61, 0x74, 0x65, 0x2e, 0x76, 0x31, 0x2e, 0x44, 0x61, 0x74,
	0x65, 0x56, 0x61, 0x6c, 0x75, 0x65, 0x73, 0x48, 0x00, 0x52, 0x0a, 0x64, 0x61, 0x74, 0x65, 0x56,
	0x61, 0x6c, 0x75, 0x65, 0x73, 0x12, 0x3a, 0x0a, 0x0b, 0x75, 0x75, 0x69, 0x64, 0x5f, 0x76, 0x61,
	0x6c, 0x75, 0x65, 0x73, 0x18, 0x06, 0x20, 0x01, 0x28, 0x0b, 0x32, 0x17, 0x2e, 0x77, 0x65, 0x61,
	0x76, 0x69, 0x61, 0x74, 0x65, 0x2e, 0x76, 0x31, 0x2e, 0x55, 0x75, 0x69, 0x64, 0x56, 0x61, 0x6c,
	0x75, 0x65, 0x73, 0x48, 0x00, 0x52, 0x0a, 0x75, 0x75, 0x69, 0x64, 0x56, 0x61, 0x6c, 0x75, 0x65,
	0x73, 0x12, 0x37, 0x0a, 0x0a, 0x69, 0x6e, 0x74, 0x5f, 0x76, 0x61, 0x6c, 0x75, 0x65, 0x73, 0x18,
	0x07, 0x20, 0x01, 0x28, 0x0b, 0x32, 0x16, 0x2e, 0x77, 0x65, 0x61, 0x76, 0x69, 0x61, 0x74, 0x65,
	0x2e, 0x76, 0x31, 0x2e, 0x49, 0x6e, 0x74, 0x56, 0x61, 0x6c, 0x75, 0x65, 0x73, 0x48, 0x00, 0x52,
	0x09, 0x69, 0x6e, 0x74, 0x56, 0x61, 0x6c, 0x75, 0x65, 0x73, 0x12, 0x3a, 0x0a, 0x0b, 0x74, 0x65,
	0x78, 0x74, 0x5f, 0x76, 0x61, 0x6c, 0x75, 0x65, 0x73, 0x18, 0x08, 0x20, 0x01, 0x28, 0x0b, 0x32,
	0x17, 0x2e, 0x77, 0x65, 0x61, 0x76, 0x69, 0x61, 0x74, 0x65, 0x2e, 0x76, 0x31, 0x2e, 0x54, 0x65,
	0x78, 0x74, 0x56, 0x61, 0x6c, 0x75, 0x65, 0x73, 0x48, 0x00, 0x52, 0x0a, 0x74, 0x65, 0x78, 0x74,
	0x56, 0x61, 0x6c, 0x75, 0x65, 0x73, 0x42, 0x06, 0x0a, 0x04, 0x6b, 0x69, 0x6e, 0x64, 0x22, 0x26,
	0x0a, 0x0c, 0x4e, 0x75, 0x6d, 0x62, 0x65, 0x72, 0x56, 0x61, 0x6c, 0x75, 0x65, 0x73, 0x12, 0x16,
	0x0a, 0x06, 0x76, 0x61, 0x6c, 0x75, 0x65, 0x73, 0x18, 0x01, 0x20, 0x01, 0x28, 0x0c, 0x52, 0x06,
	0x76, 0x61, 0x6c, 0x75, 0x65, 0x73, 0x22, 0x24, 0x0a, 0x0a, 0x54, 0x65, 0x78, 0x74, 0x56, 0x61,
	0x6c, 0x75, 0x65, 0x73, 0x12, 0x16, 0x0a, 0x06, 0x76, 0x61, 0x6c, 0x75, 0x65, 0x73, 0x18, 0x01,
	0x20, 0x03, 0x28, 0x09, 0x52, 0x06, 0x76, 0x61, 0x6c, 0x75, 0x65, 0x73, 0x22, 0x24, 0x0a, 0x0a,
	0x42, 0x6f, 0x6f, 0x6c, 0x56, 0x61, 0x6c, 0x75, 0x65, 0x73, 0x12, 0x16, 0x0a, 0x06, 0x76, 0x61,
	0x6c, 0x75, 0x65, 0x73, 0x18, 0x01, 0x20, 0x03, 0x28, 0x08, 0x52, 0x06, 0x76, 0x61, 0x6c, 0x75,
	0x65, 0x73, 0x22, 0x3f, 0x0a, 0x0c, 0x4f, 0x62, 0x6a, 0x65, 0x63, 0x74, 0x56, 0x61, 0x6c, 0x75,
	0x65, 0x73, 0x12, 0x2f, 0x0a, 0x06, 0x76, 0x61, 0x6c, 0x75, 0x65, 0x73, 0x18, 0x01, 0x20, 0x03,
	0x28, 0x0b, 0x32, 0x17, 0x2e, 0x77, 0x65, 0x61, 0x76, 0x69, 0x61, 0x74, 0x65, 0x2e, 0x76, 0x31,
	0x2e, 0x50, 0x72, 0x6f, 0x70, 0x65, 0x72, 0x74, 0x69, 0x65, 0x73, 0x52, 0x06, 0x76, 0x61, 0x6c,
	0x75, 0x65, 0x73, 0x22, 0x24, 0x0a, 0x0a, 0x44, 0x61, 0x74, 0x65, 0x56, 0x61, 0x6c, 0x75, 0x65,
	0x73, 0x12, 0x16, 0x0a, 0x06, 0x76, 0x61, 0x6c, 0x75, 0x65, 0x73, 0x18, 0x01, 0x20, 0x03, 0x28,
	0x09, 0x52, 0x06, 0x76, 0x61, 0x6c, 0x75, 0x65, 0x73, 0x22, 0x24, 0x0a, 0x0a, 0x55, 0x75, 0x69,
	0x64, 0x56, 0x61, 0x6c, 0x75, 0x65, 0x73, 0x12, 0x16, 0x0a, 0x06, 0x76, 0x61, 0x6c, 0x75, 0x65,
	0x73, 0x18, 0x01, 0x20, 0x03, 0x28, 0x09, 0x52, 0x06, 0x76, 0x61, 0x6c, 0x75, 0x65, 0x73, 0x22,
	0x23, 0x0a, 0x09, 0x49, 0x6e, 0x74, 0x56, 0x61, 0x6c, 0x75, 0x65, 0x73, 0x12, 0x16, 0x0a, 0x06,
	0x76, 0x61, 0x6c, 0x75, 0x65, 0x73, 0x18, 0x01, 0x20, 0x01, 0x28, 0x0c, 0x52, 0x06, 0x76, 0x61,
	0x6c, 0x75, 0x65, 0x73, 0x22, 0x49, 0x0a, 0x0d, 0x47, 0x65, 0x6f, 0x43, 0x6f, 0x6f, 0x72, 0x64,
	0x69, 0x6e, 0x61, 0x74, 0x65, 0x12, 0x1c, 0x0a, 0x09, 0x6c, 0x6f, 0x6e, 0x67, 0x69, 0x74, 0x75,
	0x64, 0x65, 0x18, 0x01, 0x20, 0x01, 0x28, 0x02, 0x52, 0x09, 0x6c, 0x6f, 0x6e, 0x67, 0x69, 0x74,
	0x75, 0x64, 0x65, 0x12, 0x1a, 0x0a, 0x08, 0x6c, 0x61, 0x74, 0x69, 0x74, 0x75, 0x64, 0x65, 0x18,
	0x02, 0x20, 0x01, 0x28, 0x02, 0x52, 0x08, 0x6c, 0x61, 0x74, 0x69, 0x74, 0x75, 0x64, 0x65, 0x22,
	0x89, 0x02, 0x0a, 0x0b, 0x50, 0x68, 0x6f, 0x6e, 0x65, 0x4e, 0x75, 0x6d, 0x62, 0x65, 0x72, 0x12,
	0x21, 0x0a, 0x0c, 0x63, 0x6f, 0x75, 0x6e, 0x74, 0x72, 0x79, 0x5f, 0x63, 0x6f, 0x64, 0x65, 0x18,
	0x01, 0x20, 0x01, 0x28, 0x04, 0x52, 0x0b, 0x63, 0x6f, 0x75, 0x6e, 0x74, 0x72, 0x79, 0x43, 0x6f,
	0x64, 0x65, 0x12, 0x27, 0x0a, 0x0f, 0x64, 0x65, 0x66, 0x61, 0x75, 0x6c, 0x74, 0x5f, 0x63, 0x6f,
	0x75, 0x6e, 0x74, 0x72, 0x79, 0x18, 0x02, 0x20, 0x01, 0x28, 0x09, 0x52, 0x0e, 0x64, 0x65, 0x66,
	0x61, 0x75, 0x6c, 0x74, 0x43, 0x6f, 0x75, 0x6e, 0x74, 0x72, 0x79, 0x12, 0x14, 0x0a, 0x05, 0x69,
	0x6e, 0x70, 0x75, 0x74, 0x18, 0x03, 0x20, 0x01, 0x28, 0x09, 0x52, 0x05, 0x69, 0x6e, 0x70, 0x75,
	0x74, 0x12, 0x37, 0x0a, 0x17, 0x69, 0x6e, 0x74, 0x65, 0x72, 0x6e, 0x61, 0x74, 0x69, 0x6f, 0x6e,
	0x61, 0x6c, 0x5f, 0x66, 0x6f, 0x72, 0x6d, 0x61, 0x74, 0x74, 0x65, 0x64, 0x18, 0x04, 0x20, 0x01,
	0x28, 0x09, 0x52, 0x16, 0x69, 0x6e, 0x74, 0x65, 0x72, 0x6e, 0x61, 0x74, 0x69, 0x6f, 0x6e, 0x61,
	0x6c, 0x46, 0x6f, 0x72, 0x6d, 0x61, 0x74, 0x74, 0x65, 0x64, 0x12, 0x1a, 0x0a, 0x08, 0x6e, 0x61,
	0x74, 0x69, 0x6f, 0x6e, 0x61, 0x6c, 0x18, 0x05, 0x20, 0x01, 0x28, 0x04, 0x52, 0x08, 0x6e, 0x61,
	0x74, 0x69, 0x6f, 0x6e, 0x61, 0x6c, 0x12, 0x2d, 0x0a, 0x12, 0x6e, 0x61, 0x74, 0x69, 0x6f, 0x6e,
	0x61, 0x6c, 0x5f, 0x66, 0x6f, 0x72, 0x6d, 0x61, 0x74, 0x74, 0x65, 0x64, 0x18, 0x06, 0x20, 0x01,
	0x28, 0x09, 0x52, 0x11, 0x6e, 0x61, 0x74, 0x69, 0x6f, 0x6e, 0x61, 0x6c, 0x46, 0x6f, 0x72, 0x6d,
	0x61, 0x74, 0x74, 0x65, 0x64, 0x12, 0x14, 0x0a, 0x05, 0x76, 0x61, 0x6c, 0x69, 0x64, 0x18, 0x07,
	0x20, 0x01, 0x28, 0x08, 0x52, 0x05, 0x76, 0x61, 0x6c, 0x69, 0x64, 0x42, 0x74, 0x0a, 0x23, 0x69,
	0x6f, 0x2e, 0x77, 0x65, 0x61, 0x76, 0x69, 0x61, 0x74, 0x65, 0x2e, 0x63, 0x6c, 0x69, 0x65, 0x6e,
	0x74, 0x2e, 0x67, 0x72, 0x70, 0x63, 0x2e, 0x70, 0x72, 0x6f, 0x74, 0x6f, 0x63, 0x6f, 0x6c, 0x2e,
	0x76, 0x31, 0x42, 0x17, 0x57, 0x65, 0x61, 0x76, 0x69, 0x61, 0x74, 0x65, 0x50, 0x72, 0x6f, 0x74,
	0x6f, 0x50, 0x72, 0x6f, 0x70, 0x65, 0x72, 0x74, 0x69, 0x65, 0x73, 0x5a, 0x34, 0x67, 0x69, 0x74,
	0x68, 0x75, 0x62, 0x2e, 0x63, 0x6f, 0x6d, 0x2f, 0x77, 0x65, 0x61, 0x76, 0x69, 0x61, 0x74, 0x65,
	0x2f, 0x77, 0x65, 0x61, 0x76, 0x69, 0x61, 0x74, 0x65, 0x2f, 0x67, 0x72, 0x70, 0x63, 0x2f, 0x67,
	0x65, 0x6e, 0x65, 0x72, 0x61, 0x74, 0x65, 0x64, 0x3b, 0x70, 0x72, 0x6f, 0x74, 0x6f, 0x63, 0x6f,
	0x6c, 0x62, 0x06, 0x70, 0x72, 0x6f, 0x74, 0x6f, 0x33,
}

var (
	file_v1_properties_proto_rawDescOnce sync.Once
	file_v1_properties_proto_rawDescData = file_v1_properties_proto_rawDesc
)

func file_v1_properties_proto_rawDescGZIP() []byte {
	file_v1_properties_proto_rawDescOnce.Do(func() {
		file_v1_properties_proto_rawDescData = protoimpl.X.CompressGZIP(file_v1_properties_proto_rawDescData)
	})
	return file_v1_properties_proto_rawDescData
}

var file_v1_properties_proto_msgTypes = make([]protoimpl.MessageInfo, 13)
<<<<<<< HEAD
var file_v1_properties_proto_goTypes = []interface{}{
=======
var file_v1_properties_proto_goTypes = []any{
>>>>>>> d96849d8
	(*Properties)(nil),      // 0: weaviate.v1.Properties
	(*Value)(nil),           // 1: weaviate.v1.Value
	(*ListValue)(nil),       // 2: weaviate.v1.ListValue
	(*NumberValues)(nil),    // 3: weaviate.v1.NumberValues
	(*TextValues)(nil),      // 4: weaviate.v1.TextValues
	(*BoolValues)(nil),      // 5: weaviate.v1.BoolValues
	(*ObjectValues)(nil),    // 6: weaviate.v1.ObjectValues
	(*DateValues)(nil),      // 7: weaviate.v1.DateValues
	(*UuidValues)(nil),      // 8: weaviate.v1.UuidValues
	(*IntValues)(nil),       // 9: weaviate.v1.IntValues
	(*GeoCoordinate)(nil),   // 10: weaviate.v1.GeoCoordinate
	(*PhoneNumber)(nil),     // 11: weaviate.v1.PhoneNumber
	nil,                     // 12: weaviate.v1.Properties.FieldsEntry
	(structpb.NullValue)(0), // 13: google.protobuf.NullValue
}
var file_v1_properties_proto_depIdxs = []int32{
	12, // 0: weaviate.v1.Properties.fields:type_name -> weaviate.v1.Properties.FieldsEntry
	0,  // 1: weaviate.v1.Value.object_value:type_name -> weaviate.v1.Properties
	2,  // 2: weaviate.v1.Value.list_value:type_name -> weaviate.v1.ListValue
	10, // 3: weaviate.v1.Value.geo_value:type_name -> weaviate.v1.GeoCoordinate
	11, // 4: weaviate.v1.Value.phone_value:type_name -> weaviate.v1.PhoneNumber
	13, // 5: weaviate.v1.Value.null_value:type_name -> google.protobuf.NullValue
	1,  // 6: weaviate.v1.ListValue.values:type_name -> weaviate.v1.Value
	3,  // 7: weaviate.v1.ListValue.number_values:type_name -> weaviate.v1.NumberValues
	5,  // 8: weaviate.v1.ListValue.bool_values:type_name -> weaviate.v1.BoolValues
	6,  // 9: weaviate.v1.ListValue.object_values:type_name -> weaviate.v1.ObjectValues
	7,  // 10: weaviate.v1.ListValue.date_values:type_name -> weaviate.v1.DateValues
	8,  // 11: weaviate.v1.ListValue.uuid_values:type_name -> weaviate.v1.UuidValues
	9,  // 12: weaviate.v1.ListValue.int_values:type_name -> weaviate.v1.IntValues
	4,  // 13: weaviate.v1.ListValue.text_values:type_name -> weaviate.v1.TextValues
	0,  // 14: weaviate.v1.ObjectValues.values:type_name -> weaviate.v1.Properties
	1,  // 15: weaviate.v1.Properties.FieldsEntry.value:type_name -> weaviate.v1.Value
	16, // [16:16] is the sub-list for method output_type
	16, // [16:16] is the sub-list for method input_type
	16, // [16:16] is the sub-list for extension type_name
	16, // [16:16] is the sub-list for extension extendee
	0,  // [0:16] is the sub-list for field type_name
}

func init() { file_v1_properties_proto_init() }
func file_v1_properties_proto_init() {
	if File_v1_properties_proto != nil {
		return
	}
	if !protoimpl.UnsafeEnabled {
		file_v1_properties_proto_msgTypes[0].Exporter = func(v interface{}, i int) interface{} {
			switch v := v.(*Properties); i {
			case 0:
				return &v.state
			case 1:
				return &v.sizeCache
			case 2:
				return &v.unknownFields
			default:
				return nil
			}
		}
		file_v1_properties_proto_msgTypes[1].Exporter = func(v interface{}, i int) interface{} {
			switch v := v.(*Value); i {
			case 0:
				return &v.state
			case 1:
				return &v.sizeCache
			case 2:
				return &v.unknownFields
			default:
				return nil
			}
		}
		file_v1_properties_proto_msgTypes[2].Exporter = func(v interface{}, i int) interface{} {
			switch v := v.(*ListValue); i {
			case 0:
				return &v.state
			case 1:
				return &v.sizeCache
			case 2:
				return &v.unknownFields
			default:
				return nil
			}
		}
		file_v1_properties_proto_msgTypes[3].Exporter = func(v interface{}, i int) interface{} {
			switch v := v.(*NumberValues); i {
			case 0:
				return &v.state
			case 1:
				return &v.sizeCache
			case 2:
				return &v.unknownFields
			default:
				return nil
			}
		}
		file_v1_properties_proto_msgTypes[4].Exporter = func(v interface{}, i int) interface{} {
			switch v := v.(*TextValues); i {
			case 0:
				return &v.state
			case 1:
				return &v.sizeCache
			case 2:
				return &v.unknownFields
			default:
				return nil
			}
		}
		file_v1_properties_proto_msgTypes[5].Exporter = func(v interface{}, i int) interface{} {
			switch v := v.(*BoolValues); i {
			case 0:
				return &v.state
			case 1:
				return &v.sizeCache
			case 2:
				return &v.unknownFields
			default:
				return nil
			}
		}
		file_v1_properties_proto_msgTypes[6].Exporter = func(v interface{}, i int) interface{} {
			switch v := v.(*ObjectValues); i {
			case 0:
				return &v.state
			case 1:
				return &v.sizeCache
			case 2:
				return &v.unknownFields
			default:
				return nil
			}
		}
		file_v1_properties_proto_msgTypes[7].Exporter = func(v interface{}, i int) interface{} {
			switch v := v.(*DateValues); i {
			case 0:
				return &v.state
			case 1:
				return &v.sizeCache
			case 2:
				return &v.unknownFields
			default:
				return nil
			}
		}
		file_v1_properties_proto_msgTypes[8].Exporter = func(v interface{}, i int) interface{} {
			switch v := v.(*UuidValues); i {
			case 0:
				return &v.state
			case 1:
				return &v.sizeCache
			case 2:
				return &v.unknownFields
			default:
				return nil
			}
		}
		file_v1_properties_proto_msgTypes[9].Exporter = func(v interface{}, i int) interface{} {
			switch v := v.(*IntValues); i {
			case 0:
				return &v.state
			case 1:
				return &v.sizeCache
			case 2:
				return &v.unknownFields
			default:
				return nil
			}
		}
		file_v1_properties_proto_msgTypes[10].Exporter = func(v interface{}, i int) interface{} {
			switch v := v.(*GeoCoordinate); i {
			case 0:
				return &v.state
			case 1:
				return &v.sizeCache
			case 2:
				return &v.unknownFields
			default:
				return nil
			}
		}
		file_v1_properties_proto_msgTypes[11].Exporter = func(v interface{}, i int) interface{} {
			switch v := v.(*PhoneNumber); i {
			case 0:
				return &v.state
			case 1:
				return &v.sizeCache
			case 2:
				return &v.unknownFields
			default:
				return nil
			}
		}
	}
	file_v1_properties_proto_msgTypes[1].OneofWrappers = []interface{}{
		(*Value_NumberValue)(nil),
		(*Value_StringValue)(nil),
		(*Value_BoolValue)(nil),
		(*Value_ObjectValue)(nil),
		(*Value_ListValue)(nil),
		(*Value_DateValue)(nil),
		(*Value_UuidValue)(nil),
		(*Value_IntValue)(nil),
		(*Value_GeoValue)(nil),
		(*Value_BlobValue)(nil),
		(*Value_PhoneValue)(nil),
		(*Value_NullValue)(nil),
		(*Value_TextValue)(nil),
	}
	file_v1_properties_proto_msgTypes[2].OneofWrappers = []interface{}{
		(*ListValue_NumberValues)(nil),
		(*ListValue_BoolValues)(nil),
		(*ListValue_ObjectValues)(nil),
		(*ListValue_DateValues)(nil),
		(*ListValue_UuidValues)(nil),
		(*ListValue_IntValues)(nil),
		(*ListValue_TextValues)(nil),
	}
	type x struct{}
	out := protoimpl.TypeBuilder{
		File: protoimpl.DescBuilder{
			GoPackagePath: reflect.TypeOf(x{}).PkgPath(),
			RawDescriptor: file_v1_properties_proto_rawDesc,
			NumEnums:      0,
			NumMessages:   13,
			NumExtensions: 0,
			NumServices:   0,
		},
		GoTypes:           file_v1_properties_proto_goTypes,
		DependencyIndexes: file_v1_properties_proto_depIdxs,
		MessageInfos:      file_v1_properties_proto_msgTypes,
	}.Build()
	File_v1_properties_proto = out.File
	file_v1_properties_proto_rawDesc = nil
	file_v1_properties_proto_goTypes = nil
	file_v1_properties_proto_depIdxs = nil
}<|MERGE_RESOLUTION|>--- conflicted
+++ resolved
@@ -5,6 +5,7 @@
 import (
 	reflect "reflect"
 	sync "sync"
+	unsafe "unsafe"
 
 	protoreflect "google.golang.org/protobuf/reflect/protoreflect"
 	protoimpl "google.golang.org/protobuf/runtime/protoimpl"
@@ -19,20 +20,17 @@
 )
 
 type Properties struct {
-	state         protoimpl.MessageState
+	state         protoimpl.MessageState `protogen:"open.v1"`
+	Fields        map[string]*Value      `protobuf:"bytes,1,rep,name=fields,proto3" json:"fields,omitempty" protobuf_key:"bytes,1,opt,name=key" protobuf_val:"bytes,2,opt,name=value"`
+	unknownFields protoimpl.UnknownFields
 	sizeCache     protoimpl.SizeCache
-	unknownFields protoimpl.UnknownFields
-
-	Fields map[string]*Value `protobuf:"bytes,1,rep,name=fields,proto3" json:"fields,omitempty" protobuf_key:"bytes,1,opt,name=key,proto3" protobuf_val:"bytes,2,opt,name=value,proto3"`
 }
 
 func (x *Properties) Reset() {
 	*x = Properties{}
-	if protoimpl.UnsafeEnabled {
-		mi := &file_v1_properties_proto_msgTypes[0]
-		ms := protoimpl.X.MessageStateOf(protoimpl.Pointer(x))
-		ms.StoreMessageInfo(mi)
-	}
+	mi := &file_v1_properties_proto_msgTypes[0]
+	ms := protoimpl.X.MessageStateOf(protoimpl.Pointer(x))
+	ms.StoreMessageInfo(mi)
 }
 
 func (x *Properties) String() string {
@@ -43,7 +41,7 @@
 
 func (x *Properties) ProtoReflect() protoreflect.Message {
 	mi := &file_v1_properties_proto_msgTypes[0]
-	if protoimpl.UnsafeEnabled && x != nil {
+	if x != nil {
 		ms := protoimpl.X.MessageStateOf(protoimpl.Pointer(x))
 		if ms.LoadMessageInfo() == nil {
 			ms.StoreMessageInfo(mi)
@@ -66,11 +64,9 @@
 }
 
 type Value struct {
-	state         protoimpl.MessageState
-	sizeCache     protoimpl.SizeCache
-	unknownFields protoimpl.UnknownFields
-
-	// Types that are assignable to Kind:
+	state protoimpl.MessageState `protogen:"open.v1"`
+	// Types that are valid to be assigned to Kind:
+	//
 	//	*Value_NumberValue
 	//	*Value_StringValue
 	//	*Value_BoolValue
@@ -84,16 +80,16 @@
 	//	*Value_PhoneValue
 	//	*Value_NullValue
 	//	*Value_TextValue
-	Kind isValue_Kind `protobuf_oneof:"kind"`
+	Kind          isValue_Kind `protobuf_oneof:"kind"`
+	unknownFields protoimpl.UnknownFields
+	sizeCache     protoimpl.SizeCache
 }
 
 func (x *Value) Reset() {
 	*x = Value{}
-	if protoimpl.UnsafeEnabled {
-		mi := &file_v1_properties_proto_msgTypes[1]
-		ms := protoimpl.X.MessageStateOf(protoimpl.Pointer(x))
-		ms.StoreMessageInfo(mi)
-	}
+	mi := &file_v1_properties_proto_msgTypes[1]
+	ms := protoimpl.X.MessageStateOf(protoimpl.Pointer(x))
+	ms.StoreMessageInfo(mi)
 }
 
 func (x *Value) String() string {
@@ -104,7 +100,7 @@
 
 func (x *Value) ProtoReflect() protoreflect.Message {
 	mi := &file_v1_properties_proto_msgTypes[1]
-	if protoimpl.UnsafeEnabled && x != nil {
+	if x != nil {
 		ms := protoimpl.X.MessageStateOf(protoimpl.Pointer(x))
 		if ms.LoadMessageInfo() == nil {
 			ms.StoreMessageInfo(mi)
@@ -119,101 +115,127 @@
 	return file_v1_properties_proto_rawDescGZIP(), []int{1}
 }
 
-func (m *Value) GetKind() isValue_Kind {
-	if m != nil {
-		return m.Kind
+func (x *Value) GetKind() isValue_Kind {
+	if x != nil {
+		return x.Kind
 	}
 	return nil
 }
 
 func (x *Value) GetNumberValue() float64 {
-	if x, ok := x.GetKind().(*Value_NumberValue); ok {
-		return x.NumberValue
+	if x != nil {
+		if x, ok := x.Kind.(*Value_NumberValue); ok {
+			return x.NumberValue
+		}
 	}
 	return 0
 }
 
-// Deprecated: Do not use.
+// Deprecated: Marked as deprecated in v1/properties.proto.
 func (x *Value) GetStringValue() string {
-	if x, ok := x.GetKind().(*Value_StringValue); ok {
-		return x.StringValue
+	if x != nil {
+		if x, ok := x.Kind.(*Value_StringValue); ok {
+			return x.StringValue
+		}
 	}
 	return ""
 }
 
 func (x *Value) GetBoolValue() bool {
-	if x, ok := x.GetKind().(*Value_BoolValue); ok {
-		return x.BoolValue
+	if x != nil {
+		if x, ok := x.Kind.(*Value_BoolValue); ok {
+			return x.BoolValue
+		}
 	}
 	return false
 }
 
 func (x *Value) GetObjectValue() *Properties {
-	if x, ok := x.GetKind().(*Value_ObjectValue); ok {
-		return x.ObjectValue
+	if x != nil {
+		if x, ok := x.Kind.(*Value_ObjectValue); ok {
+			return x.ObjectValue
+		}
 	}
 	return nil
 }
 
 func (x *Value) GetListValue() *ListValue {
-	if x, ok := x.GetKind().(*Value_ListValue); ok {
-		return x.ListValue
+	if x != nil {
+		if x, ok := x.Kind.(*Value_ListValue); ok {
+			return x.ListValue
+		}
 	}
 	return nil
 }
 
 func (x *Value) GetDateValue() string {
-	if x, ok := x.GetKind().(*Value_DateValue); ok {
-		return x.DateValue
+	if x != nil {
+		if x, ok := x.Kind.(*Value_DateValue); ok {
+			return x.DateValue
+		}
 	}
 	return ""
 }
 
 func (x *Value) GetUuidValue() string {
-	if x, ok := x.GetKind().(*Value_UuidValue); ok {
-		return x.UuidValue
+	if x != nil {
+		if x, ok := x.Kind.(*Value_UuidValue); ok {
+			return x.UuidValue
+		}
 	}
 	return ""
 }
 
 func (x *Value) GetIntValue() int64 {
-	if x, ok := x.GetKind().(*Value_IntValue); ok {
-		return x.IntValue
+	if x != nil {
+		if x, ok := x.Kind.(*Value_IntValue); ok {
+			return x.IntValue
+		}
 	}
 	return 0
 }
 
 func (x *Value) GetGeoValue() *GeoCoordinate {
-	if x, ok := x.GetKind().(*Value_GeoValue); ok {
-		return x.GeoValue
+	if x != nil {
+		if x, ok := x.Kind.(*Value_GeoValue); ok {
+			return x.GeoValue
+		}
 	}
 	return nil
 }
 
 func (x *Value) GetBlobValue() string {
-	if x, ok := x.GetKind().(*Value_BlobValue); ok {
-		return x.BlobValue
+	if x != nil {
+		if x, ok := x.Kind.(*Value_BlobValue); ok {
+			return x.BlobValue
+		}
 	}
 	return ""
 }
 
 func (x *Value) GetPhoneValue() *PhoneNumber {
-	if x, ok := x.GetKind().(*Value_PhoneValue); ok {
-		return x.PhoneValue
+	if x != nil {
+		if x, ok := x.Kind.(*Value_PhoneValue); ok {
+			return x.PhoneValue
+		}
 	}
 	return nil
 }
 
 func (x *Value) GetNullValue() structpb.NullValue {
-	if x, ok := x.GetKind().(*Value_NullValue); ok {
-		return x.NullValue
-	}
-	return structpb.NullValue_NULL_VALUE
+	if x != nil {
+		if x, ok := x.Kind.(*Value_NullValue); ok {
+			return x.NullValue
+		}
+	}
+	return structpb.NullValue(0)
 }
 
 func (x *Value) GetTextValue() string {
-	if x, ok := x.GetKind().(*Value_TextValue); ok {
-		return x.TextValue
+	if x != nil {
+		if x, ok := x.Kind.(*Value_TextValue); ok {
+			return x.TextValue
+		}
 	}
 	return ""
 }
@@ -227,7 +249,7 @@
 }
 
 type Value_StringValue struct {
-	// Deprecated: Do not use.
+	// Deprecated: Marked as deprecated in v1/properties.proto.
 	StringValue string `protobuf:"bytes,2,opt,name=string_value,json=stringValue,proto3,oneof"`
 }
 
@@ -302,13 +324,11 @@
 func (*Value_TextValue) isValue_Kind() {}
 
 type ListValue struct {
-	state         protoimpl.MessageState
-	sizeCache     protoimpl.SizeCache
-	unknownFields protoimpl.UnknownFields
-
-	// Deprecated: Do not use.
+	state protoimpl.MessageState `protogen:"open.v1"`
+	// Deprecated: Marked as deprecated in v1/properties.proto.
 	Values []*Value `protobuf:"bytes,1,rep,name=values,proto3" json:"values,omitempty"`
-	// Types that are assignable to Kind:
+	// Types that are valid to be assigned to Kind:
+	//
 	//	*ListValue_NumberValues
 	//	*ListValue_BoolValues
 	//	*ListValue_ObjectValues
@@ -316,16 +336,16 @@
 	//	*ListValue_UuidValues
 	//	*ListValue_IntValues
 	//	*ListValue_TextValues
-	Kind isListValue_Kind `protobuf_oneof:"kind"`
+	Kind          isListValue_Kind `protobuf_oneof:"kind"`
+	unknownFields protoimpl.UnknownFields
+	sizeCache     protoimpl.SizeCache
 }
 
 func (x *ListValue) Reset() {
 	*x = ListValue{}
-	if protoimpl.UnsafeEnabled {
-		mi := &file_v1_properties_proto_msgTypes[2]
-		ms := protoimpl.X.MessageStateOf(protoimpl.Pointer(x))
-		ms.StoreMessageInfo(mi)
-	}
+	mi := &file_v1_properties_proto_msgTypes[2]
+	ms := protoimpl.X.MessageStateOf(protoimpl.Pointer(x))
+	ms.StoreMessageInfo(mi)
 }
 
 func (x *ListValue) String() string {
@@ -336,7 +356,7 @@
 
 func (x *ListValue) ProtoReflect() protoreflect.Message {
 	mi := &file_v1_properties_proto_msgTypes[2]
-	if protoimpl.UnsafeEnabled && x != nil {
+	if x != nil {
 		ms := protoimpl.X.MessageStateOf(protoimpl.Pointer(x))
 		if ms.LoadMessageInfo() == nil {
 			ms.StoreMessageInfo(mi)
@@ -351,7 +371,7 @@
 	return file_v1_properties_proto_rawDescGZIP(), []int{2}
 }
 
-// Deprecated: Do not use.
+// Deprecated: Marked as deprecated in v1/properties.proto.
 func (x *ListValue) GetValues() []*Value {
 	if x != nil {
 		return x.Values
@@ -359,58 +379,72 @@
 	return nil
 }
 
-func (m *ListValue) GetKind() isListValue_Kind {
-	if m != nil {
-		return m.Kind
+func (x *ListValue) GetKind() isListValue_Kind {
+	if x != nil {
+		return x.Kind
 	}
 	return nil
 }
 
 func (x *ListValue) GetNumberValues() *NumberValues {
-	if x, ok := x.GetKind().(*ListValue_NumberValues); ok {
-		return x.NumberValues
+	if x != nil {
+		if x, ok := x.Kind.(*ListValue_NumberValues); ok {
+			return x.NumberValues
+		}
 	}
 	return nil
 }
 
 func (x *ListValue) GetBoolValues() *BoolValues {
-	if x, ok := x.GetKind().(*ListValue_BoolValues); ok {
-		return x.BoolValues
+	if x != nil {
+		if x, ok := x.Kind.(*ListValue_BoolValues); ok {
+			return x.BoolValues
+		}
 	}
 	return nil
 }
 
 func (x *ListValue) GetObjectValues() *ObjectValues {
-	if x, ok := x.GetKind().(*ListValue_ObjectValues); ok {
-		return x.ObjectValues
+	if x != nil {
+		if x, ok := x.Kind.(*ListValue_ObjectValues); ok {
+			return x.ObjectValues
+		}
 	}
 	return nil
 }
 
 func (x *ListValue) GetDateValues() *DateValues {
-	if x, ok := x.GetKind().(*ListValue_DateValues); ok {
-		return x.DateValues
+	if x != nil {
+		if x, ok := x.Kind.(*ListValue_DateValues); ok {
+			return x.DateValues
+		}
 	}
 	return nil
 }
 
 func (x *ListValue) GetUuidValues() *UuidValues {
-	if x, ok := x.GetKind().(*ListValue_UuidValues); ok {
-		return x.UuidValues
+	if x != nil {
+		if x, ok := x.Kind.(*ListValue_UuidValues); ok {
+			return x.UuidValues
+		}
 	}
 	return nil
 }
 
 func (x *ListValue) GetIntValues() *IntValues {
-	if x, ok := x.GetKind().(*ListValue_IntValues); ok {
-		return x.IntValues
+	if x != nil {
+		if x, ok := x.Kind.(*ListValue_IntValues); ok {
+			return x.IntValues
+		}
 	}
 	return nil
 }
 
 func (x *ListValue) GetTextValues() *TextValues {
-	if x, ok := x.GetKind().(*ListValue_TextValues); ok {
-		return x.TextValues
+	if x != nil {
+		if x, ok := x.Kind.(*ListValue_TextValues); ok {
+			return x.TextValues
+		}
 	}
 	return nil
 }
@@ -462,23 +496,20 @@
 func (*ListValue_TextValues) isListValue_Kind() {}
 
 type NumberValues struct {
-	state         protoimpl.MessageState
-	sizeCache     protoimpl.SizeCache
-	unknownFields protoimpl.UnknownFields
-
-	//*
+	state protoimpl.MessageState `protogen:"open.v1"`
+	// *
 	// The values are stored as a byte array, where each 8 bytes represent a single float64 value.
 	// The byte array is stored in little-endian order using uint64 encoding.
-	Values []byte `protobuf:"bytes,1,opt,name=values,proto3" json:"values,omitempty"`
+	Values        []byte `protobuf:"bytes,1,opt,name=values,proto3" json:"values,omitempty"`
+	unknownFields protoimpl.UnknownFields
+	sizeCache     protoimpl.SizeCache
 }
 
 func (x *NumberValues) Reset() {
 	*x = NumberValues{}
-	if protoimpl.UnsafeEnabled {
-		mi := &file_v1_properties_proto_msgTypes[3]
-		ms := protoimpl.X.MessageStateOf(protoimpl.Pointer(x))
-		ms.StoreMessageInfo(mi)
-	}
+	mi := &file_v1_properties_proto_msgTypes[3]
+	ms := protoimpl.X.MessageStateOf(protoimpl.Pointer(x))
+	ms.StoreMessageInfo(mi)
 }
 
 func (x *NumberValues) String() string {
@@ -489,7 +520,7 @@
 
 func (x *NumberValues) ProtoReflect() protoreflect.Message {
 	mi := &file_v1_properties_proto_msgTypes[3]
-	if protoimpl.UnsafeEnabled && x != nil {
+	if x != nil {
 		ms := protoimpl.X.MessageStateOf(protoimpl.Pointer(x))
 		if ms.LoadMessageInfo() == nil {
 			ms.StoreMessageInfo(mi)
@@ -512,20 +543,17 @@
 }
 
 type TextValues struct {
-	state         protoimpl.MessageState
+	state         protoimpl.MessageState `protogen:"open.v1"`
+	Values        []string               `protobuf:"bytes,1,rep,name=values,proto3" json:"values,omitempty"`
+	unknownFields protoimpl.UnknownFields
 	sizeCache     protoimpl.SizeCache
-	unknownFields protoimpl.UnknownFields
-
-	Values []string `protobuf:"bytes,1,rep,name=values,proto3" json:"values,omitempty"`
 }
 
 func (x *TextValues) Reset() {
 	*x = TextValues{}
-	if protoimpl.UnsafeEnabled {
-		mi := &file_v1_properties_proto_msgTypes[4]
-		ms := protoimpl.X.MessageStateOf(protoimpl.Pointer(x))
-		ms.StoreMessageInfo(mi)
-	}
+	mi := &file_v1_properties_proto_msgTypes[4]
+	ms := protoimpl.X.MessageStateOf(protoimpl.Pointer(x))
+	ms.StoreMessageInfo(mi)
 }
 
 func (x *TextValues) String() string {
@@ -536,7 +564,7 @@
 
 func (x *TextValues) ProtoReflect() protoreflect.Message {
 	mi := &file_v1_properties_proto_msgTypes[4]
-	if protoimpl.UnsafeEnabled && x != nil {
+	if x != nil {
 		ms := protoimpl.X.MessageStateOf(protoimpl.Pointer(x))
 		if ms.LoadMessageInfo() == nil {
 			ms.StoreMessageInfo(mi)
@@ -559,20 +587,17 @@
 }
 
 type BoolValues struct {
-	state         protoimpl.MessageState
+	state         protoimpl.MessageState `protogen:"open.v1"`
+	Values        []bool                 `protobuf:"varint,1,rep,packed,name=values,proto3" json:"values,omitempty"`
+	unknownFields protoimpl.UnknownFields
 	sizeCache     protoimpl.SizeCache
-	unknownFields protoimpl.UnknownFields
-
-	Values []bool `protobuf:"varint,1,rep,packed,name=values,proto3" json:"values,omitempty"`
 }
 
 func (x *BoolValues) Reset() {
 	*x = BoolValues{}
-	if protoimpl.UnsafeEnabled {
-		mi := &file_v1_properties_proto_msgTypes[5]
-		ms := protoimpl.X.MessageStateOf(protoimpl.Pointer(x))
-		ms.StoreMessageInfo(mi)
-	}
+	mi := &file_v1_properties_proto_msgTypes[5]
+	ms := protoimpl.X.MessageStateOf(protoimpl.Pointer(x))
+	ms.StoreMessageInfo(mi)
 }
 
 func (x *BoolValues) String() string {
@@ -583,7 +608,7 @@
 
 func (x *BoolValues) ProtoReflect() protoreflect.Message {
 	mi := &file_v1_properties_proto_msgTypes[5]
-	if protoimpl.UnsafeEnabled && x != nil {
+	if x != nil {
 		ms := protoimpl.X.MessageStateOf(protoimpl.Pointer(x))
 		if ms.LoadMessageInfo() == nil {
 			ms.StoreMessageInfo(mi)
@@ -606,20 +631,17 @@
 }
 
 type ObjectValues struct {
-	state         protoimpl.MessageState
+	state         protoimpl.MessageState `protogen:"open.v1"`
+	Values        []*Properties          `protobuf:"bytes,1,rep,name=values,proto3" json:"values,omitempty"`
+	unknownFields protoimpl.UnknownFields
 	sizeCache     protoimpl.SizeCache
-	unknownFields protoimpl.UnknownFields
-
-	Values []*Properties `protobuf:"bytes,1,rep,name=values,proto3" json:"values,omitempty"`
 }
 
 func (x *ObjectValues) Reset() {
 	*x = ObjectValues{}
-	if protoimpl.UnsafeEnabled {
-		mi := &file_v1_properties_proto_msgTypes[6]
-		ms := protoimpl.X.MessageStateOf(protoimpl.Pointer(x))
-		ms.StoreMessageInfo(mi)
-	}
+	mi := &file_v1_properties_proto_msgTypes[6]
+	ms := protoimpl.X.MessageStateOf(protoimpl.Pointer(x))
+	ms.StoreMessageInfo(mi)
 }
 
 func (x *ObjectValues) String() string {
@@ -630,7 +652,7 @@
 
 func (x *ObjectValues) ProtoReflect() protoreflect.Message {
 	mi := &file_v1_properties_proto_msgTypes[6]
-	if protoimpl.UnsafeEnabled && x != nil {
+	if x != nil {
 		ms := protoimpl.X.MessageStateOf(protoimpl.Pointer(x))
 		if ms.LoadMessageInfo() == nil {
 			ms.StoreMessageInfo(mi)
@@ -653,20 +675,17 @@
 }
 
 type DateValues struct {
-	state         protoimpl.MessageState
+	state         protoimpl.MessageState `protogen:"open.v1"`
+	Values        []string               `protobuf:"bytes,1,rep,name=values,proto3" json:"values,omitempty"`
+	unknownFields protoimpl.UnknownFields
 	sizeCache     protoimpl.SizeCache
-	unknownFields protoimpl.UnknownFields
-
-	Values []string `protobuf:"bytes,1,rep,name=values,proto3" json:"values,omitempty"`
 }
 
 func (x *DateValues) Reset() {
 	*x = DateValues{}
-	if protoimpl.UnsafeEnabled {
-		mi := &file_v1_properties_proto_msgTypes[7]
-		ms := protoimpl.X.MessageStateOf(protoimpl.Pointer(x))
-		ms.StoreMessageInfo(mi)
-	}
+	mi := &file_v1_properties_proto_msgTypes[7]
+	ms := protoimpl.X.MessageStateOf(protoimpl.Pointer(x))
+	ms.StoreMessageInfo(mi)
 }
 
 func (x *DateValues) String() string {
@@ -677,7 +696,7 @@
 
 func (x *DateValues) ProtoReflect() protoreflect.Message {
 	mi := &file_v1_properties_proto_msgTypes[7]
-	if protoimpl.UnsafeEnabled && x != nil {
+	if x != nil {
 		ms := protoimpl.X.MessageStateOf(protoimpl.Pointer(x))
 		if ms.LoadMessageInfo() == nil {
 			ms.StoreMessageInfo(mi)
@@ -700,20 +719,17 @@
 }
 
 type UuidValues struct {
-	state         protoimpl.MessageState
+	state         protoimpl.MessageState `protogen:"open.v1"`
+	Values        []string               `protobuf:"bytes,1,rep,name=values,proto3" json:"values,omitempty"`
+	unknownFields protoimpl.UnknownFields
 	sizeCache     protoimpl.SizeCache
-	unknownFields protoimpl.UnknownFields
-
-	Values []string `protobuf:"bytes,1,rep,name=values,proto3" json:"values,omitempty"`
 }
 
 func (x *UuidValues) Reset() {
 	*x = UuidValues{}
-	if protoimpl.UnsafeEnabled {
-		mi := &file_v1_properties_proto_msgTypes[8]
-		ms := protoimpl.X.MessageStateOf(protoimpl.Pointer(x))
-		ms.StoreMessageInfo(mi)
-	}
+	mi := &file_v1_properties_proto_msgTypes[8]
+	ms := protoimpl.X.MessageStateOf(protoimpl.Pointer(x))
+	ms.StoreMessageInfo(mi)
 }
 
 func (x *UuidValues) String() string {
@@ -724,7 +740,7 @@
 
 func (x *UuidValues) ProtoReflect() protoreflect.Message {
 	mi := &file_v1_properties_proto_msgTypes[8]
-	if protoimpl.UnsafeEnabled && x != nil {
+	if x != nil {
 		ms := protoimpl.X.MessageStateOf(protoimpl.Pointer(x))
 		if ms.LoadMessageInfo() == nil {
 			ms.StoreMessageInfo(mi)
@@ -747,23 +763,20 @@
 }
 
 type IntValues struct {
-	state         protoimpl.MessageState
-	sizeCache     protoimpl.SizeCache
-	unknownFields protoimpl.UnknownFields
-
-	//*
+	state protoimpl.MessageState `protogen:"open.v1"`
+	// *
 	// The values are stored as a byte array, where each 8 bytes represent a single int64 value.
 	// The byte array is stored in little-endian order using uint64 encoding.
-	Values []byte `protobuf:"bytes,1,opt,name=values,proto3" json:"values,omitempty"`
+	Values        []byte `protobuf:"bytes,1,opt,name=values,proto3" json:"values,omitempty"`
+	unknownFields protoimpl.UnknownFields
+	sizeCache     protoimpl.SizeCache
 }
 
 func (x *IntValues) Reset() {
 	*x = IntValues{}
-	if protoimpl.UnsafeEnabled {
-		mi := &file_v1_properties_proto_msgTypes[9]
-		ms := protoimpl.X.MessageStateOf(protoimpl.Pointer(x))
-		ms.StoreMessageInfo(mi)
-	}
+	mi := &file_v1_properties_proto_msgTypes[9]
+	ms := protoimpl.X.MessageStateOf(protoimpl.Pointer(x))
+	ms.StoreMessageInfo(mi)
 }
 
 func (x *IntValues) String() string {
@@ -774,7 +787,7 @@
 
 func (x *IntValues) ProtoReflect() protoreflect.Message {
 	mi := &file_v1_properties_proto_msgTypes[9]
-	if protoimpl.UnsafeEnabled && x != nil {
+	if x != nil {
 		ms := protoimpl.X.MessageStateOf(protoimpl.Pointer(x))
 		if ms.LoadMessageInfo() == nil {
 			ms.StoreMessageInfo(mi)
@@ -797,21 +810,18 @@
 }
 
 type GeoCoordinate struct {
-	state         protoimpl.MessageState
+	state         protoimpl.MessageState `protogen:"open.v1"`
+	Longitude     float32                `protobuf:"fixed32,1,opt,name=longitude,proto3" json:"longitude,omitempty"`
+	Latitude      float32                `protobuf:"fixed32,2,opt,name=latitude,proto3" json:"latitude,omitempty"`
+	unknownFields protoimpl.UnknownFields
 	sizeCache     protoimpl.SizeCache
-	unknownFields protoimpl.UnknownFields
-
-	Longitude float32 `protobuf:"fixed32,1,opt,name=longitude,proto3" json:"longitude,omitempty"`
-	Latitude  float32 `protobuf:"fixed32,2,opt,name=latitude,proto3" json:"latitude,omitempty"`
 }
 
 func (x *GeoCoordinate) Reset() {
 	*x = GeoCoordinate{}
-	if protoimpl.UnsafeEnabled {
-		mi := &file_v1_properties_proto_msgTypes[10]
-		ms := protoimpl.X.MessageStateOf(protoimpl.Pointer(x))
-		ms.StoreMessageInfo(mi)
-	}
+	mi := &file_v1_properties_proto_msgTypes[10]
+	ms := protoimpl.X.MessageStateOf(protoimpl.Pointer(x))
+	ms.StoreMessageInfo(mi)
 }
 
 func (x *GeoCoordinate) String() string {
@@ -822,7 +832,7 @@
 
 func (x *GeoCoordinate) ProtoReflect() protoreflect.Message {
 	mi := &file_v1_properties_proto_msgTypes[10]
-	if protoimpl.UnsafeEnabled && x != nil {
+	if x != nil {
 		ms := protoimpl.X.MessageStateOf(protoimpl.Pointer(x))
 		if ms.LoadMessageInfo() == nil {
 			ms.StoreMessageInfo(mi)
@@ -852,26 +862,23 @@
 }
 
 type PhoneNumber struct {
-	state         protoimpl.MessageState
-	sizeCache     protoimpl.SizeCache
-	unknownFields protoimpl.UnknownFields
-
-	CountryCode            uint64 `protobuf:"varint,1,opt,name=country_code,json=countryCode,proto3" json:"country_code,omitempty"`
-	DefaultCountry         string `protobuf:"bytes,2,opt,name=default_country,json=defaultCountry,proto3" json:"default_country,omitempty"`
-	Input                  string `protobuf:"bytes,3,opt,name=input,proto3" json:"input,omitempty"`
-	InternationalFormatted string `protobuf:"bytes,4,opt,name=international_formatted,json=internationalFormatted,proto3" json:"international_formatted,omitempty"`
-	National               uint64 `protobuf:"varint,5,opt,name=national,proto3" json:"national,omitempty"`
-	NationalFormatted      string `protobuf:"bytes,6,opt,name=national_formatted,json=nationalFormatted,proto3" json:"national_formatted,omitempty"`
-	Valid                  bool   `protobuf:"varint,7,opt,name=valid,proto3" json:"valid,omitempty"`
+	state                  protoimpl.MessageState `protogen:"open.v1"`
+	CountryCode            uint64                 `protobuf:"varint,1,opt,name=country_code,json=countryCode,proto3" json:"country_code,omitempty"`
+	DefaultCountry         string                 `protobuf:"bytes,2,opt,name=default_country,json=defaultCountry,proto3" json:"default_country,omitempty"`
+	Input                  string                 `protobuf:"bytes,3,opt,name=input,proto3" json:"input,omitempty"`
+	InternationalFormatted string                 `protobuf:"bytes,4,opt,name=international_formatted,json=internationalFormatted,proto3" json:"international_formatted,omitempty"`
+	National               uint64                 `protobuf:"varint,5,opt,name=national,proto3" json:"national,omitempty"`
+	NationalFormatted      string                 `protobuf:"bytes,6,opt,name=national_formatted,json=nationalFormatted,proto3" json:"national_formatted,omitempty"`
+	Valid                  bool                   `protobuf:"varint,7,opt,name=valid,proto3" json:"valid,omitempty"`
+	unknownFields          protoimpl.UnknownFields
+	sizeCache              protoimpl.SizeCache
 }
 
 func (x *PhoneNumber) Reset() {
 	*x = PhoneNumber{}
-	if protoimpl.UnsafeEnabled {
-		mi := &file_v1_properties_proto_msgTypes[11]
-		ms := protoimpl.X.MessageStateOf(protoimpl.Pointer(x))
-		ms.StoreMessageInfo(mi)
-	}
+	mi := &file_v1_properties_proto_msgTypes[11]
+	ms := protoimpl.X.MessageStateOf(protoimpl.Pointer(x))
+	ms.StoreMessageInfo(mi)
 }
 
 func (x *PhoneNumber) String() string {
@@ -882,7 +889,7 @@
 
 func (x *PhoneNumber) ProtoReflect() protoreflect.Message {
 	mi := &file_v1_properties_proto_msgTypes[11]
-	if protoimpl.UnsafeEnabled && x != nil {
+	if x != nil {
 		ms := protoimpl.X.MessageStateOf(protoimpl.Pointer(x))
 		if ms.LoadMessageInfo() == nil {
 			ms.StoreMessageInfo(mi)
@@ -948,157 +955,99 @@
 
 var File_v1_properties_proto protoreflect.FileDescriptor
 
-var file_v1_properties_proto_rawDesc = []byte{
-	0x0a, 0x13, 0x76, 0x31, 0x2f, 0x70, 0x72, 0x6f, 0x70, 0x65, 0x72, 0x74, 0x69, 0x65, 0x73, 0x2e,
-	0x70, 0x72, 0x6f, 0x74, 0x6f, 0x12, 0x0b, 0x77, 0x65, 0x61, 0x76, 0x69, 0x61, 0x74, 0x65, 0x2e,
-	0x76, 0x31, 0x1a, 0x1c, 0x67, 0x6f, 0x6f, 0x67, 0x6c, 0x65, 0x2f, 0x70, 0x72, 0x6f, 0x74, 0x6f,
-	0x62, 0x75, 0x66, 0x2f, 0x73, 0x74, 0x72, 0x75, 0x63, 0x74, 0x2e, 0x70, 0x72, 0x6f, 0x74, 0x6f,
-	0x22, 0x98, 0x01, 0x0a, 0x0a, 0x50, 0x72, 0x6f, 0x70, 0x65, 0x72, 0x74, 0x69, 0x65, 0x73, 0x12,
-	0x3b, 0x0a, 0x06, 0x66, 0x69, 0x65, 0x6c, 0x64, 0x73, 0x18, 0x01, 0x20, 0x03, 0x28, 0x0b, 0x32,
-	0x23, 0x2e, 0x77, 0x65, 0x61, 0x76, 0x69, 0x61, 0x74, 0x65, 0x2e, 0x76, 0x31, 0x2e, 0x50, 0x72,
-	0x6f, 0x70, 0x65, 0x72, 0x74, 0x69, 0x65, 0x73, 0x2e, 0x46, 0x69, 0x65, 0x6c, 0x64, 0x73, 0x45,
-	0x6e, 0x74, 0x72, 0x79, 0x52, 0x06, 0x66, 0x69, 0x65, 0x6c, 0x64, 0x73, 0x1a, 0x4d, 0x0a, 0x0b,
-	0x46, 0x69, 0x65, 0x6c, 0x64, 0x73, 0x45, 0x6e, 0x74, 0x72, 0x79, 0x12, 0x10, 0x0a, 0x03, 0x6b,
-	0x65, 0x79, 0x18, 0x01, 0x20, 0x01, 0x28, 0x09, 0x52, 0x03, 0x6b, 0x65, 0x79, 0x12, 0x28, 0x0a,
-	0x05, 0x76, 0x61, 0x6c, 0x75, 0x65, 0x18, 0x02, 0x20, 0x01, 0x28, 0x0b, 0x32, 0x12, 0x2e, 0x77,
-	0x65, 0x61, 0x76, 0x69, 0x61, 0x74, 0x65, 0x2e, 0x76, 0x31, 0x2e, 0x56, 0x61, 0x6c, 0x75, 0x65,
-	0x52, 0x05, 0x76, 0x61, 0x6c, 0x75, 0x65, 0x3a, 0x02, 0x38, 0x01, 0x22, 0xcd, 0x04, 0x0a, 0x05,
-	0x56, 0x61, 0x6c, 0x75, 0x65, 0x12, 0x23, 0x0a, 0x0c, 0x6e, 0x75, 0x6d, 0x62, 0x65, 0x72, 0x5f,
-	0x76, 0x61, 0x6c, 0x75, 0x65, 0x18, 0x01, 0x20, 0x01, 0x28, 0x01, 0x48, 0x00, 0x52, 0x0b, 0x6e,
-	0x75, 0x6d, 0x62, 0x65, 0x72, 0x56, 0x61, 0x6c, 0x75, 0x65, 0x12, 0x27, 0x0a, 0x0c, 0x73, 0x74,
-	0x72, 0x69, 0x6e, 0x67, 0x5f, 0x76, 0x61, 0x6c, 0x75, 0x65, 0x18, 0x02, 0x20, 0x01, 0x28, 0x09,
-	0x42, 0x02, 0x18, 0x01, 0x48, 0x00, 0x52, 0x0b, 0x73, 0x74, 0x72, 0x69, 0x6e, 0x67, 0x56, 0x61,
-	0x6c, 0x75, 0x65, 0x12, 0x1f, 0x0a, 0x0a, 0x62, 0x6f, 0x6f, 0x6c, 0x5f, 0x76, 0x61, 0x6c, 0x75,
-	0x65, 0x18, 0x03, 0x20, 0x01, 0x28, 0x08, 0x48, 0x00, 0x52, 0x09, 0x62, 0x6f, 0x6f, 0x6c, 0x56,
-	0x61, 0x6c, 0x75, 0x65, 0x12, 0x3c, 0x0a, 0x0c, 0x6f, 0x62, 0x6a, 0x65, 0x63, 0x74, 0x5f, 0x76,
-	0x61, 0x6c, 0x75, 0x65, 0x18, 0x04, 0x20, 0x01, 0x28, 0x0b, 0x32, 0x17, 0x2e, 0x77, 0x65, 0x61,
-	0x76, 0x69, 0x61, 0x74, 0x65, 0x2e, 0x76, 0x31, 0x2e, 0x50, 0x72, 0x6f, 0x70, 0x65, 0x72, 0x74,
-	0x69, 0x65, 0x73, 0x48, 0x00, 0x52, 0x0b, 0x6f, 0x62, 0x6a, 0x65, 0x63, 0x74, 0x56, 0x61, 0x6c,
-	0x75, 0x65, 0x12, 0x37, 0x0a, 0x0a, 0x6c, 0x69, 0x73, 0x74, 0x5f, 0x76, 0x61, 0x6c, 0x75, 0x65,
-	0x18, 0x05, 0x20, 0x01, 0x28, 0x0b, 0x32, 0x16, 0x2e, 0x77, 0x65, 0x61, 0x76, 0x69, 0x61, 0x74,
-	0x65, 0x2e, 0x76, 0x31, 0x2e, 0x4c, 0x69, 0x73, 0x74, 0x56, 0x61, 0x6c, 0x75, 0x65, 0x48, 0x00,
-	0x52, 0x09, 0x6c, 0x69, 0x73, 0x74, 0x56, 0x61, 0x6c, 0x75, 0x65, 0x12, 0x1f, 0x0a, 0x0a, 0x64,
-	0x61, 0x74, 0x65, 0x5f, 0x76, 0x61, 0x6c, 0x75, 0x65, 0x18, 0x06, 0x20, 0x01, 0x28, 0x09, 0x48,
-	0x00, 0x52, 0x09, 0x64, 0x61, 0x74, 0x65, 0x56, 0x61, 0x6c, 0x75, 0x65, 0x12, 0x1f, 0x0a, 0x0a,
-	0x75, 0x75, 0x69, 0x64, 0x5f, 0x76, 0x61, 0x6c, 0x75, 0x65, 0x18, 0x07, 0x20, 0x01, 0x28, 0x09,
-	0x48, 0x00, 0x52, 0x09, 0x75, 0x75, 0x69, 0x64, 0x56, 0x61, 0x6c, 0x75, 0x65, 0x12, 0x1d, 0x0a,
-	0x09, 0x69, 0x6e, 0x74, 0x5f, 0x76, 0x61, 0x6c, 0x75, 0x65, 0x18, 0x08, 0x20, 0x01, 0x28, 0x03,
-	0x48, 0x00, 0x52, 0x08, 0x69, 0x6e, 0x74, 0x56, 0x61, 0x6c, 0x75, 0x65, 0x12, 0x39, 0x0a, 0x09,
-	0x67, 0x65, 0x6f, 0x5f, 0x76, 0x61, 0x6c, 0x75, 0x65, 0x18, 0x09, 0x20, 0x01, 0x28, 0x0b, 0x32,
-	0x1a, 0x2e, 0x77, 0x65, 0x61, 0x76, 0x69, 0x61, 0x74, 0x65, 0x2e, 0x76, 0x31, 0x2e, 0x47, 0x65,
-	0x6f, 0x43, 0x6f, 0x6f, 0x72, 0x64, 0x69, 0x6e, 0x61, 0x74, 0x65, 0x48, 0x00, 0x52, 0x08, 0x67,
-	0x65, 0x6f, 0x56, 0x61, 0x6c, 0x75, 0x65, 0x12, 0x1f, 0x0a, 0x0a, 0x62, 0x6c, 0x6f, 0x62, 0x5f,
-	0x76, 0x61, 0x6c, 0x75, 0x65, 0x18, 0x0a, 0x20, 0x01, 0x28, 0x09, 0x48, 0x00, 0x52, 0x09, 0x62,
-	0x6c, 0x6f, 0x62, 0x56, 0x61, 0x6c, 0x75, 0x65, 0x12, 0x3b, 0x0a, 0x0b, 0x70, 0x68, 0x6f, 0x6e,
-	0x65, 0x5f, 0x76, 0x61, 0x6c, 0x75, 0x65, 0x18, 0x0b, 0x20, 0x01, 0x28, 0x0b, 0x32, 0x18, 0x2e,
-	0x77, 0x65, 0x61, 0x76, 0x69, 0x61, 0x74, 0x65, 0x2e, 0x76, 0x31, 0x2e, 0x50, 0x68, 0x6f, 0x6e,
-	0x65, 0x4e, 0x75, 0x6d, 0x62, 0x65, 0x72, 0x48, 0x00, 0x52, 0x0a, 0x70, 0x68, 0x6f, 0x6e, 0x65,
-	0x56, 0x61, 0x6c, 0x75, 0x65, 0x12, 0x3b, 0x0a, 0x0a, 0x6e, 0x75, 0x6c, 0x6c, 0x5f, 0x76, 0x61,
-	0x6c, 0x75, 0x65, 0x18, 0x0c, 0x20, 0x01, 0x28, 0x0e, 0x32, 0x1a, 0x2e, 0x67, 0x6f, 0x6f, 0x67,
-	0x6c, 0x65, 0x2e, 0x70, 0x72, 0x6f, 0x74, 0x6f, 0x62, 0x75, 0x66, 0x2e, 0x4e, 0x75, 0x6c, 0x6c,
-	0x56, 0x61, 0x6c, 0x75, 0x65, 0x48, 0x00, 0x52, 0x09, 0x6e, 0x75, 0x6c, 0x6c, 0x56, 0x61, 0x6c,
-	0x75, 0x65, 0x12, 0x1f, 0x0a, 0x0a, 0x74, 0x65, 0x78, 0x74, 0x5f, 0x76, 0x61, 0x6c, 0x75, 0x65,
-	0x18, 0x0d, 0x20, 0x01, 0x28, 0x09, 0x48, 0x00, 0x52, 0x09, 0x74, 0x65, 0x78, 0x74, 0x56, 0x61,
-	0x6c, 0x75, 0x65, 0x42, 0x06, 0x0a, 0x04, 0x6b, 0x69, 0x6e, 0x64, 0x22, 0xf0, 0x03, 0x0a, 0x09,
-	0x4c, 0x69, 0x73, 0x74, 0x56, 0x61, 0x6c, 0x75, 0x65, 0x12, 0x2e, 0x0a, 0x06, 0x76, 0x61, 0x6c,
-	0x75, 0x65, 0x73, 0x18, 0x01, 0x20, 0x03, 0x28, 0x0b, 0x32, 0x12, 0x2e, 0x77, 0x65, 0x61, 0x76,
-	0x69, 0x61, 0x74, 0x65, 0x2e, 0x76, 0x31, 0x2e, 0x56, 0x61, 0x6c, 0x75, 0x65, 0x42, 0x02, 0x18,
-	0x01, 0x52, 0x06, 0x76, 0x61, 0x6c, 0x75, 0x65, 0x73, 0x12, 0x40, 0x0a, 0x0d, 0x6e, 0x75, 0x6d,
-	0x62, 0x65, 0x72, 0x5f, 0x76, 0x61, 0x6c, 0x75, 0x65, 0x73, 0x18, 0x02, 0x20, 0x01, 0x28, 0x0b,
-	0x32, 0x19, 0x2e, 0x77, 0x65, 0x61, 0x76, 0x69, 0x61, 0x74, 0x65, 0x2e, 0x76, 0x31, 0x2e, 0x4e,
-	0x75, 0x6d, 0x62, 0x65, 0x72, 0x56, 0x61, 0x6c, 0x75, 0x65, 0x73, 0x48, 0x00, 0x52, 0x0c, 0x6e,
-	0x75, 0x6d, 0x62, 0x65, 0x72, 0x56, 0x61, 0x6c, 0x75, 0x65, 0x73, 0x12, 0x3a, 0x0a, 0x0b, 0x62,
-	0x6f, 0x6f, 0x6c, 0x5f, 0x76, 0x61, 0x6c, 0x75, 0x65, 0x73, 0x18, 0x03, 0x20, 0x01, 0x28, 0x0b,
-	0x32, 0x17, 0x2e, 0x77, 0x65, 0x61, 0x76, 0x69, 0x61, 0x74, 0x65, 0x2e, 0x76, 0x31, 0x2e, 0x42,
-	0x6f, 0x6f, 0x6c, 0x56, 0x61, 0x6c, 0x75, 0x65, 0x73, 0x48, 0x00, 0x52, 0x0a, 0x62, 0x6f, 0x6f,
-	0x6c, 0x56, 0x61, 0x6c, 0x75, 0x65, 0x73, 0x12, 0x40, 0x0a, 0x0d, 0x6f, 0x62, 0x6a, 0x65, 0x63,
-	0x74, 0x5f, 0x76, 0x61, 0x6c, 0x75, 0x65, 0x73, 0x18, 0x04, 0x20, 0x01, 0x28, 0x0b, 0x32, 0x19,
-	0x2e, 0x77, 0x65, 0x61, 0x76, 0x69, 0x61, 0x74, 0x65, 0x2e, 0x76, 0x31, 0x2e, 0x4f, 0x62, 0x6a,
-	0x65, 0x63, 0x74, 0x56, 0x61, 0x6c, 0x75, 0x65, 0x73, 0x48, 0x00, 0x52, 0x0c, 0x6f, 0x62, 0x6a,
-	0x65, 0x63, 0x74, 0x56, 0x61, 0x6c, 0x75, 0x65, 0x73, 0x12, 0x3a, 0x0a, 0x0b, 0x64, 0x61, 0x74,
-	0x65, 0x5f, 0x76, 0x61, 0x6c, 0x75, 0x65, 0x73, 0x18, 0x05, 0x20, 0x01, 0x28, 0x0b, 0x32, 0x17,
-	0x2e, 0x77, 0x65, 0x61, 0x76, 0x69, 0x61, 0x74, 0x65, 0x2e, 0x76, 0x31, 0x2e, 0x44, 0x61, 0x74,
-	0x65, 0x56, 0x61, 0x6c, 0x75, 0x65, 0x73, 0x48, 0x00, 0x52, 0x0a, 0x64, 0x61, 0x74, 0x65, 0x56,
-	0x61, 0x6c, 0x75, 0x65, 0x73, 0x12, 0x3a, 0x0a, 0x0b, 0x75, 0x75, 0x69, 0x64, 0x5f, 0x76, 0x61,
-	0x6c, 0x75, 0x65, 0x73, 0x18, 0x06, 0x20, 0x01, 0x28, 0x0b, 0x32, 0x17, 0x2e, 0x77, 0x65, 0x61,
-	0x76, 0x69, 0x61, 0x74, 0x65, 0x2e, 0x76, 0x31, 0x2e, 0x55, 0x75, 0x69, 0x64, 0x56, 0x61, 0x6c,
-	0x75, 0x65, 0x73, 0x48, 0x00, 0x52, 0x0a, 0x75, 0x75, 0x69, 0x64, 0x56, 0x61, 0x6c, 0x75, 0x65,
-	0x73, 0x12, 0x37, 0x0a, 0x0a, 0x69, 0x6e, 0x74, 0x5f, 0x76, 0x61, 0x6c, 0x75, 0x65, 0x73, 0x18,
-	0x07, 0x20, 0x01, 0x28, 0x0b, 0x32, 0x16, 0x2e, 0x77, 0x65, 0x61, 0x76, 0x69, 0x61, 0x74, 0x65,
-	0x2e, 0x76, 0x31, 0x2e, 0x49, 0x6e, 0x74, 0x56, 0x61, 0x6c, 0x75, 0x65, 0x73, 0x48, 0x00, 0x52,
-	0x09, 0x69, 0x6e, 0x74, 0x56, 0x61, 0x6c, 0x75, 0x65, 0x73, 0x12, 0x3a, 0x0a, 0x0b, 0x74, 0x65,
-	0x78, 0x74, 0x5f, 0x76, 0x61, 0x6c, 0x75, 0x65, 0x73, 0x18, 0x08, 0x20, 0x01, 0x28, 0x0b, 0x32,
-	0x17, 0x2e, 0x77, 0x65, 0x61, 0x76, 0x69, 0x61, 0x74, 0x65, 0x2e, 0x76, 0x31, 0x2e, 0x54, 0x65,
-	0x78, 0x74, 0x56, 0x61, 0x6c, 0x75, 0x65, 0x73, 0x48, 0x00, 0x52, 0x0a, 0x74, 0x65, 0x78, 0x74,
-	0x56, 0x61, 0x6c, 0x75, 0x65, 0x73, 0x42, 0x06, 0x0a, 0x04, 0x6b, 0x69, 0x6e, 0x64, 0x22, 0x26,
-	0x0a, 0x0c, 0x4e, 0x75, 0x6d, 0x62, 0x65, 0x72, 0x56, 0x61, 0x6c, 0x75, 0x65, 0x73, 0x12, 0x16,
-	0x0a, 0x06, 0x76, 0x61, 0x6c, 0x75, 0x65, 0x73, 0x18, 0x01, 0x20, 0x01, 0x28, 0x0c, 0x52, 0x06,
-	0x76, 0x61, 0x6c, 0x75, 0x65, 0x73, 0x22, 0x24, 0x0a, 0x0a, 0x54, 0x65, 0x78, 0x74, 0x56, 0x61,
-	0x6c, 0x75, 0x65, 0x73, 0x12, 0x16, 0x0a, 0x06, 0x76, 0x61, 0x6c, 0x75, 0x65, 0x73, 0x18, 0x01,
-	0x20, 0x03, 0x28, 0x09, 0x52, 0x06, 0x76, 0x61, 0x6c, 0x75, 0x65, 0x73, 0x22, 0x24, 0x0a, 0x0a,
-	0x42, 0x6f, 0x6f, 0x6c, 0x56, 0x61, 0x6c, 0x75, 0x65, 0x73, 0x12, 0x16, 0x0a, 0x06, 0x76, 0x61,
-	0x6c, 0x75, 0x65, 0x73, 0x18, 0x01, 0x20, 0x03, 0x28, 0x08, 0x52, 0x06, 0x76, 0x61, 0x6c, 0x75,
-	0x65, 0x73, 0x22, 0x3f, 0x0a, 0x0c, 0x4f, 0x62, 0x6a, 0x65, 0x63, 0x74, 0x56, 0x61, 0x6c, 0x75,
-	0x65, 0x73, 0x12, 0x2f, 0x0a, 0x06, 0x76, 0x61, 0x6c, 0x75, 0x65, 0x73, 0x18, 0x01, 0x20, 0x03,
-	0x28, 0x0b, 0x32, 0x17, 0x2e, 0x77, 0x65, 0x61, 0x76, 0x69, 0x61, 0x74, 0x65, 0x2e, 0x76, 0x31,
-	0x2e, 0x50, 0x72, 0x6f, 0x70, 0x65, 0x72, 0x74, 0x69, 0x65, 0x73, 0x52, 0x06, 0x76, 0x61, 0x6c,
-	0x75, 0x65, 0x73, 0x22, 0x24, 0x0a, 0x0a, 0x44, 0x61, 0x74, 0x65, 0x56, 0x61, 0x6c, 0x75, 0x65,
-	0x73, 0x12, 0x16, 0x0a, 0x06, 0x76, 0x61, 0x6c, 0x75, 0x65, 0x73, 0x18, 0x01, 0x20, 0x03, 0x28,
-	0x09, 0x52, 0x06, 0x76, 0x61, 0x6c, 0x75, 0x65, 0x73, 0x22, 0x24, 0x0a, 0x0a, 0x55, 0x75, 0x69,
-	0x64, 0x56, 0x61, 0x6c, 0x75, 0x65, 0x73, 0x12, 0x16, 0x0a, 0x06, 0x76, 0x61, 0x6c, 0x75, 0x65,
-	0x73, 0x18, 0x01, 0x20, 0x03, 0x28, 0x09, 0x52, 0x06, 0x76, 0x61, 0x6c, 0x75, 0x65, 0x73, 0x22,
-	0x23, 0x0a, 0x09, 0x49, 0x6e, 0x74, 0x56, 0x61, 0x6c, 0x75, 0x65, 0x73, 0x12, 0x16, 0x0a, 0x06,
-	0x76, 0x61, 0x6c, 0x75, 0x65, 0x73, 0x18, 0x01, 0x20, 0x01, 0x28, 0x0c, 0x52, 0x06, 0x76, 0x61,
-	0x6c, 0x75, 0x65, 0x73, 0x22, 0x49, 0x0a, 0x0d, 0x47, 0x65, 0x6f, 0x43, 0x6f, 0x6f, 0x72, 0x64,
-	0x69, 0x6e, 0x61, 0x74, 0x65, 0x12, 0x1c, 0x0a, 0x09, 0x6c, 0x6f, 0x6e, 0x67, 0x69, 0x74, 0x75,
-	0x64, 0x65, 0x18, 0x01, 0x20, 0x01, 0x28, 0x02, 0x52, 0x09, 0x6c, 0x6f, 0x6e, 0x67, 0x69, 0x74,
-	0x75, 0x64, 0x65, 0x12, 0x1a, 0x0a, 0x08, 0x6c, 0x61, 0x74, 0x69, 0x74, 0x75, 0x64, 0x65, 0x18,
-	0x02, 0x20, 0x01, 0x28, 0x02, 0x52, 0x08, 0x6c, 0x61, 0x74, 0x69, 0x74, 0x75, 0x64, 0x65, 0x22,
-	0x89, 0x02, 0x0a, 0x0b, 0x50, 0x68, 0x6f, 0x6e, 0x65, 0x4e, 0x75, 0x6d, 0x62, 0x65, 0x72, 0x12,
-	0x21, 0x0a, 0x0c, 0x63, 0x6f, 0x75, 0x6e, 0x74, 0x72, 0x79, 0x5f, 0x63, 0x6f, 0x64, 0x65, 0x18,
-	0x01, 0x20, 0x01, 0x28, 0x04, 0x52, 0x0b, 0x63, 0x6f, 0x75, 0x6e, 0x74, 0x72, 0x79, 0x43, 0x6f,
-	0x64, 0x65, 0x12, 0x27, 0x0a, 0x0f, 0x64, 0x65, 0x66, 0x61, 0x75, 0x6c, 0x74, 0x5f, 0x63, 0x6f,
-	0x75, 0x6e, 0x74, 0x72, 0x79, 0x18, 0x02, 0x20, 0x01, 0x28, 0x09, 0x52, 0x0e, 0x64, 0x65, 0x66,
-	0x61, 0x75, 0x6c, 0x74, 0x43, 0x6f, 0x75, 0x6e, 0x74, 0x72, 0x79, 0x12, 0x14, 0x0a, 0x05, 0x69,
-	0x6e, 0x70, 0x75, 0x74, 0x18, 0x03, 0x20, 0x01, 0x28, 0x09, 0x52, 0x05, 0x69, 0x6e, 0x70, 0x75,
-	0x74, 0x12, 0x37, 0x0a, 0x17, 0x69, 0x6e, 0x74, 0x65, 0x72, 0x6e, 0x61, 0x74, 0x69, 0x6f, 0x6e,
-	0x61, 0x6c, 0x5f, 0x66, 0x6f, 0x72, 0x6d, 0x61, 0x74, 0x74, 0x65, 0x64, 0x18, 0x04, 0x20, 0x01,
-	0x28, 0x09, 0x52, 0x16, 0x69, 0x6e, 0x74, 0x65, 0x72, 0x6e, 0x61, 0x74, 0x69, 0x6f, 0x6e, 0x61,
-	0x6c, 0x46, 0x6f, 0x72, 0x6d, 0x61, 0x74, 0x74, 0x65, 0x64, 0x12, 0x1a, 0x0a, 0x08, 0x6e, 0x61,
-	0x74, 0x69, 0x6f, 0x6e, 0x61, 0x6c, 0x18, 0x05, 0x20, 0x01, 0x28, 0x04, 0x52, 0x08, 0x6e, 0x61,
-	0x74, 0x69, 0x6f, 0x6e, 0x61, 0x6c, 0x12, 0x2d, 0x0a, 0x12, 0x6e, 0x61, 0x74, 0x69, 0x6f, 0x6e,
-	0x61, 0x6c, 0x5f, 0x66, 0x6f, 0x72, 0x6d, 0x61, 0x74, 0x74, 0x65, 0x64, 0x18, 0x06, 0x20, 0x01,
-	0x28, 0x09, 0x52, 0x11, 0x6e, 0x61, 0x74, 0x69, 0x6f, 0x6e, 0x61, 0x6c, 0x46, 0x6f, 0x72, 0x6d,
-	0x61, 0x74, 0x74, 0x65, 0x64, 0x12, 0x14, 0x0a, 0x05, 0x76, 0x61, 0x6c, 0x69, 0x64, 0x18, 0x07,
-	0x20, 0x01, 0x28, 0x08, 0x52, 0x05, 0x76, 0x61, 0x6c, 0x69, 0x64, 0x42, 0x74, 0x0a, 0x23, 0x69,
-	0x6f, 0x2e, 0x77, 0x65, 0x61, 0x76, 0x69, 0x61, 0x74, 0x65, 0x2e, 0x63, 0x6c, 0x69, 0x65, 0x6e,
-	0x74, 0x2e, 0x67, 0x72, 0x70, 0x63, 0x2e, 0x70, 0x72, 0x6f, 0x74, 0x6f, 0x63, 0x6f, 0x6c, 0x2e,
-	0x76, 0x31, 0x42, 0x17, 0x57, 0x65, 0x61, 0x76, 0x69, 0x61, 0x74, 0x65, 0x50, 0x72, 0x6f, 0x74,
-	0x6f, 0x50, 0x72, 0x6f, 0x70, 0x65, 0x72, 0x74, 0x69, 0x65, 0x73, 0x5a, 0x34, 0x67, 0x69, 0x74,
-	0x68, 0x75, 0x62, 0x2e, 0x63, 0x6f, 0x6d, 0x2f, 0x77, 0x65, 0x61, 0x76, 0x69, 0x61, 0x74, 0x65,
-	0x2f, 0x77, 0x65, 0x61, 0x76, 0x69, 0x61, 0x74, 0x65, 0x2f, 0x67, 0x72, 0x70, 0x63, 0x2f, 0x67,
-	0x65, 0x6e, 0x65, 0x72, 0x61, 0x74, 0x65, 0x64, 0x3b, 0x70, 0x72, 0x6f, 0x74, 0x6f, 0x63, 0x6f,
-	0x6c, 0x62, 0x06, 0x70, 0x72, 0x6f, 0x74, 0x6f, 0x33,
-}
+const file_v1_properties_proto_rawDesc = "" +
+	"\n" +
+	"\x13v1/properties.proto\x12\vweaviate.v1\x1a\x1cgoogle/protobuf/struct.proto\"\x98\x01\n" +
+	"\n" +
+	"Properties\x12;\n" +
+	"\x06fields\x18\x01 \x03(\v2#.weaviate.v1.Properties.FieldsEntryR\x06fields\x1aM\n" +
+	"\vFieldsEntry\x12\x10\n" +
+	"\x03key\x18\x01 \x01(\tR\x03key\x12(\n" +
+	"\x05value\x18\x02 \x01(\v2\x12.weaviate.v1.ValueR\x05value:\x028\x01\"\xcd\x04\n" +
+	"\x05Value\x12#\n" +
+	"\fnumber_value\x18\x01 \x01(\x01H\x00R\vnumberValue\x12'\n" +
+	"\fstring_value\x18\x02 \x01(\tB\x02\x18\x01H\x00R\vstringValue\x12\x1f\n" +
+	"\n" +
+	"bool_value\x18\x03 \x01(\bH\x00R\tboolValue\x12<\n" +
+	"\fobject_value\x18\x04 \x01(\v2\x17.weaviate.v1.PropertiesH\x00R\vobjectValue\x127\n" +
+	"\n" +
+	"list_value\x18\x05 \x01(\v2\x16.weaviate.v1.ListValueH\x00R\tlistValue\x12\x1f\n" +
+	"\n" +
+	"date_value\x18\x06 \x01(\tH\x00R\tdateValue\x12\x1f\n" +
+	"\n" +
+	"uuid_value\x18\a \x01(\tH\x00R\tuuidValue\x12\x1d\n" +
+	"\tint_value\x18\b \x01(\x03H\x00R\bintValue\x129\n" +
+	"\tgeo_value\x18\t \x01(\v2\x1a.weaviate.v1.GeoCoordinateH\x00R\bgeoValue\x12\x1f\n" +
+	"\n" +
+	"blob_value\x18\n" +
+	" \x01(\tH\x00R\tblobValue\x12;\n" +
+	"\vphone_value\x18\v \x01(\v2\x18.weaviate.v1.PhoneNumberH\x00R\n" +
+	"phoneValue\x12;\n" +
+	"\n" +
+	"null_value\x18\f \x01(\x0e2\x1a.google.protobuf.NullValueH\x00R\tnullValue\x12\x1f\n" +
+	"\n" +
+	"text_value\x18\r \x01(\tH\x00R\ttextValueB\x06\n" +
+	"\x04kind\"\xf0\x03\n" +
+	"\tListValue\x12.\n" +
+	"\x06values\x18\x01 \x03(\v2\x12.weaviate.v1.ValueB\x02\x18\x01R\x06values\x12@\n" +
+	"\rnumber_values\x18\x02 \x01(\v2\x19.weaviate.v1.NumberValuesH\x00R\fnumberValues\x12:\n" +
+	"\vbool_values\x18\x03 \x01(\v2\x17.weaviate.v1.BoolValuesH\x00R\n" +
+	"boolValues\x12@\n" +
+	"\robject_values\x18\x04 \x01(\v2\x19.weaviate.v1.ObjectValuesH\x00R\fobjectValues\x12:\n" +
+	"\vdate_values\x18\x05 \x01(\v2\x17.weaviate.v1.DateValuesH\x00R\n" +
+	"dateValues\x12:\n" +
+	"\vuuid_values\x18\x06 \x01(\v2\x17.weaviate.v1.UuidValuesH\x00R\n" +
+	"uuidValues\x127\n" +
+	"\n" +
+	"int_values\x18\a \x01(\v2\x16.weaviate.v1.IntValuesH\x00R\tintValues\x12:\n" +
+	"\vtext_values\x18\b \x01(\v2\x17.weaviate.v1.TextValuesH\x00R\n" +
+	"textValuesB\x06\n" +
+	"\x04kind\"&\n" +
+	"\fNumberValues\x12\x16\n" +
+	"\x06values\x18\x01 \x01(\fR\x06values\"$\n" +
+	"\n" +
+	"TextValues\x12\x16\n" +
+	"\x06values\x18\x01 \x03(\tR\x06values\"$\n" +
+	"\n" +
+	"BoolValues\x12\x16\n" +
+	"\x06values\x18\x01 \x03(\bR\x06values\"?\n" +
+	"\fObjectValues\x12/\n" +
+	"\x06values\x18\x01 \x03(\v2\x17.weaviate.v1.PropertiesR\x06values\"$\n" +
+	"\n" +
+	"DateValues\x12\x16\n" +
+	"\x06values\x18\x01 \x03(\tR\x06values\"$\n" +
+	"\n" +
+	"UuidValues\x12\x16\n" +
+	"\x06values\x18\x01 \x03(\tR\x06values\"#\n" +
+	"\tIntValues\x12\x16\n" +
+	"\x06values\x18\x01 \x01(\fR\x06values\"I\n" +
+	"\rGeoCoordinate\x12\x1c\n" +
+	"\tlongitude\x18\x01 \x01(\x02R\tlongitude\x12\x1a\n" +
+	"\blatitude\x18\x02 \x01(\x02R\blatitude\"\x89\x02\n" +
+	"\vPhoneNumber\x12!\n" +
+	"\fcountry_code\x18\x01 \x01(\x04R\vcountryCode\x12'\n" +
+	"\x0fdefault_country\x18\x02 \x01(\tR\x0edefaultCountry\x12\x14\n" +
+	"\x05input\x18\x03 \x01(\tR\x05input\x127\n" +
+	"\x17international_formatted\x18\x04 \x01(\tR\x16internationalFormatted\x12\x1a\n" +
+	"\bnational\x18\x05 \x01(\x04R\bnational\x12-\n" +
+	"\x12national_formatted\x18\x06 \x01(\tR\x11nationalFormatted\x12\x14\n" +
+	"\x05valid\x18\a \x01(\bR\x05validBt\n" +
+	"#io.weaviate.client.grpc.protocol.v1B\x17WeaviateProtoPropertiesZ4github.com/weaviate/weaviate/grpc/generated;protocolb\x06proto3"
 
 var (
 	file_v1_properties_proto_rawDescOnce sync.Once
-	file_v1_properties_proto_rawDescData = file_v1_properties_proto_rawDesc
+	file_v1_properties_proto_rawDescData []byte
 )
 
 func file_v1_properties_proto_rawDescGZIP() []byte {
 	file_v1_properties_proto_rawDescOnce.Do(func() {
-		file_v1_properties_proto_rawDescData = protoimpl.X.CompressGZIP(file_v1_properties_proto_rawDescData)
+		file_v1_properties_proto_rawDescData = protoimpl.X.CompressGZIP(unsafe.Slice(unsafe.StringData(file_v1_properties_proto_rawDesc), len(file_v1_properties_proto_rawDesc)))
 	})
 	return file_v1_properties_proto_rawDescData
 }
 
 var file_v1_properties_proto_msgTypes = make([]protoimpl.MessageInfo, 13)
-<<<<<<< HEAD
-var file_v1_properties_proto_goTypes = []interface{}{
-=======
 var file_v1_properties_proto_goTypes = []any{
->>>>>>> d96849d8
 	(*Properties)(nil),      // 0: weaviate.v1.Properties
 	(*Value)(nil),           // 1: weaviate.v1.Value
 	(*ListValue)(nil),       // 2: weaviate.v1.ListValue
@@ -1143,153 +1092,7 @@
 	if File_v1_properties_proto != nil {
 		return
 	}
-	if !protoimpl.UnsafeEnabled {
-		file_v1_properties_proto_msgTypes[0].Exporter = func(v interface{}, i int) interface{} {
-			switch v := v.(*Properties); i {
-			case 0:
-				return &v.state
-			case 1:
-				return &v.sizeCache
-			case 2:
-				return &v.unknownFields
-			default:
-				return nil
-			}
-		}
-		file_v1_properties_proto_msgTypes[1].Exporter = func(v interface{}, i int) interface{} {
-			switch v := v.(*Value); i {
-			case 0:
-				return &v.state
-			case 1:
-				return &v.sizeCache
-			case 2:
-				return &v.unknownFields
-			default:
-				return nil
-			}
-		}
-		file_v1_properties_proto_msgTypes[2].Exporter = func(v interface{}, i int) interface{} {
-			switch v := v.(*ListValue); i {
-			case 0:
-				return &v.state
-			case 1:
-				return &v.sizeCache
-			case 2:
-				return &v.unknownFields
-			default:
-				return nil
-			}
-		}
-		file_v1_properties_proto_msgTypes[3].Exporter = func(v interface{}, i int) interface{} {
-			switch v := v.(*NumberValues); i {
-			case 0:
-				return &v.state
-			case 1:
-				return &v.sizeCache
-			case 2:
-				return &v.unknownFields
-			default:
-				return nil
-			}
-		}
-		file_v1_properties_proto_msgTypes[4].Exporter = func(v interface{}, i int) interface{} {
-			switch v := v.(*TextValues); i {
-			case 0:
-				return &v.state
-			case 1:
-				return &v.sizeCache
-			case 2:
-				return &v.unknownFields
-			default:
-				return nil
-			}
-		}
-		file_v1_properties_proto_msgTypes[5].Exporter = func(v interface{}, i int) interface{} {
-			switch v := v.(*BoolValues); i {
-			case 0:
-				return &v.state
-			case 1:
-				return &v.sizeCache
-			case 2:
-				return &v.unknownFields
-			default:
-				return nil
-			}
-		}
-		file_v1_properties_proto_msgTypes[6].Exporter = func(v interface{}, i int) interface{} {
-			switch v := v.(*ObjectValues); i {
-			case 0:
-				return &v.state
-			case 1:
-				return &v.sizeCache
-			case 2:
-				return &v.unknownFields
-			default:
-				return nil
-			}
-		}
-		file_v1_properties_proto_msgTypes[7].Exporter = func(v interface{}, i int) interface{} {
-			switch v := v.(*DateValues); i {
-			case 0:
-				return &v.state
-			case 1:
-				return &v.sizeCache
-			case 2:
-				return &v.unknownFields
-			default:
-				return nil
-			}
-		}
-		file_v1_properties_proto_msgTypes[8].Exporter = func(v interface{}, i int) interface{} {
-			switch v := v.(*UuidValues); i {
-			case 0:
-				return &v.state
-			case 1:
-				return &v.sizeCache
-			case 2:
-				return &v.unknownFields
-			default:
-				return nil
-			}
-		}
-		file_v1_properties_proto_msgTypes[9].Exporter = func(v interface{}, i int) interface{} {
-			switch v := v.(*IntValues); i {
-			case 0:
-				return &v.state
-			case 1:
-				return &v.sizeCache
-			case 2:
-				return &v.unknownFields
-			default:
-				return nil
-			}
-		}
-		file_v1_properties_proto_msgTypes[10].Exporter = func(v interface{}, i int) interface{} {
-			switch v := v.(*GeoCoordinate); i {
-			case 0:
-				return &v.state
-			case 1:
-				return &v.sizeCache
-			case 2:
-				return &v.unknownFields
-			default:
-				return nil
-			}
-		}
-		file_v1_properties_proto_msgTypes[11].Exporter = func(v interface{}, i int) interface{} {
-			switch v := v.(*PhoneNumber); i {
-			case 0:
-				return &v.state
-			case 1:
-				return &v.sizeCache
-			case 2:
-				return &v.unknownFields
-			default:
-				return nil
-			}
-		}
-	}
-	file_v1_properties_proto_msgTypes[1].OneofWrappers = []interface{}{
+	file_v1_properties_proto_msgTypes[1].OneofWrappers = []any{
 		(*Value_NumberValue)(nil),
 		(*Value_StringValue)(nil),
 		(*Value_BoolValue)(nil),
@@ -1304,7 +1107,7 @@
 		(*Value_NullValue)(nil),
 		(*Value_TextValue)(nil),
 	}
-	file_v1_properties_proto_msgTypes[2].OneofWrappers = []interface{}{
+	file_v1_properties_proto_msgTypes[2].OneofWrappers = []any{
 		(*ListValue_NumberValues)(nil),
 		(*ListValue_BoolValues)(nil),
 		(*ListValue_ObjectValues)(nil),
@@ -1317,7 +1120,7 @@
 	out := protoimpl.TypeBuilder{
 		File: protoimpl.DescBuilder{
 			GoPackagePath: reflect.TypeOf(x{}).PkgPath(),
-			RawDescriptor: file_v1_properties_proto_rawDesc,
+			RawDescriptor: unsafe.Slice(unsafe.StringData(file_v1_properties_proto_rawDesc), len(file_v1_properties_proto_rawDesc)),
 			NumEnums:      0,
 			NumMessages:   13,
 			NumExtensions: 0,
@@ -1328,7 +1131,6 @@
 		MessageInfos:      file_v1_properties_proto_msgTypes,
 	}.Build()
 	File_v1_properties_proto = out.File
-	file_v1_properties_proto_rawDesc = nil
 	file_v1_properties_proto_goTypes = nil
 	file_v1_properties_proto_depIdxs = nil
 }