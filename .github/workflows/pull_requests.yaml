name: Tests

on:
  push:
    branches:
      - main
      - 'stable/v*'
    tags:
      - '**'
  pull_request:

concurrency:
  group: ${{ github.workflow }}-${{ github.event.pull_request.number || github.ref }}
  cancel-in-progress: true

jobs:
  Buf-Checks:
    name: buf-checks
    runs-on: ubuntu-latest
    steps:
      - uses: actions/checkout@v4
      - uses: bufbuild/buf-setup-action@v1
        with:
          github_token: ${{ github.token }}
      - uses: bufbuild/buf-lint-action@v1
        with:
          input: "cluster/proto"
      - uses: bufbuild/buf-breaking-action@v1
        if: github.event_name == 'pull_request'
        with:
          input: "cluster/proto"
          against: "https://github.com/${GITHUB_REPOSITORY}.git#branch=${{ github.event.pull_request.base.ref }},subdir=cluster/proto"
  Run-Swagger:
    name: run-swagger
    runs-on: ubuntu-latest
    steps:
      - uses: actions/checkout@v4
      - name: Set up Go
        uses: actions/setup-go@v5
        with:
          go-version: '1.22'
          cache: true
      - name: Run Swagger
        run: ./tools/gen-code-from-swagger.sh
      - name: Error on change
        run: |
          # check if anything is different
          CHANGED=$(git status -s | wc -l)
          if [ "$CHANGED" -gt 0 ]; then
            echo "Please run ./tools/gen-code-from-swagger.sh script and commit changes:"
            git status -s
            exit 1
          else
            exit 0
          fi
  Vulnerability-Scanning:
    name: vulnerability-scanning
    runs-on: ubuntu-latest
    if: ${{ !github.event.pull_request.head.repo.fork }}  # no PRs from fork
    steps:
      - uses: actions/checkout@v4
      - name: Set up Go
        uses: actions/setup-go@v5
        with:
          go-version: '1.22'
          cache: true
      - name: Run locally Docker build
        run: docker build -t weaviate:${{ github.sha }} .
      - name: Run Trivy vulnerability scanner for the built image
        uses: aquasecurity/trivy-action@0.28.0
<<<<<<< HEAD
=======
        env:
            # NOTE: needed because sometimes GHCR hits the rate limit AWS will be used instead
            TRIVY_DB_REPOSITORY: "ghcr.io/aquasecurity/trivy-db,public.ecr.aws/aquasecurity/trivy-db"
>>>>>>> 923c49fd
        with:
          image-ref: 'weaviate:${{ github.sha }}'
          exit-code: '1'
          format: 'table'
          severity: 'HIGH,CRITICAL'
  Unit-Tests:
    name: unit-tests
    runs-on: ubuntu-latest
    steps:
      - uses: actions/checkout@v4
      - name: Set up Go
        uses: actions/setup-go@v5
        with:
          go-version: '1.22'
          cache: true
      - name: Unit test
        run: ./test/run.sh --unit-only
      - name: Archive code coverage results
        uses: actions/upload-artifact@v4
        with:
          name: coverage-report-unit
          path: coverage-unit.txt
  Integration-Tests:
    name: integration-tests  
    runs-on: ubuntu-latest
    steps:
      - uses: actions/checkout@v4
      - name: Set up Go
        uses: actions/setup-go@v5
        with:
          go-version: '1.22'
          cache: true
      - name: Integration test
        run: ./test/run.sh --integration-only
      - name: Archive code coverage results
        uses: actions/upload-artifact@v4
        with:
          name: coverage-report-integration
          path: coverage-integration.txt
  Modules-Acceptance-Tests:
    name: modules-acceptance-tests
    runs-on: ubuntu-latest
    strategy:
      fail-fast: false
      matrix:
        test: [
          "--only-module-backup-azure",
          "--only-module-backup-filesystem",
          "--only-module-backup-gcs",
          "--only-module-backup-s3",
          "--only-module-img2vec-neural",
          "--only-module-many-modules",
          "--only-module-ref2vec-centroid",
          "--only-module-text2vec-contextionary",
          "--only-module-text2vec-transformers",
          "--only-module-text2vec-ollama",
          "--only-module-generative-ollama"
        ]
    steps:
      - uses: actions/checkout@v4
      - name: Set up Go
        uses: actions/setup-go@v5
        with:
          go-version: '1.22'
          cache: true
      - name: Login to Docker Hub
        if: ${{ !github.event.pull_request.head.repo.fork && github.triggering_actor != 'dependabot[bot]' }}
        uses: docker/login-action@v3
        with:
          username: ${{secrets.DOCKER_USERNAME}}
          password: ${{secrets.DOCKER_PASSWORD}}
      - name: Acceptance tests (modules)
        uses: nick-fields/retry@v3
        with:
          # 15 Minute is a large enough timeout for most of our tests
          timeout_minutes: 15
          max_attempts: 3
          command: ./test/run.sh ${{ matrix.test }}
          on_retry_command: ./test/run.sh --cleanup
  Modules-Acceptance-Tests-large:
    name: modules-acceptance-tests-large
    runs-on: ubuntu-latest-4-cores
    strategy:
      fail-fast: false
      matrix:
        test: [
          "--only-module-qna-transformers",
          "--only-module-sum-transformers",
          "--only-module-multi2vec-clip",
          "--only-module-reranker-transformers"
        ]
    steps:
      - uses: actions/checkout@v4
      - name: Set up Go
        uses: actions/setup-go@v5
        with:
          go-version: '1.22'
          cache: true
      - name: Login to Docker Hub
        uses: docker/login-action@v3
        if: ${{ !github.event.pull_request.head.repo.fork && github.triggering_actor != 'dependabot[bot]' }}
        with:
          username: ${{secrets.DOCKER_USERNAME}}
          password: ${{secrets.DOCKER_PASSWORD}}
      - name: Acceptance tests Large (modules)
        uses: nick-fields/retry@v3
        with:
          # 15 Minute is a large enough timeout for most of our tests
          timeout_minutes: 15
          max_attempts: 3
          command: ./test/run.sh ${{ matrix.test }}
          on_retry_command: ./test/run.sh --cleanup
  Modules-Acceptance-Tests-gcp:
    name: modules-acceptance-tests-gcp
    runs-on: ubuntu-latest
    if: ${{ !github.event.pull_request.head.repo.fork }}  # no PRs from fork
    strategy:
      fail-fast: false
      matrix:
        test: ["--only-module-multi2vec-google", "--only-module-generative-google", "--only-module-text2vec-google"]
    steps:
      - uses: actions/checkout@v4
        with:
          fetch-depth: 2
      - name: Set up Go
        uses: actions/setup-go@v5
        with:
          go-version: '1.22'
          cache: true
      - name: check
        env:
          COMMIT_SHA: ${{ github.event.pull_request.head.sha }}
        run: |
          commit_message=$(git log -1 --format=%B $COMMIT_SHA)
          if [[ "$commit_message" == *"[gcp]"* || "$commit_message" == "prepare release"* ]]; then
            echo "Run pipeline"
            echo "run_pipeline=true" >> $GITHUB_ENV
          else
            echo "Skip pipeline. In order to run the pipeline commit title must contain: [gcp]"
            echo "run_pipeline=false" >> $GITHUB_ENV
          fi
      - name: configure
        if: ${{ env.run_pipeline == 'true' || startsWith(github.ref, 'refs/tags') }}
        env:
          GPG_PASSPHRASE: ${{ secrets.GPG_PASSPHRASE }}
          GCP_PROJECT: ${{ secrets.GCP_PROJECT }}
        run: ./tools/ci/gcloud.sh
      - name: Acceptance tests (modules)
        env:
          GCP_PROJECT: ${{ secrets.GCP_PROJECT }}
        if: ${{ env.run_pipeline == 'true' || startsWith(github.ref, 'refs/tags') }}
        run: GOOGLE_APIKEY=$(gcloud auth print-access-token) ./test/run.sh ${{ matrix.test }}
  Modules-Acceptance-Tests-aws:
    name: modules-acceptance-tests-aws
    runs-on: ubuntu-latest
    if: ${{ !github.event.pull_request.head.repo.fork }}  # no PRs from fork
    strategy:
      fail-fast: false
      matrix:
        test: ["--only-module-text2vec-aws", "--only-module-generative-aws"]
    steps:
      - uses: actions/checkout@v4
        with:
          fetch-depth: 2
      - name: Set up Go
        uses: actions/setup-go@v5
        with:
          go-version: '1.22'
          cache: true
      - name: check
        env:
          COMMIT_SHA: ${{ github.event.pull_request.head.sha }}
        run: |
          commit_message=$(git log -1 --format=%B $COMMIT_SHA)
          if [[ "$commit_message" == *"[aws]"* || "$commit_message" == "prepare release"* ]]; then
            echo "Run pipeline"
            echo "run_pipeline=true" >> $GITHUB_ENV
          else
            echo "Skip pipeline. In order to run the pipeline commit title must contain: [aws]"
            echo "run_pipeline=false" >> $GITHUB_ENV
          fi
      - name: configure
        if : ${{ env.run_pipeline == 'true' || startsWith(github.ref, 'refs/tags') }}
        id: creds
        uses: aws-actions/configure-aws-credentials@v4
        with:
          aws-access-key-id: ${{ secrets.AWS_ACCESS_KEY_ID }}
          aws-secret-access-key: ${{ secrets.AWS_SECRET_ACCESS_KEY }}
          aws-region: ${{ secrets.AWS_REGION }}
          role-to-assume: ${{ secrets.AWS_ROLE_TO_ASSUME }}
          role-external-id: ${{ secrets.AWS_ROLE_EXTERNAL_ID }}
          role-skip-session-tagging: true
          output-credentials: true
      - name: Acceptance tests (modules)
        if : ${{ env.run_pipeline == 'true' || startsWith(github.ref, 'refs/tags') }}
        env:
          AWS_REGION: ${{ secrets.AWS_REGION }}
          AWS_ACCESS_KEY_ID: ${{ steps.creds.outputs.aws-access-key-id }}
          AWS_SECRET_ACCESS_KEY: ${{ steps.creds.outputs.aws-secret-access-key }}
          AWS_SESSION_TOKEN: ${{ steps.creds.outputs.aws-session-token }}
        run: ./test/run.sh ${{ matrix.test }}
  Acceptance-Tests:
    name: acceptance-tests
    runs-on: ubuntu-latest
    strategy:
      fail-fast: false
      matrix:
        test: [
          "--acceptance-only-fast",
          "--acceptance-only-graphql",
          "--acceptance-only-replication",
          "--acceptance-go-client-only-fast",
          "--acceptance-only-python",
        ]
    steps:
      - uses: actions/checkout@v4
      - name: Set up Go
        uses: actions/setup-go@v5
        with:
          go-version: '1.22'
          cache: true
      - name: Login to Docker Hub
        uses: docker/login-action@v3
        if: ${{ !github.event.pull_request.head.repo.fork && github.triggering_actor != 'dependabot[bot]' }}
        with:
          username: ${{secrets.DOCKER_USERNAME}}
          password: ${{secrets.DOCKER_PASSWORD}}
      - name: Acceptance tests
        env:
          WCS_DUMMY_CI_PW: ${{ secrets.WCS_DUMMY_CI_PW }}
          WCS_DUMMY_CI_PW_2: ${{ secrets.WCS_DUMMY_CI_PW_2 }}
        run: ./test/run.sh ${{ matrix.test }}
  Acceptance-Tests-large:
    name: acceptance-tests-large
    runs-on: ubuntu-latest-4-cores
    strategy:
      fail-fast: false
      matrix:
        test: ["--acceptance-go-client-named-vectors", "--acceptance-lsmkv"]
    steps:
      - uses: actions/checkout@v4
      - name: Set up Go
        uses: actions/setup-go@v5
        with:
          go-version: '1.21'
          cache: true
      - name: Login to Docker Hub
        uses: docker/login-action@v3
        if: ${{ !github.event.pull_request.head.repo.fork && github.triggering_actor != 'dependabot[bot]' }}
        with:
          username: ${{secrets.DOCKER_USERNAME}}
          password: ${{secrets.DOCKER_PASSWORD}}
      - name: Determine retry max_attempts value
        env:
          MATRIX_TEST: ${{ matrix.test }}
        run: |
          if [[ "$MATRIX_TEST" == *"lsmkv"* ]]; then
            echo "retry_max_attempts=2" >> $GITHUB_ENV
          else
            echo "retry_max_attempts=1" >> $GITHUB_ENV
          fi
      - name: Acceptance tests Large
        uses: nick-fields/retry@v3
        with:
          # 15 Minute is a large enough timeout for most of our tests
          timeout_minutes: 15
          max_attempts: ${{ env.retry_max_attempts }}
          command: ./test/run.sh ${{ matrix.test }}
          on_retry_command: ./test/run.sh --cleanup
  Codecov:
    needs: [Unit-Tests, Integration-Tests]
    name: codecov
    runs-on: ubuntu-latest
    if: ${{ (github.ref_type == 'branch') && (github.ref_name != 'main') }}
    steps:
      - uses: actions/checkout@v4
      - name: Download coverage artifacts integration
        uses: actions/download-artifact@v4
        with:
          name: coverage-report-unit
      - name: Download coverage unit
        uses: actions/download-artifact@v4
        with:
          name: coverage-report-integration
      - name: Codecov
        uses: codecov/codecov-action@v4
        with:
          fail_ci_if_error: false
          files: ./coverage-integration.txt, ./coverage-unit.txt
          verbose: true
  Compile-and-upload-binaries:
    name: compile-and-upload-binaries
    runs-on: ubuntu-latest-4-cores
    steps:
      - uses: actions/checkout@v4
      - name: Set up Go
        uses: actions/setup-go@v5
        with:
          go-version: '1.22'
          cache: true
      - name: Install GoReleaser
        uses: goreleaser/goreleaser-action@v6
        with:
          install-only: true
      - name: goreleaser
        run: |
          GIT_HASH=$(git rev-parse --short HEAD) goreleaser build  --clean --snapshot
      - name: Upload macos
        uses: actions/upload-artifact@v4
        with:
          name: binaries-macos-unsigned
          path: dist/weaviate_darwin_all
      - name: Upload windows
        uses: actions/upload-artifact@v4
        with:
          name: binaries-windows-amd64
          path: dist/weaviate_windows_amd64_v1
      - name: Upload windows
        uses: actions/upload-artifact@v4
        with:
          name: binaries-windows-arm64
          path: dist/weaviate_windows_arm64
      - name: Upload linux amd64
        uses: actions/upload-artifact@v4
        with:
          name: binaries-linux-amd64
          path: dist/weaviate_linux_amd64_v1
      - name: Upload linux arm64
        uses: actions/upload-artifact@v4
        with:
          name: binaries-linux-arm64
          path: dist/weaviate_linux_arm64


  Acceptance-Tests-windows:
    name: acceptance-tests-windows
    needs: Compile-and-upload-binaries
    runs-on: windows-latest
    env:
      AUTHENTICATION_ANONYMOUS_ACCESS_ENABLED: true
      PERSISTENCE_DATA_PATH: /tmp
      QUERY_DEFAULTS_LIMIT: 20
      CLUSTER_HOSTNAME: node1
      RAFT_BOOTSTRAP_EXPECT: 1
      RAFT_JOIN: node1
      GRPC_PORT: 50052
    steps:
      - uses: actions/checkout@v4
      - name: Download binaries
        uses: actions/download-artifact@v4
        with:
          name: binaries-windows-amd64
      - name: Set up Go
        uses: actions/setup-go@v5
        with:
          go-version: '1.22'
          cache: true
      - name: start weaviate
        shell: bash
        # Weaviate is started without a Vectorizer as running text2vec-contextionary on GH actions is difficult:
        # - docker on GHA only supports windows container - which we currently are not build
        # - building those containers without a windows machine is difficult to figure out
        run: ./weaviate.exe --scheme http --port 8080 &
      - name: run acceptance tests
        shell: bash
        run: go test -count 1 -race test/acceptance/actions/*.go  # tests that don't need a Vectorizer

  Push-Docker:
    if: ${{ !github.event.pull_request.head.repo.fork && !startsWith(github.head_ref, 'build') }} # no PRs from fork
    needs: [Unit-Tests, Run-Swagger, Vulnerability-Scanning, Integration-Tests]
    name: push-docker
    runs-on: ubuntu-latest-8-cores
    steps:
      - uses: actions/checkout@v4
      - name: Login to Docker Hub
        uses: docker/login-action@v3
        with:
          username: ${{secrets.DOCKER_USERNAME}}
          password: ${{secrets.DOCKER_PASSWORD}}
      - name: Push container
        id: push-container
        run: ./ci/push_docker.sh
        env:
          PR_TITLE: "${{ github.event.pull_request.title }}"
      - name: Generate Report
        env:
          PREVIEW_TAG: "${{ steps.push-container.outputs.PREVIEW_TAG }}"
        run: ./ci/generate_docker_report.sh
  Push-Docker-Fast:
    if: ${{ !github.event.pull_request.head.repo.fork && startsWith(github.head_ref, 'build') }} # no PRs from fork    
    name: push-docker-fast
    runs-on: ubuntu-latest-8-cores    
    steps:
      - uses: actions/checkout@v4
      - name: Login to Docker Hub
        uses: docker/login-action@v3
        with:
          username: ${{secrets.DOCKER_USERNAME}}
          password: ${{secrets.DOCKER_PASSWORD}}
      - name: Push container
        id: push-container
        run: ./ci/push_docker.sh
        env:
          PR_TITLE: "${{ github.event.pull_request.title }}"
      - name: Generate Report
        env:
          PREVIEW_TAG: "${{ steps.push-container.outputs.PREVIEW_TAG }}"
        run: ./ci/generate_docker_report.sh<|MERGE_RESOLUTION|>--- conflicted
+++ resolved
@@ -68,12 +68,9 @@
         run: docker build -t weaviate:${{ github.sha }} .
       - name: Run Trivy vulnerability scanner for the built image
         uses: aquasecurity/trivy-action@0.28.0
-<<<<<<< HEAD
-=======
-        env:
-            # NOTE: needed because sometimes GHCR hits the rate limit AWS will be used instead
-            TRIVY_DB_REPOSITORY: "ghcr.io/aquasecurity/trivy-db,public.ecr.aws/aquasecurity/trivy-db"
->>>>>>> 923c49fd
+        env:
+          # NOTE: needed because sometimes GHCR hits the rate limit AWS will be used instead
+          TRIVY_DB_REPOSITORY: "ghcr.io/aquasecurity/trivy-db,public.ecr.aws/aquasecurity/trivy-db"
         with:
           image-ref: 'weaviate:${{ github.sha }}'
           exit-code: '1'
