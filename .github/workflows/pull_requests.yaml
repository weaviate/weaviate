name: Tests

on:
  push:
    branches:
      - main
      - 'stable/v*'
    tags:
      - '**'
  pull_request:

concurrency:
  group: ${{ github.workflow }}-${{ github.event.pull_request.number || github.ref }}
  cancel-in-progress: true

jobs:
  Multi-Arch-Docker-Build:
    name: docker build (multi-arch)
    runs-on: ubuntu-latest
    if: ${{ !github.event.pull_request.head.repo.fork && github.triggering_actor != 'dependabot[bot]' && github.event_name == 'push' }}
    timeout-minutes: 45
    env:
      PROJECT_KEY: ${{ secrets.ORCA_PROJECT_KEY }}
    steps:
      - uses: actions/checkout@v5

      - name: Set up Docker Buildx
        uses: docker/setup-buildx-action@v3

      - name: Get build date
        id: date
        run: echo "date=$(date -u +"%Y-%m-%dT%H:%M:%SZ")" >> $GITHUB_OUTPUT

      - name: Build and cache Docker image
        id: build
        uses: docker/build-push-action@v6
        env:
          DOCKER_BUILD_SUMMARY: false
        with:
          context: .
          push: false
          tags: weaviate:${{ github.sha }}
          platforms: linux/amd64 # Single-arch for scanning
          load: true
          # Use all caches as "read" sources, so BuildKit can reuse whatever matches.
          cache-from: |
            type=gha,scope=weaviate-multi
            type=gha,scope=weaviate-amd64
            type=gha,scope=weaviate-arm64
          # Write back only to this job's cache scope (multi) to keep per-arch caches clean.
          # ignore-error=true prevents the build from failing if the cache export flakes.
          cache-to: |
            type=gha,scope=weaviate-multi,mode=max,ignore-error=true
          build-args: |
            CGO_ENABLED=0
            GIT_REVISION=${{ github.sha }}
            GIT_BRANCH=${{ github.head_ref || github.ref_name }}
            BUILD_USER=github-actions
            BUILD_DATE=${{ steps.date.outputs.date }}

      - name: Run Orca Container Image Scan
        id: vuln-scan
        uses: orcasecurity/shiftleft-container-image-action@v1
        continue-on-error: true
        with:
          api_token: ${{ secrets.ORCA_SECURITY_API_TOKEN }}
          project_key: ${{ env.PROJECT_KEY }}
          image: weaviate:${{ github.sha }}
          console_output: "table"
          format: "sarif"
          output: "results/"

      - name: Upload SARIF file
        if: always() && steps.vuln-scan.outputs.exit_code != 1
        uses: github/codeql-action/upload-sarif@v4
        with:
          sarif_file: results/image.sarif

      - name: Run Orca SAST Scan
        id: sast-scan
        uses: orcasecurity/shiftleft-sast-action@v1
        continue-on-error: true
        with:
          api_token: ${{ secrets.ORCA_SECURITY_API_TOKEN }}
          project_key: ${{ env.PROJECT_KEY }}
          fetch-depth: 0
          path: "."

      - name: Check security scan results
        run: |
          if [[ "${{ steps.vuln-scan.outcome }}" == "failure" ]]; then
            echo "::error::Vulnerability scan failed - blocking push"
            exit 1
          fi
          if [[ "${{ steps.sast-scan.outcome }}" == "failure" ]]; then
            echo "::error::SAST scan failed - blocking push"
            exit 1
          fi
          echo "All security scans passed - proceeding with push"

      - name: Login to Docker Hub
        uses: docker/login-action@v3
        with:
          username: ${{ secrets.DOCKER_USERNAME }}
          password: ${{ secrets.DOCKER_PASSWORD }}

      - name: Push container (multi-arch)
        id: push
        run: ./ci/push_docker.sh
        env:
          PR_TITLE: "${{ github.event.pull_request.title }}"

      - name: Save outputs to artifact
        run: |
          mkdir -p /tmp/docker-outputs
          echo "${{ steps.push.outputs.PREVIEW_TAG }}" > /tmp/docker-outputs/preview-tag.txt
          echo "${{ steps.push.outputs.PREVIEW_SEMVER_TAG }}" > /tmp/docker-outputs/preview-semver-tag.txt

      - name: Upload outputs
        uses: actions/upload-artifact@v5
        with:
          name: docker-outputs-multi-arch
          path: /tmp/docker-outputs/
          retention-days: 1

  PR-Docker-Build:
    name: docker build (${{ matrix.arch }})
    # ARM builds run on specific runners to avoid cross-compilation.
    runs-on: ${{ matrix.runner }}
    if: ${{ !github.event.pull_request.head.repo.fork && github.triggering_actor != 'dependabot[bot]' && github.event_name == 'pull_request' }}
    timeout-minutes: 45
    strategy:
      fail-fast: false
      matrix:
        include:
          - arch: "amd64"
            runner: ubuntu-latest
            platforms: "linux/amd64"
            push-args: "--amd64-only"
          - arch: "arm64"
            runner: ubuntu-24.04-arm
            platforms: "linux/arm64"
            push-args: "--arm64-only"
    steps:
      - uses: actions/checkout@v5

      - name: Set up Docker Buildx
        uses: docker/setup-buildx-action@v3

      - name: Build and cache Docker image
        id: build
        uses: docker/build-push-action@v6
        env:
          DOCKER_BUILD_SUMMARY: false
        with:
          context: .
          push: false
          tags: weaviate:${{ github.sha }}
          platforms: ${{ matrix.platforms }}
          # Load the result into the local Docker engine only for amd64. Avoids slow emulation on arm64.
          load: ${{ matrix.arch == 'amd64' }}
          # Use both arch caches as "read" sources, so BuildKit can reuse whatever matches.
          cache-from: |
            type=gha,scope=weaviate-multi
            type=gha,scope=weaviate-${{ matrix.arch }}
          # Write back only to this job's cache scope to keep per-arch caches clean.
          # ignore-error=true prevents the build from failing if the cache export flakes.
          cache-to: |
            type=gha,scope=weaviate-${{ matrix.arch }},mode=max,ignore-error=true
          # CGO disabled for faster cross-compilation and better cache consistency.
          # No build metadata for PR builds to maximize cache reuse across PRs.
          build-args: |
            CGO_ENABLED=0
            TARGETARCH=${{ matrix.arch }}

      - name: Login to Docker Hub
        uses: docker/login-action@v3
        with:
          username: ${{ secrets.DOCKER_USERNAME }}
          password: ${{ secrets.DOCKER_PASSWORD }}

      - name: Push container
        id: push
        run: ./ci/push_docker.sh ${{ matrix.push-args }}
        env:
          PR_TITLE: "${{ github.event.pull_request.title }}"

      - name: Save outputs to artifact
        run: |
          mkdir -p /tmp/docker-outputs
          echo "${{ steps.push.outputs.PREVIEW_TAG }}" > /tmp/docker-outputs/preview-tag.txt
          echo "${{ steps.push.outputs.PREVIEW_SEMVER_TAG }}" > /tmp/docker-outputs/preview-semver-tag.txt

      - name: Upload outputs
        uses: actions/upload-artifact@v5
        with:
          name: docker-outputs-pr-${{ matrix.arch }}
          path: /tmp/docker-outputs/
          retention-days: 1

  Generate-Docker-Report:
    name: docker report
    runs-on: ubuntu-latest
    # Depends on both production and PR jobs, but only one will run based on the event type
    needs: [Multi-Arch-Docker-Build, PR-Docker-Build]
    # Always run if either dependency succeeded (pr or production build)
    if: always() && (needs.Multi-Arch-Docker-Build.result == 'success' || needs.PR-Docker-Build.result == 'success')
    steps:
      - uses: actions/checkout@v5

      - name: Download all build outputs
        uses: actions/download-artifact@v6
        with:
          pattern: docker-outputs-*
          path: /tmp/all-outputs/

      - name: Combine all outputs into a single summary report
        run: |
          PREVIEW_TAG=""
          if [ -e "/tmp/all-outputs/preview-tag.txt" ]; then
            PREVIEW_TAG=$(cat /tmp/all-outputs/preview-tag.txt)
          else
            PREVIEW_TAG=$(cat /tmp/all-outputs/docker-outputs-*/preview-tag.txt)
          fi
          echo "PREVIEW_TAG<<EOF" >> $GITHUB_ENV
          echo "$PREVIEW_TAG" >> $GITHUB_ENV
          echo "EOF" >> $GITHUB_ENV

          PREVIEW_SEMVER_TAG=""
          if [ -e "/tmp/all-outputs/preview-semver-tag.txt" ]; then
            PREVIEW_SEMVER_TAG=$(cat /tmp/all-outputs/preview-semver-tag.txt)
          else
            PREVIEW_SEMVER_TAG=$(cat /tmp/all-outputs/docker-outputs-*/preview-semver-tag.txt)
          fi
          echo "PREVIEW_SEMVER_TAG<<EOF" >> $GITHUB_ENV
          echo "$PREVIEW_SEMVER_TAG" >> $GITHUB_ENV
          echo "EOF" >> $GITHUB_ENV

          echo "PREVIEW_TAG: $PREVIEW_TAG"
          echo "PREVIEW_SEMVER_TAG: $PREVIEW_SEMVER_TAG"

      - name: Generate unified Docker report
        env:
          PREVIEW_TAG: ${{ env.PREVIEW_TAG }}
          PREVIEW_SEMVER_TAG: ${{ env.PREVIEW_SEMVER_TAG }}
        run: ./ci/generate_docker_report.sh

  Buf-Checks:
    name: buf checks
    runs-on: ubuntu-latest
    steps:
      - uses: actions/checkout@v5
      - uses: bufbuild/buf-setup-action@v1
        with:
          github_token: ${{ github.token }}
      - uses: bufbuild/buf-lint-action@v1
        with:
          input: "cluster/proto"
      - uses: bufbuild/buf-breaking-action@v1
        if: github.event_name == 'pull_request'
        with:
          input: "cluster/proto"
          against: "https://github.com/${GITHUB_REPOSITORY}.git#branch=${{ github.event.pull_request.base.ref }},subdir=cluster/proto"
  Run-Swagger:
    name: swagger
    runs-on: ubuntu-latest
    steps:
      - uses: actions/checkout@v5
      - name: Set up Go
        uses: actions/setup-go@v6
        with:
          go-version: '1.24'
          cache: true
      - name: Run Swagger
        run: ./tools/gen-code-from-swagger.sh
      - name: Error on change
        run: |
          # check if anything is different
          CHANGED=$(git status -s | wc -l)
          if [ "$CHANGED" -gt 0 ]; then
            echo "Please run ./tools/gen-code-from-swagger.sh script and commit changes:"
            git status -s
            exit 1
          else
            exit 0
          fi
  Unit-Tests:
    name: unit tests
    runs-on: ubuntu-latest
    steps:
      - uses: actions/checkout@v5
      - name: Set up Go
        uses: actions/setup-go@v6
        with:
          go-version: '1.24'
          cache: true
      - name: Unit test
        run: ./test/run.sh --unit-only
      - name: Archive code coverage results
        uses: actions/upload-artifact@v5
        with:
          name: coverage-report-unit
          path: coverage-unit.txt
  Integration-Tests:
    name: integration tests (${{ matrix.name }})
    runs-on: ubuntu-latest
    strategy:
      fail-fast: false
      matrix:
        include:
          - name: "with vectors"
            test: "--integration-vector-package-only"
          - name: "without vector"
            test: "--integration-without-vector-package"
    steps:
      - uses: actions/checkout@v5
      - name: Set up Go
        uses: actions/setup-go@v6
        with:
          go-version: '1.24'
          cache: true
      - name: Integration test
        run: ./test/run.sh ${{ matrix.test }}
      - name: Archive code coverage results
        uses: actions/upload-artifact@v5
        with:
          name: coverage-report-integration${{ matrix.test }}
          path: coverage-integration.txt
  Modules-Acceptance-Tests:
    name: modules (${{ matrix.name }})
    runs-on: ubuntu-latest
    strategy:
      fail-fast: false
      matrix:
<<<<<<< HEAD
        include:
          - name: "backup-azure"
            test: "--only-module-backup-azure"
          - name: "backup-filesystem"
            test: "--only-module-backup-filesystem"
          - name: "backup-gcs"
            test: "--only-module-backup-gcs"
          - name: "backup-s3"
            test: "--only-module-backup-s3"
          - name: "offload-s3"
            test: "--only-module-offload-s3"
          - name: "text2vec-transformers"
            test: "--only-module-text2vec-transformers"
          - name: "text2vec-ollama"
            test: "--only-module-text2vec-ollama"
          - name: "generative-ollama"
            test: "--only-module-generative-ollama"
          - name: "text2vec-model2vec"
            test: "--only-module-text2vec-model2vec"
=======
        test: [
          "--only-module-backup-azure",
          "--only-module-backup-filesystem",
          "--only-module-backup-gcs",
          "--only-module-backup-s3",
          "--only-module-offload-s3",
          "--only-module-text2vec-model2vec"
        ]
>>>>>>> 08546e43
    steps:
      - uses: actions/checkout@v5
      - name: Set up Go
        uses: actions/setup-go@v6
        with:
          go-version: '1.24'
          cache: true
      - name: Login to Docker Hub
        if: ${{ !github.event.pull_request.head.repo.fork && github.triggering_actor != 'dependabot[bot]' }}
        uses: docker/login-action@v3
        with:
          username: ${{secrets.DOCKER_USERNAME}}
          password: ${{secrets.DOCKER_PASSWORD}}
      - name: Acceptance tests (modules)
        uses: nick-fields/retry@v3
        with:
          # 15 Minute is a large enough timeout for most of our tests
          timeout_minutes: 15
          max_attempts: 2
          command: ./test/run.sh ${{ matrix.test }}
          on_retry_command: ./test/run.sh --cleanup
  Modules-On-Demand-Tests-Check:
    name: modules on demand
    runs-on: ubuntu-latest
    if: ${{ !github.event.pull_request.head.repo.fork }}  # no PRs from fork
    outputs:
      run_pipeline: ${{ steps.check.outputs.run_pipeline }}
    steps:
      - uses: actions/checkout@v5
        with:
          fetch-depth: 2
      - id: check
        name: check
        env:
          COMMIT_SHA: ${{ github.event.pull_request.head.sha }}
        run: |
          commit_message=$(git log -1 --format=%B $COMMIT_SHA)
          if [[ "$commit_message" == *"[api]"* || "$commit_message" == "prepare release"* || "$commit_message" == *"[test]"* ]]; then
            echo "Run pipeline"
            echo "run_pipeline=true" >> $GITHUB_OUTPUT
          else
            echo "Skip pipeline. In order to run the pipeline commit title must contain: [api]"
            echo "run_pipeline=false" >> $GITHUB_OUTPUT
          fi
  Modules-Acceptance-Tests-large:
    name: modules large (${{ matrix.name }})
    runs-on: ubicloud-standard-4-ubuntu-2404
    needs: [Modules-On-Demand-Tests-Check]
    if: ${{ needs.Modules-On-Demand-Tests-Check.outputs.run_pipeline == 'true' }}  # no PRs from fork
    strategy:
      fail-fast: false
      matrix:
<<<<<<< HEAD
        include:
          - name: "qna-trans"
            test: "--only-module-qna-transformers"
          - name: "sum-trans"
            test: "--only-module-sum-transformers"
          - name: "multi2vec-clip"
            test: "--only-module-multi2vec-clip"
          - name: "reranker-trans"
            test: "--only-module-reranker-transformers"
=======
        test: [
          "--only-module-qna-transformers",
          "--only-module-sum-transformers",
          "--only-module-multi2vec-clip",
          "--only-module-reranker-transformers",
          "--only-module-generative-ollama",
          "--only-module-img2vec-neural",
          "--only-module-text2vec-transformers",
          "--only-module-many-modules",
          "--only-module-text2vec-ollama",
        ]
>>>>>>> 08546e43
    steps:
      - uses: actions/checkout@v5
      - name: Set up Go
        uses: actions/setup-go@v6
        with:
          go-version: '1.24'
          cache: true
      - name: Login to Docker Hub
        uses: docker/login-action@v3
        if: ${{ !github.event.pull_request.head.repo.fork && github.triggering_actor != 'dependabot[bot]' }}
        with:
          username: ${{secrets.DOCKER_USERNAME}}
          password: ${{secrets.DOCKER_PASSWORD}}
      - name: Acceptance tests Large (modules)
        uses: nick-fields/retry@v3
        with:
          # 15 Minute is a large enough timeout for most of our tests
          timeout_minutes: 15
          max_attempts: 2
          command: ./test/run.sh ${{ matrix.test }}
          on_retry_command: ./test/run.sh --cleanup
  Modules-Acceptance-Tests-light:
    name: modules light (${{ matrix.name }})
    runs-on: ubuntu-latest
    needs: [Modules-On-Demand-Tests-Check]
    if: ${{ needs.Modules-On-Demand-Tests-Check.outputs.run_pipeline == 'true' }}  # no PRs from fork
    strategy:
      fail-fast: false
      matrix:
<<<<<<< HEAD
        include:
          - name: "text2vec-contextionary"
            test: "--only-module-text2vec-contextionary"
          - name: "img2vec-neural"
            test: "--only-module-img2vec-neural"
          - name: "ref2vec-centroid"
            test: "--only-module-ref2vec-centroid"
          - name: "many-modules"
            test: "--only-module-many-modules"
          - name: "many-generative"
            test: "--only-module-many-generative"
=======
        test: [
          "--only-module-text2vec-contextionary",
          "--only-module-ref2vec-centroid",
          "--only-module-many-generative"
        ]
>>>>>>> 08546e43
    steps:
      - uses: actions/checkout@v5
      - name: Set up Go
        uses: actions/setup-go@v6
        with:
          go-version: '1.24'
          cache: true
      - name: Login to Docker Hub
        uses: docker/login-action@v3
        if: ${{ !github.event.pull_request.head.repo.fork && github.triggering_actor != 'dependabot[bot]' }}
        with:
          username: ${{secrets.DOCKER_USERNAME}}
          password: ${{secrets.DOCKER_PASSWORD}}
      - name: Acceptance tests Large (modules)
        uses: nick-fields/retry@v3
        with:
          # 15 Minute is a large enough timeout for most of our tests
          timeout_minutes: 15
          max_attempts: 2
          command: ./test/run.sh ${{ matrix.test }}
          on_retry_command: ./test/run.sh --cleanup
  Modules-Acceptance-Tests-api:
    name: modules api (${{ matrix.name }})
    runs-on: ubuntu-latest
    needs: [Modules-On-Demand-Tests-Check]
    if: ${{ needs.Modules-On-Demand-Tests-Check.outputs.run_pipeline == 'true' && !github.event.pull_request.head.repo.fork && !startsWith(github.ref, 'refs/tags') }}  # no PRs from fork
    strategy:
      fail-fast: false
      matrix:
<<<<<<< HEAD
        include:
          - name: "multi2vec-cohere"
            test: "--only-module-multi2vec-cohere"
          - name: "multi2vec-google"
            test: "--only-module-multi2vec-google"
          - name: "generative-aws"
            test: "--only-module-generative-aws"
          - name: "generative-cohere"
            test: "--only-module-generative-cohere"
          - name: "generative-google"
            test: "--only-module-generative-google"
          - name: "generative-openai"
            test: "--only-module-generative-openai"
          - name: "text2vec-google"
            test: "--only-module-text2vec-google"
          - name: "text2vec-aws"
            test: "--only-module-text2vec-aws"
          - name: "text2vec-jinaai"
            test: "--only-module-text2vec-jinaai"
          - name: "multi2vec-jinaai"
            test: "--only-module-multi2vec-jinaai"
          - name: "text2multivec-jinaai"
            test: "--only-module-text2multivec-jinaai"
          - name: "multi2multivec-jinaai"
            test: "--only-module-multi2multivec-jinaai"
          - name: "multi2vec-aws"
            test: "--only-module-multi2vec-aws"
          - name: "text2vec-openai"
            test: "--only-module-text2vec-openai"
=======
        test: [
          "--only-module-multi2vec-cohere",
          "--only-module-multi2vec-google",
          "--only-module-generative-aws",
          "--only-module-generative-cohere",
          "--only-module-generative-google",
          "--only-module-generative-openai",
          "--only-module-text2vec-google",
          "--only-module-text2vec-aws",
          "--only-module-text2vec-jinaai",
          "--only-module-multi2vec-jinaai",
          "--only-module-text2multivec-jinaai",
          "--only-module-multi2multivec-jinaai",
          "--only-module-multi2vec-aws",
          "--only-module-text2vec-openai",
          "--only-module-reranker-jinaai",
        ]
>>>>>>> 08546e43
    steps:
      - uses: actions/checkout@v5
        with:
          fetch-depth: 2
      - name: Set up Go
        uses: actions/setup-go@v6
        with:
          go-version: '1.24'
          cache: true
      - name: check
        env:
          COMMIT_SHA: ${{ github.event.pull_request.head.sha }}
        run: |
          commit_message=$(git log -1 --format=%B $COMMIT_SHA)
          if [[ "$commit_message" == *"[api]"* || "$commit_message" == "prepare release"* ]]; then
            echo "Run pipeline"
            echo "run_pipeline=true" >> $GITHUB_ENV
          else
            echo "Skip pipeline. In order to run the pipeline commit title must contain: [api]"
            echo "run_pipeline=false" >> $GITHUB_ENV
          fi
      - name: configure gcp
        if: ${{ env.run_pipeline == 'true' }}
        id: creds-gcp
        env:
          GPG_PASSPHRASE: ${{ secrets.GPG_PASSPHRASE }}
          GCP_PROJECT: ${{ secrets.GCP_PROJECT }}
        run: |
          ./tools/ci/gcloud.sh
          google_apikey=$(gcloud auth print-access-token)
          echo "::add-mask::$google_apikey"
          echo "google_apikey=$google_apikey" >> "$GITHUB_OUTPUT"
      - name: configure aws
        if: ${{ env.run_pipeline == 'true' }}
        id: creds-aws
        uses: aws-actions/configure-aws-credentials@v5
        with:
          aws-access-key-id: ${{ secrets.AWS_ACCESS_KEY_ID }}
          aws-secret-access-key: ${{ secrets.AWS_SECRET_ACCESS_KEY }}
          aws-region: ${{ secrets.AWS_REGION }}
          role-to-assume: ${{ secrets.AWS_ROLE_TO_ASSUME }}
          role-external-id: ${{ secrets.AWS_ROLE_EXTERNAL_ID }}
          role-skip-session-tagging: true
          output-credentials: true
      - name: Acceptance tests (modules)
        if: ${{ env.run_pipeline == 'true' }}
        env:
          GCP_PROJECT: ${{ secrets.GCP_PROJECT }}
          GOOGLE_APIKEY: ${{ steps.creds-gcp.outputs.google_apikey }}
          AWS_REGION: ${{ secrets.AWS_REGION }}
          AWS_ACCESS_KEY_ID: ${{ steps.creds-aws.outputs.aws-access-key-id }}
          AWS_SECRET_ACCESS_KEY: ${{ steps.creds-aws.outputs.aws-secret-access-key }}
          AWS_SESSION_TOKEN: ${{ steps.creds-aws.outputs.aws-session-token }}
          OPENAI_APIKEY: ${{ secrets.OPENAI_APIKEY }}
          OPENAI_ORGANIZATION: ${{ secrets.OPENAI_ORGANIZATION }}
          COHERE_APIKEY: ${{ secrets.COHERE_APIKEY }}
          ANTHROPIC_APIKEY: ${{ secrets.ANTHROPIC_APIKEY }}
          JINAAI_APIKEY: ${{ secrets.JINAAI_APIKEY }}
        run: ./test/run.sh ${{ matrix.test }}
  Acceptance-Tests:
    name: acceptance (${{ matrix.name }})
    runs-on: ubuntu-latest
    strategy:
      fail-fast: false
      matrix:
        include:
          - name: "fast-group-1"
            test: "--acceptance-only-fast-group-1"
          - name: "fast-group-2"
            test: "--acceptance-only-fast-group-2"
          - name: "fast-group-3"
            test: "--acceptance-only-fast-group-3"
          - name: "fast-group-4"
            test: "--acceptance-only-fast-group-4"
          - name: "graphql"
            test: "--acceptance-only-graphql"
          - name: "authz"
            test: "--acceptance-only-authz"
          - name: "replication"
            test: "--acceptance-only-replication"
          - name: "async-replication"
            test: "--acceptance-only-async-replication"
          - name: "replica-fast"
            test: "--acceptance-only-replica-replication-fast"
          - name: "go-client-group-1"
            test: "--acceptance-go-client-only-fast-group-1"
          - name: "go-client-group-2"
            test: "--acceptance-go-client-only-fast-group-2"
          - name: "python"
            test: "--acceptance-only-python"
    steps:
      - uses: actions/checkout@v5
      - name: Set up Go
        uses: actions/setup-go@v6
        with:
          go-version: '1.24'
          cache: true
      - name: Login to Docker Hub
        uses: docker/login-action@v3
        if: ${{ !github.event.pull_request.head.repo.fork && github.triggering_actor != 'dependabot[bot]' }}
        with:
          username: ${{secrets.DOCKER_USERNAME}}
          password: ${{secrets.DOCKER_PASSWORD}}
      - name: Acceptance tests
        env:
          WCS_DUMMY_CI_PW: ${{ secrets.WCS_DUMMY_CI_PW }}
          WCS_DUMMY_CI_PW_2: ${{ secrets.WCS_DUMMY_CI_PW_2 }}
        run: ./test/run.sh ${{ matrix.test }}
  Acceptance-Tests-4-cores:
    name: acceptance large (${{ matrix.name }})
    runs-on: ubicloud-standard-4-ubuntu-2404
    strategy:
      fail-fast: false
      matrix:
        include:
          - name: "replica-slow"
            test: "--acceptance-only-replica-replication-slow"
          - name: "vector-single"
            test: "--acceptance-go-client-named-vectors-single-node"
          - name: "vector-cluster"
            test: "--acceptance-go-client-named-vectors-cluster"
    steps:
      - uses: actions/checkout@v5
      - name: Set up Go
        uses: actions/setup-go@v6
        with:
          go-version: '1.24'
          cache: true
      - name: Login to Docker Hub
        uses: docker/login-action@v3
        if: ${{ !github.event.pull_request.head.repo.fork && github.triggering_actor != 'dependabot[bot]' }}
        with:
          username: ${{secrets.DOCKER_USERNAME}}
          password: ${{secrets.DOCKER_PASSWORD}}
      - name: Determine retry max_attempts value
        env:
          MATRIX_TEST: ${{ matrix.name }}
        run: |
          if [[ "$MATRIX_TEST" == *"lsmkv"* ]]; then
            echo "retry_max_attempts=2" >> $GITHUB_ENV
          else
            echo "retry_max_attempts=1" >> $GITHUB_ENV
          fi
      - name: Determine timeout for test
        env:
          MATRIX_TEST: ${{ matrix.name }}
        run: |
          if [[ "$MATRIX_TEST" == "replica-slow" ]]; then
            echo "test_timeout_minutes=45" >> $GITHUB_ENV
          else
            echo "test_timeout_minutes=15" >> $GITHUB_ENV
          fi
      - name: Acceptance tests Large
        uses: nick-fields/retry@v3
        with:
          timeout_minutes: ${{ env.test_timeout_minutes }}
          max_attempts: ${{ env.retry_max_attempts }}
          command: ./test/run.sh ${{ matrix.test }}
          on_retry_command: ./test/run.sh --cleanup
  Acceptance-Tests-github-4-cores:
    name: acceptance large (${{ matrix.name }})
    runs-on: DB-ubuntu-24.04-4-cores
    strategy:
      fail-fast: false
      matrix:
        include:
          - name: "lsmkv"
            test: "--acceptance-lsmkv"
    steps:
      - uses: actions/checkout@v5
      - name: Set up Go
        uses: actions/setup-go@v6
        with:
          go-version: '1.24'
          cache: true
      - name: Login to Docker Hub
        uses: docker/login-action@v3
        if: ${{ !github.event.pull_request.head.repo.fork && github.triggering_actor != 'dependabot[bot]' }}
        with:
          username: ${{secrets.DOCKER_USERNAME}}
          password: ${{secrets.DOCKER_PASSWORD}}
      - name: Determine retry max_attempts value
        env:
          MATRIX_TEST: ${{ matrix.name }}
        run: |
          if [[ "$MATRIX_TEST" == *"lsmkv"* ]]; then
            echo "retry_max_attempts=2" >> $GITHUB_ENV
          else
            echo "retry_max_attempts=1" >> $GITHUB_ENV
          fi
      - name: Acceptance tests Large
        uses: nick-fields/retry@v3
        with:
          # 15 Minute is a large enough timeout for most of our tests
          timeout_minutes: 15
          max_attempts: ${{ env.retry_max_attempts }}
          command: ./test/run.sh ${{ matrix.test }}
          on_retry_command: ./test/run.sh --cleanup
  Codecov:
    needs: [Unit-Tests, Integration-Tests]
    name: codecov
    runs-on: ubuntu-latest
    if: ${{ (github.ref_type == 'branch') && (github.ref_name != 'main') }}
    steps:
      - uses: actions/checkout@v5
      - name: Download coverage artifacts integration
        uses: actions/download-artifact@v6
        with:
          name: coverage-report-unit
      - name: Download coverage integration without vector package
        uses: actions/download-artifact@v6
        with:
          name: coverage-report-integration--integration-without-vector-package
          path: coverage-integration-without-vector-package.txt
      - name: Download coverage integration vector package only
        uses: actions/download-artifact@v6
        with:
          name: coverage-report-integration--integration-vector-package-only
          path: coverage-integration-vector-package-only.txt
      - name: Codecov
        uses: codecov/codecov-action@v5
        with:
          fail_ci_if_error: false
          files: ./coverage-integration-without-vector-package.txt, ./coverage-integration-vector-package-only.txt, ./coverage-unit.txt
          verbose: true
  Compile-and-upload-binaries:
    name: compile and upload binaries
    runs-on: ubicloud-standard-4-ubuntu-2404
    steps:
      - uses: actions/checkout@v5
      - name: Set up Go
        uses: actions/setup-go@v6
        with:
          go-version: '1.24'
          cache: true
      - name: Install GoReleaser
        uses: goreleaser/goreleaser-action@v6
        with:
          install-only: true
      - name: goreleaser
        run: |
          GIT_REVISION=$(git rev-parse --short HEAD) GIT_BRANCH=$(git rev-parse --abbrev-ref HEAD) BUILD_USER=ci BUILD_DATE=$(date -u +"%Y-%m-%dT%H:%M:%SZ") goreleaser build  --clean --snapshot
      - name: Upload macos
        uses: actions/upload-artifact@v5
        with:
          name: binaries-macos-unsigned
          path: dist/weaviate_darwin_all
      - name: Upload windows
        uses: actions/upload-artifact@v5
        with:
          name: binaries-windows-amd64
          path: dist/weaviate_windows_amd64_v1
      - name: Upload windows
        uses: actions/upload-artifact@v5
        with:
          name: binaries-windows-arm64
          path: dist/weaviate_windows_arm64
      - name: Upload linux amd64
        uses: actions/upload-artifact@v5
        with:
          name: binaries-linux-amd64
          path: dist/weaviate_linux_amd64_v1
      - name: Upload linux arm64
        uses: actions/upload-artifact@v5
        with:
          name: binaries-linux-arm64
          path: dist/weaviate_linux_arm64
  Acceptance-Tests-windows:
    name: acceptance (windows)
    needs: Compile-and-upload-binaries
    runs-on: windows-latest
    env:
      AUTHENTICATION_ANONYMOUS_ACCESS_ENABLED: true
      PERSISTENCE_DATA_PATH: /tmp
      QUERY_DEFAULTS_LIMIT: 20
      CLUSTER_HOSTNAME: node1
      RAFT_BOOTSTRAP_EXPECT: 1
      RAFT_JOIN: node1
      GRPC_PORT: 50052
    steps:
      - uses: actions/checkout@v5
      - name: Download binaries
        uses: actions/download-artifact@v6
        with:
          name: binaries-windows-amd64
      - name: Set up Go
        uses: actions/setup-go@v6
        with:
          go-version: '1.24'
          cache: true
      - name: start weaviate
        shell: bash
        # Weaviate is started without a Vectorizer as running text2vec-contextionary on GH actions is difficult:
        # - docker on GHA only supports windows container - which we currently are not build
        # - building those containers without a windows machine is difficult to figure out
        run: ./weaviate.exe --scheme http --port 8080 &
      - name: run acceptance tests
        shell: bash
        run: go test -count 1 -race test/acceptance/actions/*.go  # tests that don't need a Vectorizer<|MERGE_RESOLUTION|>--- conflicted
+++ resolved
@@ -332,7 +332,6 @@
     strategy:
       fail-fast: false
       matrix:
-<<<<<<< HEAD
         include:
           - name: "backup-azure"
             test: "--only-module-backup-azure"
@@ -344,24 +343,8 @@
             test: "--only-module-backup-s3"
           - name: "offload-s3"
             test: "--only-module-offload-s3"
-          - name: "text2vec-transformers"
-            test: "--only-module-text2vec-transformers"
-          - name: "text2vec-ollama"
-            test: "--only-module-text2vec-ollama"
-          - name: "generative-ollama"
-            test: "--only-module-generative-ollama"
           - name: "text2vec-model2vec"
             test: "--only-module-text2vec-model2vec"
-=======
-        test: [
-          "--only-module-backup-azure",
-          "--only-module-backup-filesystem",
-          "--only-module-backup-gcs",
-          "--only-module-backup-s3",
-          "--only-module-offload-s3",
-          "--only-module-text2vec-model2vec"
-        ]
->>>>>>> 08546e43
     steps:
       - uses: actions/checkout@v5
       - name: Set up Go
@@ -414,29 +397,25 @@
     strategy:
       fail-fast: false
       matrix:
-<<<<<<< HEAD
         include:
-          - name: "qna-trans"
+          - name: "qna-transformers"
             test: "--only-module-qna-transformers"
-          - name: "sum-trans"
+          - name: "sum-transformers"
             test: "--only-module-sum-transformers"
           - name: "multi2vec-clip"
             test: "--only-module-multi2vec-clip"
-          - name: "reranker-trans"
+          - name: "reranker-transformers"
             test: "--only-module-reranker-transformers"
-=======
-        test: [
-          "--only-module-qna-transformers",
-          "--only-module-sum-transformers",
-          "--only-module-multi2vec-clip",
-          "--only-module-reranker-transformers",
-          "--only-module-generative-ollama",
-          "--only-module-img2vec-neural",
-          "--only-module-text2vec-transformers",
-          "--only-module-many-modules",
-          "--only-module-text2vec-ollama",
-        ]
->>>>>>> 08546e43
+          - name: "text2vec-transformers"
+            test: "--only-module-text2vec-transformers"
+          - name: "text2vec-ollama"
+            test: "--only-module-text2vec-ollama"
+          - name: "generative-ollama"
+            test: "--only-module-generative-ollama"
+          - name: "many-modules"
+            test: "--only-module-many-modules"
+          - name: "img2vec-neural"
+            test: "--only-module-img2vec-neural"
     steps:
       - uses: actions/checkout@v5
       - name: Set up Go
@@ -466,25 +445,13 @@
     strategy:
       fail-fast: false
       matrix:
-<<<<<<< HEAD
         include:
           - name: "text2vec-contextionary"
             test: "--only-module-text2vec-contextionary"
-          - name: "img2vec-neural"
-            test: "--only-module-img2vec-neural"
           - name: "ref2vec-centroid"
             test: "--only-module-ref2vec-centroid"
-          - name: "many-modules"
-            test: "--only-module-many-modules"
           - name: "many-generative"
             test: "--only-module-many-generative"
-=======
-        test: [
-          "--only-module-text2vec-contextionary",
-          "--only-module-ref2vec-centroid",
-          "--only-module-many-generative"
-        ]
->>>>>>> 08546e43
     steps:
       - uses: actions/checkout@v5
       - name: Set up Go
@@ -514,7 +481,6 @@
     strategy:
       fail-fast: false
       matrix:
-<<<<<<< HEAD
         include:
           - name: "multi2vec-cohere"
             test: "--only-module-multi2vec-cohere"
@@ -540,29 +506,12 @@
             test: "--only-module-text2multivec-jinaai"
           - name: "multi2multivec-jinaai"
             test: "--only-module-multi2multivec-jinaai"
+          - name: "reranker-jinaai"
+            test: "--only-module-reranker-jinaai"
           - name: "multi2vec-aws"
             test: "--only-module-multi2vec-aws"
           - name: "text2vec-openai"
             test: "--only-module-text2vec-openai"
-=======
-        test: [
-          "--only-module-multi2vec-cohere",
-          "--only-module-multi2vec-google",
-          "--only-module-generative-aws",
-          "--only-module-generative-cohere",
-          "--only-module-generative-google",
-          "--only-module-generative-openai",
-          "--only-module-text2vec-google",
-          "--only-module-text2vec-aws",
-          "--only-module-text2vec-jinaai",
-          "--only-module-multi2vec-jinaai",
-          "--only-module-text2multivec-jinaai",
-          "--only-module-multi2multivec-jinaai",
-          "--only-module-multi2vec-aws",
-          "--only-module-text2vec-openai",
-          "--only-module-reranker-jinaai",
-        ]
->>>>>>> 08546e43
     steps:
       - uses: actions/checkout@v5
         with:
