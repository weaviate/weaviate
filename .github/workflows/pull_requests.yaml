--- conflicted
+++ resolved
@@ -388,7 +388,6 @@
     strategy:
       fail-fast: false
       matrix:
-<<<<<<< HEAD
         include:
           - name: "fast-group-1"
             test: "--acceptance-only-fast-group-1"
@@ -416,24 +415,6 @@
             test: "--acceptance-go-client-only-fast-group-2"
           - name: "python"
             test: "--acceptance-only-python"
-=======
-        test: [
-          "--acceptance-only-fast-group-1",
-          "--acceptance-only-fast-group-2",
-          "--acceptance-only-fast-group-3",
-          "--acceptance-only-fast-group-4",
-          "--acceptance-only-graphql",
-          "--acceptance-only-authz",
-          "--acceptance-only-replication",
-          "--acceptance-only-async-replication",
-          "--acceptance-only-replica-replication-fast",
-          "--acceptance-only-replica-replication-slow",
-          "--acceptance-go-client-only-fast-group-1",
-          "--acceptance-go-client-only-fast-group-2",
-          "--acceptance-only-python",
-        ]
->>>>>>> c82d3e0d
-    steps:
       - uses: actions/checkout@v5
       - name: Set up Go
         uses: actions/setup-go@v6
