--- conflicted
+++ resolved
@@ -216,53 +216,19 @@
             echo "Skip pipeline. In order to run the pipeline commit title must contain: [api]"
             echo "run_pipeline=false" >> $GITHUB_ENV
           fi
-<<<<<<< HEAD
       - name: configure gcp
-        if : ${{ env.run_pipeline == 'true' || startsWith(github.ref, 'refs/tags') }}
+        if: ${{ env.run_pipeline == 'true' || startsWith(github.ref, 'refs/tags') }}
         id: creds-gcp
         env:
           GPG_PASSPHRASE: ${{ secrets.GPG_PASSPHRASE }}
           GCP_PROJECT: ${{ secrets.GCP_PROJECT }}
-=======
-      - name: configure
-        if: ${{ env.run_pipeline == 'true' || startsWith(github.ref, 'refs/tags') }}
-        env:
-          GPG_PASSPHRASE: ${{ secrets.GPG_PASSPHRASE }}
-          GCP_PROJECT: ${{ secrets.GCP_PROJECT }}
-        run: ./tools/ci/gcloud.sh
-      - name: Acceptance tests (modules)
-        env:
-          GCP_PROJECT: ${{ secrets.GCP_PROJECT }}
-        if: ${{ env.run_pipeline == 'true' || startsWith(github.ref, 'refs/tags') }}
-        run: PALM_APIKEY=$(gcloud auth print-access-token) ./test/run.sh ${{ matrix.test }}
-  Modules-Acceptance-Tests-aws:
-    name: modules-acceptance-tests-aws
-    runs-on: ubuntu-latest
-    if: ${{ !github.event.pull_request.head.repo.fork }}  # no PRs from fork
-    strategy:
-      fail-fast: false
-      matrix:
-        test: ["--only-module-text2vec-aws", "--only-module-generative-aws"]
-    steps:
-      - uses: actions/checkout@v4
-        with:
-          fetch-depth: 2
-      - name: Set up Go
-        uses: actions/setup-go@v5
-        with:
-          go-version: '1.22'
-          cache: true
-      - name: check
-        env:
-          COMMIT_SHA: ${{ github.event.pull_request.head.sha }}
->>>>>>> ef804431
         run: |
           ./tools/ci/gcloud.sh
           google_apikey=$(gcloud auth print-access-token)
           echo "::add-mask::$google_apikey"
           echo "google_apikey=$google_apikey" >> "$GITHUB_OUTPUT"
       - name: configure aws
-        if : ${{ env.run_pipeline == 'true' || startsWith(github.ref, 'refs/tags') }}
+        if: ${{ env.run_pipeline == 'true' || startsWith(github.ref, 'refs/tags') }}
         id: creds-aws
         uses: aws-actions/configure-aws-credentials@v4
         with:
@@ -274,7 +240,7 @@
           role-skip-session-tagging: true
           output-credentials: true
       - name: Acceptance tests (modules)
-        if : ${{ env.run_pipeline == 'true' || startsWith(github.ref, 'refs/tags') }}
+        if: ${{ env.run_pipeline == 'true' || startsWith(github.ref, 'refs/tags') }}
         env:
           GCP_PROJECT: ${{ secrets.GCP_PROJECT }}
           PALM_APIKEY: ${{ steps.creds-gcp.outputs.google_apikey }}
