--- conflicted
+++ resolved
@@ -135,6 +135,7 @@
           "--only-module-offload-s3",
           "--only-module-img2vec-neural",
           "--only-module-many-modules",
+          "--only-module-many-generative",
           "--only-module-ref2vec-centroid",
           "--only-module-text2vec-contextionary",
           "--only-module-text2vec-transformers",
@@ -203,21 +204,15 @@
       fail-fast: false
       matrix:
         test: [
-<<<<<<< HEAD
           "--only-module-multi2vec-google",
           "--only-module-generative-google",
           "--only-module-text2vec-google",
           "--only-module-text2vec-aws",
           "--only-module-generative-aws",
-          "--only-module-many-generative"
-=======
-          "--only-module-text2vec-aws",
-          "--only-module-generative-aws",
-          "--only-module-multi2vec-google",
-          "--only-module-generative-google",
-          "--only-module-text2vec-google",
-          "--only-module-multi2vec-cohere"
->>>>>>> 84138ee1
+          "--only-module-multi2vec-cohere",
+          "--only-module-generative-cohere",
+          "--only-module-generative-openai",
+          "--only-module-generative-anthropic"
         ]
     steps:
       - uses: actions/checkout@v4
@@ -272,10 +267,10 @@
           AWS_ACCESS_KEY_ID: ${{ steps.creds-aws.outputs.aws-access-key-id }}
           AWS_SECRET_ACCESS_KEY: ${{ steps.creds-aws.outputs.aws-secret-access-key }}
           AWS_SESSION_TOKEN: ${{ steps.creds-aws.outputs.aws-session-token }}
-<<<<<<< HEAD
-=======
+          OPENAI_APIKEY: ${{ secrets.OPENAI_APIKEY }}
+          OPENAI_ORGANIZATION: ${{ secrets.OPENAI_ORGANIZATION }}
           COHERE_APIKEY: ${{ secrets.COHERE_APIKEY }}
->>>>>>> 84138ee1
+          ANTHROPIC_APIKEY: ${{ secrets.ANTHROPIC_APIKEY }}
         run: ./test/run.sh ${{ matrix.test }}
   Acceptance-Tests:
     name: acceptance-tests
