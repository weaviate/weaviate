//                           _       _
// __      _____  __ ___   ___  __ _| |_ ___
// \ \ /\ / / _ \/ _` \ \ / / |/ _` | __/ _ \
//  \ V  V /  __/ (_| |\ V /| | (_| | ||  __/
//   \_/\_/ \___|\__,_| \_/ |_|\__,_|\__\___|
//
//  Copyright © 2016 - 2024 Weaviate B.V. All rights reserved.
//
//  CONTACT: hello@weaviate.io
//

package clients

import (
	"context"
	"encoding/json"
	"fmt"
	"regexp"
	"strings"

	"github.com/pkg/errors"
	"github.com/sirupsen/logrus"
	"github.com/weaviate/weaviate/entities/modulecapabilities"
	"github.com/weaviate/weaviate/entities/moduletools"
)

var compile, _ = regexp.Compile(`{([\w\s]*?)}`)

type dummy struct {
	logger logrus.FieldLogger
}

func New(logger logrus.FieldLogger) *dummy {
	return &dummy{
		logger: logger,
	}
}

func (v *dummy) GenerateSingleResult(ctx context.Context, textProperties map[string]string, prompt string, options interface{}, debug bool, cfg moduletools.ClassConfig) (*modulecapabilities.GenerateResponse, error) {
	forPrompt, err := v.generateForPrompt(textProperties, prompt)
	if err != nil {
		return nil, err
	}
	return v.Generate(ctx, cfg, forPrompt, options, debug)
}

func (v *dummy) GenerateAllResults(ctx context.Context, textProperties []map[string]string, task string, options interface{}, debug bool, cfg moduletools.ClassConfig) (*modulecapabilities.GenerateResponse, error) {
	forTask, err := v.generatePromptForTask(textProperties, task)
	if err != nil {
		return nil, err
	}
	return v.Generate(ctx, cfg, forTask, options, debug)
}

<<<<<<< HEAD
func (v *dummy) Generate(ctx context.Context, cfg moduletools.ClassConfig, prompt string, options interface{}, debug bool) (*modulecapabilities.GenerateResponse, error) {
	result := "You want me to generate something based on the following prompt: " + prompt + ". I'm sorry, I'm just a dummy and can't generate anything."
	return &modulecapabilities.GenerateResponse{
=======
func (v *dummy) Generate(ctx context.Context, cfg moduletools.ClassConfig, prompt string) (*generativemodels.GenerateResponse, error) {
	cls := cfg.ClassByModuleName("generative-dummy")
	settings := ""
	for key, val := range cls {
		settings += fmt.Sprintf("%s=%s,", key, val)
	}
	result := "You want me to generate something based on the following prompt: " + prompt + ". With settings: " + settings + ". I'm sorry, I'm just a dummy and can't generate anything."
	return &generativemodels.GenerateResponse{
>>>>>>> 6723c9fe
		Result: &result,
	}, nil
}

func (v *dummy) generatePromptForTask(textProperties []map[string]string, task string) (string, error) {
	marshal, err := json.Marshal(textProperties)
	if err != nil {
		return "", err
	}
	return fmt.Sprintf(`'%v:
%v`, task, string(marshal)), nil
}

func (v *dummy) generateForPrompt(textProperties map[string]string, prompt string) (string, error) {
	all := compile.FindAll([]byte(prompt), -1)
	for _, match := range all {
		originalProperty := string(match)
		replacedProperty := compile.FindStringSubmatch(originalProperty)[1]
		replacedProperty = strings.TrimSpace(replacedProperty)
		value := textProperties[replacedProperty]
		if value == "" {
			return "", errors.Errorf("Following property has empty value: '%v'. Make sure you spell the property name correctly, verify that the property exists and has a value", replacedProperty)
		}
		prompt = strings.ReplaceAll(prompt, originalProperty, value)
	}
	return prompt, nil
}<|MERGE_RESOLUTION|>--- conflicted
+++ resolved
@@ -52,20 +52,14 @@
 	return v.Generate(ctx, cfg, forTask, options, debug)
 }
 
-<<<<<<< HEAD
 func (v *dummy) Generate(ctx context.Context, cfg moduletools.ClassConfig, prompt string, options interface{}, debug bool) (*modulecapabilities.GenerateResponse, error) {
-	result := "You want me to generate something based on the following prompt: " + prompt + ". I'm sorry, I'm just a dummy and can't generate anything."
-	return &modulecapabilities.GenerateResponse{
-=======
-func (v *dummy) Generate(ctx context.Context, cfg moduletools.ClassConfig, prompt string) (*generativemodels.GenerateResponse, error) {
 	cls := cfg.ClassByModuleName("generative-dummy")
 	settings := ""
 	for key, val := range cls {
 		settings += fmt.Sprintf("%s=%s,", key, val)
 	}
 	result := "You want me to generate something based on the following prompt: " + prompt + ". With settings: " + settings + ". I'm sorry, I'm just a dummy and can't generate anything."
-	return &generativemodels.GenerateResponse{
->>>>>>> 6723c9fe
+	return &modulecapabilities.GenerateResponse{
 		Result: &result,
 	}, nil
 }
