//                           _       _
// __      _____  __ ___   ___  __ _| |_ ___
// \ \ /\ / / _ \/ _` \ \ / / |/ _` | __/ _ \
//  \ V  V /  __/ (_| |\ V /| | (_| | ||  __/
//   \_/\_/ \___|\__,_| \_/ |_|\__,_|\__\___|
//
//  Copyright © 2016 - 2024 Weaviate B.V. All rights reserved.
//
//  CONTACT: hello@weaviate.io
//

package clients

import (
	"context"
	"fmt"
	"time"

	"github.com/weaviate/weaviate/entities/moduletools"

	"github.com/weaviate/weaviate/usecases/modulecomponents"
	"github.com/weaviate/weaviate/usecases/modulecomponents/clients/voyageai"

	"github.com/sirupsen/logrus"
	"github.com/weaviate/weaviate/modules/text2vec-voyageai/ent"
)

var rateLimitPerModel = map[string]voyageai.VoyageRLModel{
	"voyage-3":      {TokenLimit: 2_000_000, RequestLimit: 1000},
	"voyage-3-lite": {TokenLimit: 4_000_000, RequestLimit: 1000},
	"default":       {TokenLimit: 1_000_000, RequestLimit: 1000},
}

func getLimitForModel(model string) voyageai.VoyageRLModel {
	if rl, ok := rateLimitPerModel[model]; ok {
		return rl
	}
	return rateLimitPerModel["default"]
}

type voyageaiUrlBuilder struct {
	origin   string
	pathMask string
}

func newVoyageAIUrlBuilder() *voyageaiUrlBuilder {
	return &voyageaiUrlBuilder{
		origin:   ent.DefaultBaseURL,
		pathMask: "/embeddings",
	}
}

func (c *voyageaiUrlBuilder) URL(baseURL string) string {
	if baseURL != "" {
		return fmt.Sprintf("%s%s", baseURL, c.pathMask)
	}
	return fmt.Sprintf("%s%s", c.origin, c.pathMask)
}

type vectorizer struct {
	client *voyageai.Client
}

func New(apiKey string, timeout time.Duration, logger logrus.FieldLogger) *vectorizer {
	return &vectorizer{
		client: voyageai.New(apiKey, timeout, newVoyageAIUrlBuilder(), logger),
	}
}

func (v *vectorizer) Vectorize(ctx context.Context, input []string, cfg moduletools.ClassConfig,
<<<<<<< HEAD
) (*modulecomponents.VectorizationResult[[]float32], *modulecomponents.RateLimits, int, error) {
	config := v.getVectorizationConfig(cfg)
	res, usage, err := v.vectorize(ctx, input, config.Model, config.Truncate, config.BaseURL, searchDocument)
	return res, nil, usage, err
=======
) (*modulecomponents.VectorizationResult, *modulecomponents.RateLimits, int, error) {
	settings := ent.NewClassSettings(cfg)
	return v.client.Vectorize(ctx, input, voyageai.Settings{
		BaseURL:  settings.BaseURL(),
		Model:    settings.Model(),
		Truncate: settings.Truncate(),
	})
>>>>>>> 67a696a2
}

func (v *vectorizer) VectorizeQuery(ctx context.Context, input []string,
	cfg moduletools.ClassConfig,
<<<<<<< HEAD
) (*modulecomponents.VectorizationResult[[]float32], error) {
	config := v.getVectorizationConfig(cfg)
	res, _, err := v.vectorize(ctx, input, config.Model, config.Truncate, config.BaseURL, searchQuery)
	return res, err
}

func (v *vectorizer) vectorize(ctx context.Context, input []string,
	model string, truncate bool, baseURL string, inputType inputType,
) (*modulecomponents.VectorizationResult[[]float32], int, error) {
	body, err := json.Marshal(embeddingsRequest{
		Input:      input,
		Model:      model,
		Truncation: truncate,
		InputType:  inputType,
	})
	if err != nil {
		return nil, 0, errors.Wrapf(err, "marshal body")
	}

	url := v.getVoyageAIUrl(ctx, baseURL)
	req, err := http.NewRequestWithContext(ctx, "POST", url,
		bytes.NewReader(body))
	if err != nil {
		return nil, 0, errors.Wrap(err, "create POST request")
	}
	apiKey, err := v.getApiKey(ctx)
	if err != nil {
		return nil, 0, errors.Wrapf(err, "VoyageAI API Key")
	}
	req.Header.Add("Authorization", fmt.Sprintf("Bearer %s", apiKey))
	req.Header.Add("Content-Type", "application/json")

	res, err := v.httpClient.Do(req)
	if err != nil {
		return nil, 0, errors.Wrap(err, "send POST request")
	}
	defer res.Body.Close()
	bodyBytes, err := io.ReadAll(res.Body)
	if err != nil {
		return nil, 0, errors.Wrap(err, "read response body")
	}
	var resBody embeddingsResponse
	if err := json.Unmarshal(bodyBytes, &resBody); err != nil {
		return nil, 0, errors.Wrap(err, fmt.Sprintf("unmarshal response body. Got: %v", string(bodyBytes)))
	}

	if res.StatusCode != 200 {
		if resBody.Detail != "" {
			errorMessage := getErrorMessage(res.StatusCode, resBody.Detail, "connection to VoyageAI failed with status: %d error: %v")
			return nil, 0, errors.New(errorMessage)
		}
		errorMessage := getErrorMessage(res.StatusCode, "", "connection to VoyageAI failed with status: %d")
		return nil, 0, errors.New(errorMessage)
	}

	if len(resBody.Data) == 0 || len(resBody.Data[0].Embeddings) == 0 {
		return nil, 0, errors.Errorf("empty embeddings response")
	}

	vectors := make([][]float32, len(resBody.Data))
	for i, data := range resBody.Data {
		vectors[i] = data.Embeddings
	}

	return &modulecomponents.VectorizationResult[[]float32]{
		Text:       input,
		Dimensions: len(resBody.Data[0].Embeddings),
		Vector:     vectors,
	}, modulecomponents.GetTotalTokens(resBody.Usage), nil
}

func (v *vectorizer) getVoyageAIUrl(ctx context.Context, baseURL string) string {
	passedBaseURL := baseURL
	if headerBaseURL := modulecomponents.GetValueFromContext(ctx, "X-Voyageai-Baseurl"); headerBaseURL != "" {
		passedBaseURL = headerBaseURL
	}
	return v.urlBuilder.url(passedBaseURL)
}

func getErrorMessage(statusCode int, resBodyError string, errorTemplate string) string {
	if resBodyError != "" {
		return fmt.Sprintf(errorTemplate, statusCode, resBodyError)
	}
	return fmt.Sprintf(errorTemplate, statusCode)
}

func (v *vectorizer) getApiKey(ctx context.Context) (string, error) {
	if apiKey := modulecomponents.GetValueFromContext(ctx, "X-Voyageai-Api-Key"); apiKey != "" {
		return apiKey, nil
	}
	if v.apiKey != "" {
		return v.apiKey, nil
	}
	return "", errors.New("no api key found " +
		"neither in request header: X-VoyageAI-Api-Key " +
		"nor in environment variable under VOYAGEAI_APIKEY")
=======
) (*modulecomponents.VectorizationResult, error) {
	settings := ent.NewClassSettings(cfg)
	return v.client.VectorizeQuery(ctx, input, voyageai.Settings{
		BaseURL:  settings.BaseURL(),
		Model:    settings.Model(),
		Truncate: settings.Truncate(),
	})
>>>>>>> 67a696a2
}

func (v *vectorizer) GetApiKeyHash(ctx context.Context, cfg moduletools.ClassConfig) [32]byte {
	return v.client.GetApiKeyHash(ctx, cfg)
}

func (v *vectorizer) GetVectorizerRateLimit(ctx context.Context, cfg moduletools.ClassConfig) *modulecomponents.RateLimits {
	settings := ent.NewClassSettings(cfg)
	modelRL := getLimitForModel(settings.Model())
	return v.client.GetVectorizerRateLimit(ctx, modelRL)
}<|MERGE_RESOLUTION|>--- conflicted
+++ resolved
@@ -68,130 +68,24 @@
 }
 
 func (v *vectorizer) Vectorize(ctx context.Context, input []string, cfg moduletools.ClassConfig,
-<<<<<<< HEAD
 ) (*modulecomponents.VectorizationResult[[]float32], *modulecomponents.RateLimits, int, error) {
-	config := v.getVectorizationConfig(cfg)
-	res, usage, err := v.vectorize(ctx, input, config.Model, config.Truncate, config.BaseURL, searchDocument)
-	return res, nil, usage, err
-=======
-) (*modulecomponents.VectorizationResult, *modulecomponents.RateLimits, int, error) {
 	settings := ent.NewClassSettings(cfg)
 	return v.client.Vectorize(ctx, input, voyageai.Settings{
 		BaseURL:  settings.BaseURL(),
 		Model:    settings.Model(),
 		Truncate: settings.Truncate(),
 	})
->>>>>>> 67a696a2
 }
 
 func (v *vectorizer) VectorizeQuery(ctx context.Context, input []string,
 	cfg moduletools.ClassConfig,
-<<<<<<< HEAD
 ) (*modulecomponents.VectorizationResult[[]float32], error) {
-	config := v.getVectorizationConfig(cfg)
-	res, _, err := v.vectorize(ctx, input, config.Model, config.Truncate, config.BaseURL, searchQuery)
-	return res, err
-}
-
-func (v *vectorizer) vectorize(ctx context.Context, input []string,
-	model string, truncate bool, baseURL string, inputType inputType,
-) (*modulecomponents.VectorizationResult[[]float32], int, error) {
-	body, err := json.Marshal(embeddingsRequest{
-		Input:      input,
-		Model:      model,
-		Truncation: truncate,
-		InputType:  inputType,
-	})
-	if err != nil {
-		return nil, 0, errors.Wrapf(err, "marshal body")
-	}
-
-	url := v.getVoyageAIUrl(ctx, baseURL)
-	req, err := http.NewRequestWithContext(ctx, "POST", url,
-		bytes.NewReader(body))
-	if err != nil {
-		return nil, 0, errors.Wrap(err, "create POST request")
-	}
-	apiKey, err := v.getApiKey(ctx)
-	if err != nil {
-		return nil, 0, errors.Wrapf(err, "VoyageAI API Key")
-	}
-	req.Header.Add("Authorization", fmt.Sprintf("Bearer %s", apiKey))
-	req.Header.Add("Content-Type", "application/json")
-
-	res, err := v.httpClient.Do(req)
-	if err != nil {
-		return nil, 0, errors.Wrap(err, "send POST request")
-	}
-	defer res.Body.Close()
-	bodyBytes, err := io.ReadAll(res.Body)
-	if err != nil {
-		return nil, 0, errors.Wrap(err, "read response body")
-	}
-	var resBody embeddingsResponse
-	if err := json.Unmarshal(bodyBytes, &resBody); err != nil {
-		return nil, 0, errors.Wrap(err, fmt.Sprintf("unmarshal response body. Got: %v", string(bodyBytes)))
-	}
-
-	if res.StatusCode != 200 {
-		if resBody.Detail != "" {
-			errorMessage := getErrorMessage(res.StatusCode, resBody.Detail, "connection to VoyageAI failed with status: %d error: %v")
-			return nil, 0, errors.New(errorMessage)
-		}
-		errorMessage := getErrorMessage(res.StatusCode, "", "connection to VoyageAI failed with status: %d")
-		return nil, 0, errors.New(errorMessage)
-	}
-
-	if len(resBody.Data) == 0 || len(resBody.Data[0].Embeddings) == 0 {
-		return nil, 0, errors.Errorf("empty embeddings response")
-	}
-
-	vectors := make([][]float32, len(resBody.Data))
-	for i, data := range resBody.Data {
-		vectors[i] = data.Embeddings
-	}
-
-	return &modulecomponents.VectorizationResult[[]float32]{
-		Text:       input,
-		Dimensions: len(resBody.Data[0].Embeddings),
-		Vector:     vectors,
-	}, modulecomponents.GetTotalTokens(resBody.Usage), nil
-}
-
-func (v *vectorizer) getVoyageAIUrl(ctx context.Context, baseURL string) string {
-	passedBaseURL := baseURL
-	if headerBaseURL := modulecomponents.GetValueFromContext(ctx, "X-Voyageai-Baseurl"); headerBaseURL != "" {
-		passedBaseURL = headerBaseURL
-	}
-	return v.urlBuilder.url(passedBaseURL)
-}
-
-func getErrorMessage(statusCode int, resBodyError string, errorTemplate string) string {
-	if resBodyError != "" {
-		return fmt.Sprintf(errorTemplate, statusCode, resBodyError)
-	}
-	return fmt.Sprintf(errorTemplate, statusCode)
-}
-
-func (v *vectorizer) getApiKey(ctx context.Context) (string, error) {
-	if apiKey := modulecomponents.GetValueFromContext(ctx, "X-Voyageai-Api-Key"); apiKey != "" {
-		return apiKey, nil
-	}
-	if v.apiKey != "" {
-		return v.apiKey, nil
-	}
-	return "", errors.New("no api key found " +
-		"neither in request header: X-VoyageAI-Api-Key " +
-		"nor in environment variable under VOYAGEAI_APIKEY")
-=======
-) (*modulecomponents.VectorizationResult, error) {
 	settings := ent.NewClassSettings(cfg)
 	return v.client.VectorizeQuery(ctx, input, voyageai.Settings{
 		BaseURL:  settings.BaseURL(),
 		Model:    settings.Model(),
 		Truncate: settings.Truncate(),
 	})
->>>>>>> 67a696a2
 }
 
 func (v *vectorizer) GetApiKeyHash(ctx context.Context, cfg moduletools.ClassConfig) [32]byte {
