//                           _       _
// __      _____  __ ___   ___  __ _| |_ ___
// \ \ /\ / / _ \/ _` \ \ / / |/ _` | __/ _ \
//  \ V  V /  __/ (_| |\ V /| | (_| | ||  __/
//   \_/\_/ \___|\__,_| \_/ |_|\__,_|\__\___|
//
//  Copyright © 2016 - 2022 SeMI Technologies B.V. All rights reserved.
//
//  CONTACT: hello@semi.technology
//

package modstgfs

import (
	"context"
	"fmt"
	"math/rand"
	"os"
	"path/filepath"
	"strconv"
	"testing"
	"time"

	"github.com/semi-technologies/weaviate/entities/backup"
	"github.com/sirupsen/logrus/hooks/test"
	"github.com/stretchr/testify/assert"
)

var (
	testdataMainDir  = "./testData"
	snapshotsMainDir = "./snapshots"
)

func TestSnapshotStorage_StoreSnapshot(t *testing.T) {
	snapshotsRelativePath := filepath.Join(snapshotsMainDir, "some", "nested", "dir") // ./snapshots/some/nested/dir
	snapshotsAbsolutePath, _ := filepath.Abs(snapshotsRelativePath)
	testDir := makeTestDir(t, testdataMainDir)
	defer removeDir(t, testdataMainDir)
	defer removeDir(t, snapshotsMainDir)

	ctx := context.Background()
	removeDir(t, snapshotsMainDir) // just in case

	t.Run("fails init storage module with empty snapshots path", func(t *testing.T) {
		module := New()
		err := module.initSnapshotStorage(ctx, "")

		assert.NotNil(t, err)
		assert.Contains(t, err.Error(), "empty snapshots path provided")
	})

	t.Run("fails init storage module with relative snapshots path", func(t *testing.T) {
		module := New()
		err := module.initSnapshotStorage(ctx, snapshotsRelativePath)

		assert.NotNil(t, err)
		assert.Contains(t, err.Error(), "relative snapshots path provided")
	})

	t.Run("inits storage module with absolute snapshots path if dir does not exist", func(t *testing.T) {
		defer removeDir(t, snapshotsMainDir)

		module := New()
		err := module.initSnapshotStorage(ctx, snapshotsAbsolutePath)

		assert.Nil(t, err)

		_, err = os.Stat(snapshotsAbsolutePath)
		assert.Nil(t, err) // dir exists
	})

	t.Run("inits storage module with absolute snapshots path if dir already exists", func(t *testing.T) {
		makeDir(t, snapshotsRelativePath)
		defer removeDir(t, snapshotsMainDir)

		module := New()
		err := module.initSnapshotStorage(ctx, snapshotsAbsolutePath)

		assert.Nil(t, err)

		_, err = os.Stat(snapshotsAbsolutePath)
		assert.Nil(t, err) // dir exists
	})

	t.Run("copies snapshot data", func(t *testing.T) {
		snapshot := createBackupInstance(t, testDir)
		ctxSnapshot := context.Background()

		module := New()
		module.initSnapshotStorage(ctx, snapshotsAbsolutePath)
		module.logger, _ = test.NewNullLogger()
		module.dataPath, _ = os.Getwd()
		err := module.StoreSnapshot(ctxSnapshot, snapshot)

		assert.Nil(t, err)

		var expectedFilePath string
		var info os.FileInfo
		for _, file := range snapshot.Files {
			expectedFilePath = module.makeSnapshotFilePath(snapshot.ClassName, snapshot.ID, file.Path)
			info, err = os.Stat(expectedFilePath)
			assert.Nil(t, err) // file exists
			orgInfo, err := os.Stat(file.Path)
			assert.Nil(t, err) // file exists

			assert.Equal(t, orgInfo.Size(), info.Size())
		}

		expectedFilePath = module.makeMetaFilePath(snapshot.ClassName, snapshot.ID)
		info, err = os.Stat(expectedFilePath)
		assert.Nil(t, err) // file exists
		assert.Greater(t, info.Size(), int64(0))
	})

	t.Run("restores snapshot data", func(t *testing.T) {
		ctxSnapshot := context.Background()
		module := New()
		module.initSnapshotStorage(ctx, snapshotsAbsolutePath)
		module.logger, _ = test.NewNullLogger()
		module.dataPath, _ = os.Getwd()

		// List all files in testDir
		files, _ := os.ReadDir(testDir)

		// Remove the files, ready for restore
		for _, f := range files {
			os.Remove(filepath.Join(testDir, f.Name()))
			assert.NoFileExists(t, filepath.Join(testDir, f.Name()))
		}

		// Use the previous test snapshot to test the restore function

		_, err := module.RestoreSnapshot(ctxSnapshot, "classname", "snapshot_id")

		assert.Nil(t, err)

		assert.DirExists(t, module.dataPath)

		// Check that every file in the snapshot exists in testDir
		for _, filePath := range files {
			expectedFilePath := filepath.Join(testDir, filePath.Name())
			assert.FileExists(t, expectedFilePath)
		}
	})
}

func TestSnapshotStorage_MetaStatus(t *testing.T) {
	var testClass string
	var testId string
	testDir := makeTestDir(t, testdataMainDir)
	snapshotsRelativePath := filepath.Join(snapshotsMainDir, "some", "nested", "dir") // ./snapshots/some/nested/dir
	snapshotsAbsolutePath, _ := filepath.Abs(snapshotsRelativePath)
	defer removeDir(t, testdataMainDir)
	defer removeDir(t, snapshotsMainDir)

	t.Run("store snapshot", func(t *testing.T) {
		snapshot := createBackupInstance(t, testDir)
		testClass = snapshot.ClassName
		testId = snapshot.ID
		ctxSnapshot := context.Background()

		module := New()
		module.initSnapshotStorage(context.Background(), snapshotsAbsolutePath)
		module.logger, _ = test.NewNullLogger()
		module.dataPath, _ = os.Getwd()
		err := module.StoreSnapshot(ctxSnapshot, snapshot)
		assert.Nil(t, err)
	})

	t.Run("set snapshot status", func(t *testing.T) {
		module := New()
		module.snapshotsPath = snapshotsAbsolutePath

		err := module.SetMetaStatus(context.Background(), testClass, testId, string(backup.CreateStarted))
		assert.Nil(t, err)
	})

	t.Run("get snapshot status", func(t *testing.T) {
		module := New()
		module.snapshotsPath = snapshotsAbsolutePath

		meta, err := module.GetMeta(context.Background(), testClass, testId)
		assert.Nil(t, err)
		assert.Equal(t, string(backup.CreateStarted), meta.Status)
	})
}

func makeTestDir(t *testing.T, basePath string) string {
	rand.Seed(time.Now().UnixNano())
	dirPath := filepath.Join(basePath, strconv.Itoa(rand.Intn(10000000)))
	makeDir(t, dirPath)
	return dirPath
}

func makeDir(t *testing.T, dirPath string) {
	if err := os.MkdirAll(dirPath, os.ModePerm); err != nil {
		t.Fatalf("failed to make test dir '%s': %s", dirPath, err)
	}
}

func removeDir(t *testing.T, dirPath string) {
	if err := os.RemoveAll(dirPath); err != nil {
		t.Errorf("failed to remove test dir '%s': %s", dirPath, err)
	}
}

func createBackupInstance(t *testing.T, dirPath string) *backup.Snapshot {
	startedAt := time.Now()

	filePaths := createTestFiles(t, dirPath)
	files := make([]snapshots.File, len(filePaths))
	for i := range filePaths {
		files[i] = snapshots.File{Path: filePaths[i]}
	}

<<<<<<< HEAD
	snap := snapshots.New("classname", "snapshot_id", startedAt)
	snap.Files = files
=======
	snap := backup.New("classname", "snapshot_id", startedAt)
	snap.Files = filePaths
>>>>>>> b959291e
	snap.CompletedAt = time.Now()
	return snap
}

func createTestFiles(t *testing.T, dirPath string) []string {
	count := 5
	filePaths := make([]string, count)
	var fileName string

	for i := 0; i < count; i += 1 {
		fileName = fmt.Sprintf("file_%d.db", i)
		filePaths[i] = filepath.Join(dirPath, fileName)
		file, err := os.Create(filePaths[i])
		if err != nil {
			t.Fatalf("failed to create test file '%s': %s", fileName, err)
		}
		fmt.Fprintf(file, "This is content of db file named %s", fileName)
		file.Close()
	}
	return filePaths
}<|MERGE_RESOLUTION|>--- conflicted
+++ resolved
@@ -213,13 +213,8 @@
 		files[i] = snapshots.File{Path: filePaths[i]}
 	}
 
-<<<<<<< HEAD
-	snap := snapshots.New("classname", "snapshot_id", startedAt)
-	snap.Files = files
-=======
 	snap := backup.New("classname", "snapshot_id", startedAt)
 	snap.Files = filePaths
->>>>>>> b959291e
 	snap.CompletedAt = time.Now()
 	return snap
 }
