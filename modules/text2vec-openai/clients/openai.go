--- conflicted
+++ resolved
@@ -233,15 +233,11 @@
 		}
 	}
 
-<<<<<<< HEAD
-	return &modulecomponents.VectorizationResult[[]float32]{
-=======
 	if len(resBody.Data) == 0 {
 		return nil, nil, 0, errors.New("no data returned from OpenAI API")
 	}
 
-	return &modulecomponents.VectorizationResult{
->>>>>>> d7b3c059
+	return &modulecomponents.VectorizationResult[[]float32]{
 		Text:       texts,
 		Dimensions: len(resBody.Data[0].Embedding),
 		Vector:     embeddings,
