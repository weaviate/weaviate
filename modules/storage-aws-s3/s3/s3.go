--- conflicted
+++ resolved
@@ -126,19 +126,10 @@
 	bucketName := s.config.BucketName()
 	bucketExists, err := s.client.BucketExists(ctx, bucketName)
 	if !bucketExists {
-<<<<<<< HEAD
-		return snapshots.NewErrUnprocessable(
-			errors.Wrap(err, "backup bucket does not exist"))
-	}
-	if err != nil {
-		return snapshots.NewErrInternal(
-			errors.Wrap(err, "can't connect to bucket"))
-=======
 		return nil, errors.Wrap(err, "backup bucket does not exist")
 	}
 	if err != nil {
 		return nil, errors.Wrap(err, "can't connect to bucket")
->>>>>>> 858ca3b5
 	}
 
 	// Load the metadata from the backup into a snapshot struct
