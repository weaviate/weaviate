//                           _       _
// __      _____  __ ___   ___  __ _| |_ ___
// \ \ /\ / / _ \/ _` \ \ / / |/ _` | __/ _ \
//  \ V  V /  __/ (_| |\ V /| | (_| | ||  __/
//   \_/\_/ \___|\__,_| \_/ |_|\__,_|\__\___|
//
//  Copyright © 2016 - 2022 SeMI Technologies B.V. All rights reserved.
//
//  CONTACT: hello@semi.technology
//

package modstgs3

import (
	"context"
	"os"
	"strings"

	"github.com/pkg/errors"
	"github.com/semi-technologies/weaviate/entities/snapshots"
	"github.com/semi-technologies/weaviate/modules/storage-aws-s3/s3"
)

func (m *StorageS3Module) StoreSnapshot(ctx context.Context, snapshot *snapshots.Snapshot) error {
	return m.storageProvider.StoreSnapshot(ctx, snapshot)
}

func (m *StorageS3Module) RestoreSnapshot(ctx context.Context, className, snapshotID string) error {
	return m.storageProvider.RestoreSnapshot(ctx, className, snapshotID)
<<<<<<< HEAD
=======
}

func (m *StorageS3Module) SetMetaStatus(ctx context.Context, className, snapshotID, status string) error {
	return m.storageProvider.SetMetaStatus(ctx, className, snapshotID, status)
}

func (m *StorageS3Module) GetMetaStatus(ctx context.Context, className, snapshotID string) (string, error) {
	return m.storageProvider.GetMetaStatus(ctx, className, snapshotID)
}

func (m *StorageS3Module) DestinationPath(className, snapshotID string) string {
	return m.storageProvider.DestinationPath(className, snapshotID)
>>>>>>> c9afa8ea
}

func (m *StorageS3Module) initSnapshotStorage(ctx context.Context) error {
	endpoint := os.Getenv(s3Endpoint)
	bucketName := os.Getenv(s3Bucket)
	useSSL := strings.ToLower(os.Getenv(s3UseSSL)) == "true"
	config := s3.NewConfig(endpoint, bucketName, useSSL)
	storageProvider, err := s3.New(config, m.logger, m.dataPath)
	if err != nil {
		return errors.Wrap(err, "initialize AWS S3 module")
	}
	m.config = config
	m.storageProvider = storageProvider
	return nil
}<|MERGE_RESOLUTION|>--- conflicted
+++ resolved
@@ -27,8 +27,6 @@
 
 func (m *StorageS3Module) RestoreSnapshot(ctx context.Context, className, snapshotID string) error {
 	return m.storageProvider.RestoreSnapshot(ctx, className, snapshotID)
-<<<<<<< HEAD
-=======
 }
 
 func (m *StorageS3Module) SetMetaStatus(ctx context.Context, className, snapshotID, status string) error {
@@ -41,7 +39,6 @@
 
 func (m *StorageS3Module) DestinationPath(className, snapshotID string) string {
 	return m.storageProvider.DestinationPath(className, snapshotID)
->>>>>>> c9afa8ea
 }
 
 func (m *StorageS3Module) initSnapshotStorage(ctx context.Context) error {
