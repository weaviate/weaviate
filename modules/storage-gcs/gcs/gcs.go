--- conflicted
+++ resolved
@@ -181,7 +181,6 @@
 	return nil
 }
 
-<<<<<<< HEAD
 func (g *gcs) GetMetaStatus(ctx context.Context, className, snapshotID string) (string, error) {
 	bucket, err := g.findBucket(ctx)
 	if err != nil {
@@ -228,21 +227,11 @@
 	}
 
 	return g.putFile(ctx, bucket, snapshotID, objectName, b)
-=======
-func (g *gcs) SetMetaStatus(ctx context.Context, className, snapshotID, status string) error {
-	// TODO implement
-	return nil
-}
-
-func (g *gcs) GetMetaStatus(ctx context.Context, className, snapshotID string) (string, error) {
-	// TODO implement
-	return "", nil
 }
 
 func (g *gcs) DestinationPath(className, snapshotID string) string {
 	// TODO implement
 	return ""
->>>>>>> 988df897
 }
 
 func (g *gcs) putFile(ctx context.Context, bucket *storage.BucketHandle,
