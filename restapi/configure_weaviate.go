/*                          _       _
 *__      _____  __ ___   ___  __ _| |_ ___
 *\ \ /\ / / _ \/ _` \ \ / / |/ _` | __/ _ \
 * \ V  V /  __/ (_| |\ V /| | (_| | ||  __/
 *  \_/\_/ \___|\__,_| \_/ |_|\__,_|\__\___|
 *
 * Copyright © 2016 - 2019 Weaviate. All rights reserved.
 * LICENSE: https://github.com/creativesoftwarefdn/weaviate/blob/develop/LICENSE.md
 * DESIGN & CONCEPT: Bob van Luijt (@bobvanluijt)
 * CONTACT: hello@creativesoftwarefdn.org
 */

// Package restapi with all rest API functions.
package restapi

import (
	"context"
	"crypto/tls"
	"encoding/json"
	"fmt"
	"io/ioutil"
	"log"
	"math"
	"net/http"
	"net/url"
	"os"
	"strconv"
	"sync"
	"time"

	"github.com/coreos/etcd/clientv3"
	"github.com/coreos/etcd/clientv3/concurrency"
	"github.com/creativesoftwarefdn/weaviate/restapi/batch"
	"github.com/creativesoftwarefdn/weaviate/restapi/operations/graphql"
	"github.com/creativesoftwarefdn/weaviate/restapi/operations/knowledge_tools"
	"github.com/creativesoftwarefdn/weaviate/restapi/operations/meta"
	"github.com/creativesoftwarefdn/weaviate/restapi/operations/p2_p"
	"github.com/creativesoftwarefdn/weaviate/restapi/state"

	errors "github.com/go-openapi/errors"
	runtime "github.com/go-openapi/runtime"
	middleware "github.com/go-openapi/runtime/middleware"
	"github.com/go-openapi/strfmt"
	"github.com/go-openapi/swag"
	"github.com/rs/cors"
	"google.golang.org/grpc/grpclog"

	weaviateBroker "github.com/creativesoftwarefdn/weaviate/broker"
	"github.com/creativesoftwarefdn/weaviate/config"
	"github.com/creativesoftwarefdn/weaviate/database"
	dblisting "github.com/creativesoftwarefdn/weaviate/database/listing"
	"github.com/creativesoftwarefdn/weaviate/database/schema"
	databaseSchema "github.com/creativesoftwarefdn/weaviate/database/schema_contextionary"
	schemaContextionary "github.com/creativesoftwarefdn/weaviate/database/schema_contextionary"
	etcdSchemaManager "github.com/creativesoftwarefdn/weaviate/database/schema_manager/etcd"
	connutils "github.com/creativesoftwarefdn/weaviate/database/utils"
	"github.com/creativesoftwarefdn/weaviate/graphqlapi"
	"github.com/creativesoftwarefdn/weaviate/graphqlapi/local/fetch"
	graphqlnetwork "github.com/creativesoftwarefdn/weaviate/graphqlapi/network"
	"github.com/creativesoftwarefdn/weaviate/messages"
	"github.com/creativesoftwarefdn/weaviate/models"
	"github.com/creativesoftwarefdn/weaviate/restapi/operations"
	rest_api_utils "github.com/creativesoftwarefdn/weaviate/restapi/rest_api_utils"
	"github.com/creativesoftwarefdn/weaviate/validation"

	libcontextionary "github.com/creativesoftwarefdn/weaviate/contextionary"
	"github.com/creativesoftwarefdn/weaviate/graphqlapi/graphiql"
	"github.com/creativesoftwarefdn/weaviate/lib/feature_flags"
	libnetwork "github.com/creativesoftwarefdn/weaviate/network"
	"github.com/creativesoftwarefdn/weaviate/network/common/peers"
	libnetworkFake "github.com/creativesoftwarefdn/weaviate/network/fake"
	libnetworkP2P "github.com/creativesoftwarefdn/weaviate/network/p2p"
	"github.com/creativesoftwarefdn/weaviate/restapi/swagger_middleware"
	"github.com/creativesoftwarefdn/weaviate/telemetry"
)

const pageOverride int = 1
const error422 string = "The request is well-formed but was unable to be followed due to semantic errors."

var connectorOptionGroup *swag.CommandLineOptionsGroup

// rawContextionary is the contextionary as we read it from the files. It is
// not extended by schema builds. It is important to keep this untouched copy,
// so that we can rebuild a clean contextionary on every schema change based on
// this contextionary and the current schema
var rawContextionary libcontextionary.Contextionary

// contextionary is the contextionary we keep amending on every schema change
var contextionary libcontextionary.Contextionary
var network libnetwork.Network
var serverConfig *config.WeaviateConfig
var graphQL graphqlapi.GraphQL
var messaging *messages.Messaging

var appState *state.State

var db database.Database

<<<<<<< HEAD
var requestsLog *telemetry.RequestsLog
=======
type State struct {
	db database.Database
}
>>>>>>> e386cd2b

type graphQLRoot struct {
	database.Database
	libnetwork.Network
	contextionary *schemaContextionary.Contextionary
}

func (r graphQLRoot) GetNetworkResolver() graphqlnetwork.Resolver {
	return r.Network
}

func (r graphQLRoot) GetContextionary() fetch.Contextionary {
	return r.contextionary
}

type keyTokenHeader struct {
	Key   strfmt.UUID `json:"key"`
	Token strfmt.UUID `json:"token"`
}

func init() {
	appState = &state.State{}

	discard := ioutil.Discard
	myGRPCLogger := log.New(discard, "", log.LstdFlags)
	grpclog.SetLogger(myGRPCLogger)

	// Create temp folder if it does not exist
	tempFolder := "temp"
	if _, err := os.Stat(tempFolder); os.IsNotExist(err) {
		messaging.InfoMessage("Temp folder created...")
		os.Mkdir(tempFolder, 0766)
	}
}

// getLimit returns the maximized limit
func getLimit(paramMaxResults *int64) int {
	maxResults := serverConfig.Environment.Limit
	// Get the max results from params, if exists
	if paramMaxResults != nil {
		maxResults = *paramMaxResults
	}

	// Max results form URL, otherwise max = config.Limit.
	return int(math.Min(float64(maxResults), float64(serverConfig.Environment.Limit)))
}

// getPage returns the page if set
func getPage(paramPage *int64) int {
	page := int64(pageOverride)
	// Get the page from params, if exists
	if paramPage != nil {
		page = *paramPage
	}

	// Page form URL, otherwise max = config.Limit.
	return int(page)
}

func generateMultipleRefObject(keyIDs []strfmt.UUID) models.MultipleRef {
	// Init the response
	refs := models.MultipleRef{}

	// Generate SingleRefs
	for _, keyID := range keyIDs {
		refs = append(refs, &models.SingleRef{
			NrDollarCref: strfmt.URI(keyID),
		})
	}

	return refs
}

func configureFlags(api *operations.WeaviateAPI) {
	connectorOptionGroup = config.GetConfigOptionGroup()

	api.CommandLineOptionsGroups = []swag.CommandLineOptionsGroup{
		*connectorOptionGroup,
	}
}

// createErrorResponseObject is a common function to create an error response
func createErrorResponseObject(messages ...string) *models.ErrorResponse {
	// Initialize return value
	er := &models.ErrorResponse{}

	// appends all error messages to the error
	for _, message := range messages {
		er.Error = append(er.Error, &models.ErrorResponseErrorItems0{
			Message: message,
		})
	}

	return er
}

func configureAPI(api *operations.WeaviateAPI) http.Handler {
	api.ServeError = errors.ServeError

	api.JSONConsumer = runtime.JSONConsumer()

	setupSchemaHandlers(api)
	setupThingsHandlers(api)
	setupActionsHandlers(api)
	setupBatchHandlers(api)

	api.MetaWeaviateMetaGetHandler = meta.WeaviateMetaGetHandlerFunc(func(params meta.WeaviateMetaGetParams) middleware.Responder {
		dbLock, err := db.ConnectorLock()
		if err != nil {
			return meta.NewWeaviateMetaGetInternalServerError().WithPayload(errPayloadFromSingleErr(err))
		}
		defer dbLock.Unlock()
		databaseSchema := schema.HackFromDatabaseSchema(dbLock.GetSchema())
		// Create response object
		metaResponse := &models.Meta{}

		// Set the response object's values
		metaResponse.Hostname = serverConfig.GetHostAddress()
		metaResponse.ActionsSchema = databaseSchema.ActionSchema.Schema
		metaResponse.ThingsSchema = databaseSchema.ThingSchema.Schema

		return meta.NewWeaviateMetaGetOK().WithPayload(metaResponse)
	})

	api.P2PWeaviateP2pGenesisUpdateHandler = p2_p.WeaviateP2pGenesisUpdateHandlerFunc(func(params p2_p.WeaviateP2pGenesisUpdateParams) middleware.Responder {
		newPeers := make([]peers.Peer, 0)

		for _, genesisPeer := range params.Peers {
			peer := peers.Peer{
				ID:         genesisPeer.ID,
				Name:       genesisPeer.Name,
				URI:        genesisPeer.URI,
				SchemaHash: genesisPeer.SchemaHash,
			}

			newPeers = append(newPeers, peer)
		}

		err := network.UpdatePeers(newPeers)

		if err == nil {
			return p2_p.NewWeaviateP2pGenesisUpdateOK()
		}
		return p2_p.NewWeaviateP2pGenesisUpdateInternalServerError()
	})

	api.P2PWeaviateP2pHealthHandler = p2_p.WeaviateP2pHealthHandlerFunc(func(params p2_p.WeaviateP2pHealthParams) middleware.Responder {
		// For now, always just return success.
		return middleware.NotImplemented("operation P2PWeaviateP2pHealth has not yet been implemented")
	})

	api.GraphqlWeaviateGraphqlPostHandler = graphql.WeaviateGraphqlPostHandlerFunc(func(params graphql.WeaviateGraphqlPostParams) middleware.Responder {
		defer messaging.TimeTrack(time.Now())
		messaging.DebugMessage("Starting GraphQL resolving")

		errorResponse := &models.ErrorResponse{}

		// Get all input from the body of the request, as it is a POST.
		query := params.Body.Query
		operationName := params.Body.OperationName

		// If query is empty, the request is unprocessable
		if query == "" {
			errorResponse.Error = []*models.ErrorResponseErrorItems0{
				&models.ErrorResponseErrorItems0{
					Message: "query cannot be empty",
				}}
			return graphql.NewWeaviateGraphqlPostUnprocessableEntity().WithPayload(errorResponse)
		}

		// Only set variables if exists in request
		var variables map[string]interface{}
		if params.Body.Variables != nil {
			variables = params.Body.Variables.(map[string]interface{})
		}

		if graphQL == nil {
			errorResponse.Error = []*models.ErrorResponseErrorItems0{
				&models.ErrorResponseErrorItems0{
					Message: "no graphql provider present, " +
						"this is most likely because no schema is present. Import a schema first!",
				}}
			return graphql.NewWeaviateGraphqlPostUnprocessableEntity().WithPayload(errorResponse)
		}

		result := graphQL.Resolve(query, operationName, variables, nil)

		// Marshal the JSON
		resultJSON, jsonErr := json.Marshal(result)
		if jsonErr != nil {
			errorResponse.Error = []*models.ErrorResponseErrorItems0{
				&models.ErrorResponseErrorItems0{
					Message: fmt.Sprintf("couldn't marshal json: %s", jsonErr),
				}}
			return graphql.NewWeaviateGraphqlPostUnprocessableEntity().WithPayload(errorResponse)
		}

		// Put the data in a response ready object
		graphQLResponse := &models.GraphQLResponse{}
		marshallErr := json.Unmarshal(resultJSON, graphQLResponse)

		// If json gave error, return nothing.
		if marshallErr != nil {
			errorResponse.Error = []*models.ErrorResponseErrorItems0{
				&models.ErrorResponseErrorItems0{
					Message: fmt.Sprintf("couldn't unmarshal json: %s\noriginal result was %#v", marshallErr, result),
				}}
			return graphql.NewWeaviateGraphqlPostUnprocessableEntity().WithPayload(errorResponse)
		}

		// Return the response
		return graphql.NewWeaviateGraphqlPostOK().WithPayload(graphQLResponse)
	})

	/*
	 * HANDLE BATCHING
	 */

	api.GraphqlWeaviateGraphqlBatchHandler = graphql.WeaviateGraphqlBatchHandlerFunc(func(params graphql.WeaviateGraphqlBatchParams) middleware.Responder {
		defer messaging.TimeTrack(time.Now())
		messaging.DebugMessage("Starting GraphQL batch resolving")

		amountOfBatchedRequests := len(params.Body)
		errorResponse := &models.ErrorResponse{}

		if amountOfBatchedRequests == 0 {
			return graphql.NewWeaviateGraphqlBatchUnprocessableEntity().WithPayload(errorResponse)
		}
		requestResults := make(chan rest_api_utils.UnbatchedRequestResponse, amountOfBatchedRequests)

		wg := new(sync.WaitGroup)

		// Generate a goroutine for each separate request
		for requestIndex, unbatchedRequest := range params.Body {
			wg.Add(1)
			go handleUnbatchedGraphQLRequest(wg, context.Background(), unbatchedRequest, requestIndex, &requestResults)
		}

		wg.Wait()

		close(requestResults)

		batchedRequestResponse := make([]*models.GraphQLResponse, amountOfBatchedRequests)

		// Add the requests to the result array in the correct order
		for unbatchedRequestResult := range requestResults {
			batchedRequestResponse[unbatchedRequestResult.RequestIndex] = unbatchedRequestResult.Response
		}

		return graphql.NewWeaviateGraphqlBatchOK().WithPayload(batchedRequestResponse)
	})

	/*
	 * HANDLE KNOWLEDGE TOOLS
	 */
	api.KnowledgeToolsWeaviateToolsMapHandler = knowledge_tools.WeaviateToolsMapHandlerFunc(func(params knowledge_tools.WeaviateToolsMapParams) middleware.Responder {
		return middleware.NotImplemented("operation knowledge_tools.WeaviateToolsMap has not yet been implemented")
	})

	api.ServerShutdown = func() {}

	return setupGlobalMiddleware(api.Serve(setupMiddlewares))
}

func setupBatchHandlers(api *operations.WeaviateAPI) {
	batchAPI := batch.New(appState)

	api.WeaviateBatchingThingsCreateHandler = operations.WeaviateBatchingThingsCreateHandlerFunc(batchAPI.ThingsCreate)
	api.WeaviateBatchingActionsCreateHandler = operations.WeaviateBatchingActionsCreateHandlerFunc(batchAPI.ActionsCreate)
}

// Handle a single unbatched GraphQL request, return a tuple containing the index of the request in the batch and either the response or an error
func handleUnbatchedGraphQLRequest(wg *sync.WaitGroup, ctx context.Context, unbatchedRequest *models.GraphQLQuery, requestIndex int, requestResults *chan rest_api_utils.UnbatchedRequestResponse) {
	defer wg.Done()

	// Get all input from the body of the request
	query := unbatchedRequest.Query
	operationName := unbatchedRequest.OperationName
	graphQLResponse := &models.GraphQLResponse{}

	// Return an unprocessable error if the query is empty
	if query == "" {

		// Regular error messages are returned as an error code in the request header, but that doesn't work for batched requests
		errorCode := strconv.Itoa(graphql.WeaviateGraphqlBatchUnprocessableEntityCode)
		errorMessage := fmt.Sprintf("%s: %s", errorCode, error422)
		errors := []*models.GraphQLError{&models.GraphQLError{Message: errorMessage}}
		graphQLResponse := models.GraphQLResponse{Data: nil, Errors: errors}
		*requestResults <- rest_api_utils.UnbatchedRequestResponse{
			requestIndex,
			&graphQLResponse,
		}
	} else {

		// Extract any variables from the request
		var variables map[string]interface{}
		if unbatchedRequest.Variables != nil {
			variables = unbatchedRequest.Variables.(map[string]interface{})
		}

		if graphQL == nil {
			panic("graphql is nil!")
		}
		result := graphQL.Resolve(query, operationName, variables, ctx)

		// Marshal the JSON
		resultJSON, jsonErr := json.Marshal(result)

		// Return an unprocessable error if marshalling the result to JSON failed
		if jsonErr != nil {

			// Regular error messages are returned as an error code in the request header, but that doesn't work for batched requests
			errorCode := strconv.Itoa(graphql.WeaviateGraphqlBatchUnprocessableEntityCode)
			errorMessage := fmt.Sprintf("%s: %s", errorCode, error422)
			errors := []*models.GraphQLError{&models.GraphQLError{Message: errorMessage}}
			graphQLResponse := models.GraphQLResponse{Data: nil, Errors: errors}
			*requestResults <- rest_api_utils.UnbatchedRequestResponse{
				requestIndex,
				&graphQLResponse,
			}
		} else {

			// Put the result data in a response ready object
			marshallErr := json.Unmarshal(resultJSON, graphQLResponse)

			// Return an unprocessable error if unmarshalling the result to JSON failed
			if marshallErr != nil {

				// Regular error messages are returned as an error code in the request header, but that doesn't work for batched requests
				errorCode := strconv.Itoa(graphql.WeaviateGraphqlBatchUnprocessableEntityCode)
				errorMessage := fmt.Sprintf("%s: %s", errorCode, error422)
				errors := []*models.GraphQLError{&models.GraphQLError{Message: errorMessage}}
				graphQLResponse := models.GraphQLResponse{Data: nil, Errors: errors}
				*requestResults <- rest_api_utils.UnbatchedRequestResponse{
					requestIndex,
					&graphQLResponse,
				}
			} else {

				// Return the GraphQL response
				*requestResults <- rest_api_utils.UnbatchedRequestResponse{
					requestIndex,
					graphQLResponse,
				}
			}
		}
	}

}

func handleBatchedActionsCreateRequest(wg *sync.WaitGroup, ctx context.Context, batchedRequest *models.ActionCreate, requestIndex int, requestResults *chan rest_api_utils.BatchedActionsCreateRequestResponse, async bool, requestLocks *rest_api_utils.RequestLocks, fieldsToKeep map[string]int) {
	defer wg.Done()

	// Generate UUID for the new object
	UUID := connutils.GenerateUUID()

	// Validate schema given in body with the weaviate schema
	databaseSchema := schema.HackFromDatabaseSchema(requestLocks.DBLock.GetSchema())

	// Create Action object
	action := &models.Action{}
	action.AtContext = batchedRequest.AtContext
	action.LastUpdateTimeUnix = 0

	if _, ok := fieldsToKeep["@class"]; ok {
		action.AtClass = batchedRequest.AtClass
	}
	if _, ok := fieldsToKeep["schema"]; ok {
		action.Schema = batchedRequest.Schema
	}
	if _, ok := fieldsToKeep["creationtimeunix"]; ok {
		action.CreationTimeUnix = connutils.NowUnix()
	}

	// Create request result object
	result := &models.ActionsGetResponseAO1Result{}
	result.Errors = nil

	// Create request response object
	responseObject := &models.ActionsGetResponse{}
	responseObject.Action = *action
	if _, ok := fieldsToKeep["actionid"]; ok {
		responseObject.ActionID = UUID
	}
	responseObject.Result = result

	resultStatus := models.ActionsGetResponseAO1ResultStatusSUCCESS

	validatedErr := validation.ValidateActionBody(ctx, batchedRequest, databaseSchema, requestLocks.DBConnector,
		network, serverConfig)

	if validatedErr != nil {
		// Edit request result status
		responseObject.Result.Errors = createErrorResponseObject(validatedErr.Error())
		resultStatus = models.ActionsGetResponseAO1ResultStatusFAILED
		responseObject.Result.Status = &resultStatus
	} else {
		// Handle asynchronous requests
		if async {
			requestLocks.DelayedLock.IncSteps()
			resultStatus = models.ActionsGetResponseAO1ResultStatusPENDING
			responseObject.Result.Status = &resultStatus

			go func() {
				defer requestLocks.DelayedLock.Unlock()
				err := requestLocks.DBConnector.AddAction(ctx, action, UUID)

				if err != nil {
					// Edit request result status
					resultStatus = models.ActionsGetResponseAO1ResultStatusFAILED
					responseObject.Result.Status = &resultStatus
					responseObject.Result.Errors = createErrorResponseObject(err.Error())
				}
			}()
		} else {
			// Handle synchronous requests
			err := requestLocks.DBConnector.AddAction(ctx, action, UUID)

			if err != nil {
				// Edit request result status
				resultStatus = models.ActionsGetResponseAO1ResultStatusFAILED
				responseObject.Result.Status = &resultStatus
				responseObject.Result.Errors = createErrorResponseObject(err.Error())
			}
		}
	}

	// Send this batched request's response and its place in the batch request to the channel
	*requestResults <- rest_api_utils.BatchedActionsCreateRequestResponse{
		requestIndex,
		responseObject,
	}
}

func handleBatchedThingsCreateRequest(wg *sync.WaitGroup, ctx context.Context, batchedRequest *models.ThingCreate, requestIndex int, requestResults *chan rest_api_utils.BatchedThingsCreateRequestResponse, async bool, requestLocks *rest_api_utils.RequestLocks, fieldsToKeep map[string]int) {
	defer wg.Done()

	// Generate UUID for the new object
	UUID := connutils.GenerateUUID()

	// Validate schema given in body with the weaviate schema
	databaseSchema := schema.HackFromDatabaseSchema(requestLocks.DBLock.GetSchema())

	// Create Thing object
	thing := &models.Thing{}
	thing.AtContext = batchedRequest.AtContext
	thing.LastUpdateTimeUnix = 0

	if _, ok := fieldsToKeep["@class"]; ok {
		thing.AtClass = batchedRequest.AtClass
	}
	if _, ok := fieldsToKeep["schema"]; ok {
		thing.Schema = batchedRequest.Schema
	}
	if _, ok := fieldsToKeep["creationtimeunix"]; ok {
		thing.CreationTimeUnix = connutils.NowUnix()
	}

	// Create request result object
	result := &models.ThingsGetResponseAO1Result{}
	result.Errors = nil

	// Create request response object
	responseObject := &models.ThingsGetResponse{}

	responseObject.Thing = *thing
	if _, ok := fieldsToKeep["thingid"]; ok {
		responseObject.ThingID = UUID
	}
	responseObject.Result = result

	resultStatus := models.ThingsGetResponseAO1ResultStatusSUCCESS

	validatedErr := validation.ValidateThingBody(ctx, batchedRequest, databaseSchema, requestLocks.DBConnector,
		network, serverConfig)

	if validatedErr != nil {
		// Edit request result status
		responseObject.Result.Errors = createErrorResponseObject(validatedErr.Error())
		resultStatus = models.ThingsGetResponseAO1ResultStatusFAILED
		responseObject.Result.Status = &resultStatus
	} else {
		// Handle asynchronous requests
		if async {
			requestLocks.DelayedLock.IncSteps()
			resultStatus = models.ThingsGetResponseAO1ResultStatusPENDING
			responseObject.Result.Status = &resultStatus

			go func() {
				defer requestLocks.DelayedLock.Unlock()
				err := requestLocks.DBConnector.AddThing(ctx, thing, UUID)

				if err != nil {
					// Edit request result status
					resultStatus = models.ThingsGetResponseAO1ResultStatusFAILED
					responseObject.Result.Status = &resultStatus
					responseObject.Result.Errors = createErrorResponseObject(err.Error())
				}
			}()
		} else {
			// Handle synchronous requests
			err := requestLocks.DBConnector.AddThing(ctx, thing, UUID)

			if err != nil {
				// Edit request result status
				resultStatus = models.ThingsGetResponseAO1ResultStatusFAILED
				responseObject.Result.Status = &resultStatus
				responseObject.Result.Errors = createErrorResponseObject(err.Error())
			}
		}
	}

	// Send this batched request's response and its place in the batch request to the channel
	*requestResults <- rest_api_utils.BatchedThingsCreateRequestResponse{
		requestIndex,
		responseObject,
	}
}

// The TLS configuration before HTTPS server starts.
func configureTLS(tlsConfig *tls.Config) {
	// Make all necessary changes to the TLS configuration here.
}

// As soon as server is initialized but not run yet, this function will be called.
// If you need to modify a config, store server instance to stop it individually later, this is the place.
// This function can be called multiple times, depending on the number of serving schemes.
// scheme value will be set accordingly: "http", "https" or "unix"
func configureServer(s *http.Server, scheme, addr string) {
	// context for the startup procedure. (So far the only subcommand respecting
	// the context is the schema initialization, as this uses the etcd client
	// requiring context. Nevertheless it would make sense to have everything
	// that goes on in here pay attention to the context, so we can have a
	// "startup in x seconds or fail")
	ctx := context.Background()
	// The timeout is arbitrary we have to adjust it as we go along, if we
	// realize it is to big/small
	ctx, cancel := context.WithTimeout(ctx, 5*time.Second)
	defer cancel()

	// Create message service
	messaging = &messages.Messaging{}
	appState.Messaging = messaging

	// Load the config using the flags
<<<<<<< HEAD
	serverConfig = &config.WeaviateConfig{} // TODO this is where the config is loaded
=======
	serverConfig = &config.WeaviateConfig{}
	appState.ServerConfig = serverConfig
>>>>>>> e386cd2b
	err := serverConfig.LoadConfig(connectorOptionGroup, messaging)

	// Add properties to the config
	serverConfig.Hostname = addr
	serverConfig.Scheme = scheme

	// Fatal error loading config file
	if err != nil {
		messaging.ExitError(78, err.Error())
	}

	loadContextionary()

	connectToNetwork()

	// Connect to MQTT via Broker
	weaviateBroker.ConnectToMqtt(serverConfig.Environment.Broker.Host, serverConfig.Environment.Broker.Port)

	// Create the database connector usint the config
	err, dbConnector := dblisting.NewConnector(serverConfig.Environment.Database.Name, serverConfig.Environment.Database.DatabaseConfig)
	// Could not find, or configure connector.
	if err != nil {
		messaging.ExitError(78, err.Error())
	}

	// parse config store URL
	configStore, err := url.Parse(serverConfig.Environment.ConfigStore.URL)
	if err != nil {
		messaging.ExitError(78, fmt.Sprintf("cannot parse config store URL: %s", err))
	}

	// Construct a distributed lock
	etcdClient, err := clientv3.New(clientv3.Config{Endpoints: []string{configStore.String()}})
	if err != nil {
		log.Fatal(err)
	}

	s1, err := concurrency.NewSession(etcdClient)
	if err != nil {
		log.Fatal(err)
	}

	manager, err := etcdSchemaManager.New(ctx, etcdClient, dbConnector, network)
	if err != nil {
		messaging.ExitError(78, fmt.Sprintf("Could not initialize local database state: %v", err))
	}

	manager.RegisterSchemaUpdateCallback(updateSchemaCallback)

	// initialize the contextinoary with the rawContextionary, it will get updated on each schema update
	contextionary = rawContextionary

	// Now instantiate a database, with the configured lock, manager and connector.
	dbParams := &database.Params{
		LockerKey:     "/weaviate/schema-connector-rw-lock",
		LockerSession: s1,
		SchemaManager: manager,
		Connector:     dbConnector,
		Contextionary: contextionary,
		Messaging:     messaging,
	}
	db, err = database.New(ctx, dbParams)
	if err != nil {
		messaging.ExitError(1, fmt.Sprintf("Could not initialize the database: %s", err.Error()))
	}
	appState.Database = db

	manager.TriggerSchemaUpdateCallbacks()
	network.RegisterUpdatePeerCallback(func(peers peers.Peers) {
		manager.TriggerSchemaUpdateCallbacks()
	})

	network.RegisterSchemaGetter(&schemaGetter{db: db})
}

func updateSchemaCallback(updatedSchema schema.Schema) {
	// Note that this is thread safe; we're running in a single go-routine, because the event
	// handlers are called when the SchemaLock is still held.
	rebuildContextionary(updatedSchema)
	rebuildGraphQL(updatedSchema)
}

func rebuildContextionary(updatedSchema schema.Schema) {
	// build new contextionary extended by the local schema
	schemaContextionary, err := databaseSchema.BuildInMemoryContextionaryFromSchema(updatedSchema, &rawContextionary)
	if err != nil {
		messaging.ExitError(78, fmt.Sprintf("Could not build in-memory contextionary from schema; %+v", err))
	}

	// Combine contextionaries
	contextionaries := []libcontextionary.Contextionary{rawContextionary, *schemaContextionary}
	combined, err := libcontextionary.CombineVectorIndices(contextionaries)

	if err != nil {
		messaging.ExitError(78, fmt.Sprintf("Could not combine the contextionary database with the in-memory generated contextionary; %+v", err))
	}

	messaging.InfoMessage("Contextionary extended with names in the schema")

	contextionary = libcontextionary.Contextionary(combined)
}

func rebuildGraphQL(updatedSchema schema.Schema) {
	peers, err := network.ListPeers()
	if err != nil {
		graphQL = nil
		messaging.ErrorMessage(fmt.Sprintf("could not list network peers to regenerate schema:\n%#v\n", err))
		return
	}

	c11y := schemaContextionary.New(contextionary)
	root := graphQLRoot{Database: db, Network: network, contextionary: c11y}
	updatedGraphQL, err := graphqlapi.Build(&updatedSchema, peers, root, messaging)
	if err != nil {
		// TODO: turn on safe mode gh-520
		graphQL = nil
		messaging.ErrorMessage(fmt.Sprintf("Could not re-generate GraphQL schema, because:\n%#v\n", err))
	} else {
		messaging.InfoMessage("Updated GraphQL schema")
		graphQL = updatedGraphQL
	}
}

type schemaGetter struct {
	db database.Database
}

func (s *schemaGetter) Schema() (schema.Schema, error) {
	dbLock, err := s.db.ConnectorLock()
	if err != nil {
		return schema.Schema{}, err
	}

	defer dbLock.Unlock()
	return dbLock.GetSchema(), nil
}

// The middleware configuration is for the handler executors. These do not apply to the swagger.json document.
// The middleware executes after routing but before authentication, binding and validation
func setupMiddlewares(handler http.Handler) http.Handler {
	// Rewrite / workaround because of issue with handling two API keys
	return http.HandlerFunc(func(w http.ResponseWriter, r *http.Request) {
		kth := keyTokenHeader{
			Key:   strfmt.UUID(r.Header.Get("X-API-KEY")),
			Token: strfmt.UUID(r.Header.Get("X-API-TOKEN")),
		}
		jkth, _ := json.Marshal(kth)
		r.Header.Set("X-API-KEY", string(jkth))
		r.Header.Set("X-API-TOKEN", string(jkth))

		messaging.InfoMessage("generated both headers X-API-KEY and X-API-TOKEN")

		handler.ServeHTTP(w, r)
	})
}

// The middleware configuration happens before anything, this middleware also applies to serving the swagger.json document.
// So this is a good place to plug in a panic handling middleware, logging and metrics
func setupGlobalMiddleware(handler http.Handler) http.Handler {
	handleCORS := cors.New(cors.Options{
		OptionsPassthrough: true,
	}).Handler
	handler = handleCORS(handler)

	if feature_flags.EnableDevUI {
		handler = graphiql.AddMiddleware(handler)
		handler = swagger_middleware.AddMiddleware([]byte(SwaggerJSON), handler)
	}

	handler = addLogging(handler)
	handler = addPreflight(handler)

	return handler
}

func addLogging(next http.Handler) http.Handler {
	return http.HandlerFunc(func(w http.ResponseWriter, r *http.Request) {
		if serverConfig.Environment.Debug {
			log.Printf("Received request: %+v %+v\n", r.Method, r.URL)
		}
		next.ServeHTTP(w, r)
	})
}

func addPreflight(next http.Handler) http.Handler {
	return http.HandlerFunc(func(w http.ResponseWriter, r *http.Request) {

		if r.Method == "OPTIONS" {
			w.Header().Set("Access-Control-Allow-Origin", "*")
			w.Header().Set("Access-Control-Allow-Methods", "*")
			return
		}

		next.ServeHTTP(w, r)
	})
}

// This function loads the Contextionary database, and creates
// an in-memory database for the centroids of the classes / properties in the Schema.
func loadContextionary() {
	// First load the file backed contextionary
	if serverConfig.Environment.Contextionary.KNNFile == "" {
		messaging.ExitError(78, "Contextionary KNN file not specified")
	}

	if serverConfig.Environment.Contextionary.IDXFile == "" {
		messaging.ExitError(78, "Contextionary IDX file not specified")
	}

	mmapedContextionary, err := libcontextionary.LoadVectorFromDisk(serverConfig.Environment.Contextionary.KNNFile, serverConfig.Environment.Contextionary.IDXFile)

	if err != nil {
		messaging.ExitError(78, fmt.Sprintf("Could not load Contextionary; %+v", err))
	}

	messaging.InfoMessage("Contextionary loaded from disk")

	rawContextionary = mmapedContextionary
}

func connectToNetwork() {
	if serverConfig.Environment.Network == nil {
		messaging.InfoMessage(fmt.Sprintf("No network configured, not joining one"))
		network = libnetworkFake.FakeNetwork{}
		appState.Network = network
	} else {
		genesis_url := strfmt.URI(serverConfig.Environment.Network.GenesisURL)
		public_url := strfmt.URI(serverConfig.Environment.Network.PublicURL)
		peer_name := serverConfig.Environment.Network.PeerName

		messaging.InfoMessage(fmt.Sprintf("Network configured, connecting to Genesis '%v'", genesis_url))
		new_net, err := libnetworkP2P.BootstrapNetwork(messaging, genesis_url, public_url, peer_name)
		if err != nil {
			messaging.ExitError(78, fmt.Sprintf("Could not connect to network! Reason: %+v", err))
		} else {
			network = *new_net
			appState.Network = *new_net
		}
	}
}

func errPayloadFromSingleErr(err error) *models.ErrorResponse {
	return &models.ErrorResponse{Error: []*models.ErrorResponseErrorItems0{{
		Message: fmt.Sprintf("%s", err),
	}}}
}<|MERGE_RESOLUTION|>--- conflicted
+++ resolved
@@ -96,13 +96,11 @@
 
 var db database.Database
 
-<<<<<<< HEAD
 var requestsLog *telemetry.RequestsLog
-=======
+
 type State struct {
 	db database.Database
 }
->>>>>>> e386cd2b
 
 type graphQLRoot struct {
 	database.Database
@@ -648,12 +646,8 @@
 	appState.Messaging = messaging
 
 	// Load the config using the flags
-<<<<<<< HEAD
-	serverConfig = &config.WeaviateConfig{} // TODO this is where the config is loaded
-=======
 	serverConfig = &config.WeaviateConfig{}
 	appState.ServerConfig = serverConfig
->>>>>>> e386cd2b
 	err := serverConfig.LoadConfig(connectorOptionGroup, messaging)
 
 	// Add properties to the config
