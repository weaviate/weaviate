--- conflicted
+++ resolved
@@ -239,15 +239,9 @@
 		}, 10*time.Second, 1*time.Second, "node3 doesn't have paragraph data")
 	})
 
-<<<<<<< HEAD
-	t.Run("assert async replication is not running on both nodes", func(t *testing.T) {
-		verbose := verbosity.OutputVerbose
-		nodes, err := helper.Client(t).Nodes.NodesGetClass(nodes.NewNodesGetClassParams().WithOutput(&verbose).WithClassName(paragraphClass.Class), nil)
-=======
 	t.Run("assert that async replication is not running in any of the nodes", func(t *testing.T) {
 		nodes, err := helper.Client(t).Nodes.
 			NodesGetClass(nodes.NewNodesGetClassParams().WithClassName(paragraphClass.Class), nil)
->>>>>>> 0d70a165
 		require.Nil(t, err)
 		for _, node := range nodes.Payload.Nodes {
 			for _, shard := range node.Shards {
