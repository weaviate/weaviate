--- conflicted
+++ resolved
@@ -61,16 +61,10 @@
 	t.Run("create replication operation", func(t *testing.T) {
 		created, err := helper.Client(t).Replication.Replicate(replication.NewReplicateParams().WithBody(getRequest(t, paragraphClass.Class)), nil)
 		require.Nil(t, err)
-<<<<<<< HEAD
 		require.NotNil(t, created)
 		require.NotNil(t, created.Payload)
+		require.NotNil(t, created.Payload.ID)
 		id = *created.Payload.ID
-=======
-		require.NotNil(t, res)
-		require.NotNil(t, res.Payload)
-		require.NotNil(t, res.Payload.ID)
-		id = *res.Payload.ID
->>>>>>> cf9c7856
 	})
 
 	t.Run("get replication operation", func(t *testing.T) {
