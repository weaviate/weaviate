//                           _       _
// __      _____  __ ___   ___  __ _| |_ ___
// \ \ /\ / / _ \/ _` \ \ / / |/ _` | __/ _ \
//  \ V  V /  __/ (_| |\ V /| | (_| | ||  __/
//   \_/\_/ \___|\__,_| \_/ |_|\__,_|\__\___|
//
//  Copyright © 2016 - 2024 Weaviate B.V. All rights reserved.
//
//  CONTACT: hello@weaviate.io
//

package test

import (
	"context"
	"os"
	"testing"

	"github.com/pkg/errors"
	"github.com/weaviate/weaviate/test/docker"
)

const (
	weaviateNode1Endpoint = "WEAVIATE1_ENDPOINT"
	weaviateNode2Endpoint = "WEAVIATE2_ENDPOINT"
	weaviateNode3Endpoint = "WEAVIATE3_ENDPOINT"
)

func TestMain(m *testing.M) {
	ctx := context.Background()
	compose, err := docker.New().
		WithWeaviateCluster(2).WithText2VecContextionary().
		Start(ctx)
	if err != nil {
		panic(errors.Wrapf(err, "cannot start"))
	}

	os.Setenv(weaviateNode1Endpoint, compose.GetWeaviate().URI())
<<<<<<< HEAD
	os.Setenv(weaviateNode2Endpoint, compose.GetWeaviateNode(2).URI())
=======
	os.Setenv(weaviateNode2Endpoint, compose.GetWeaviateNode2().URI())
	os.Setenv(weaviateNode3Endpoint, compose.GetWeaviateNode3().URI())
>>>>>>> 1e31231e
	code := m.Run()

	if err := compose.Terminate(ctx); err != nil {
		panic(errors.Wrapf(err, "cannot terminate"))
	}

	os.Exit(code)
}<|MERGE_RESOLUTION|>--- conflicted
+++ resolved
@@ -29,19 +29,15 @@
 func TestMain(m *testing.M) {
 	ctx := context.Background()
 	compose, err := docker.New().
-		WithWeaviateCluster(2).WithText2VecContextionary().
+		WithWeaviateCluster().WithText2VecContextionary().
 		Start(ctx)
 	if err != nil {
 		panic(errors.Wrapf(err, "cannot start"))
 	}
 
 	os.Setenv(weaviateNode1Endpoint, compose.GetWeaviate().URI())
-<<<<<<< HEAD
-	os.Setenv(weaviateNode2Endpoint, compose.GetWeaviateNode(2).URI())
-=======
 	os.Setenv(weaviateNode2Endpoint, compose.GetWeaviateNode2().URI())
 	os.Setenv(weaviateNode3Endpoint, compose.GetWeaviateNode3().URI())
->>>>>>> 1e31231e
 	code := m.Run()
 
 	if err := compose.Terminate(ctx); err != nil {
