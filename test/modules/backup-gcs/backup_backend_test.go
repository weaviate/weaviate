--- conflicted
+++ resolved
@@ -57,14 +57,8 @@
 	}
 }
 
-<<<<<<< HEAD
 func moduleLevelStoreBackupMeta(t *testing.T, overrideBucket, overridePath string) {
-	testCtx, cancel := context.WithTimeout(context.Background(), 30*time.Second)
-	defer cancel()
-=======
-func moduleLevelStoreBackupMeta(t *testing.T) {
 	testCtx := context.Background()
->>>>>>> c3e6b9c9
 
 	dataDir := t.TempDir()
 	className := "BackupClass"
@@ -154,14 +148,8 @@
 	})
 }
 
-<<<<<<< HEAD
 func moduleLevelCopyObjects(t *testing.T, overrideBucket, overridePath string) {
-	testCtx, cancel := context.WithTimeout(context.Background(), 30*time.Second)
-	defer cancel()
-=======
-func moduleLevelCopyObjects(t *testing.T) {
 	testCtx := context.Background()
->>>>>>> c3e6b9c9
 
 	dataDir := t.TempDir()
 	key := "moduleLevelCopyObjects"
@@ -202,14 +190,8 @@
 	})
 }
 
-<<<<<<< HEAD
 func moduleLevelCopyFiles(t *testing.T, overrideBucket, overridePath string) {
-	testCtx, cancel := context.WithTimeout(context.Background(), 30*time.Second)
-	defer cancel()
-=======
-func moduleLevelCopyFiles(t *testing.T) {
 	testCtx := context.Background()
->>>>>>> c3e6b9c9
 
 	dataDir := t.TempDir()
 	key := "moduleLevelCopyFiles"
