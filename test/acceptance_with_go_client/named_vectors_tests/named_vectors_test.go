//                           _       _
// __      _____  __ ___   ___  __ _| |_ ___
// \ \ /\ / / _ \/ _` \ \ / / |/ _` | __/ _ \
//  \ V  V /  __/ (_| |\ V /| | (_| | ||  __/
//   \_/\_/ \___|\__,_| \_/ |_|\__,_|\__\___|
//
//  Copyright © 2016 - 2024 Weaviate B.V. All rights reserved.
//
//  CONTACT: hello@weaviate.io
//

package named_vectors_tests

import (
	"context"
	"testing"

	"github.com/stretchr/testify/require"
	"github.com/weaviate/weaviate/test/docker"
)

func TestNamedVectors_SingleNode(t *testing.T) {
	ctx := context.Background()
	compose, err := createSingleNodeEnvironment(ctx)
	require.NoError(t, err)
	defer func() {
		require.NoError(t, compose.Terminate(ctx))
	}()
	endpoint := compose.GetWeaviate().URI()
	t.Run("tests", allTests(endpoint))
	t.Run("legacy tests", allLegacyTests(endpoint))
}

func TestNamedVectors_SingleNode_AsyncIndexing(t *testing.T) {
	ctx := context.Background()
	compose, err := createSingleNodeEnvironmentAsyncIndexing(ctx)
	require.NoError(t, err)
	defer func() {
		require.NoError(t, compose.Terminate(ctx))
	}()
	endpoint := compose.GetWeaviate().URI()
	t.Run("tests", allTests(endpoint))
	t.Run("legacy tests", allLegacyTests(endpoint))
}

func TestNamedVectors_Cluster(t *testing.T) {
	ctx := context.Background()
	compose, err := createClusterEnvironment(ctx)
	require.NoError(t, err)
	defer func() {
		require.NoError(t, compose.Terminate(ctx))
	}()
	endpoint := compose.GetWeaviate().URI()
	t.Run("tests", allTests(endpoint))
	t.Run("legacy tests", allLegacyTests(endpoint))
}

func TestNamedVectors_Cluster_AsyncIndexing(t *testing.T) {
	ctx := context.Background()
	compose, err := createClusterEnvironmentAsyncIndexing(ctx)
	require.NoError(t, err)
	defer func() {
		require.NoError(t, compose.Terminate(ctx))
	}()
	endpoint := compose.GetWeaviate().URI()
	t.Run("tests", allTests(endpoint))
	t.Run("legacy tests", allLegacyTests(endpoint))
}

func allTests(endpoint string) func(t *testing.T) {
	return func(t *testing.T) {
		t.Run("schema", testCreateSchema(endpoint))
		t.Run("schema with none vectorizer", testCreateSchemaWithNoneVectorizer(endpoint))
		t.Run("object", testCreateObject(endpoint))
		t.Run("batch", testBatchObject(endpoint))
		t.Run("none vectorizer", testCreateSchemaWithNoneVectorizer(endpoint))
		t.Run("mixed objects with none and vectorizer", testCreateSchemaWithMixedVectorizers(endpoint))
		t.Run("classes with properties setting", testCreateWithModulePropertiesObject(endpoint))
		t.Run("validation", testSchemaValidation(endpoint))
		t.Run("cross references", testReferenceProperties(endpoint))
		t.Run("objects with vectorizer and objects", testCreateSchemaWithVectorizerAndBYOV(endpoint))
	}
}

func createSingleNodeEnvironment(ctx context.Context) (compose *docker.DockerCompose, err error) {
	compose, err = composeModules().
		WithWeaviate().
		Start(ctx)
	return
}

func createSingleNodeEnvironmentAsyncIndexing(ctx context.Context) (compose *docker.DockerCompose, err error) {
	compose, err = composeModules().
		WithWeaviateEnv("ASYNC_INDEXING", "true").
		WithWeaviate().
		Start(ctx)
	return
}

func createClusterEnvironment(ctx context.Context) (compose *docker.DockerCompose, err error) {
	compose, err = composeModules().
		WithWeaviateCluster().
		Start(ctx)
	return
}

func createClusterEnvironmentAsyncIndexing(ctx context.Context) (compose *docker.DockerCompose, err error) {
	compose, err = composeModules().
		WithWeaviateEnv("ASYNC_INDEXING", "true").
		WithWeaviateCluster().
		Start(ctx)
	return
}

func composeModules() (composeModules *docker.Compose) {
	composeModules = docker.New().
		WithText2VecContextionary().
		WithText2VecTransformers().
		WithText2VecOpenAI().
		WithText2VecCohere().
<<<<<<< HEAD
		WithText2VecVoyageAI()
=======
		WithGenerativeOpenAI().
		WithGenerativeCohere()
>>>>>>> add961a9
	return
}<|MERGE_RESOLUTION|>--- conflicted
+++ resolved
@@ -118,11 +118,8 @@
 		WithText2VecTransformers().
 		WithText2VecOpenAI().
 		WithText2VecCohere().
-<<<<<<< HEAD
 		WithText2VecVoyageAI()
-=======
 		WithGenerativeOpenAI().
 		WithGenerativeCohere()
->>>>>>> add961a9
 	return
 }