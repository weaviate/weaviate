//                           _       _
// __      _____  __ ___   ___  __ _| |_ ___
// \ \ /\ / / _ \/ _` \ \ / / |/ _` | __/ _ \
//  \ V  V /  __/ (_| |\ V /| | (_| | ||  __/
//   \_/\_/ \___|\__,_| \_/ |_|\__,_|\__\___|
//
//  Copyright © 2016 - 2024 Weaviate B.V. All rights reserved.
//
//  CONTACT: hello@weaviate.io
//

package test_suits

import (
	"context"
	"fmt"
	"slices"
	"strings"
	"testing"
	"time"

	acceptance_with_go_client "acceptance_tests_with_client"

	"github.com/stretchr/testify/assert"
	"github.com/stretchr/testify/require"
	wvt "github.com/weaviate/weaviate-go-client/v4/weaviate"
	"github.com/weaviate/weaviate-go-client/v4/weaviate/filters"
	"github.com/weaviate/weaviate-go-client/v4/weaviate/graphql"
	"github.com/weaviate/weaviate/entities/models"
	"github.com/weaviate/weaviate/entities/schema"
	"github.com/weaviate/weaviate/entities/vectorindex/hnsw"
)

var (
	className                           = "NamedVectors"
	c11y                                = "c11y"
	c11y_pq                             = "c11y_pq"
	c11y_flat                           = "c11y_flat"
	c11y_bq                             = "c11y_bq"
	c11y_pq_very_long_230_chars         = "c11y_pq______bq_b9mgu3N7rCUWufddpfCqaVvr4IUjB9xpMBrmiQFIqyuUxKx5s8wCTD7iWb5gPkwNhECumphBMWXD67G9gvN4CQkylG3bDrR8p9sK02RLOGvE96jcaSKjpZrIRvjJuQliGf8BMNmzXEqH39UWGGt4zPNnZNvdPP6pIzxWG5zNpymGmJJLCHk6yP1eO3QgSdXMt0arzfcrAA1L9uZNIVT7tM"
	contextionary                       = "contextionary"
	transformers                        = "transformers"
	transformers_flat                   = "transformers_flat"
	transformers_pq                     = "transformers_pq"
	transformers_bq                     = "transformers_bq"
	transformers_bq_very_long_230_chars = "transformers_bq_b9mgu3N7rCUWufddpfCqaVvr4IUjB9xpMBrmiQFIqyuUxKx5s8wCTD7iWb5gPkwNhECumphBMWXD67G9gvN4CQkylG3bDrR8p9sK02RLOGvE96jcaSKjpZrIRvjJuQliGf8BMNmzXEqH39UWGGt4zPNnZNvdPP6pIzxWG5zNpymGmJJLCHk6yP1eO3QgSdXMt0arzfcrAA1L9uZNIVT7tM"
	text2vecContextionary               = "text2vec-contextionary"
	text2vecTransformers                = "text2vec-transformers"
	id1                                 = "00000000-0000-0000-0000-000000000001"
	id2                                 = "00000000-0000-0000-0000-000000000002"
)

var targetVectors = []string{
	c11y, c11y_flat, c11y_pq, c11y_bq,
	transformers, transformers_flat, transformers_pq, transformers_bq,
	transformers_bq_very_long_230_chars, c11y_pq_very_long_230_chars,
}

func createNamedVectorsClass(t *testing.T, client *wvt.Client) {
	ctx := context.Background()
	class := &models.Class{
		Class: className,
		Properties: []*models.Property{
			{
				Name: "text", DataType: []string{schema.DataTypeText.String()},
			},
		},
		VectorConfig: map[string]models.VectorConfig{
			c11y: {
				Vectorizer: map[string]interface{}{
					text2vecContextionary: map[string]interface{}{
						"vectorizeClassName": false,
					},
				},
				VectorIndexType: "hnsw",
			},
			c11y_flat: {
				Vectorizer: map[string]interface{}{
					text2vecContextionary: map[string]interface{}{
						"vectorizeClassName": false,
					},
				},
				VectorIndexType: "flat",
			},
			c11y_pq: {
				Vectorizer: map[string]interface{}{
					text2vecContextionary: map[string]interface{}{
						"vectorizeClassName": false,
					},
				},
				VectorIndexType:   "hnsw",
				VectorIndexConfig: pqVectorIndexConfig(),
			},
			c11y_bq: {
				Vectorizer: map[string]interface{}{
					text2vecContextionary: map[string]interface{}{
						"vectorizeClassName": false,
					},
				},
				VectorIndexType:   "flat",
				VectorIndexConfig: bqFlatIndexConfig(),
			},
			c11y_pq_very_long_230_chars: {
				Vectorizer: map[string]interface{}{
					text2vecContextionary: map[string]interface{}{
						"vectorizeClassName": false,
					},
				},
				VectorIndexType:   "hnsw",
				VectorIndexConfig: pqVectorIndexConfig(),
			},
			transformers: {
				Vectorizer: map[string]interface{}{
					text2vecTransformers: map[string]interface{}{
						"vectorizeClassName": false,
					},
				},
				VectorIndexType: "hnsw",
			},
			transformers_flat: {
				Vectorizer: map[string]interface{}{
					text2vecTransformers: map[string]interface{}{
						"vectorizeClassName": false,
					},
				},
				VectorIndexType: "flat",
			},
			transformers_pq: {
				Vectorizer: map[string]interface{}{
					text2vecTransformers: map[string]interface{}{
						"vectorizeClassName": false,
					},
				},
				VectorIndexType:   "hnsw",
				VectorIndexConfig: pqVectorIndexConfig(),
			},
			transformers_bq: {
				Vectorizer: map[string]interface{}{
					text2vecTransformers: map[string]interface{}{
						"vectorizeClassName": false,
					},
				},
				VectorIndexType:   "flat",
				VectorIndexConfig: bqFlatIndexConfig(),
			},
			transformers_bq_very_long_230_chars: {
				Vectorizer: map[string]interface{}{
					text2vecTransformers: map[string]interface{}{
						"vectorizeClassName": false,
					},
				},
				VectorIndexType:   "flat",
				VectorIndexConfig: bqFlatIndexConfig(),
			},
		},
	}

	err := client.Schema().ClassCreator().WithClass(class).Do(ctx)
	require.NoError(t, err)

	cls, err := client.Schema().ClassGetter().WithClassName(className).Do(ctx)
	require.NoError(t, err)
	assert.Equal(t, class.Class, cls.Class)
	require.NotEmpty(t, cls.VectorConfig)
	require.Len(t, cls.VectorConfig, len(targetVectors))
	for _, name := range targetVectors {
		require.NotEmpty(t, cls.VectorConfig[name])
		assert.Equal(t, class.VectorConfig[name].VectorIndexType, cls.VectorConfig[name].VectorIndexType)
		vectorizerConfig, ok := cls.VectorConfig[name].Vectorizer.(map[string]interface{})
		require.True(t, ok)
		vectorizerName := text2vecContextionary
		if strings.HasPrefix(name, "transformers") {
			vectorizerName = text2vecTransformers
		}
		require.NotEmpty(t, vectorizerConfig[vectorizerName])
	}
}

func pqVectorIndexConfig() map[string]interface{} {
	efConstruction := 64
	ef := 32
	maxNeighbors := 32
	vectorCacheMaxObjects := 10e12

	return map[string]interface{}{
		"maxConnections":        maxNeighbors,
		"efConstruction":        efConstruction,
		"ef":                    ef,
		"vectorCacheMaxObjects": vectorCacheMaxObjects,
		"distance":              "l2-squared",
		"pq": map[string]interface{}{
			"enabled": true,
			"encoder": map[string]interface{}{
				"distribution": hnsw.PQEncoderDistributionNormal,
				"type":         hnsw.PQEncoderTypeKMeans,
			},
		},
	}
}

func bqFlatIndexConfig() map[string]interface{} {
	return map[string]interface{}{
		"bq": map[string]interface{}{
			"enabled": true,
		},
	}
}

func sqVectorIndexConfig() map[string]interface{} {
	return map[string]interface{}{
		"sq": map[string]interface{}{
			"enabled":      true,
			"rescoreLimit": -1,
			"cache":        true,
		},
	}
}

func getVectorsWithNearText(t *testing.T, client *wvt.Client,
	className, id string, nearText *graphql.NearTextArgumentBuilder, targetVectors ...string,
) map[string][]float32 {
	return getVectorsWithNearArgs(t, client, className, id, nearText, nil, nil, nil, false, targetVectors...)
}

func getVectorsWithNearTextWithCertainty(t *testing.T, client *wvt.Client,
	className, id string, nearText *graphql.NearTextArgumentBuilder, targetVectors ...string,
) map[string][]float32 {
	return getVectorsWithNearArgs(t, client, className, id, nearText, nil, nil, nil, true, targetVectors...)
}

func getVectorsWithNearVector(t *testing.T, client *wvt.Client,
	className, id string, nearVector *graphql.NearVectorArgumentBuilder, targetVectors ...string,
) map[string][]float32 {
	return getVectorsWithNearArgs(t, client, className, id, nil, nearVector, nil, nil, false, targetVectors...)
}

func getVectorsWithNearVectorWithCertainty(t *testing.T, client *wvt.Client,
	className, id string, nearVector *graphql.NearVectorArgumentBuilder, targetVectors ...string,
) map[string][]float32 {
	return getVectorsWithNearArgs(t, client, className, id, nil, nearVector, nil, nil, true, targetVectors...)
}

func getVectorsWithNearObjectWithCertainty(t *testing.T, client *wvt.Client,
	className, id string, nearObject *graphql.NearObjectArgumentBuilder, targetVectors ...string,
) map[string][]float32 {
	return getVectorsWithNearArgs(t, client, className, id, nil, nil, nearObject, nil, true, targetVectors...)
}

func getVectorsWithNearArgs(t *testing.T, client *wvt.Client,
	className, id string,
	nearText *graphql.NearTextArgumentBuilder,
	nearVector *graphql.NearVectorArgumentBuilder,
	nearObject *graphql.NearObjectArgumentBuilder,
	hybrid *graphql.HybridArgumentBuilder,
	withCertainty bool,
	targetVectors ...string,
) map[string][]float32 {
	where := filters.Where().
		WithPath([]string{"id"}).
		WithOperator(filters.Equal).
		WithValueText(id)
	field := graphql.Field{
		Name: "_additional",
		Fields: []graphql.Field{
			{Name: "id"},
			{Name: fmt.Sprintf("vectors{%s}", strings.Join(targetVectors, " "))},
		},
	}
	if withCertainty {
		field.Fields = append(field.Fields, graphql.Field{Name: "certainty"})
	}
	get := client.GraphQL().Get().
		WithClassName(className).
		WithWhere(where).
		WithNearText(nearText).
		WithFields(field)

	if nearText != nil {
		get = get.WithNearText(nearText)
	}
	if nearVector != nil {
		get = get.WithNearVector(nearVector)
	}
	if nearObject != nil {
		get = get.WithNearObject(nearObject)
	}
	if hybrid != nil {
		get = get.WithHybrid(hybrid)
	}

	var resp *models.GraphQLResponse
	var err error

	require.EventuallyWithT(t, func(ct *assert.CollectT) {
		resp, err = get.Do(context.Background())
		require.NoError(t, err)
<<<<<<< HEAD
		require.NotNil(t, resp)
		if len(resp.Data) == 0 {
			return false
		}

		ids := acceptance_with_go_client.GetIds(t, resp, className)
		return slices.Contains(ids, id)
	}, 5*time.Second, 1*time.Millisecond)
=======
		ids := acceptance_with_go_client.GetIds(t, resp, className)
		assert.Contains(ct, ids, id)
	}, 5*time.Second, 200*time.Millisecond)
>>>>>>> ea92c766

	return acceptance_with_go_client.GetVectors(t, resp, className, withCertainty, targetVectors...)
}

func getVectors(t *testing.T, client *wvt.Client,
	className, id string, targetVectors ...string,
) map[string][]float32 {
	return getVectorsWithNearText(t, client, className, id, nil, targetVectors...)
}

func checkTargetVectors(t *testing.T, resultVectors map[string][]float32) {
	require.NotEmpty(t, resultVectors[c11y])
	require.NotEmpty(t, resultVectors[c11y_flat])
	require.NotEmpty(t, resultVectors[c11y_pq])
	require.NotEmpty(t, resultVectors[c11y_bq])
	require.NotEmpty(t, resultVectors[transformers])
	require.NotEmpty(t, resultVectors[transformers_flat])
	require.NotEmpty(t, resultVectors[transformers_pq])
	require.NotEmpty(t, resultVectors[transformers_bq])
	assert.Equal(t, resultVectors[c11y], resultVectors[c11y_flat])
	assert.Equal(t, resultVectors[c11y_flat], resultVectors[c11y_pq])
	assert.Equal(t, resultVectors[c11y_pq], resultVectors[c11y_bq])
	assert.Equal(t, resultVectors[transformers], resultVectors[transformers_flat])
	assert.Equal(t, resultVectors[transformers_flat], resultVectors[transformers_pq])
	assert.Equal(t, resultVectors[transformers_pq], resultVectors[transformers_bq])
	assert.NotEqual(t, resultVectors[c11y], resultVectors[transformers])
	assert.NotEqual(t, resultVectors[c11y_flat], resultVectors[transformers_flat])
	assert.NotEqual(t, resultVectors[c11y_pq], resultVectors[transformers_pq])
	assert.NotEqual(t, resultVectors[c11y_bq], resultVectors[transformers_bq])
}

func testAllObjectsIndexed(t *testing.T, client *wvt.Client, className string) {
	// wait for all of the objects to get indexed
	assert.EventuallyWithT(t, func(ct *assert.CollectT) {
		resp, err := client.Cluster().NodesStatusGetter().
			WithClass(className).
			WithOutput("verbose").
			Do(context.Background())
		require.NoError(ct, err)
		require.NotEmpty(ct, resp.Nodes)
		for _, n := range resp.Nodes {
			require.NotEmpty(ct, n.Shards)
			for _, s := range n.Shards {
				assert.Equal(ct, "READY", s.VectorIndexingStatus)
			}
		}
	}, 15*time.Second, 500*time.Millisecond)
}<|MERGE_RESOLUTION|>--- conflicted
+++ resolved
@@ -14,7 +14,6 @@
 import (
 	"context"
 	"fmt"
-	"slices"
 	"strings"
 	"testing"
 	"time"
@@ -294,20 +293,14 @@
 	require.EventuallyWithT(t, func(ct *assert.CollectT) {
 		resp, err = get.Do(context.Background())
 		require.NoError(t, err)
-<<<<<<< HEAD
 		require.NotNil(t, resp)
 		if len(resp.Data) == 0 {
-			return false
+			return
 		}
 
-		ids := acceptance_with_go_client.GetIds(t, resp, className)
-		return slices.Contains(ids, id)
-	}, 5*time.Second, 1*time.Millisecond)
-=======
 		ids := acceptance_with_go_client.GetIds(t, resp, className)
 		assert.Contains(ct, ids, id)
-	}, 5*time.Second, 200*time.Millisecond)
->>>>>>> ea92c766
+	}, 5*time.Second, 1*time.Millisecond)
 
 	return acceptance_with_go_client.GetVectors(t, resp, className, withCertainty, targetVectors...)
 }
