--- conflicted
+++ resolved
@@ -293,18 +293,9 @@
 	require.EventuallyWithT(t, func(ct *assert.CollectT) {
 		resp, err = get.Do(context.Background())
 		require.NoError(t, err)
-<<<<<<< HEAD
-		require.NotNil(t, resp)
-		return len(resp.Data) > 0
-	}, 5*time.Second, 1*time.Millisecond)
-
-	ids := acceptance_with_go_client.GetIds(t, resp, className)
-	require.Contains(t, ids, id)
-=======
 		ids := acceptance_with_go_client.GetIds(t, resp, className)
-		assert.True(ct, slices.Contains(ids, id))
+		assert.Contains(ct, ids, id)
 	}, 5*time.Second, 200*time.Millisecond)
->>>>>>> cc997b31
 
 	return acceptance_with_go_client.GetVectors(t, resp, className, withCertainty, targetVectors...)
 }
