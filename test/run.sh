#!/bin/bash

set -eou pipefail

function main() {
  # This script runs all non-benchmark tests if no CMD switch is given and the respective tests otherwise.
  run_all_tests=true
  run_acceptance_tests=false
  run_acceptance_only_fast_group_1=false
  run_acceptance_only_fast_group_2=false
  run_acceptance_only_fast_group_3=false
  run_acceptance_only_fast_group_4=false
  run_acceptance_only_authz=false
  run_acceptance_only_python=false
  run_acceptance_go_client=false
  run_acceptance_go_client_only_fast_group_1=false
  run_acceptance_go_client_only_fast_group_2=false
  run_acceptance_graphql_tests=false
  run_acceptance_replication_tests=false
  run_acceptance_replica_replication_fast_tests=false
  run_acceptance_replica_replication_slow_tests=false
  run_acceptance_async_replication_tests=false
  run_acceptance_objects=false
  only_acceptance=false
  run_module_tests=false
  only_module=false
  only_module_value=false
  run_unit_and_integration_tests=false
  run_unit_tests=false
  run_integration_tests=false
  run_integration_tests_only_vector_package=false
  run_integration_tests_without_vector_package=false
  run_benchmark=false
  run_module_only_backup_tests=false
  run_module_only_offload_tests=false
  run_module_except_backup_tests=false
  run_module_except_offload_tests=false
  run_cleanup=false
  run_acceptance_go_client_named_vectors_single_node=false
  run_acceptance_go_client_named_vectors_cluster=false
  run_acceptance_lsmkv=false

  while [[ "$#" -gt 0 ]]; do
      case $1 in
          --unit-only|-u) run_all_tests=false; run_unit_tests=true;;
          --unit-and-integration-only|-ui) run_all_tests=false; run_unit_and_integration_tests=true;;
          --integration-only|-i) run_all_tests=false; run_integration_tests=true;;
          --integration-vector-package-only|-ivpo) run_all_tests=false; run_integration_tests=true; run_integration_tests_only_vector_package=true;;
          --integration-without-vector-package|-iwvp) run_all_tests=false; run_integration_tests=true; run_integration_tests_without_vector_package=true;;
          --acceptance-only|--e2e-only|-a) run_all_tests=false; run_acceptance_tests=true ;;
          --acceptance-only-fast|-aof) run_all_tests=false; run_acceptance_only_fast_group_1=true; run_acceptance_only_fast_group_2=true; run_acceptance_only_fast_group_3=true; run_acceptance_only_fast_group_4=true;;
          --acceptance-only-fast-group-1|-aof-g1) run_all_tests=false; run_acceptance_only_fast_group_1=true;;
          --acceptance-only-fast-group-2|-aof-g2) run_all_tests=false; run_acceptance_only_fast_group_2=true;;
          --acceptance-only-fast-group-3|-aof-g3) run_all_tests=false; run_acceptance_only_fast_group_3=true;;
          --acceptance-only-fast-group-4|-aof-g4) run_all_tests=false; run_acceptance_only_fast_group_4=true;;
          --acceptance-only-python|-aop) run_all_tests=false; run_acceptance_only_python=true;;
          --acceptance-go-client|-ag) run_all_tests=false; run_acceptance_go_client=true;;
          --acceptance-go-client-only-fast|-agof) run_all_tests=false; run_acceptance_go_client=false; run_acceptance_go_client_only_fast_group_1=true; run_acceptance_go_client_only_fast_group_2=true;;
          --acceptance-go-client-only-fast-group-1|-agof-g1) run_all_tests=false; run_acceptance_go_client=false; run_acceptance_go_client_only_fast_group_1=true;;
          --acceptance-go-client-only-fast-group-2|-agof-g2) run_all_tests=false; run_acceptance_go_client=false; run_acceptance_go_client_only_fast_group_2=true;;
          --acceptance-go-client-named-vectors-single-node|-agnvsn) run_all_tests=false; run_acceptance_go_client=false; run_acceptance_go_client_named_vectors_single_node=true;;
          --acceptance-go-client-named-vectors-cluster|-agnvc) run_all_tests=false; run_acceptance_go_client=false; run_acceptance_go_client_named_vectors_cluster=true;;
          --acceptance-only-graphql|-aog) run_all_tests=false; run_acceptance_graphql_tests=true ;;
          --acceptance-only-authz|-aoa) run_all_tests=false; run_acceptance_only_authz=true;;
          --acceptance-only-replication|-aor) run_all_tests=false; run_acceptance_replication_tests=true ;;
          --acceptance-only-replica-replication-fast|-aorrf) run_all_tests=false; run_acceptance_replica_replication_fast_tests=true ;;
          --acceptance-only-replica-replication-slow|-aorrs) run_all_tests=false; run_acceptance_replica_replication_slow_tests=true ;;
          --acceptance-only-async-replication|-aoar) run_all_tests=false; run_acceptance_async_replication_tests=true ;;
          --acceptance-only-objects|-aoob) run_all_tests=false; run_acceptance_objects=true ;;
          --only-acceptance-*|-oa)run_all_tests=false; only_acceptance=true;only_acceptance_value=$1;;
          --only-module-*|-om)run_all_tests=false; only_module=true;only_module_value=$1;;
          --acceptance-module-tests-only|--modules-only|-m) run_all_tests=false; run_module_tests=true; run_module_only_backup_tests=true; run_module_except_backup_tests=true;run_module_only_offload_tests=true;run_module_except_offload_tests=true;;
          --acceptance-module-tests-only-backup|--modules-backup-only|-mob) run_all_tests=false; run_module_tests=true; run_module_only_backup_tests=true;;
          --acceptance-module-tests-only-offload|--modules-offload-only|-moo) run_all_tests=false; run_module_tests=true; run_module_only_offload_tests=true;;
          --acceptance-module-tests-except-backup|--modules-except-backup|-meb) run_all_tests=false; run_module_tests=true; run_module_except_backup_tests=true; echo $run_module_except_backup_tests ;;
          --acceptance-module-tests-except-offload|--modules-except-offload|-meo) run_all_tests=false; run_module_tests=true; run_module_except_offload_tests=true; echo $run_module_except_offload_tests ;;
          --acceptance-lsmkv|--lsmkv) run_all_tests=false; run_acceptance_lsmkv=true;;
          --benchmark-only|-b) run_all_tests=false; run_benchmark=true;;
          --cleanup) run_all_tests=false; run_cleanup=true;;
          --help|-h) printf '%s\n' \
              "Options:"\
              "--unit-only | -u"\
              "--unit-and-integration-only | -ui"\
              "--integration-only | -i"\
              "--acceptance-only | -a"\
              "--acceptance-only-fast | -aof"\
              "--acceptance-only-fast-group-1 | -aof-g1"\
              "--acceptance-only-fast-group-2 | -aof-g2"\
              "--acceptance-only-fast-group-3 | -aof-g3"\
              "--acceptance-only-fast-group-4 | -aof-g4"\
              "--acceptance-only-python | -aop"\
              "--acceptance-go-client | -ag"\
              "--acceptance-go-client-only-fast | -agof"\
              "--acceptance-go-client-only-fast-group-1 | -agof-g1"\
              "--acceptance-go-client-only-fast-group-2 | -agof-g2"\
              "--acceptance-go-client-named-vectors-single-node | -agnvsn"\
              "--acceptance-go-client-named-vectors-cluster | -agnvc"\
              "--acceptance-only-graphql | -aog"\
              "--acceptance-only-replication| -aor"\
              "--acceptance-only-async-replication-fast| -aoarf"\
              "--acceptance-only-async-replication-slow| -aoars"\
              "--acceptance-module-tests-only | --modules-only | -m"\
              "--acceptance-module-tests-only-backup | --modules-backup-only | -mob"\
              "--acceptance-module-tests-except-backup | --modules-except-backup | -meb"\
              "--acceptance-lsmkv | --lsmkv"\
              "--only-acceptance-{packageName}"
              "--only-module-{moduleName}"
              "--benchmark-only | -b" \
              "--help | -h"; exit 1;;
          *) echo "Unknown parameter passed: $1"; exit 1 ;;
      esac
      shift
  done

  # Jump to root directory
  cd "$( dirname "${BASH_SOURCE[0]}" )"/..

  echo "INFO: In directory $PWD"

  echo "INFO: This script will suppress most output, unless a command ultimately fails"
  echo "      Then it will print the output of the failed command."

  echo_green "Prepare workspace..."

  # Remove data directory in case of previous runs
  rm -rf data
  echo "Done!"

  if $run_unit_and_integration_tests || $run_unit_tests || $run_all_tests
  then
    echo_green "Run all unit tests..."
    run_unit_tests "$@"
    echo_green "Unit tests successful"
  fi

  if $run_unit_and_integration_tests || $run_integration_tests || $run_all_tests
  then
    echo_green "Run integration tests..."
    run_integration_tests "$@"
    echo_green "Integration tests successful"
  fi

  if $run_acceptance_tests  || $run_acceptance_only_fast_group_1 || $run_acceptance_only_fast_group_2 || $run_acceptance_only_fast_group_3 || $run_acceptance_only_fast_group_4 || $run_acceptance_only_authz || $run_acceptance_go_client || $run_acceptance_graphql_tests || $run_acceptance_replication_tests || $run_acceptance_replica_replication_fast_tests || $run_acceptance_replica_replication_slow_tests || $run_acceptance_async_replication_tests || $run_acceptance_only_python || $run_all_tests || $run_benchmark || $run_acceptance_go_client_only_fast_group_1 || $run_acceptance_go_client_only_fast_group_2 || $run_acceptance_go_client_named_vectors_single_node || $run_acceptance_go_client_named_vectors_cluster || $only_acceptance || $run_acceptance_objects
  then
    echo "Start docker container needed for acceptance and/or benchmark test"
    echo_green "Stop any running docker-compose containers..."
    suppress_on_success docker compose -f docker-compose-test.yml down --remove-orphans

    echo_green "Start up weaviate and backing dbs in docker-compose..."
    echo "This could take some time..."
    if $run_acceptance_only_authz || $run_acceptance_only_python
    then
      tools/test/run_ci_server.sh --with-auth
      build_mockoidc_docker_image_for_tests
    else
      tools/test/run_ci_server.sh
    fi

    # echo_green "Import required schema and test fixtures..."
    # # Note: It's not best practice to do this as part of the test script
    # # It would be better if each test independently prepared (and also
    # # cleaned up) the test fixtures it needs, but one step at a time ;)
    # suppress_on_success import_test_fixtures

    if $run_benchmark
    then
      echo_green "Run performance tracker..."
      ./test/benchmark/run_performance_tracker.sh
    fi

    if $run_acceptance_tests || $run_acceptance_only_fast_group_1 || $run_acceptance_only_fast_group_2 || $run_acceptance_only_fast_group_3 || $run_acceptance_only_fast_group_4 || $run_acceptance_only_authz || $run_acceptance_go_client || $run_acceptance_graphql_tests || $run_acceptance_replication_tests || $run_acceptance_replica_replication_fast_tests || $run_acceptance_replica_replication_slow_tests || $run_acceptance_async_replication_tests || $run_acceptance_go_client_only_fast_group_1 || $run_acceptance_go_client_only_fast_group_2 || $run_acceptance_go_client_named_vectors_single_node || $run_acceptance_go_client_named_vectors_cluster || $run_all_tests || $only_acceptance || $run_acceptance_objects
    then
      echo_green "Run acceptance tests..."
      run_acceptance_tests "$@"
    fi
  fi

  if $run_acceptance_only_python || $run_all_tests
  then
    echo_green "Run python acceptance tests..."
    ./test/acceptance_with_python/run.sh
    echo_green "Python tests successful"
  fi

  if $only_module; then
    mod=${only_module_value//--only-module-/}
    echo_green "Running module acceptance tests for $mod..."
    for pkg in $(go list ./test/modules/... | grep '/modules/'${mod}); do
      build_docker_image_for_tests
      echo_green "Weaviate image successfully built, run module tests for $mod..."
      if ! go test -count 1 -race -timeout 15m -v "$pkg"; then
        echo "Test for $pkg failed" >&2
        return 1
      fi
      echo_green "Module acceptance tests for $mod successful"
    done
  fi
  if $run_module_tests; then
    echo_green "Running module acceptance tests..."
    build_docker_image_for_tests
    echo_green "Weaviate image successfully built, run module tests..."
    run_module_tests "$@"
    echo_green "Module acceptance tests successful"
  fi
  if $run_cleanup; then
    echo_green "Cleaning up all running docker containers..."
    docker rm -f $(docker ps -a -q)
  fi

  if $run_acceptance_lsmkv || $run_acceptance_tests || $run_all_tests; then
  echo "running lsmkv acceptance lsmkv tests"
    run_acceptance_lsmkv "$@"
  fi
  echo "Done!"
}

function build_docker_image_for_tests() {
  local module_test_image=weaviate:module-tests
  echo_green "Stop any running docker-compose containers..."
  suppress_on_success docker compose -f docker-compose-test.yml down --remove-orphans
  echo_green "Building weaviate image for module acceptance tests..."
  echo "This could take some time..."
  GIT_REVISION=$(git rev-parse --short HEAD)
  GIT_BRANCH=$(git rev-parse --abbrev-ref HEAD)

  docker build --build-arg GIT_REVISION="$GIT_REVISION" --build-arg GIT_BRANCH="$GIT_BRANCH" --target weaviate -t $module_test_image .
  export "TEST_WEAVIATE_IMAGE"=$module_test_image
}

function build_mockoidc_docker_image_for_tests() {
  local mockoidc_test_image=mockoidc:module-tests
  echo_green "Building MockOIDC image for module acceptance tests..."
  docker build  -t $mockoidc_test_image test/docker/mockoidc
  export "TEST_MOCKOIDC_IMAGE"=$mockoidc_test_image
  local mockoidc_helper_test_image=mockoidchelper:module-tests
  echo_green "MockOIDC image successfully built"
  echo_green "Building MockOIDC Helper image for module acceptance tests..."
  docker build  -t $mockoidc_helper_test_image test/docker/mockoidchelper
  export "TEST_MOCKOIDC_HELPER_IMAGE"=$mockoidc_helper_test_image
  echo_green "MockOIDC Helper image successfully built"
}

function run_unit_tests() {
  if [[ "$*" == *--acceptance-only* ]]; then
    echo "Skipping unit test"
    return
  fi
  go test -race -coverprofile=coverage-unit.txt -covermode=atomic -count 1 $(go list ./... | grep -v 'test/acceptance' | grep -v 'test/modules') | grep -v '\[no test files\]'
}

function run_integration_tests() {
  if [[ "$*" == *--acceptance-only* ]]; then
    echo "Skipping integration test"
    return
  fi

  if $run_integration_tests_only_vector_package; then
    ./test/integration/run.sh --include-slow --only-vector-pkg
  elif $run_integration_tests_without_vector_package; then
    ./test/integration/run.sh --include-slow --without-vector-pkg
  else
    ./test/integration/run.sh --include-slow
  fi
}

function run_acceptance_lsmkv() {
    echo "This test runs without the race detector because it asserts performance"
    cd 'test/acceptance_lsmkv'
    for pkg in $(go list ./...); do
      if ! go test -timeout=15m -count 1 "$pkg"; then
        echo "Test for $pkg failed" >&2
        return 1
      fi
    done
    cd -
}

function run_acceptance_tests() {
  if $run_acceptance_only_fast_group_1 || \
     $run_acceptance_only_fast_group_2 || \
     $run_acceptance_only_fast_group_3 || \
     $run_acceptance_only_fast_group_4 || \
     $run_acceptance_tests || \
     $run_all_tests; then
    echo "running acceptance fast only"

    if $run_acceptance_only_fast_group_1 || $run_acceptance_tests || $run_all_tests; then
      run_acceptance_only_fast_group 1
    fi
    if $run_acceptance_only_fast_group_2 || $run_acceptance_tests || $run_all_tests; then
      run_acceptance_only_fast_group 2
    fi
    if $run_acceptance_only_fast_group_3 || $run_acceptance_tests || $run_all_tests; then
      run_acceptance_only_fast_group 3
    fi
    if $run_acceptance_only_fast_group_4 || $run_acceptance_tests || $run_all_tests; then
      run_acceptance_only_fast_group 4
    fi
  fi
  if $run_acceptance_only_authz || $run_acceptance_tests || $run_all_tests; then
  echo "running acceptance authz"
    run_acceptance_only_authz "$@"
  fi
  if $run_acceptance_graphql_tests || $run_acceptance_tests || $run_all_tests; then
  echo "running acceptance graphql"
    run_acceptance_graphql_tests "$@"
  fi
  if $run_acceptance_replication_tests || $run_acceptance_tests || $run_all_tests; then
  echo "running acceptance replication"
    run_acceptance_replication_tests "$@"
  fi
  if $run_acceptance_replica_replication_fast_tests || $run_acceptance_tests || $run_all_tests; then
  echo "running acceptance replica replication replication fast"
    run_acceptance_replica_replication_fast_tests "$@"
  fi
  if $run_acceptance_replica_replication_slow_tests || $run_acceptance_tests || $run_all_tests; then
  echo "running acceptance replica replication replication slow"
    run_acceptance_replica_replication_slow_tests "$@"
  fi
  if $run_acceptance_async_replication_tests || $run_acceptance_tests || $run_all_tests; then
  echo "running acceptance async replication"
    run_acceptance_async_replication_tests "$@"
  fi
  if $only_acceptance; then
  echo "running only acceptance"
    run_acceptance_only_tests
  fi
  if $run_acceptance_go_client_only_fast_group_1 || $run_acceptance_go_client || $run_acceptance_tests || $run_all_tests; then
  echo "running acceptance go client only fast group 1"
    run_acceptance_go_client_only_fast_group 1
  fi
  if $run_acceptance_go_client_only_fast_group_2 || $run_acceptance_go_client || $run_acceptance_tests || $run_all_tests; then
  echo "running acceptance go client only fast group 2"
    run_acceptance_go_client_only_fast_group 2
  fi
  if $run_acceptance_go_client_named_vectors_single_node || $run_acceptance_go_client || $run_acceptance_tests || $run_all_tests; then
  echo "running acceptance go client named vectors for single node"
    run_acceptance_go_client_named_vectors_single_node "$@"
  fi
  if $run_acceptance_go_client_named_vectors_cluster || $run_acceptance_go_client || $run_acceptance_tests || $run_all_tests; then
  echo "running acceptance go client named vectors for cluster"
    run_acceptance_go_client_named_vectors_cluster "$@"
  fi
  if $run_acceptance_objects || $run_acceptance_tests || $run_all_tests; then
  echo "running acceptance objects"
    run_acceptance_objects "$@"
  fi
}

# get_fast_acceptance_packages returns a list of fast acceptance test packages.
# It excludes slow test categories (replication, graphql, authz, etc.) but includes stress tests.
# The returned paths are normalized to "test/acceptance/..." format.
function get_fast_acceptance_packages() {
  # fast acceptance tests minus slow acceptance tests
  go list ./... \
    | grep 'test/acceptance' \
    | grep -v 'test/acceptance/replication' \
    | grep -v 'test/acceptance/graphql_resolvers' \
    | grep -v 'test/acceptance_lsmkv' \
    | grep -v 'test/acceptance/authz' \
    | sed 's|.*/test/acceptance/|test/acceptance/|'
}

# run_aof_group runs a group of acceptance test packages with appropriate test flags.
# Parameters:
#   $1: group_name - display name for the group (e.g., "1", "2")
#   $@: package_paths - list of package paths to run
# Stress tests automatically get different flags (no timeout, no race detector).
# Returns 1 if any test fails, 0 if all succeed.
function run_aof_group() {
  local group_name="$1"
  shift
  local -a package_paths=("$@")

  echo "Group $group_name packages: ${package_paths[*]}"

  local testFailed=0
  for path in "${package_paths[@]}"; do
    for pkg in $(go list "./$path" 2>/dev/null || true); do
      echo_green "Running $pkg"

      # Stress tests need different test configuration (no timeout, no race detector)
      if [[ "$pkg" == "test/acceptance/stress_tests" ]]; then
        if ! go test -count 1 "$pkg"; then
          echo "Test for $pkg failed" >&2
          testFailed=1
        fi
      else
        if ! go test -count 1 -timeout=20m -race "$pkg"; then
          echo "Test for $pkg failed" >&2
          testFailed=1
        fi
      fi
    done
  done

  [[ $testFailed -eq 1 ]] && return 1
  return 0
}

# get_aof_group returns the package list for the specified group number (1-3).
function get_aof_group() {
  case "$1" in
    1) echo "test/acceptance/multi_node test/acceptance/actions" ;;
    2) echo "test/acceptance/schema test/acceptance/cluster_api_auth test/acceptance/batch_request_endpoints" ;;
    3) echo "test/acceptance/authn test/acceptance/aliases test/acceptance/maintenance_mode test/acceptance/grpc test/acceptance/vector_distances" ;;
    *) echo "" ;;
  esac
}

# get_other_packages returns fast acceptance packages not included in groups 1-3.
# These packages form group 4 and include any newly added tests automatically.
# Returns normalized package paths, one per line.
function get_other_packages() {
  local -a AOF_GROUP1=()
  local -a AOF_GROUP2=()
  local -a AOF_GROUP3=()

  read -ra AOF_GROUP1 <<< "$(get_aof_group 1)"
  read -ra AOF_GROUP2 <<< "$(get_aof_group 2)"
  read -ra AOF_GROUP3 <<< "$(get_aof_group 3)"

  # All fast acceptance test packages, excluding those in groups 1-3
  local -a other_fast_packages=()
  while IFS= read -r pkg; do
    [[ -n $pkg ]] && other_fast_packages+=("$pkg")
  done < <(
    get_fast_acceptance_packages | grep -F -x -v -f <(printf '%s\n' "${AOF_GROUP1[@]}" "${AOF_GROUP2[@]}" "${AOF_GROUP3[@]}")
  )

  printf '%s\n' "${other_fast_packages[@]}"
}

# run_acceptance_only_fast_group runs a specific group of fast acceptance tests.
# Parameters:
#   $1: GROUP - group number to run (1-4)
# Groups 1-3 contain explicitly assigned packages for load balancing.
# Group 4 automatically contains all other fast acceptance packages.
function run_acceptance_only_fast_group() {
  export TEST_WEAVIATE_IMAGE=weaviate/test-server
  local GROUP="$1"

  local -a AOF_GROUP1=()
  local -a AOF_GROUP2=()
  local -a AOF_GROUP3=()

  read -ra AOF_GROUP1 <<< "$(get_aof_group 1)"
  read -ra AOF_GROUP2 <<< "$(get_aof_group 2)"
  read -ra AOF_GROUP3 <<< "$(get_aof_group 3)"

  case "$GROUP" in
    1)
      echo_green "acceptance-only-fast — group 1/4"
      run_aof_group "1" "${AOF_GROUP1[@]}"
      ;;
    2)
      echo_green "acceptance-only-fast — group 2/4"
      run_aof_group "2" "${AOF_GROUP2[@]}"
      ;;
    3)
      echo_green "acceptance-only-fast — group 3/4"
      run_aof_group "3" "${AOF_GROUP3[@]}"
      ;;
    4)
      echo_green "acceptance-only-fast — group 4/4 (others from fast set)"

      local -a other_fast_packages=()
      while IFS= read -r pkg; do
        [[ -n $pkg ]] && other_fast_packages+=("$pkg")
      done < <(get_other_packages)

      [[ ${#other_fast_packages[@]} -eq 0 ]] && { echo "Nothing to run for group 4."; return 0; }

      run_aof_group "4" "${other_fast_packages[@]}"
      ;;
    *) echo_red "Invalid group: $GROUP (must be 1..4)"; return 1 ;;
  esac
}

<<<<<<< HEAD
# get_go_client_group returns the package patterns for the specified group number (1-2).
function get_go_client_group() {
  case "$1" in
    1) echo "acceptance_tests_with_client/multi_tenancy_tests acceptance_tests_with_client/filters_tests" ;;
    2) echo "acceptance_tests_with_client acceptance_tests_with_client/compression acceptance_tests_with_client/grpc_tests acceptance_tests_with_client/auth_tests acceptance_tests_with_client/object_property_tests" ;;
=======
# get_fast_go_client_packages returns a list of fast go client test packages.
# It excludes named_vectors_tests but includes all other go client acceptance tests.
# The returned paths are normalized package paths.
function get_fast_go_client_packages() {
  cd 'test/acceptance_with_go_client'
  go list ./... | grep -v 'acceptance_tests_with_client/named_vectors_tests' | sed 's|.*/acceptance_tests_with_client/|acceptance_tests_with_client/|'
  cd -
}

# get_go_client_group returns the package patterns for the specified group number.
# Group 1 contains explicitly assigned packages for load balancing.
# Group 2 will be handled as catch-all in the main function.
function get_go_client_group() {
  case "$1" in
    1) echo "acceptance_tests_with_client/multi_tenancy_tests acceptance_tests_with_client/filters_tests" ;;
>>>>>>> c82d3e0d
    *) echo "" ;;
  esac
}

<<<<<<< HEAD
# run_acceptance_go_client_only_fast_group runs a specific group of go client tests.
# Parameters:
#   $1: GROUP - group number to run (1-2)
function run_acceptance_go_client_only_fast_group() {
  export TEST_WEAVIATE_IMAGE=weaviate/test-server
  local GROUP="$1"

  echo_green "acceptance-go-client-only-fast — group $GROUP/2"

  local group_packages
  group_packages=$(get_go_client_group "$GROUP")

  if [[ -z "$group_packages" ]]; then
    echo_red "Invalid group: $GROUP (must be 1 or 2)"
    return 1
  fi

  echo "Group $GROUP packages: $group_packages"
=======
# get_other_go_client_packages returns fast go client packages not included in group 1.
# These packages form group 2 and include any newly added tests automatically.
# Returns normalized package paths, one per line.
function get_other_go_client_packages() {
  local -a GROUP1=()
  read -ra GROUP1 <<< "$(get_go_client_group 1)"

  # All fast go client test packages, excluding those in group 1
  local -a other_fast_packages=()
  while IFS= read -r pkg; do
    [[ -n $pkg ]] && other_fast_packages+=("$pkg")
  done < <(
    get_fast_go_client_packages | grep -F -x -v -f <(printf '%s\n' "${GROUP1[@]}")
  )

  printf '%s\n' "${other_fast_packages[@]}"
}

# run_go_client_group runs a group of go client test packages with appropriate test flags.
# Parameters:
#   $1: group_name - display name for the group (e.g., "1", "2")
#   $@: package_paths - list of package paths to run
# Returns 1 if any test fails, 0 if all succeed.
function run_go_client_group() {
  local group_name="$1"
  shift
  local -a package_paths=("$@")

  echo "Go Client Group $group_name packages: ${package_paths[*]}"
>>>>>>> c82d3e0d

  # tests with go client are in a separate package with its own dependencies to isolate them
  cd 'test/acceptance_with_go_client'

  local testFailed=0
<<<<<<< HEAD
  for pattern in $group_packages; do
=======
  for pattern in "${package_paths[@]}"; do
>>>>>>> c82d3e0d
    for pkg in $(go list ./... | grep -v 'acceptance_tests_with_client/named_vectors_tests' | grep "${pattern}$"); do
      echo_green "Running $pkg"
      if ! go test -count 1 -race "$pkg"; then
        echo "Test for $pkg failed" >&2
        testFailed=1
      fi
    done
  done

  cd -

  [[ $testFailed -eq 1 ]] && return 1
  return 0
<<<<<<< HEAD
=======
}

# run_acceptance_go_client_only_fast_group runs a specific group of go client tests.
# Parameters:
#   $1: GROUP - group number to run (1-2)
# Group 1 contains explicitly assigned packages for load balancing.
# Group 2 automatically contains all other fast go client packages.
function run_acceptance_go_client_only_fast_group() {
  export TEST_WEAVIATE_IMAGE=weaviate/test-server
  local GROUP="$1"

  local -a GROUP1=()
  read -ra GROUP1 <<< "$(get_go_client_group 1)"

  case "$GROUP" in
    1)
      echo_green "acceptance-go-client-only-fast — group 1/2"
      run_go_client_group "1" "${GROUP1[@]}"
      ;;
    2)
      echo_green "acceptance-go-client-only-fast — group 2/2 (others from fast set)"

      local -a other_fast_packages=()
      while IFS= read -r pkg; do
        [[ -n $pkg ]] && other_fast_packages+=("$pkg")
      done < <(get_other_go_client_packages)

      [[ ${#other_fast_packages[@]} -eq 0 ]] && { echo "Nothing to run for group 2."; return 0; }

      run_go_client_group "2" "${other_fast_packages[@]}"
      ;;
    *) echo_red "Invalid group: $GROUP (must be 1 or 2)"; return 1 ;;
  esac
>>>>>>> c82d3e0d
}

function run_acceptance_go_client_named_vectors_single_node() {
  export TEST_WEAVIATE_IMAGE=weaviate/test-server
    # tests with go client are in a separate package with its own dependencies to isolate them
    cd 'test/acceptance_with_go_client'
    for pkg in $(go list ./... | grep 'acceptance_tests_with_client/named_vectors_tests/singlenode'); do
      if ! go test -timeout=15m -count 1 -race "$pkg"; then
        echo "Test for $pkg failed" >&2
        return 1
      fi
    done
    cd -
}

function run_acceptance_go_client_named_vectors_cluster() {
  export TEST_WEAVIATE_IMAGE=weaviate/test-server
    # tests with go client are in a separate package with its own dependencies to isolate them
    cd 'test/acceptance_with_go_client'
    for pkg in $(go list ./... | grep 'acceptance_tests_with_client/named_vectors_tests/cluster'); do
      if ! go test -timeout=15m -count 1 -race "$pkg"; then
        echo "Test for $pkg failed" >&2
        return 1
      fi
    done
    cd -
}

function run_acceptance_graphql_tests() {
  for pkg in $(go list ./... | grep 'test/acceptance/graphql_resolvers'); do
    if ! go test -timeout=15m -count 1 -race "$pkg"; then
      echo "Test for $pkg failed" >&2
      return 1
    fi
  done
}

function run_acceptance_only_authz() {
  export TEST_WEAVIATE_IMAGE=weaviate/test-server
  for pkg in $(go list ./.../ | grep 'test/acceptance/authz'); do
    if ! go test -timeout=15m -count 1 -race "$pkg"; then
      echo "Test for $pkg failed" >&2
      return 1
    fi
  done
}

function run_acceptance_replica_replication_fast_tests() {
  for pkg in $(go list ./.../ | grep 'test/acceptance/replication/replica_replication/fast'); do
    if ! go test -timeout=30m -count 1 -race "$pkg"; then
      echo "Test for $pkg failed" >&2
      return 1
    fi
  done
}

function run_acceptance_replica_replication_slow_tests() {
  for pkg in $(go list ./.../ | grep 'test/acceptance/replication/replica_replication/slow'); do
    if ! go test -timeout=30m -count 1 -race "$pkg"; then
      echo "Test for $pkg failed" >&2
      return 1
    fi
  done
}

function run_acceptance_replication_tests() {
  for pkg in $(go list ./.../ | grep 'test/acceptance/replication/read_repair'); do
    if ! go test -count 1 -race "$pkg"; then
      echo "Test for $pkg failed" >&2
      return 1
    fi
  done
}

function run_acceptance_async_replication_tests() {
  for pkg in $(go list ./.../ | grep 'test/acceptance/replication/async_replication'); do
    if ! go test -count 1 -race "$pkg"; then
      echo "Test for $pkg failed" >&2
      return 1
    fi
  done
}

function run_acceptance_objects() {
  for pkg in $(go list ./.../ | grep 'test/acceptance/objects'); do
    if ! go test -count 1 -race -v "$pkg"; then
      echo "Test for $pkg failed" >&2
      return 1
    fi
  done
}

function run_acceptance_only_tests() {
  package=${only_acceptance_value//--only-acceptance-/}
  echo_green "Running acceptance tests for $package..."
  for pkg in $(go list ./.../ | grep 'test/acceptance/'${package}); do
    if ! go test -v -count 1 -race "$pkg"; then
      echo "Test for $pkg failed" >&2
      return 1
    fi
  done
}

function run_module_only_backup_tests() {
  for pkg in $(go list ./... | grep 'test/modules' | grep 'test/modules/backup'); do
    if ! go test -count 1 -race "$pkg"; then
      echo "Test for $pkg failed" >&2
      return 1
    fi
  done
}

function run_module_only_offload_tests() {
  for pkg in $(go list ./... |grep 'test/modules/offload'); do
    if ! go test -count 1 -race -v "$pkg"; then
      echo "Test for $pkg failed" >&2
      return 1
    fi
  done
}

function run_module_except_backup_tests() {
  for pkg in $(go list ./... | grep 'test/modules' | grep -v 'test/modules/backup'); do
    if ! go test -count 1 -race "$pkg"; then
      echo "Test for $pkg failed" >&2
      return 1
    fi
  done
}

function run_module_except_offload_tests() {
  for pkg in $(go list ./... | grep 'test/modules' | grep -v 'test/modules/offload'); do
    if ! go test -count 1 -race "$pkg"; then
      echo "Test for $pkg failed" >&2
      return 1
    fi
  done
}

function run_module_tests() {
  if $run_module_only_backup_tests; then
    run_module_only_backup_tests "$@"
  fi
  if $run_module_only_offload_tests; then
    run_module_only_offload_tests "$@"
  fi
  if $run_module_except_backup_tests; then
    run_module_except_backup_tests "$@"
  fi
  if $run_module_except_offload_tests; then
    run_module_except_offload_tests "$@"
  fi
}

suppress_on_success() {
  out="$("${@}" 2>&1)" || { echo_red "FAILED!";  echo "$out"; return 1; }
  echo "Done!"
}

function echo_green() {
  green='\033[0;32m'
  nc='\033[0m'
  echo -e "${green}${*}${nc}"
}

function echo_red() {
  red='\033[0;31m'
  nc='\033[0m'
  echo -e "${red}${*}${nc}"
}

main "$@"<|MERGE_RESOLUTION|>--- conflicted
+++ resolved
@@ -477,13 +477,6 @@
   esac
 }
 
-<<<<<<< HEAD
-# get_go_client_group returns the package patterns for the specified group number (1-2).
-function get_go_client_group() {
-  case "$1" in
-    1) echo "acceptance_tests_with_client/multi_tenancy_tests acceptance_tests_with_client/filters_tests" ;;
-    2) echo "acceptance_tests_with_client acceptance_tests_with_client/compression acceptance_tests_with_client/grpc_tests acceptance_tests_with_client/auth_tests acceptance_tests_with_client/object_property_tests" ;;
-=======
 # get_fast_go_client_packages returns a list of fast go client test packages.
 # It excludes named_vectors_tests but includes all other go client acceptance tests.
 # The returned paths are normalized package paths.
@@ -499,31 +492,10 @@
 function get_go_client_group() {
   case "$1" in
     1) echo "acceptance_tests_with_client/multi_tenancy_tests acceptance_tests_with_client/filters_tests" ;;
->>>>>>> c82d3e0d
     *) echo "" ;;
   esac
 }
 
-<<<<<<< HEAD
-# run_acceptance_go_client_only_fast_group runs a specific group of go client tests.
-# Parameters:
-#   $1: GROUP - group number to run (1-2)
-function run_acceptance_go_client_only_fast_group() {
-  export TEST_WEAVIATE_IMAGE=weaviate/test-server
-  local GROUP="$1"
-
-  echo_green "acceptance-go-client-only-fast — group $GROUP/2"
-
-  local group_packages
-  group_packages=$(get_go_client_group "$GROUP")
-
-  if [[ -z "$group_packages" ]]; then
-    echo_red "Invalid group: $GROUP (must be 1 or 2)"
-    return 1
-  fi
-
-  echo "Group $GROUP packages: $group_packages"
-=======
 # get_other_go_client_packages returns fast go client packages not included in group 1.
 # These packages form group 2 and include any newly added tests automatically.
 # Returns normalized package paths, one per line.
@@ -553,17 +525,12 @@
   local -a package_paths=("$@")
 
   echo "Go Client Group $group_name packages: ${package_paths[*]}"
->>>>>>> c82d3e0d
 
   # tests with go client are in a separate package with its own dependencies to isolate them
   cd 'test/acceptance_with_go_client'
 
   local testFailed=0
-<<<<<<< HEAD
-  for pattern in $group_packages; do
-=======
   for pattern in "${package_paths[@]}"; do
->>>>>>> c82d3e0d
     for pkg in $(go list ./... | grep -v 'acceptance_tests_with_client/named_vectors_tests' | grep "${pattern}$"); do
       echo_green "Running $pkg"
       if ! go test -count 1 -race "$pkg"; then
@@ -577,8 +544,6 @@
 
   [[ $testFailed -eq 1 ]] && return 1
   return 0
-<<<<<<< HEAD
-=======
 }
 
 # run_acceptance_go_client_only_fast_group runs a specific group of go client tests.
@@ -612,7 +577,6 @@
       ;;
     *) echo_red "Invalid group: $GROUP (must be 1 or 2)"; return 1 ;;
   esac
->>>>>>> c82d3e0d
 }
 
 function run_acceptance_go_client_named_vectors_single_node() {
