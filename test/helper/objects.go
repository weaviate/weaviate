--- conflicted
+++ resolved
@@ -98,18 +98,10 @@
 	return err
 }
 
-<<<<<<< HEAD
-func CreateObjectWithAuthz(t *testing.T, object *models.Object, authInfo runtime.ClientAuthInfoWriter) error {
+func CreateObjectAuth(t *testing.T, object *models.Object, key string) error {
 	t.Helper()
 	params := objects.NewObjectsCreateParams().WithBody(object)
-	_, err := Client(t).Objects.ObjectsCreate(params, authInfo)
-=======
-func CreateObjectAuth(t *testing.T, object *models.Object, key string) error {
-	t.Helper()
-	params := objects.NewObjectsCreateParams().WithBody(object)
-	resp, err := Client(t).Objects.ObjectsCreate(params, CreateAuth(key))
-	AssertRequestOk(t, resp, err, nil)
->>>>>>> e82f6219
+	_, err := Client(t).Objects.ObjectsCreate(params, CreateAuth(key))
 	return err
 }
 
