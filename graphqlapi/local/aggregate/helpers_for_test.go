--- conflicted
+++ resolved
@@ -37,14 +37,11 @@
 	mocker := &mockResolver{}
 	mocker.RootFieldName = "Aggregate"
 	mocker.RootField = field
-<<<<<<< HEAD
-	mocker.RootObject = map[string]interface{}{"Resolver": Resolver(mocker), "RequestsLog": mockLog}
-=======
 	mocker.RootObject = map[string]interface{}{
-		"Resolver": Resolver(mocker),
-		"Config":   cfg,
+		"Resolver":    Resolver(mocker),
+		"RequestsLog": mockLog,
+		"Config":      cfg,
 	}
->>>>>>> aa9a1754
 	return mocker
 }
 
