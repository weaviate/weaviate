//                           _       _
// __      _____  __ ___   ___  __ _| |_ ___
// \ \ /\ / / _ \/ _` \ \ / / |/ _` | __/ _ \
//  \ V  V /  __/ (_| |\ V /| | (_| | ||  __/
//   \_/\_/ \___|\__,_| \_/ |_|\__,_|\__\___|
//
//  Copyright © 2016 - 2024 Weaviate B.V. All rights reserved.
//
//  CONTACT: hello@weaviate.io
//

package hnsw

import (
	"fmt"
	"strings"

	"github.com/weaviate/weaviate/entities/schema/config"
	vectorIndexCommon "github.com/weaviate/weaviate/entities/vectorindex/common"
)

const (
	// Set these defaults if the user leaves them blank
	DefaultCleanupIntervalSeconds = 5 * 60
	DefaultMaxConnections         = 32
	DefaultEFConstruction         = 128
	DefaultEF                     = -1 // indicates "let Weaviate pick"
	DefaultDynamicEFMin           = 100
	DefaultDynamicEFMax           = 500
	DefaultDynamicEFFactor        = 8
	DefaultSkip                   = false
	DefaultFlatSearchCutoff       = 40000

	FilterStrategySweeping = "sweeping"
	FilterStrategyAcorn    = "acorn"

	DefaultFilterStrategy = FilterStrategySweeping

	// Fail validation if those criteria are not met
	MinmumMaxConnections = 4
	MinmumEFConstruction = 4
)

// UserConfig bundles all values settable by a user in the per-class settings
type UserConfig struct {
	Skip                   bool              `json:"skip"`
	CleanupIntervalSeconds int               `json:"cleanupIntervalSeconds"`
	MaxConnections         int               `json:"maxConnections"`
	EFConstruction         int               `json:"efConstruction"`
	EF                     int               `json:"ef"`
	DynamicEFMin           int               `json:"dynamicEfMin"`
	DynamicEFMax           int               `json:"dynamicEfMax"`
	DynamicEFFactor        int               `json:"dynamicEfFactor"`
	VectorCacheMaxObjects  int               `json:"vectorCacheMaxObjects"`
	FlatSearchCutoff       int               `json:"flatSearchCutoff"`
	Distance               string            `json:"distance"`
	PQ                     PQConfig          `json:"pq"`
	BQ                     BQConfig          `json:"bq"`
	SQ                     SQConfig          `json:"sq"`
	FilterStrategy         string            `json:"filterStrategy"`
	Multivector            MultivectorConfig `json:"multivector"`
}

// IndexType returns the type of the underlying vector index, thus making sure
// the schema.VectorIndexConfig interface is implemented
func (u UserConfig) IndexType() string {
	return "hnsw"
}

func (u UserConfig) DistanceName() string {
	return u.Distance
}

func (u UserConfig) IsMultiVector() bool {
	return u.Multivector.Enabled
}

// SetDefaults in the user-specifyable part of the config
func (u *UserConfig) SetDefaults() {
	u.MaxConnections = DefaultMaxConnections
	u.EFConstruction = DefaultEFConstruction
	u.CleanupIntervalSeconds = DefaultCleanupIntervalSeconds
	u.VectorCacheMaxObjects = vectorIndexCommon.DefaultVectorCacheMaxObjects
	u.EF = DefaultEF
	u.DynamicEFFactor = DefaultDynamicEFFactor
	u.DynamicEFMax = DefaultDynamicEFMax
	u.DynamicEFMin = DefaultDynamicEFMin
	u.Skip = DefaultSkip
	u.FlatSearchCutoff = DefaultFlatSearchCutoff
	u.Distance = vectorIndexCommon.DefaultDistanceMetric
	u.PQ = PQConfig{
		Enabled:        DefaultPQEnabled,
		BitCompression: DefaultPQBitCompression,
		Segments:       DefaultPQSegments,
		Centroids:      DefaultPQCentroids,
		TrainingLimit:  DefaultPQTrainingLimit,
		Encoder: PQEncoder{
			Type:         DefaultPQEncoderType,
			Distribution: DefaultPQEncoderDistribution,
		},
	}
	u.BQ = BQConfig{
		Enabled: DefaultBQEnabled,
	}
	u.SQ = SQConfig{
		Enabled:       DefaultSQEnabled,
		TrainingLimit: DefaultSQTrainingLimit,
		RescoreLimit:  DefaultSQRescoreLimit,
	}
	u.FilterStrategy = DefaultFilterStrategy
	u.Multivector = MultivectorConfig{
		Enabled:     DefaultMultivectorEnabled,
		Aggregation: DefaultMultivectorAggregation,
	}
}

// ParseAndValidateConfig from an unknown input value, as this is not further
// specified in the API to allow of exchanging the index type
func ParseAndValidateConfig(input interface{}, isMultiVector bool) (config.VectorIndexConfig, error) {
	uc := UserConfig{}
	uc.SetDefaults()

	if input == nil {
		return uc, nil
	}

	asMap, ok := input.(map[string]interface{})
	if !ok || asMap == nil {
		return uc, fmt.Errorf("input must be a non-nil map")
	}

	if err := vectorIndexCommon.OptionalIntFromMap(asMap, "maxConnections", func(v int) {
		uc.MaxConnections = v
	}); err != nil {
		return uc, err
	}

	if err := vectorIndexCommon.OptionalIntFromMap(asMap, "cleanupIntervalSeconds", func(v int) {
		uc.CleanupIntervalSeconds = v
	}); err != nil {
		return uc, err
	}

	if err := vectorIndexCommon.OptionalIntFromMap(asMap, "efConstruction", func(v int) {
		uc.EFConstruction = v
	}); err != nil {
		return uc, err
	}

	if err := vectorIndexCommon.OptionalIntFromMap(asMap, "ef", func(v int) {
		uc.EF = v
	}); err != nil {
		return uc, err
	}

	if err := vectorIndexCommon.OptionalIntFromMap(asMap, "dynamicEfFactor", func(v int) {
		uc.DynamicEFFactor = v
	}); err != nil {
		return uc, err
	}

	if err := vectorIndexCommon.OptionalIntFromMap(asMap, "dynamicEfMax", func(v int) {
		uc.DynamicEFMax = v
	}); err != nil {
		return uc, err
	}

	if err := vectorIndexCommon.OptionalIntFromMap(asMap, "dynamicEfMin", func(v int) {
		uc.DynamicEFMin = v
	}); err != nil {
		return uc, err
	}

	if err := vectorIndexCommon.OptionalIntFromMap(asMap, "vectorCacheMaxObjects", func(v int) {
		uc.VectorCacheMaxObjects = v
	}); err != nil {
		return uc, err
	}

	if err := vectorIndexCommon.OptionalIntFromMap(asMap, "flatSearchCutoff", func(v int) {
		uc.FlatSearchCutoff = v
	}); err != nil {
		return uc, err
	}

	if err := vectorIndexCommon.OptionalBoolFromMap(asMap, "skip", func(v bool) {
		uc.Skip = v
	}); err != nil {
		return uc, err
	}

	if err := vectorIndexCommon.OptionalStringFromMap(asMap, "distance", func(v string) {
		uc.Distance = v
	}); err != nil {
		return uc, err
	}

	if err := parsePQMap(asMap, &uc.PQ); err != nil {
		return uc, err
	}

	if err := parseBQMap(asMap, &uc.BQ); err != nil {
		return uc, err
	}

	if err := parseSQMap(asMap, &uc.SQ); err != nil {
		return uc, err
	}

	if err := vectorIndexCommon.OptionalStringFromMap(asMap, "filterStrategy", func(v string) {
		uc.FilterStrategy = v
	}); err != nil {
		return uc, err
	}

<<<<<<< HEAD
	if err := parseMultivectorMap(asMap, &uc.Multivector); err != nil {
=======
	if err := parseMultivectorMap(asMap, &uc.Multivector, isMultiVector); err != nil {
>>>>>>> 4271e2ab
		return uc, err
	}

	return uc, uc.validate()
}

func (u *UserConfig) validate() error {
	var errMsgs []string
	if u.MaxConnections < MinmumMaxConnections {
		errMsgs = append(errMsgs, fmt.Sprintf(
			"maxConnections must be a positive integer with a minimum of %d",
			MinmumMaxConnections,
		))
	}

	if u.EFConstruction < MinmumEFConstruction {
		errMsgs = append(errMsgs, fmt.Sprintf(
			"efConstruction must be a positive integer with a minimum of %d",
			MinmumMaxConnections,
		))
	}

	if u.FilterStrategy != FilterStrategySweeping && u.FilterStrategy != FilterStrategyAcorn {
		errMsgs = append(errMsgs, "filterStrategy must be either 'sweeping' or 'acorn'")
	}

	if len(errMsgs) > 0 {
		return fmt.Errorf("invalid hnsw config: %s",
			strings.Join(errMsgs, ", "))
	}

	enabled := 0
	if u.PQ.Enabled {
		enabled++
	}
	if u.BQ.Enabled {
		enabled++
	}
	if u.SQ.Enabled {
		enabled++
	}
	if enabled > 1 {
		return fmt.Errorf("invalid hnsw config: more than a single compression methods enabled")
	}

	return nil
}

func NewDefaultUserConfig() UserConfig {
	uc := UserConfig{}
	uc.SetDefaults()
	return uc
}<|MERGE_RESOLUTION|>--- conflicted
+++ resolved
@@ -43,6 +43,22 @@
 
 // UserConfig bundles all values settable by a user in the per-class settings
 type UserConfig struct {
+	Skip                   bool              `json:"skip"`
+	CleanupIntervalSeconds int               `json:"cleanupIntervalSeconds"`
+	MaxConnections         int               `json:"maxConnections"`
+	EFConstruction         int               `json:"efConstruction"`
+	EF                     int               `json:"ef"`
+	DynamicEFMin           int               `json:"dynamicEfMin"`
+	DynamicEFMax           int               `json:"dynamicEfMax"`
+	DynamicEFFactor        int               `json:"dynamicEfFactor"`
+	VectorCacheMaxObjects  int               `json:"vectorCacheMaxObjects"`
+	FlatSearchCutoff       int               `json:"flatSearchCutoff"`
+	Distance               string            `json:"distance"`
+	PQ                     PQConfig          `json:"pq"`
+	BQ                     BQConfig          `json:"bq"`
+	SQ                     SQConfig          `json:"sq"`
+	FilterStrategy         string            `json:"filterStrategy"`
+	Multivector            MultivectorConfig `json:"multivector"`
 	Skip                   bool              `json:"skip"`
 	CleanupIntervalSeconds int               `json:"cleanupIntervalSeconds"`
 	MaxConnections         int               `json:"maxConnections"`
@@ -213,11 +229,7 @@
 		return uc, err
 	}
 
-<<<<<<< HEAD
-	if err := parseMultivectorMap(asMap, &uc.Multivector); err != nil {
-=======
 	if err := parseMultivectorMap(asMap, &uc.Multivector, isMultiVector); err != nil {
->>>>>>> 4271e2ab
 		return uc, err
 	}
 
