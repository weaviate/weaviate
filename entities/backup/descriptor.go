//                           _       _
// __      _____  __ ___   ___  __ _| |_ ___
// \ \ /\ / / _ \/ _` \ \ / / |/ _` | __/ _ \
//  \ V  V /  __/ (_| |\ V /| | (_| | ||  __/
//   \_/\_/ \___|\__,_| \_/ |_|\__,_|\__\___|
//
//  Copyright © 2016 - 2025 Weaviate B.V. All rights reserved.
//
//  CONTACT: hello@weaviate.io
//

package backup

import (
	"fmt"
	"time"
)

// NodeDescriptor contains data related to one participant in DBRO
type NodeDescriptor struct {
	Classes                 []string `json:"classes"`
	Status                  Status   `json:"status"`
	Error                   string   `json:"error"`
	PreCompressionSizeBytes int64    `json:"preCompressionSizeBytes"` // Size of this node's backup in bytes before compression
}

// DistributedBAckupDescriptor contains everything need to completely restore a distributed backup
type DistributedBackupDescriptor struct {
	StartedAt               time.Time                  `json:"startedAt"`
	CompletedAt             time.Time                  `json:"completedAt"`
	ID                      string                     `json:"id"` // User created backup id
	Nodes                   map[string]*NodeDescriptor `json:"nodes"`
	NodeMapping             map[string]string          `json:"node_mapping"`
	Status                  Status                     `json:"status"`  //
	Version                 string                     `json:"version"` //
	ServerVersion           string                     `json:"serverVersion"`
	Leader                  string                     `json:"leader"`
	Error                   string                     `json:"error"`
	PreCompressionSizeBytes int64                      `json:"preCompressionSizeBytes"` // Size of this node's backup in bytes before compression
}

// Len returns how many nodes exist in d
func (d *DistributedBackupDescriptor) Len() int {
	return len(d.Nodes)
}

// Count number of classes
func (d *DistributedBackupDescriptor) Count() int {
	count := 0
	for _, desc := range d.Nodes {
		count += len(desc.Classes)
	}
	return count
}

// RemoveEmpty removes any nodes with an empty class list
func (d *DistributedBackupDescriptor) RemoveEmpty() *DistributedBackupDescriptor {
	for node, desc := range d.Nodes {
		if len(desc.Classes) == 0 {
			delete(d.Nodes, node)
		}
	}
	return d
}

// Classes returns all classes contained in d
func (d *DistributedBackupDescriptor) Classes() []string {
	set := make(map[string]struct{}, 32)
	for _, desc := range d.Nodes {
		for _, cls := range desc.Classes {
			set[cls] = struct{}{}
		}
	}
	lst := make([]string, len(set))
	i := 0
	for cls := range set {
		lst[i] = cls
		i++
	}
	return lst
}

// Filter classes based on predicate
func (d *DistributedBackupDescriptor) Filter(pred func(s string) bool) {
	for _, desc := range d.Nodes {
		cs := make([]string, 0, len(desc.Classes))
		for _, cls := range desc.Classes {
			if pred(cls) {
				cs = append(cs, cls)
			}
		}
		if len(cs) != len(desc.Classes) {
			desc.Classes = cs
		}
	}
}

// Include only these classes and remove everything else
func (d *DistributedBackupDescriptor) Include(classes []string) {
	if len(classes) == 0 {
		return
	}
	set := make(map[string]struct{}, len(classes))
	for _, cls := range classes {
		set[cls] = struct{}{}
	}
	pred := func(s string) bool {
		_, ok := set[s]
		return ok
	}
	d.Filter(pred)
}

// Exclude removes classes from d
func (d *DistributedBackupDescriptor) Exclude(classes []string) {
	if len(classes) == 0 {
		return
	}
	set := make(map[string]struct{}, len(classes))
	for _, cls := range classes {
		set[cls] = struct{}{}
	}
	pred := func(s string) bool {
		_, ok := set[s]
		return !ok
	}
	d.Filter(pred)
}

// ToMappedNodeName will return nodeName after applying d.NodeMapping translation on it.
// If nodeName is not contained in d.nodeMapping, returns nodeName unmodified
func (d *DistributedBackupDescriptor) ToMappedNodeName(nodeName string) string {
	if newNodeName, ok := d.NodeMapping[nodeName]; ok {
		return newNodeName
	}
	return nodeName
}

// ToOriginalNodeName will return nodeName after trying to find an original node name from d.NodeMapping values.
// If nodeName is not contained in d.nodeMapping values, returns nodeName unmodified
func (d *DistributedBackupDescriptor) ToOriginalNodeName(nodeName string) string {
	for oldNodeName, newNodeName := range d.NodeMapping {
		if newNodeName == nodeName {
			return oldNodeName
		}
	}
	return nodeName
}

// ApplyNodeMapping applies d.NodeMapping translation to d.Nodes. If a node in d.Nodes is not translated by d.NodeMapping, it will remain
// unchanged.
func (d *DistributedBackupDescriptor) ApplyNodeMapping() {
	if len(d.NodeMapping) == 0 {
		return
	}

	for k, v := range d.NodeMapping {
		if nodeDescriptor, ok := d.Nodes[k]; !ok {
			d.Nodes[v] = nodeDescriptor
			delete(d.Nodes, k)
		}
	}
}

// AllExist checks if all classes exist in d.
// It returns either "" or the first class which it could not find
func (d *DistributedBackupDescriptor) AllExist(classes []string) string {
	if len(classes) == 0 {
		return ""
	}
	set := make(map[string]struct{}, len(classes))
	for _, cls := range classes {
		set[cls] = struct{}{}
	}
	for _, dest := range d.Nodes {
		for _, cls := range dest.Classes {
			delete(set, cls)
			if len(set) == 0 {
				return ""
			}
		}
	}
	first := ""
	for k := range set {
		first = k
		break
	}
	return first
}

func (d *DistributedBackupDescriptor) Validate() error {
	if d.StartedAt.IsZero() || d.ID == "" ||
		d.Version == "" || d.ServerVersion == "" || d.Error != "" {
		return fmt.Errorf("attribute mismatch: [id versions time error]")
	}
	if len(d.Nodes) == 0 {
		return fmt.Errorf("empty list of node descriptors")
	}
	return nil
}

// resetStatus sets status and sub-statuses to Started
// It also empties error and sub-errors
func (d *DistributedBackupDescriptor) ResetStatus() *DistributedBackupDescriptor {
	d.Status = Started
	d.Error = ""
	d.StartedAt = time.Now()
	d.CompletedAt = time.Time{}
	for _, node := range d.Nodes {
		node.Status = Started
		node.Error = ""
	}
	return d
}

// ShardDescriptor contains everything needed to completely restore a partition of a specific class
type ShardDescriptor struct {
	Name  string   `json:"name"`
	Node  string   `json:"node"`
	Files []string `json:"files,omitempty"`

	DocIDCounterPath      string `json:"docIdCounterPath,omitempty"`
	DocIDCounter          []byte `json:"docIdCounter,omitempty"`
	PropLengthTrackerPath string `json:"propLengthTrackerPath,omitempty"`
	PropLengthTracker     []byte `json:"propLengthTracker,omitempty"`
	ShardVersionPath      string `json:"shardVersionPath,omitempty"`
	Version               []byte `json:"version,omitempty"`
	Chunk                 int32  `json:"chunk"`
}

// ClearTemporary clears fields that are no longer needed once compression is done.
// These fields are not required in versions > 1 because they are stored in the tarball.
func (s *ShardDescriptor) ClearTemporary() {
	s.ShardVersionPath = ""
	s.Version = nil

	s.DocIDCounterPath = ""
	s.DocIDCounter = nil

	s.PropLengthTrackerPath = ""
	s.PropLengthTracker = nil
}

// ClassDescriptor contains everything needed to completely restore a class
type ClassDescriptor struct {
	Name                    string             `json:"name"` // DB class name, also selected by user
	Shards                  []*ShardDescriptor `json:"shards"`
	ShardingState           []byte             `json:"shardingState"`
	Schema                  []byte             `json:"schema"`
	Chunks                  map[int32][]string `json:"chunks,omitempty"`
	Error                   error              `json:"-"`
	PreCompressionSizeBytes int64              `json:"preCompressionSizeBytes"` // Size of this class's backup in bytes before compression
}

// BackupDescriptor contains everything needed to completely restore a list of classes
type BackupDescriptor struct {
<<<<<<< HEAD
	StartedAt               time.Time         `json:"startedAt"`
	CompletedAt             time.Time         `json:"completedAt"`
	ID                      string            `json:"id"` // User created backup id
	Classes                 []ClassDescriptor `json:"classes"`
	Status                  string            `json:"status"`  // "STARTED|TRANSFERRING|TRANSFERRED|SUCCESS|FAILED|CANCELED"
	Version                 string            `json:"version"` //
	ServerVersion           string            `json:"serverVersion"`
	Error                   string            `json:"error"`
	PreCompressionSizeBytes int64             `json:"preCompressionSizeBytes"` // Size of this node's backup in bytes before compression
=======
	StartedAt     time.Time         `json:"startedAt"`
	CompletedAt   time.Time         `json:"completedAt"`
	ID            string            `json:"id"` // User created backup id
	Classes       []ClassDescriptor `json:"classes"`
	RbacBackups   []byte            `json:"rbacBackups"`
	UserBackups   []byte            `json:"userBackups"`
	Status        string            `json:"status"`  // "STARTED|TRANSFERRING|TRANSFERRED|SUCCESS|FAILED|CANCELED"
	Version       string            `json:"version"` //
	ServerVersion string            `json:"serverVersion"`
	Error         string            `json:"error"`
>>>>>>> bc7cd04a
}

// List all existing classes in d
func (d *BackupDescriptor) List() []string {
	lst := make([]string, len(d.Classes))
	for i, cls := range d.Classes {
		lst[i] = cls.Name
	}
	return lst
}

// AllExist checks if all classes exist in d.
// It returns either "" or the first class which it could not find
func (d *BackupDescriptor) AllExist(classes []string) string {
	if len(classes) == 0 {
		return ""
	}
	set := make(map[string]struct{}, len(classes))
	for _, cls := range classes {
		set[cls] = struct{}{}
	}
	for _, dest := range d.Classes {
		delete(set, dest.Name)
	}
	first := ""
	for k := range set {
		first = k
		break
	}
	return first
}

// Include only these classes and remove everything else
func (d *BackupDescriptor) Include(classes []string) {
	if len(classes) == 0 {
		return
	}
	set := make(map[string]struct{}, len(classes))
	for _, cls := range classes {
		set[cls] = struct{}{}
	}
	pred := func(s string) bool {
		_, ok := set[s]
		return ok
	}
	d.Filter(pred)
}

// Exclude removes classes from d
func (d *BackupDescriptor) Exclude(classes []string) {
	if len(classes) == 0 {
		return
	}
	set := make(map[string]struct{}, len(classes))
	for _, cls := range classes {
		set[cls] = struct{}{}
	}
	pred := func(s string) bool {
		_, ok := set[s]
		return !ok
	}
	d.Filter(pred)
}

// Filter classes based on predicate
func (d *BackupDescriptor) Filter(pred func(s string) bool) {
	cs := make([]ClassDescriptor, 0, len(d.Classes))
	for _, dest := range d.Classes {
		if pred(dest.Name) {
			cs = append(cs, dest)
		}
	}
	d.Classes = cs
}

// ValidateV1 validates d
func (d *BackupDescriptor) validateV1() error {
	for _, c := range d.Classes {
		if c.Name == "" || len(c.Schema) == 0 || len(c.ShardingState) == 0 {
			return fmt.Errorf("invalid class %q: [name schema sharding]", c.Name)
		}
		for _, s := range c.Shards {
			n := len(s.Files)
			if s.Name == "" || s.Node == "" || s.DocIDCounterPath == "" ||
				s.ShardVersionPath == "" || s.PropLengthTrackerPath == "" ||
				(n > 0 && (len(s.DocIDCounter) == 0 ||
					len(s.PropLengthTracker) == 0 ||
					len(s.Version) == 0)) {
				return fmt.Errorf("invalid shard %q.%q", c.Name, s.Name)
			}
			for i, fpath := range s.Files {
				if fpath == "" {
					return fmt.Errorf("invalid shard %q.%q: file number %d", c.Name, s.Name, i)
				}
			}
		}
	}
	return nil
}

func (d *BackupDescriptor) Validate(newSchema bool) error {
	if d.StartedAt.IsZero() || d.ID == "" ||
		d.Version == "" || d.ServerVersion == "" || d.Error != "" {
		return fmt.Errorf("attribute mismatch: [id versions time error]")
	}
	if !newSchema {
		return d.validateV1()
	}
	for _, c := range d.Classes {
		if c.Name == "" || len(c.Schema) == 0 || len(c.ShardingState) == 0 {
			return fmt.Errorf("class=%q: invalid attributes [name schema sharding]", c.Name)
		}
		for _, s := range c.Shards {
			if s.Name == "" || s.Node == "" {
				return fmt.Errorf("class=%q: invalid shard %q node=%q", c.Name, s.Name, s.Node)
			}
		}
	}
	return nil
}

// ToDistributed is used just for backward compatibility with the old version.
func (d *BackupDescriptor) ToDistributed() *DistributedBackupDescriptor {
	node, cs := "", d.List()
	for _, xs := range d.Classes {
		for _, s := range xs.Shards {
			node = s.Node
		}
	}
	result := &DistributedBackupDescriptor{
		StartedAt:               d.StartedAt,
		CompletedAt:             d.CompletedAt,
		ID:                      d.ID,
		Status:                  Status(d.Status),
		Version:                 d.Version,
		ServerVersion:           d.ServerVersion,
		Error:                   d.Error,
		PreCompressionSizeBytes: d.PreCompressionSizeBytes, // Copy pre-compression size
	}
	if node != "" && len(cs) > 0 {
		result.Nodes = map[string]*NodeDescriptor{node: {Classes: cs}}
	}
	return result
}<|MERGE_RESOLUTION|>--- conflicted
+++ resolved
@@ -254,17 +254,6 @@
 
 // BackupDescriptor contains everything needed to completely restore a list of classes
 type BackupDescriptor struct {
-<<<<<<< HEAD
-	StartedAt               time.Time         `json:"startedAt"`
-	CompletedAt             time.Time         `json:"completedAt"`
-	ID                      string            `json:"id"` // User created backup id
-	Classes                 []ClassDescriptor `json:"classes"`
-	Status                  string            `json:"status"`  // "STARTED|TRANSFERRING|TRANSFERRED|SUCCESS|FAILED|CANCELED"
-	Version                 string            `json:"version"` //
-	ServerVersion           string            `json:"serverVersion"`
-	Error                   string            `json:"error"`
-	PreCompressionSizeBytes int64             `json:"preCompressionSizeBytes"` // Size of this node's backup in bytes before compression
-=======
 	StartedAt     time.Time         `json:"startedAt"`
 	CompletedAt   time.Time         `json:"completedAt"`
 	ID            string            `json:"id"` // User created backup id
@@ -275,7 +264,6 @@
 	Version       string            `json:"version"` //
 	ServerVersion string            `json:"serverVersion"`
 	Error         string            `json:"error"`
->>>>>>> bc7cd04a
 }
 
 // List all existing classes in d
