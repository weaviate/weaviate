//                           _       _
// __      _____  __ ___   ___  __ _| |_ ___
// \ \ /\ / / _ \/ _` \ \ / / |/ _` | __/ _ \
//  \ V  V /  __/ (_| |\ V /| | (_| | ||  __/
//   \_/\_/ \___|\__,_| \_/ |_|\__,_|\__\___|
//
//  Copyright © 2016 - 2024 Weaviate B.V. All rights reserved.
//
//  CONTACT: hello@weaviate.io
//

package cyclemanager

import (
	"context"
<<<<<<< HEAD
	"fmt"
	"runtime"
	"strings"
=======
	"runtime/debug"
>>>>>>> 291733bf
	"sync"
	"time"

	"github.com/pkg/errors"
	enterrors "github.com/weaviate/weaviate/entities/errors"
	entsentry "github.com/weaviate/weaviate/entities/sentry"

	"github.com/sirupsen/logrus"
)

// Container for multiple callbacks exposing CycleCallback method acting as single callback.
// Can be provided to CycleManager.
type CycleCallbackGroup interface {
	// Adds CycleCallback method to container
	Register(id string, cycleCallback CycleCallback, options ...RegisterOption) CycleCallbackCtrl
	// Method of CycleCallback acting as single callback for all callbacks added to the container
	CycleCallback(shouldAbort ShouldAbortCallback) bool
}

type cycleCallbackGroup struct {
	sync.Mutex

	logger        logrus.FieldLogger
	customId      string
	routinesLimit int
	nextId        uint32
	callbackIds   []uint32
	callbacks     map[uint32]*cycleCallbackMeta
}

func NewCallbackGroup(id string, logger logrus.FieldLogger, routinesLimit int) CycleCallbackGroup {
	return &cycleCallbackGroup{
		logger:        logger,
		customId:      id,
		routinesLimit: routinesLimit,
		nextId:        0,
		callbackIds:   []uint32{},
		callbacks:     map[uint32]*cycleCallbackMeta{},
	}
}

func (c *cycleCallbackGroup) Register(id string, cycleCallback CycleCallback, options ...RegisterOption) CycleCallbackCtrl {
	c.Lock()
	defer c.Unlock()

	meta := &cycleCallbackMeta{
		customId:      id,
		cycleCallback: cycleCallback,
		active:        true,
		runningCtx:    nil,
		started:       time.Now(),
		intervals:     nil,
	}
	for _, option := range options {
		if option != nil {
			option(meta)
		}
	}

	callbackId := c.nextId
	c.callbackIds = append(c.callbackIds, callbackId)
	c.callbacks[callbackId] = meta
	c.nextId++

	return &cycleCallbackCtrl{
		callbackId:       callbackId,
		callbackCustomId: id,

		isActive:   c.isActive,
		activate:   c.activate,
		deactivate: c.deactivate,
		unregister: c.unregister,
	}
}

func (c *cycleCallbackGroup) CycleCallback(shouldAbort ShouldAbortCallback) bool {
	if c.routinesLimit <= 1 {
		return c.cycleCallbackSequential(shouldAbort)
	}
	return c.cycleCallbackParallel(shouldAbort, c.routinesLimit)
}

func (c *cycleCallbackGroup) cycleCallbackSequential(shouldAbort ShouldAbortCallback) bool {
	anyExecuted := false
	i := 0
	for {
		if shouldAbort() {
			break
		}

		c.Lock()
		// no more callbacks left, exit the loop
		if i >= len(c.callbackIds) {
			c.Unlock()
			break
		}

		callbackId := c.callbackIds[i]
		meta, ok := c.callbacks[callbackId]
		// callback deleted in the meantime, remove its id
		// and proceed to the next one (no "i" increment required)
		if !ok {
			c.callbackIds = append(c.callbackIds[:i], c.callbackIds[i+1:]...)
			c.Unlock()
			continue
		}
		i++
		// callback deactivated, proceed to the next one
		if !meta.active {
			c.Unlock()
			continue
		}
		now := time.Now()
		// not enough time passed since previous execution
		if meta.intervals != nil && now.Sub(meta.started) < meta.intervals.Get() {
			c.Unlock()
			continue
		}
		// callback active, mark as running
		runningCtx, cancel := context.WithCancel(context.Background())
		meta.runningCtx = runningCtx
		meta.started = now
		c.Unlock()

		func() {
			// cancel called in recover, regardless of panic occurred or not
			defer c.recover(meta.customId, cancel)
			executed := meta.cycleCallback(func() bool {
				if shouldAbort() {
					return true
				}

				c.Lock()
				defer c.Unlock()

				return meta.shouldAbort
			})
			anyExecuted = executed || anyExecuted

			if meta.intervals != nil {
				if executed {
					meta.intervals.Reset()
				} else {
					meta.intervals.Advance()
				}
			}
		}()
	}

	return anyExecuted
}

func (c *cycleCallbackGroup) cycleCallbackParallel(shouldAbort ShouldAbortCallback, routinesLimit int) bool {
	anyExecuted := false
	ch := make(chan uint32)
	lock := new(sync.Mutex)
	wg := new(sync.WaitGroup)
	wg.Add(routinesLimit)

	i := 0
	for r := 0; r < routinesLimit; r++ {
		f := func() {
			for callbackId := range ch {
				if shouldAbort() {
					// keep reading from channel until it is closed
					continue
				}

				c.Lock()
				meta, ok := c.callbacks[callbackId]
				// callback missing or deactivated, proceed to the next one
				if !ok || !meta.active {
					c.Unlock()
					continue
				}
				now := time.Now()
				// not enough time passed since previous execution
				if meta.intervals != nil && now.Sub(meta.started) < meta.intervals.Get() {
					c.Unlock()
					continue
				}
				// callback active, mark as running
				runningCtx, cancel := context.WithCancel(context.Background())
				meta.runningCtx = runningCtx
				meta.started = now
				c.Unlock()

				func() {
					// cancel called in recover, regardless of panic occurred or not
					defer c.recover(meta.customId, cancel)
					executed := meta.cycleCallback(func() bool {
						if shouldAbort() {
							return true
						}

						c.Lock()
						defer c.Unlock()

						return meta.shouldAbort
					})

					if executed {
						lock.Lock()
						anyExecuted = true
						lock.Unlock()
					}
					if meta.intervals != nil {
						if executed {
							meta.intervals.Reset()
						} else {
							meta.intervals.Advance()
						}
					}
				}()
			}
			wg.Done()
		}
		enterrors.GoWrapper(f, c.logger)
	}

	for {
		if shouldAbort() {
			close(ch)
			break
		}

		c.Lock()
		// no more callbacks left, exit the loop
		if i >= len(c.callbackIds) {
			c.Unlock()
			close(ch)
			break
		}

		callbackId := c.callbackIds[i]
		_, ok := c.callbacks[callbackId]
		// callback deleted in the meantime, remove its id
		// and proceed to the next one (no "i" increment required)
		if !ok {
			c.callbackIds = append(c.callbackIds[:i], c.callbackIds[i+1:]...)
			c.Unlock()
			continue
		}
		c.Unlock()
		ch <- callbackId
		i++
	}

	wg.Wait()
	return anyExecuted
}

func (c *cycleCallbackGroup) recover(callbackCustomId string, cancel context.CancelFunc) {
	if r := recover(); r != nil {
		entsentry.Recover(r)
		debug.PrintStack()
		c.logger.WithFields(logrus.Fields{
			"action":       "cyclemanager",
			"callback_id":  callbackCustomId,
			"callbacks_id": c.customId,
			"trace":        trace(),
		}).Errorf("callback panic: %v", r)
	}
	cancel()
}

func (c *cycleCallbackGroup) mutateCallback(ctx context.Context, callbackId uint32,
	onMetaNotFound func(callbackId uint32) error,
	onMetaFound func(callbackId uint32, meta *cycleCallbackMeta, running bool) error,
) error {
	if ctx.Err() != nil {
		return ctx.Err()
	}

	for {
		// mutate callback in collection only if not running (not yet started of finished)
		c.Lock()
		meta, ok := c.callbacks[callbackId]
		if !ok {
			err := onMetaNotFound(callbackId)
			c.Unlock()
			return err
		}
		runningCtx := meta.runningCtx
		running := runningCtx != nil && runningCtx.Err() == nil

		if err := onMetaFound(callbackId, meta, running); err != nil {
			c.Unlock()
			return err
		}
		if !running {
			c.Unlock()
			return nil
		}
		c.Unlock()

		// wait for callback to finish
		select {
		case <-runningCtx.Done():
			// get back to the beginning of the loop to make sure state.runningCtx
			// was not changed. If not, loop will finish on runningCtx.Err() != nil check
			continue
		case <-ctx.Done():
			// in case both contexts are ready, but input ctx was selected
			// check again running ctx as priority one
			if runningCtx.Err() != nil {
				// get back to the beginning of the loop to make sure state.runningCtx
				// was not changed. If not, loop will finish on runningCtx.Err() != nil check
				continue
			}
			// input ctx expired
			return ctx.Err()
		}
	}
}

func (c *cycleCallbackGroup) unregister(ctx context.Context, callbackId uint32, callbackCustomId string) error {
	err := c.mutateCallback(ctx, callbackId,
		func(callbackId uint32) error {
			return nil
		},
		func(callbackId uint32, meta *cycleCallbackMeta, running bool) error {
			meta.shouldAbort = true
			if !running {
				meta.active = false
				delete(c.callbacks, callbackId)
			}
			return nil
		},
	)
	return errorUnregisterCallback(callbackCustomId, c.customId, err)
}

func (c *cycleCallbackGroup) deactivate(ctx context.Context, callbackId uint32, callbackCustomId string) error {
	err := c.mutateCallback(ctx, callbackId,
		func(callbackId uint32) error {
			return ErrorCallbackNotFound
		},
		func(callbackId uint32, meta *cycleCallbackMeta, running bool) error {
			meta.shouldAbort = true
			if !running {
				meta.active = false
			}
			return nil
		},
	)
	return errorDeactivateCallback(callbackCustomId, c.customId, err)
}

func (c *cycleCallbackGroup) activate(callbackId uint32, callbackCustomId string) error {
	c.Lock()
	defer c.Unlock()

	meta, ok := c.callbacks[callbackId]
	if !ok {
		return errorActivateCallback(callbackCustomId, c.customId, ErrorCallbackNotFound)
	}

	meta.shouldAbort = false
	meta.active = true
	return nil
}

func (c *cycleCallbackGroup) isActive(callbackId uint32, callbackCustomId string) bool {
	c.Lock()
	defer c.Unlock()

	if meta, ok := c.callbacks[callbackId]; ok {
		return meta.active
	}
	return false
}

type cycleCallbackMeta struct {
	customId      string
	cycleCallback CycleCallback
	active        bool
	// indicates whether callback is already running - context active
	// or not running (already finished) - context expired
	// or not running (not yet started) - context nil
	runningCtx context.Context
	started    time.Time
	intervals  CycleIntervals
	// true if deactivate or unregister were requested to abort callback when running
	shouldAbort bool
}

type cycleCallbackGroupNoop struct{}

func NewCallbackGroupNoop() CycleCallbackGroup {
	return &cycleCallbackGroupNoop{}
}

func (c *cycleCallbackGroupNoop) Register(id string, cycleCallback CycleCallback, options ...RegisterOption) CycleCallbackCtrl {
	return NewCallbackCtrlNoop()
}

func (c *cycleCallbackGroupNoop) CycleCallback(shouldAbort ShouldAbortCallback) bool {
	return false
}

type RegisterOption func(meta *cycleCallbackMeta)

func AsInactive() RegisterOption {
	return func(meta *cycleCallbackMeta) {
		meta.active = false
	}
}

func WithIntervals(intervals CycleIntervals) RegisterOption {
	if intervals == nil {
		return nil
	}
	return func(meta *cycleCallbackMeta) {
		meta.intervals = intervals
		// adjusts start time to allow for immediate callback execution without
		// having to wait for interval duration to pass
		meta.started = time.Now().Add(-intervals.Get())
	}
}

func trace() string {
	var sb strings.Builder
	pcs := make([]uintptr, 10)
	n := runtime.Callers(3, pcs) // skip self, callers and recover
	pcs = pcs[:n]
	for i := range pcs {
		f := errors.Frame(pcs[i])
		sb.WriteString(fmt.Sprintf("%n@%s:%d", f, f, f))
		if i < n-1 {
			sb.WriteString(";")
		}
	}
	return sb.String()
}<|MERGE_RESOLUTION|>--- conflicted
+++ resolved
@@ -13,13 +13,10 @@
 
 import (
 	"context"
-<<<<<<< HEAD
 	"fmt"
 	"runtime"
+	"runtime/debug"
 	"strings"
-=======
-	"runtime/debug"
->>>>>>> 291733bf
 	"sync"
 	"time"
 
