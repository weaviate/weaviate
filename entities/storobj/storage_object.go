//                           _       _
// __      _____  __ ___   ___  __ _| |_ ___
// \ \ /\ / / _ \/ _` \ \ / / |/ _` | __/ _ \
//  \ V  V /  __/ (_| |\ V /| | (_| | ||  __/
//   \_/\_/ \___|\__,_| \_/ |_|\__,_|\__\___|
//
//  Copyright © 2016 - 2023 Weaviate B.V. All rights reserved.
//
//  CONTACT: hello@weaviate.io
//

package storobj

import (
	"bytes"
	"encoding/binary"
	"encoding/json"
	"fmt"
	"math"

	"github.com/buger/jsonparser"

	"github.com/go-openapi/strfmt"
	"github.com/google/uuid"
	"github.com/pkg/errors"
	"github.com/weaviate/weaviate/entities/additional"
	"github.com/weaviate/weaviate/entities/models"
	"github.com/weaviate/weaviate/entities/schema"
	"github.com/weaviate/weaviate/entities/search"
	"github.com/weaviate/weaviate/usecases/byteops"
)

var bufPool *bufferPool

func init() {
	// a 10kB buffer should be large enough for typical cases, it can fit a
	// 1536d uncompressed vector and about 3kB of object payload. If the
	// initial size is not large enoug, the caller can always allocate a larger
	// buffer and return that to the pool instead.
	bufPool = newBufferPool(10 * 1024)
}

type Object struct {
	MarshallerVersion uint8
	Object            models.Object `json:"object"`
	Vector            []float32     `json:"vector"`
	VectorLen         int           `json:"-"`
	BelongsToNode     string        `json:"-"`
	BelongsToShard    string        `json:"-"`
	IsConsistent      bool          `json:"-"`
	DocID             uint64
}

func New(docID uint64) *Object {
	return &Object{
		MarshallerVersion: 1,
		DocID:             docID,
	}
}

func FromObject(object *models.Object, vector []float32) *Object {
	// clear out nil entries of properties to make sure leaving a property out and setting it nil is identical
	properties, ok := object.Properties.(map[string]interface{})
	if ok {
		for key, prop := range properties {
			if prop == nil {
				delete(properties, key)
			}
		}
		object.Properties = properties
	}

	return &Object{
		Object:            *object,
		Vector:            vector,
		MarshallerVersion: 1,
		VectorLen:         len(vector),
	}
}

func FromBinary(data []byte) (*Object, error) {
	ko := &Object{}
	if err := ko.UnmarshalBinary(data); err != nil {
		return nil, err
	}

	return ko, nil
}

func FromBinaryUUIDOnly(data []byte) (*Object, error) {
	ko := &Object{}

	rw := byteops.NewReadWriter(data)
	version := rw.ReadUint8()
	if version != 1 {
		return nil, errors.Errorf("unsupported binary marshaller version %d", version)
	}

	ko.MarshallerVersion = version

	ko.DocID = rw.ReadUint64()
	rw.MoveBufferPositionForward(1) // ignore kind-byte
	uuidObj, err := uuid.FromBytes(rw.ReadBytesFromBuffer(16))
	if err != nil {
		return nil, fmt.Errorf("parse uuid: %w", err)
	}
	ko.Object.ID = strfmt.UUID(uuidObj.String())

	rw.MoveBufferPositionForward(16)

	vecLen := rw.ReadUint16()
	rw.MoveBufferPositionForward(uint64(vecLen * 4))
	classNameLen := rw.ReadUint16()

	ko.Object.Class = string(rw.ReadBytesFromBuffer(uint64(classNameLen)))

	return ko, nil
}

func FromBinaryOptional(data []byte,
	addProp additional.Properties,
) (*Object, error) {
	ko := &Object{}

	rw := byteops.NewReadWriter(data)
	ko.MarshallerVersion = rw.ReadUint8()
	if ko.MarshallerVersion != 1 {
		return nil, errors.Errorf("unsupported binary marshaller version %d", ko.MarshallerVersion)
	}
	ko.docID = rw.ReadUint64()
	rw.MoveBufferPositionForward(1) // ignore kind-byte
	uuidObj, err := uuid.FromBytes(rw.ReadBytesFromBuffer(16))
	if err != nil {
		return nil, fmt.Errorf("parse uuid: %w", err)
	}
	uuidParsed := strfmt.UUID(uuidObj.String())

<<<<<<< HEAD
	ko.MarshallerVersion = version

	var (
		kindByte            uint8
		uuidBytes           = make([]byte, 16)
		createTime          int64
		updateTime          int64
		vectorLength        uint16
		classNameLength     uint16
		schemaLength        uint32
		metaLength          uint32
		vectorWeightsLength uint32
	)

	ec := &errorcompounder.ErrorCompounder{}
	ec.AddWrap(binary.Read(r, le, &ko.DocID), "doc id")
	ec.AddWrap(binary.Read(r, le, &kindByte), "kind")
	_, err := r.Read(uuidBytes)
	ec.AddWrap(err, "uuid")
	ec.AddWrap(binary.Read(r, le, &createTime), "create time")
	ec.AddWrap(binary.Read(r, le, &updateTime), "update time")
	ec.AddWrap(binary.Read(r, le, &vectorLength), "vector length")
=======
	createTime := int64(rw.ReadUint64())
	updateTime := int64(rw.ReadUint64())
	vectorLength := rw.ReadUint16()
	// The vector length should always be returned (for usage metrics purposes) even if the vector itself is skipped
>>>>>>> 32aa41d8
	ko.VectorLen = int(vectorLength)
	if addProp.Vector {
		ko.Object.Vector = make([]float32, vectorLength)
		vectorBytes := rw.ReadBytesFromBuffer(uint64(vectorLength) * 4)
		for i := 0; i < int(vectorLength); i++ {
			bits := binary.LittleEndian.Uint32(vectorBytes[i*4 : (i+1)*4])
			ko.Object.Vector[i] = math.Float32frombits(bits)
		}
	} else {
		rw.MoveBufferPositionForward(uint64(vectorLength) * 4)
		ko.Object.Vector = nil
	}
	ko.Vector = ko.Object.Vector

	classNameLen := rw.ReadUint16()
	className := string(rw.ReadBytesFromBuffer(uint64(classNameLen)))

	propLength := rw.ReadUint32()
	var props []byte
	if addProp.NoProps {
		rw.MoveBufferPositionForward(uint64(propLength))
	} else {
		props = rw.ReadBytesFromBuffer(uint64(propLength))
	}

	var meta []byte
	metaLength := rw.ReadUint32()
	if addProp.Classification || len(addProp.ModuleParams) > 0 {
		meta = rw.ReadBytesFromBuffer(uint64(metaLength))
	} else {
		rw.MoveBufferPositionForward(uint64(metaLength))
	}

	vectorWeightsLength := rw.ReadUint32()
	vectorWeights := rw.ReadBytesFromBuffer(uint64(vectorWeightsLength))

	// some object members need additional "enrichment". Only do this if necessary, ie if they are actually present
	if len(props) > 0 ||
		len(meta) > 0 ||
		vectorWeightsLength > 0 &&
			!( // if the length is 4 and the encoded value is "null" (in ascii), vectorweights are not actually present
			vectorWeightsLength == 4 &&
				vectorWeights[0] == 110 && // n
				vectorWeights[1] == 117 && // u
				vectorWeights[2] == 108 && // l
				vectorWeights[3] == 108) { // l

		if err := ko.parseObject(
			uuidParsed,
			createTime,
			updateTime,
			className,
			props,
			meta,
			vectorWeights,
		); err != nil {
			return nil, errors.Wrap(err, "parse")
		}
	} else {
		ko.Object.ID = uuidParsed
		ko.Object.CreationTimeUnix = createTime
		ko.Object.LastUpdateTimeUnix = updateTime
		ko.Object.Class = className
	}

	return ko, nil
}

type bucket interface {
	GetBySecondary(int, []byte) ([]byte, error)
	GetBySecondaryWithBuffer(int, []byte, []byte) ([]byte, []byte, error)
}

func ObjectsByDocID(bucket bucket, ids []uint64,
	additional additional.Properties,
) ([]*Object, error) {
	if bucket == nil {
		return nil, fmt.Errorf("objects bucket not found")
	}

	var (
		docIDBuf = make([]byte, 8)
		out      = make([]*Object, len(ids))
		i        = 0
		lsmBuf   = bufPool.Get()
	)

	defer func() {
		bufPool.Put(lsmBuf)
	}()

	for _, id := range ids {
		binary.LittleEndian.PutUint64(docIDBuf, id)
		res, newBuf, err := bucket.GetBySecondaryWithBuffer(0, docIDBuf, lsmBuf)
		if err != nil {
			return nil, err
		}

		lsmBuf = newBuf // may have changed, e.g. because it was grown

		if res == nil {
			continue
		}

		unmarshalled, err := FromBinaryOptional(res, additional)
		if err != nil {
			return nil, errors.Wrapf(err, "unmarshal data object at position %d", i)
		}

		out[i] = unmarshalled
		i++
	}

	return out[:i], nil
}

func (ko *Object) Class() schema.ClassName {
	return schema.ClassName(ko.Object.Class)
}

func (ko *Object) SetDocID(id uint64) {
	ko.DocID = id
}

func (ko *Object) GetDocID() uint64 {
	return ko.DocID
}

func (ko *Object) CreationTimeUnix() int64 {
	return ko.Object.CreationTimeUnix
}

func (ko *Object) Score() float32 {
	props := ko.AdditionalProperties()
	if props != nil {
		iface := props["score"]
		if iface != nil {
			return iface.(float32)
		}
	}
	return 0
}

func (ko *Object) ExplainScore() string {
	props := ko.AdditionalProperties()
	if props != nil {
		iface := props["explainScore"]
		if iface != nil {
			return iface.(string)
		}
	}
	return ""
}

func (ko *Object) ID() strfmt.UUID {
	return ko.Object.ID
}

func (ko *Object) SetID(id strfmt.UUID) {
	ko.Object.ID = id
}

func (ko *Object) SetClass(class string) {
	ko.Object.Class = class
}

func (ko *Object) LastUpdateTimeUnix() int64 {
	return ko.Object.LastUpdateTimeUnix
}

// AdditionalProperties groups all properties which are stored with the
// object and not generated at runtime
func (ko *Object) AdditionalProperties() models.AdditionalProperties {
	return ko.Object.Additional
}

func (ko *Object) Properties() models.PropertySchema {
	return ko.Object.Properties
}

func (ko *Object) PropertiesWithAdditional(
	additional additional.Properties,
) models.PropertySchema {
	properties := ko.Properties()

	if additional.RefMeta {
		// nothing to remove
		return properties
	}

	asMap, ok := properties.(map[string]interface{})
	if !ok || asMap == nil {
		return properties
	}

	for propName, value := range asMap {
		asRefs, ok := value.(models.MultipleRef)
		if !ok {
			// not a ref, we can skip
			continue
		}

		for i := range asRefs {
			asRefs[i].Classification = nil
		}

		asMap[propName] = asRefs
	}

	return asMap
}

func (ko *Object) SetProperties(schema models.PropertySchema) {
	ko.Object.Properties = schema
}

func (ko *Object) VectorWeights() models.VectorWeights {
	return ko.Object.VectorWeights
}

func (ko *Object) SearchResult(additional additional.Properties, tenant string) *search.Result {
	propertiesMap, ok := ko.PropertiesWithAdditional(additional).(map[string]interface{})
	if !ok || propertiesMap == nil {
		propertiesMap = map[string]interface{}{}
	}
	propertiesMap["id"] = ko.ID()
	ko.SetProperties(propertiesMap)

	additionalProperties := models.AdditionalProperties{}
	if ko.AdditionalProperties() != nil {
		if interpretation, ok := additional.ModuleParams["interpretation"]; ok {
			if interpretationValue, ok := interpretation.(bool); ok && interpretationValue {
				additionalProperties["interpretation"] = ko.AdditionalProperties()["interpretation"]
			}
		}
		if additional.Classification {
			additionalProperties["classification"] = ko.AdditionalProperties()["classification"]
		}
		if additional.Group {
			additionalProperties["group"] = ko.AdditionalProperties()["group"]
		}
	}
	if ko.ExplainScore() != "" {
		additionalProperties["explainScore"] = ko.ExplainScore()
	}

	return &search.Result{
		ID:        ko.ID(),
		ClassName: ko.Class().String(),
		Schema:    ko.Properties(),
		Vector:    ko.Vector,
		Dims:      ko.VectorLen,
		// VectorWeights: ko.VectorWeights(), // TODO: add vector weights
		Created:              ko.CreationTimeUnix(),
		Updated:              ko.LastUpdateTimeUnix(),
		AdditionalProperties: additionalProperties,
		Score:                ko.Score(),
		ExplainScore:         ko.ExplainScore(),
		IsConsistent:         ko.IsConsistent,
		Tenant:               tenant, // not part of the binary
		// TODO: Beacon?
	}
}

func (ko *Object) SearchResultWithDist(addl additional.Properties, dist float32) search.Result {
	res := ko.SearchResult(addl, "")
	res.Dist = dist
	res.Certainty = float32(additional.DistToCertainty(float64(dist)))
	return *res
}

func (ko *Object) Valid() bool {
	return ko.ID() != "" &&
		ko.Class().String() != ""
}

func SearchResults(in []*Object, additional additional.Properties, tenant string) search.Results {
	out := make(search.Results, len(in))

	for i, elem := range in {
		out[i] = *(elem.SearchResult(additional, tenant))
	}

	return out
}

func SearchResultsWithDists(in []*Object, addl additional.Properties,
	dists []float32,
) search.Results {
	out := make(search.Results, len(in))

	for i, elem := range in {
		out[i] = elem.SearchResultWithDist(addl, dists[i])
	}

	return out
}

func DocIDFromBinary(in []byte) (uint64, error) {
	var version uint8
	r := bytes.NewReader(in)
	le := binary.LittleEndian
	if err := binary.Read(r, le, &version); err != nil {
		return 0, err
	}

	if version != 1 {
		return 0, errors.Errorf("unsupported binary marshaller version %d", version)
	}

	var docID uint64
	err := binary.Read(r, le, &docID)
	return docID, err
}

// MarshalBinary creates the binary representation of a kind object. Regardless
// of the marshaller version the first byte is a uint8 indicating the version
// followed by the payload which depends on the specific version
//
// Version 1
// No. of B   | Type      | Content
// ------------------------------------------------
// 1          | uint8     | MarshallerVersion = 1
// 8          | uint64    | index id, keep early so id-only lookups are maximum efficient
// 1          | uint8     | kind, 0=action, 1=thing - deprecated
// 16         | uint128   | uuid
// 8          | int64     | create time
// 8          | int64     | update time
// 2          | uint16    | VectorLength
// n*4        | []float32 | vector of length n
// 2          | uint16    | length of class name
// n          | []byte    | className
// 4          | uint32    | length of schema json
// n          | []byte    | schema as json
// 2          | uint32    | length of meta json
// n          | []byte    | meta as json
// 2          | uint32    | length of vectorweights json
// n          | []byte    | vectorweights as json
func (ko *Object) MarshalBinary() ([]byte, error) {
	if ko.MarshallerVersion != 1 {
		return nil, errors.Errorf("unsupported marshaller version %d", ko.MarshallerVersion)
	}

	kindByte := uint8(0)
	// Deprecated Kind field
	kindByte = 1

	idParsed, err := uuid.Parse(ko.ID().String())
	if err != nil {
		return nil, err
	}
	idBytes, err := idParsed.MarshalBinary()
	if err != nil {
		return nil, err
	}
	vectorLength := uint32(len(ko.Vector))
	className := []byte(ko.Class())
	classNameLength := uint32(len(className))
	schema, err := json.Marshal(ko.Properties())
	if err != nil {
		return nil, err
	}
	schemaLength := uint32(len(schema))
	meta, err := json.Marshal(ko.AdditionalProperties())
	if err != nil {
		return nil, err
	}
	metaLength := uint32(len(meta))
	vectorWeights, err := json.Marshal(ko.VectorWeights())
	if err != nil {
		return nil, err
	}
	vectorWeightsLength := uint32(len(vectorWeights))

	totalBufferLength := 1 + 8 + 1 + 16 + 8 + 8 + 2 + vectorLength*4 + 2 + classNameLength + 4 + schemaLength + 4 + metaLength + 4 + vectorWeightsLength
	byteBuffer := make([]byte, totalBufferLength)
	rw := byteops.NewReadWriter(byteBuffer)
	rw.WriteByte(ko.MarshallerVersion)
	rw.WriteUint64(ko.DocID)
	rw.WriteByte(kindByte)

	rw.CopyBytesToBuffer(idBytes)

	rw.WriteUint64(uint64(ko.CreationTimeUnix()))
	rw.WriteUint64(uint64(ko.LastUpdateTimeUnix()))
	rw.WriteUint16(uint16(vectorLength))

	for j := uint32(0); j < vectorLength; j++ {
		rw.WriteUint32(math.Float32bits(ko.Vector[j]))
	}

	rw.WriteUint16(uint16(classNameLength))
	err = rw.CopyBytesToBuffer(className)
	if err != nil {
		return byteBuffer, errors.Wrap(err, "Could not copy className")
	}

	rw.WriteUint32(schemaLength)
	err = rw.CopyBytesToBuffer(schema)
	if err != nil {
		return byteBuffer, errors.Wrap(err, "Could not copy schema")
	}

	rw.WriteUint32(metaLength)
	err = rw.CopyBytesToBuffer(meta)
	if err != nil {
		return byteBuffer, errors.Wrap(err, "Could not copy meta")
	}
	rw.WriteUint32(vectorWeightsLength)
	err = rw.CopyBytesToBuffer(vectorWeights)
	if err != nil {
		return byteBuffer, errors.Wrap(err, "Could not copy vectorWeights")
	}

	return byteBuffer, nil
}

// UnmarshalPropertiesFromObject only unmarshals and returns the properties part of the object
//
// Check MarshalBinary for the order of elements in the input array
func UnmarshalPropertiesFromObject(data []byte, properties *map[string]interface{}, aggregationProperties []string, propStrings [][]string) error {
	if data[0] != uint8(1) {
		return errors.Errorf("unsupported binary marshaller version %d", data[0])
	}

	// clear out old values in case an object misses values. This should NOT shrink the capacity of the map, eg there
	// are no allocations when adding the properties of the next object again
	for k := range *properties {
		delete(*properties, k)
	}

	startPos := uint64(1 + 8 + 1 + 16 + 8 + 8) // elements at the start
	rw := byteops.NewReadWriter(data, byteops.WithPosition(startPos))
	// get the length of the vector, each element is a float32 (4 bytes)
	vectorLength := uint64(rw.ReadUint16())
	rw.MoveBufferPositionForward(vectorLength * 4)

	classnameLength := uint64(rw.ReadUint16())
	rw.MoveBufferPositionForward(classnameLength)
	propertyLength := uint64(rw.ReadUint32())

	jsonparser.EachKey(data[rw.Position:rw.Position+propertyLength], func(idx int, value []byte, dataType jsonparser.ValueType, err error) {
		var errParse error
		switch dataType {
		case jsonparser.Number, jsonparser.String, jsonparser.Boolean:
			val, err := parseValues(dataType, value)
			errParse = err
			(*properties)[aggregationProperties[idx]] = val
		case jsonparser.Array: // can be a beacon or an actual array
			arrayEntries := value[1 : len(value)-1] // without leading and trailing []
			beaconVal, errBeacon := jsonparser.GetUnsafeString(arrayEntries, "beacon")
			if errBeacon == nil {
				(*properties)[aggregationProperties[idx]] = []interface{}{map[string]interface{}{"beacon": beaconVal}}
			} else {
				// check how many entries there are in the array by counting the ",". This allows us to allocate an
				// array with the right size without extending it with every append.
				// The size can be too large for string arrays, when they contain "," as part of their content.
				entryCount := 0
				for _, b := range arrayEntries {
					if b == uint8(44) { // ',' as byte
						entryCount++
					}
				}

				array := make([]interface{}, 0, entryCount)
				jsonparser.ArrayEach(value, func(innerValue []byte, innerDataType jsonparser.ValueType, offset int, innerErr error) {
					var val interface{}

					switch innerDataType {
					case jsonparser.Number, jsonparser.String, jsonparser.Boolean:
						val, errParse = parseValues(innerDataType, innerValue)
					default:
						panic("Unknown data type ArrayEach") // returning an error would be better
					}
					array = append(array, val)
				})
				(*properties)[aggregationProperties[idx]] = array

			}
		default:
			panic("Unknown data type EachKey") // returning an error would be better
		}
		if errParse != nil {
			panic(errParse)
		}
	}, propStrings...)

	return nil
}

func parseValues(dt jsonparser.ValueType, value []byte) (interface{}, error) {
	switch dt {
	case jsonparser.Number:
		return jsonparser.ParseFloat(value)
	case jsonparser.String:
		return jsonparser.ParseString(value)
	case jsonparser.Boolean:
		return jsonparser.ParseBoolean(value)
	default:
		panic("Unknown data type") // returning an error would be better
	}
}

// UnmarshalBinary is the versioned way to unmarshal a kind object from binary,
// see MarshalBinary for the exact contents of each version
func (ko *Object) UnmarshalBinary(data []byte) error {
	version := data[0]
	if version != 1 {
		return errors.Errorf("unsupported binary marshaller version %d", version)
	}
	ko.MarshallerVersion = version

	rw := byteops.NewReadWriter(data, byteops.WithPosition(1))
	ko.DocID = rw.ReadUint64()
	rw.MoveBufferPositionForward(1) // kind-byte

	uuidParsed, err := uuid.FromBytes(data[rw.Position : rw.Position+16])
	if err != nil {
		return err
	}
	rw.MoveBufferPositionForward(16)

	createTime := int64(rw.ReadUint64())
	updateTime := int64(rw.ReadUint64())

	vectorLength := rw.ReadUint16()
	ko.VectorLen = int(vectorLength)
	ko.Vector = make([]float32, vectorLength)
	for j := 0; j < int(vectorLength); j++ {
		ko.Vector[j] = math.Float32frombits(rw.ReadUint32())
	}

	classNameLength := uint64(rw.ReadUint16())
	className, err := rw.CopyBytesFromBuffer(classNameLength, nil)
	if err != nil {
		return errors.Wrap(err, "Could not copy class name")
	}

	schemaLength := uint64(rw.ReadUint32())
	schema, err := rw.CopyBytesFromBuffer(schemaLength, nil)
	if err != nil {
		return errors.Wrap(err, "Could not copy schema")
	}

	metaLength := uint64(rw.ReadUint32())
	meta, err := rw.CopyBytesFromBuffer(metaLength, nil)
	if err != nil {
		return errors.Wrap(err, "Could not copy meta")
	}

	vectorWeightsLength := uint64(rw.ReadUint32())
	vectorWeights, err := rw.CopyBytesFromBuffer(vectorWeightsLength, nil)
	if err != nil {
		return errors.Wrap(err, "Could not copy vectorWeights")
	}

	return ko.parseObject(
		strfmt.UUID(uuidParsed.String()),
		createTime,
		updateTime,
		string(className),
		schema,
		meta,
		vectorWeights,
	)
}

func VectorFromBinary(in []byte, buffer []float32) ([]float32, error) {
	if len(in) == 0 {
		return nil, nil
	}

	version := in[0]
	if version != 1 {
		return nil, errors.Errorf("unsupported marshaller version %d", version)
	}

	// since we know the version and know that the blob is not len(0), we can
	// assume that we can directly access the vector length field. The only
	// situation where this is not accessible would be on corrupted data - where
	// it would be acceptable to panic
	vecLen := binary.LittleEndian.Uint16(in[42:44])

	var out []float32
	if cap(buffer) >= int(vecLen) {
		out = buffer[:vecLen]
	} else {
		out = make([]float32, vecLen)
	}
	vecStart := 44
	vecEnd := vecStart + int(vecLen*4)

	i := 0
	for start := vecStart; start < vecEnd; start += 4 {
		asUint := binary.LittleEndian.Uint32(in[start : start+4])
		out[i] = math.Float32frombits(asUint)
		i++
	}

	return out, nil
}

func (ko *Object) parseObject(uuid strfmt.UUID, create, update int64, className string,
	propsB []byte, additionalB []byte, vectorWeightsB []byte,
) error {
	var props map[string]interface{}
	if err := json.Unmarshal(propsB, &props); err != nil {
		return err
	}

	if err := enrichSchemaTypes(props, false); err != nil {
		return errors.Wrap(err, "enrich schema datatypes")
	}

	var additionalProperties models.AdditionalProperties
	if len(additionalB) > 0 {
		if err := json.Unmarshal(additionalB, &additionalProperties); err != nil {
			return err
		}

		if prop, ok := additionalProperties["classification"]; ok {
			if classificationMap, ok := prop.(map[string]interface{}); ok {
				marshalled, err := json.Marshal(classificationMap)
				if err != nil {
					return err
				}
				var classification additional.Classification
				err = json.Unmarshal(marshalled, &classification)
				if err != nil {
					return err
				}
				additionalProperties["classification"] = &classification
			}
		}

		if prop, ok := additionalProperties["group"]; ok {
			if groupMap, ok := prop.(map[string]interface{}); ok {
				marshalled, err := json.Marshal(groupMap)
				if err != nil {
					return err
				}
				var group additional.Group
				err = json.Unmarshal(marshalled, &group)
				if err != nil {
					return err
				}

				for i, hit := range group.Hits {
					if groupHitAdditionalMap, ok := hit["_additional"].(map[string]interface{}); ok {
						marshalled, err := json.Marshal(groupHitAdditionalMap)
						if err != nil {
							return err
						}
						var groupHitsAdditional additional.GroupHitAdditional
						err = json.Unmarshal(marshalled, &groupHitsAdditional)
						if err != nil {
							return err
						}
						group.Hits[i]["_additional"] = &groupHitsAdditional
					}
				}

				additionalProperties["group"] = &group
			}
		}
	}

	var vectorWeights interface{}
	if err := json.Unmarshal(vectorWeightsB, &vectorWeights); err != nil {
		return err
	}

	ko.Object = models.Object{
		Class:              className,
		CreationTimeUnix:   create,
		LastUpdateTimeUnix: update,
		ID:                 uuid,
		Properties:         props,
		VectorWeights:      vectorWeights,
		Additional:         additionalProperties,
	}

	return nil
}

// DeepCopyDangerous creates a deep copy of the underlying Object
// WARNING: This was purpose built for the batch ref usecase and only covers
// the situations that are required there. This means that cases which aren't
// reflected in that usecase may still contain references. Thus the suffix
// "Dangerous". If needed, make sure everything is copied and remove the
// suffix.
func (ko *Object) DeepCopyDangerous() *Object {
	return &Object{
		MarshallerVersion: ko.MarshallerVersion,
		DocID:             ko.DocID,
		Object:            deepCopyObject(ko.Object),
		Vector:            deepCopyVector(ko.Vector),
	}
}

func AddOwnership(objs []*Object, node, shard string) {
	for i := range objs {
		objs[i].BelongsToNode = node
		objs[i].BelongsToShard = shard
	}
}

func deepCopyVector(orig []float32) []float32 {
	out := make([]float32, len(orig))
	copy(out, orig)
	return out
}

func deepCopyObject(orig models.Object) models.Object {
	return models.Object{
		Class:              orig.Class,
		ID:                 orig.ID,
		CreationTimeUnix:   orig.CreationTimeUnix,
		LastUpdateTimeUnix: orig.LastUpdateTimeUnix,
		Vector:             deepCopyVector(orig.Vector),
		VectorWeights:      orig.VectorWeights,
		Additional:         orig.Additional, // WARNING: not a deep copy!!
		Properties:         deepCopyProperties(orig.Properties),
	}
}

func deepCopyProperties(orig models.PropertySchema) models.PropertySchema {
	if orig == nil {
		return nil
	}

	asMap, ok := orig.(map[string]interface{})
	if !ok {
		// not a map, don't know what to do with this
		return nil
	}

	out := map[string]interface{}{}

	for key, value := range asMap {
		if mref, ok := value.(models.MultipleRef); ok {
			out[key] = deepCopyMRef(mref)
			continue
		}

		// Note: This is not a true deep copy, value could still be a pointer type,
		// such as *models.GeoCoordinates, thus leading to passing a reference
		// instead of actually making a copy. However, for the purposes we need
		// this method for this is acceptable based on our current knowledge
		out[key] = value
	}

	return out
}

func deepCopyMRef(orig models.MultipleRef) models.MultipleRef {
	if orig == nil {
		return nil
	}

	out := make(models.MultipleRef, len(orig))
	for i, ref := range orig {
		// models.SingleRef contains only pass-by-value props, so a simple deref as
		// the struct creates a copy
		copiedRef := *ref
		out[i] = &copiedRef
	}

	return out
}<|MERGE_RESOLUTION|>--- conflicted
+++ resolved
@@ -127,7 +127,7 @@
 	if ko.MarshallerVersion != 1 {
 		return nil, errors.Errorf("unsupported binary marshaller version %d", ko.MarshallerVersion)
 	}
-	ko.docID = rw.ReadUint64()
+	ko.DocID = rw.ReadUint64()
 	rw.MoveBufferPositionForward(1) // ignore kind-byte
 	uuidObj, err := uuid.FromBytes(rw.ReadBytesFromBuffer(16))
 	if err != nil {
@@ -135,35 +135,10 @@
 	}
 	uuidParsed := strfmt.UUID(uuidObj.String())
 
-<<<<<<< HEAD
-	ko.MarshallerVersion = version
-
-	var (
-		kindByte            uint8
-		uuidBytes           = make([]byte, 16)
-		createTime          int64
-		updateTime          int64
-		vectorLength        uint16
-		classNameLength     uint16
-		schemaLength        uint32
-		metaLength          uint32
-		vectorWeightsLength uint32
-	)
-
-	ec := &errorcompounder.ErrorCompounder{}
-	ec.AddWrap(binary.Read(r, le, &ko.DocID), "doc id")
-	ec.AddWrap(binary.Read(r, le, &kindByte), "kind")
-	_, err := r.Read(uuidBytes)
-	ec.AddWrap(err, "uuid")
-	ec.AddWrap(binary.Read(r, le, &createTime), "create time")
-	ec.AddWrap(binary.Read(r, le, &updateTime), "update time")
-	ec.AddWrap(binary.Read(r, le, &vectorLength), "vector length")
-=======
 	createTime := int64(rw.ReadUint64())
 	updateTime := int64(rw.ReadUint64())
 	vectorLength := rw.ReadUint16()
 	// The vector length should always be returned (for usage metrics purposes) even if the vector itself is skipped
->>>>>>> 32aa41d8
 	ko.VectorLen = int(vectorLength)
 	if addProp.Vector {
 		ko.Object.Vector = make([]float32, vectorLength)
