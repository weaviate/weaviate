--- conflicted
+++ resolved
@@ -4,21 +4,13 @@
  * \ V  V /  __/ (_| |\ V /| | (_| | ||  __/
  *  \_/\_/ \___|\__,_| \_/ |_|\__,_|\__\___|
  *
-<<<<<<< HEAD
- * Copyright © 2016 - 2018 Weaviate. All rights reserved.
- * LICENSE: https://github.com/creativesoftwarefdn/weaviate/blob/develop/LICENSE.md
- * AUTHOR: Bob van Luijt (bob@kub.design)
- * See www.creativesoftwarefdn.org for details
- * Contact: @CreativeSofwFdn / bob@kub.design
- */
-package aggregate
-=======
  * Copyright © 2016 - 2019 Weaviate. All rights reserved.
  * LICENSE: https://github.com/creativesoftwarefdn/weaviate/blob/develop/LICENSE.md
  * DESIGN & CONCEPT: Bob van Luijt (@bobvanluijt)
  * CONTACT: hello@creativesoftwarefdn.org
- */package aggregate
->>>>>>> 4281a90e
+ */
+
+package aggregate
 
 import (
 	"fmt"
