--- conflicted
+++ resolved
@@ -2675,8 +2675,6 @@
           }
         },
         "tags": ["well-known"]
-<<<<<<< HEAD
-=======
       }
     },
     "/.well-known/openid-configuration": {
@@ -3034,7 +3032,6 @@
             }
           }
         }
->>>>>>> f6fb0bd2
       }
     },
     "/users/db/{user_id}/activate": {
@@ -3093,17 +3090,7 @@
               "$ref": "#/definitions/ErrorResponse"
             }
           }
-<<<<<<< HEAD
-        },
-        "summary": "OIDC discovery information if OIDC auth is enabled",
-        "tags": [
-          "well-known"
-        ],
-        "x-available-in-mqtt": false,
-        "x-available-in-websocket": false
-=======
-        }
->>>>>>> f6fb0bd2
+        }
       }
     },
     "/users/db/{user_id}/deactivate": {
