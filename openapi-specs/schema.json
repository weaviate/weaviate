{
  "basePath": "/v1",
  "consumes": [
    "application/yaml",
    "application/json"
  ],
  "definitions": {
    "Link": {
      "type": "object",
      "properties": {
        "href": {
          "type": "string",
          "description": "target of the link"
        },
        "rel": {
          "type": "string",
          "description": "relationship if both resources are related, e.g. 'next', 'previous', 'parent', etc."
        },
        "name": {
          "type": "string",
          "description": "human readable name of the resource group"
        },
        "documentationHref": {
          "type": "string",
          "description": "weaviate documentation about this resource group"
        }
      }
    },
    "Principal": {
      "type": "object",
      "properties": {
        "username": {
          "type": "string",
          "description": "The username that was extracted either from the authentication information"
        },
        "groups": {
          "type": "array",
          "items": {
            "type": "string"
          }
        }
      }
    },
    "C11yWordsResponse": {
      "description": "An array of available words and contexts.",
      "properties": {
        "concatenatedWord": {
          "description": "Weighted results for all words",
          "type": "object",
          "properties": {
            "concatenatedWord": {
              "type": "string"
            },
            "singleWords": {
              "type": "array",
              "items": {
                "format": "string"
              }
            },
            "concatenatedVector": {
              "$ref": "#/definitions/C11yVector"
            },
            "concatenatedNearestNeighbors": {
              "$ref": "#/definitions/C11yNearestNeighbors"
            }
          }
        },
        "individualWords": {
          "description": "Weighted results for per individual word",
          "type": "array",
          "items": {
            "type": "object",
            "properties": {
              "word": {
                "type": "string"
              },
              "present": {
                "type": "boolean"
              },
              "info": {
                "type": "object",
                "properties": {
                  "vector": {
                    "$ref": "#/definitions/C11yVector"
                  },
                  "nearestNeighbors": {
                    "$ref": "#/definitions/C11yNearestNeighbors"
                  }
                }
              }
            }
          }
        }
      }
    },
    "C11yExtension": {
      "description": "A resource describing an extension to the contextinoary, containing both the identifier and the definition of the extension",
      "properties": {
        "concept": {
          "description": "The new concept you want to extend. Must be an all-lowercase single word, or a space delimited compound word. Examples: 'foobarium', 'my custom concept'",
          "type": "string",
          "example": "foobarium"
        },
        "definition": {
          "description": "A list of space-delimited words or a sentence describing what the custom concept is about. Avoid using the custom concept itself. An Example definition for the custom concept 'foobarium': would be 'a naturally occurring element which can only be seen by programmers'",
          "type": "string"
        },
        "weight": {
          "description": "Weight of the definition of the new concept where 1='override existing definition entirely' and 0='ignore custom definition'. Note that if the custom concept is not present in the contextionary yet, the weight cannot be less than 1.",
          "type": "number",
          "format": "float"
        }
      }
    },
    "C11yNearestNeighbors": {
      "description": "C11y function to show the nearest neighbors to a word.",
      "type": "array",
      "items": {
        "type": "object",
        "properties": {
          "word": {
            "type": "string"
          },
          "distance": {
            "type": "number",
            "format": "float"
          }
        }
      }
    },
    "C11yVector": {
      "description": "A vector representation of the object in the Contextionary. If provided at object creation, this wil take precedence over any vectorizer setting.",
      "type": "array",
      "items": {
        "type": "number",
        "format": "float"
      }
    },
    "Vector": {
      "description": "A vector representation of the object. If provided at object creation, this wil take precedence over any vectorizer setting.",
      "type": "array",
      "items": {
        "type": "number",
        "format": "float"
      }
    },
    "Vectors": {
      "description": "A map of named vectors for multi-vector representations.",
      "type": "object",
      "additionalProperties": {
        "$ref": "#/definitions/Vector"
      }
    },
    "C11yVectorBasedQuestion": {
      "description": "Receive question based on array of classes, properties and values.",
      "type": "array",
      "items": {
        "type": "object",
        "properties": {
          "classVectors": {
            "description": "Vectorized classname.",
            "type": "array",
            "items": {
              "type": "number",
              "format": "float"
            },
            "minItems": 300,
            "maxItems": 300
          },
          "classProps": {
            "description": "Vectorized properties.",
            "type": "array",
            "items": {
              "type": "object",
              "properties": {
                "propsVectors": {
                  "type": "array",
                  "items": {
                    "type": "number",
                    "format": "float"
                  }
                },
                "value": {
                  "description": "String with valuename.",
                  "type": "string"
                }
              }
            },
            "minItems": 300,
            "maxItems": 300
          }
        }
      }
    },
    "Deprecation": {
      "type": "object",
      "properties": {
        "id": {
          "type": "string",
          "description": "The id that uniquely identifies this particular deprecations (mostly used internally)"
        },
        "status": {
          "type": "string",
          "description": "Whether the problematic API functionality is deprecated (planned to be removed) or already removed"
        },
        "apiType": {
          "type": "string",
          "description": "Describes which API is effected, usually one of: REST, GraphQL"
        },
        "msg": {
          "type": "string",
          "description": "What this deprecation is about"
        },
        "mitigation": {
          "type": "string",
          "description": "User-required object to not be affected by the (planned) removal"
        },
        "sinceVersion": {
          "type": "string",
          "description": "The deprecation was introduced in this version"
        },
        "plannedRemovalVersion": {
          "type": "string",
          "description": "A best-effort guess of which upcoming version will remove the feature entirely"
        },
        "removedIn": {
          "type": "string",
          "description": "If the feature has already been removed, it was removed in this version",
          "x-nullable": true
        },
        "removedTime": {
          "type": "string",
          "format": "date-time",
          "description": "If the feature has already been removed, it was removed at this timestamp",
          "x-nullable": true
        },
        "sinceTime": {
          "type": "string",
          "format": "date-time",
          "description": "The deprecation was introduced in this version"
        },
        "locations": {
          "type": "array",
          "description": "The locations within the specified API affected by this deprecation",
          "items": {
            "type": "string"
          }
        }
      }
    },
    "ErrorResponse": {
      "description": "An error response given by Weaviate end-points.",
      "properties": {
        "error": {
          "items": {
            "properties": {
              "message": {
                "type": "string"
              }
            },
            "type": "object"
          },
          "type": "array"
        }
      },
      "type": "object"
    },
    "GraphQLError": {
      "description": "An error response caused by a GraphQL query.",
      "properties": {
        "locations": {
          "items": {
            "properties": {
              "column": {
                "format": "int64",
                "type": "integer"
              },
              "line": {
                "format": "int64",
                "type": "integer"
              }
            },
            "type": "object"
          },
          "type": "array"
        },
        "message": {
          "type": "string"
        },
        "path": {
          "items": {
            "type": "string"
          },
          "type": "array"
        }
      }
    },
    "GraphQLQuery": {
      "description": "GraphQL query based on: http://facebook.github.io/graphql/.",
      "properties": {
        "operationName": {
          "description": "The name of the operation if multiple exist in the query.",
          "type": "string"
        },
        "query": {
          "description": "Query based on GraphQL syntax.",
          "type": "string"
        },
        "variables": {
          "description": "Additional variables for the query.",
          "type": "object"
        }
      },
      "type": "object"
    },
    "GraphQLQueries": {
      "description": "A list of GraphQL queries.",
      "items": {
        "$ref": "#/definitions/GraphQLQuery"
      },
      "type": "array"
    },
    "GraphQLResponse": {
      "description": "GraphQL based response: http://facebook.github.io/graphql/.",
      "properties": {
        "data": {
          "additionalProperties": {
            "$ref": "#/definitions/JsonObject"
          },
          "description": "GraphQL data object.",
          "type": "object"
        },
        "errors": {
          "description": "Array with errors.",
          "items": {
            "$ref": "#/definitions/GraphQLError"
          },
          "x-omitempty": true,
          "type": "array"
        }
      }
    },
    "GraphQLResponses": {
      "description": "A list of GraphQL responses.",
      "items": {
        "$ref": "#/definitions/GraphQLResponse"
      },
      "type": "array"
    },
    "InvertedIndexConfig": {
      "description": "Configure the inverted index built into Weaviate (default: 60).",
      "properties": {
        "cleanupIntervalSeconds": {
          "description": "Asynchronous index clean up happens every n seconds",
          "format": "int",
          "type": "number"
        },
        "bm25": {
          "$ref": "#/definitions/BM25Config"
        },
        "stopwords": {
          "$ref": "#/definitions/StopwordConfig"
        },
        "indexTimestamps": {
          "description": "Index each object by its internal timestamps (default: 'false').",
          "type": "boolean"
        },
        "indexNullState": {
          "description": "Index each object with the null state (default: 'false').",
          "type": "boolean"
        },
        "indexPropertyLength": {
          "description": "Index length of properties (default: 'false').",
          "type": "boolean"
        }
      },
      "type": "object"
    },
    "ReplicationConfig": {
      "description": "Configure how replication is executed in a cluster",
      "properties": {
        "factor": {
          "description": "Number of times a class is replicated (default: 1).",
          "type": "integer"
        },
        "asyncEnabled": {
          "description": "Enable asynchronous replication (default: false).",
          "type": "boolean",
          "x-omitempty": false
        },
        "deletionStrategy": {
          "description": "Conflict resolution strategy for deleted objects.",
          "type": "string",
          "enum": [
            "NoAutomatedResolution",
            "DeleteOnConflict"
          ],
          "x-omitempty": true
        }
      },
      "type": "object"
    },
    "BM25Config": {
      "description": "tuning parameters for the BM25 algorithm",
      "properties": {
        "k1": {
          "description": "Calibrates term-weight scaling based on the term frequency within a document (default: 1.2).",
          "format": "float",
          "type": "number"
        },
        "b": {
          "description": "Calibrates term-weight scaling based on the document length (default: 0.75).",
          "format": "float",
          "type": "number"
        }
      },
      "type": "object"
    },
    "StopwordConfig": {
      "description": "fine-grained control over stopword list usage",
      "properties": {
        "preset": {
          "description": "Pre-existing list of common words by language (default: 'en'). Options: ['en', 'none'].",
          "type": "string"
        },
        "additions": {
          "description": "Stopwords to be considered additionally (default: []). Can be any array of custom strings.",
          "type": "array",
          "items": {
            "type": "string"
          }
        },
        "removals": {
          "description": "Stopwords to be removed from consideration (default: []). Can be any array of custom strings.",
          "type": "array",
          "items": {
            "type": "string"
          }
        }
      },
      "type": "object"
    },
    "MultiTenancyConfig": {
      "description": "Configuration related to multi-tenancy within a class",
      "properties": {
        "enabled": {
          "description": "Whether or not multi-tenancy is enabled for this class (default: false).",
          "type": "boolean",
          "x-omitempty": false
        },
        "autoTenantCreation": {
          "description": "Nonexistent tenants should (not) be created implicitly (default: false).",
          "type": "boolean",
          "x-omitempty": false
        },
        "autoTenantActivation": {
          "description": "Existing tenants should (not) be turned HOT implicitly when they are accessed and in another activity status (default: false).",
          "type": "boolean",
          "x-omitempty": false
        }
      }
    },
    "JsonObject": {
      "description": "JSON object value.",
      "type": "object"
    },
    "Meta": {
      "description": "Contains meta information of the current Weaviate instance.",
      "properties": {
        "hostname": {
          "description": "The url of the host.",
          "format": "url",
          "type": "string"
        },
        "version": {
          "description": "The Weaviate server version.",
          "type": "string"
        },
        "modules": {
          "description": "Module-specific meta information.",
          "type": "object"
        },
        "grpcMaxMessageSize": {
          "description": "Max message size for GRPC connection in bytes.",
          "type": "integer"
        }
      },
      "type": "object"
    },
    "MultipleRef": {
      "description": "Multiple instances of references to other objects.",
      "items": {
        "$ref": "#/definitions/SingleRef"
      },
      "type": "array"
    },
    "PatchDocumentObject": {
      "description": "Either a JSONPatch document as defined by RFC 6902 (from, op, path, value), or a merge document (RFC 7396).",
      "properties": {
        "from": {
          "description": "A string containing a JSON Pointer value.",
          "type": "string"
        },
        "op": {
          "description": "The operation to be performed.",
          "enum": [
            "add",
            "remove",
            "replace",
            "move",
            "copy",
            "test"
          ],
          "type": "string"
        },
        "path": {
          "description": "A JSON-Pointer.",
          "type": "string"
        },
        "value": {
          "description": "The value to be used within the operations.",
          "type": "object"
        },
        "merge": {
          "$ref": "#/definitions/Object"
        }
      },
      "required": [
        "op",
        "path"
      ]
    },
    "PatchDocumentAction": {
      "description": "Either a JSONPatch document as defined by RFC 6902 (from, op, path, value), or a merge document (RFC 7396).",
      "properties": {
        "from": {
          "description": "A string containing a JSON Pointer value.",
          "type": "string"
        },
        "op": {
          "description": "The operation to be performed.",
          "enum": [
            "add",
            "remove",
            "replace",
            "move",
            "copy",
            "test"
          ],
          "type": "string"
        },
        "path": {
          "description": "A JSON-Pointer.",
          "type": "string"
        },
        "value": {
          "description": "The value to be used within the operations.",
          "type": "object"
        },
        "merge": {
          "$ref": "#/definitions/Object"
        }
      },
      "required": [
        "op",
        "path"
      ]
    },
    "PeerUpdate": {
      "description": "A single peer in the network.",
      "properties": {
        "id": {
          "description": "The session ID of the peer.",
          "type": "string",
          "format": "uuid"
        },
        "name": {
          "description": "Human readable name.",
          "type": "string"
        },
        "uri": {
          "description": "The location where the peer is exposed to the internet.",
          "type": "string",
          "format": "uri"
        },
        "schemaHash": {
          "description": "The latest known hash of the peer's schema.",
          "type": "string"
        }
      }
    },
    "PeerUpdateList": {
      "description": "List of known peers.",
      "items": {
        "$ref": "#/definitions/PeerUpdate"
      },
      "type": "array"
    },
    "VectorWeights": {
      "description": "Allow custom overrides of vector weights as math expressions. E.g. \"pancake\": \"7\" will set the weight for the word pancake to 7 in the vectorization, whereas \"w * 3\" would triple the originally calculated word. This is an open object, with OpenAPI Specification 3.0 this will be more detailed. See Weaviate docs for more info. In the future this will become a key/value (string/string) object.",
      "type": "object"
    },
    "PropertySchema": {
      "description": "Names and values of an individual property. A returned response may also contain additional metadata, such as from classification or feature projection.",
      "type": "object"
    },
    "SchemaHistory": {
      "description": "This is an open object, with OpenAPI Specification 3.0 this will be more detailed. See Weaviate docs for more info. In the future this will become a key/value OR a SingleRef definition.",
      "type": "object"
    },
    "Schema": {
      "description": "Definitions of semantic schemas (also see: https://github.com/weaviate/weaviate-semantic-schemas).",
      "properties": {
        "classes": {
          "description": "Semantic classes that are available.",
          "items": {
            "$ref": "#/definitions/Class"
          },
          "type": "array"
        },
        "maintainer": {
          "description": "Email of the maintainer.",
          "format": "email",
          "type": "string"
        },
        "name": {
          "description": "Name of the schema.",
          "type": "string"
        }
      },
      "type": "object"
    },
    "SchemaClusterStatus": {
      "description": "Indicates the health of the schema in a cluster.",
      "properties": {
        "healthy": {
          "description": "True if the cluster is in sync, false if there is an issue (see error).",
          "type": "boolean",
          "x-omitempty": false
        },
        "error": {
          "description": "Contains the sync check error if one occurred",
          "type": "string",
          "x-omitempty": true
        },
        "hostname": {
          "description": "Hostname of the coordinating node, i.e. the one that received the cluster. This can be useful information if the error message contains phrases such as 'other nodes agree, but local does not', etc.",
          "type": "string"
        },
        "nodeCount": {
          "description": "Number of nodes that participated in the sync check",
          "type": "number",
          "format": "int"
        },
        "ignoreSchemaSync": {
          "description": "The cluster check at startup can be ignored (to recover from an out-of-sync situation).",
          "type": "boolean",
          "x-omitempty": false
        }
      },
      "type": "object"
    },
    "Class": {
      "properties": {
        "class": {
          "description": "Name of the class (a.k.a. 'collection') (required). Multiple words should be concatenated in CamelCase, e.g. `ArticleAuthor`.",
          "type": "string"
        },
        "vectorConfig": {
          "description": "Configure named vectors. Either use this field or `vectorizer`, `vectorIndexType`, and `vectorIndexConfig` fields. Available from `v1.24.0`.",
          "type": "object",
          "additionalProperties": {
            "$ref": "#/definitions/VectorConfig"
          }
        },
        "vectorIndexType": {
          "description": "Name of the vector index to use, eg. (HNSW)",
          "type": "string"
        },
        "vectorIndexConfig": {
          "description": "Vector-index config, that is specific to the type of index selected in vectorIndexType",
          "type": "object"
        },
        "shardingConfig": {
          "description": "Manage how the index should be sharded and distributed in the cluster",
          "type": "object"
        },
        "replicationConfig": {
          "$ref": "#/definitions/ReplicationConfig"
        },
        "invertedIndexConfig": {
          "$ref": "#/definitions/InvertedIndexConfig"
        },
        "multiTenancyConfig": {
          "$ref": "#/definitions/MultiTenancyConfig"
        },
        "vectorizer": {
          "description": "Specify how the vectors for this class should be determined. The options are either 'none' - this means you have to import a vector with each object yourself - or the name of a module that provides vectorization capabilities, such as 'text2vec-contextionary'. If left empty, it will use the globally configured default which can itself either be 'none' or a specific module.",
          "type": "string"
        },
        "moduleConfig": {
          "description": "Configuration specific to modules in a collection context.",
          "type": "object"
        },
        "description": {
          "description": "Description of the collection for metadata purposes.",          
          "type": "string"
        },
        "properties": {
          "description": "Define properties of the collection.",
          "items": {
            "$ref": "#/definitions/Property"
          },
          "type": "array"
        }
      },
      "type": "object"
    },
    "Property": {
      "properties": {
        "dataType": {
          "description": "Data type of the property (required). If it starts with a capital (for example Person), may be a reference to another type.",
          "items": {
            "type": "string"
          },
          "type": "array"
        },
        "description": {
          "description": "Description of the property.",
          "type": "string"
        },
        "moduleConfig": {
          "description": "Configuration specific to modules this Weaviate instance has installed",
          "type": "object"
        },
        "name": {
          "description": "The name of the property (required). Multiple words should be concatenated in camelCase, e.g. `nameOfAuthor`.",
          "type": "string"
        },
        "indexInverted": {
          "description": "(Deprecated). Whether to include this property in the inverted index. If `false`, this property cannot be used in `where` filters, `bm25` or `hybrid` search. <br/><br/>Unrelated to vectorization behavior (deprecated as of v1.19; use indexFilterable or/and indexSearchable instead)",
          "type": "boolean",
          "x-nullable": true
        },
        "indexFilterable": {
          "description": "Whether to include this property in the filterable, Roaring Bitmap index. If `false`, this property cannot be used in `where` filters. <br/><br/>Note: Unrelated to vectorization behavior.",
          "type": "boolean",
          "x-nullable": true
        },
        "indexSearchable": {
          "description": "Optional. Should this property be indexed in the inverted index. Defaults to true. Applicable only to properties of data type text and text[]. If you choose false, you will not be able to use this property in bm25 or hybrid search. This property has no affect on vectorization decisions done by modules",
          "type": "boolean",
          "x-nullable": true
        },
        "indexRangeFilters": {
          "description": "Whether to include this property in the filterable, range-based Roaring Bitmap index. Provides better performance for range queries compared to filterable index in large datasets. Applicable only to properties of data type int, number, date.",
          "type": "boolean",
          "x-nullable": true
        },
        "tokenization": {
          "description": "Determines tokenization of the property as separate words or whole field. Optional. Applies to text and text[] data types. Allowed values are `word` (default; splits on any non-alphanumerical, lowercases), `lowercase` (splits on white spaces, lowercases), `whitespace` (splits on white spaces), `field` (trims). Not supported for remaining data types",
          "type": "string",
          "enum": [
            "word",
            "lowercase",
            "whitespace",
            "field",
            "trigram",
            "gse",
            "kagome_kr"
          ]
        },
        "nestedProperties": {
          "description": "The properties of the nested object(s). Applies to object and object[] data types.",
          "items": {
            "$ref": "#/definitions/NestedProperty"
          },
          "type": "array",
          "x-omitempty": true
        }
      },
      "type": "object"
    },
    "VectorConfig": {
      "properties": {
        "vectorizer": {
          "description": "Configuration of a specific vectorizer used by this vector",
          "type": "object"
        },
        "vectorIndexType": {
          "description": "Name of the vector index to use, eg. (HNSW)",
          "type": "string"
        },
        "vectorIndexConfig": {
          "description": "Vector-index config, that is specific to the type of index selected in vectorIndexType",
          "type": "object"
        }
      },
      "type": "object"
    },
    "NestedProperty": {
      "properties": {
        "dataType": {
          "items": {
            "type": "string"
          },
          "type": "array"
        },
        "description": {
          "type": "string"
        },
        "name": {
          "type": "string"
        },
        "indexFilterable": {
          "type": "boolean",
          "x-nullable": true
        },
        "indexSearchable": {
          "type": "boolean",
          "x-nullable": true
        },
        "indexRangeFilters": {
          "type": "boolean",
          "x-nullable": true
        },
        "tokenization": {
          "type": "string",
          "enum": [
            "word",
            "lowercase",
            "whitespace",
            "field",
            "trigram",
            "gse",
            "kagome_kr",
            "kagome_ja"            
          ]
        },
        "nestedProperties": {
<<<<<<< HEAD
=======
          "description": "The properties of the nested object(s). Applies to object and object[] data types.",
>>>>>>> 6fc35b20
          "items": {
            "$ref": "#/definitions/NestedProperty"
          },
          "type": "array",
          "x-omitempty": true
        }
      },
      "type": "object"
    },
    "ShardStatusList": {
      "description": "The status of all the shards of a Class",
      "items": {
        "$ref": "#/definitions/ShardStatusGetResponse"
      },
      "type": "array"
    },
    "ShardStatusGetResponse": {
      "description": "Response body of shard status get request",
      "properties": {
        "name": {
          "description": "Name of the shard",
          "type": "string"
        },
        "status": {
          "description": "Status of the shard",
          "type": "string"
        },
        "vectorQueueSize": {
          "description": "Size of the vector queue of the shard",
          "type": "integer",
          "x-omitempty": false
        }
      }
    },
    "ShardStatus": {
      "description": "The status of a single shard",
      "properties": {
        "status": {
          "description": "Status of the shard",
          "type": "string"
        }
      }
    },
    "BackupCreateStatusResponse": {
      "description": "The definition of a backup create metadata",
      "properties": {
        "id": {
          "description": "The ID of the backup. Must be URL-safe and work as a filesystem path, only lowercase, numbers, underscore, minus characters allowed.",
          "type": "string"
        },
        "backend": {
          "description": "Backup backend name e.g. filesystem, gcs, s3.",
          "type": "string"
        },
        "path": {
          "description": "destination path of backup files proper to selected backend",
          "type": "string"
        },
        "error": {
          "description": "error message if creation failed",
          "type": "string"
        },
        "status": {
          "description": "phase of backup creation process",
          "type": "string",
          "default": "STARTED",
          "enum": [
            "STARTED",
            "TRANSFERRING",
            "TRANSFERRED",
            "SUCCESS",
            "FAILED",
            "CANCELED"
          ]
        }
      }
    },
    "BackupRestoreStatusResponse": {
      "description": "The definition of a backup restore metadata",
      "properties": {
        "id": {
          "description": "The ID of the backup. Must be URL-safe and work as a filesystem path, only lowercase, numbers, underscore, minus characters allowed.",
          "type": "string"
        },
        "backend": {
          "description": "Backup backend name e.g. filesystem, gcs, s3.",
          "type": "string"
        },
        "path": {
          "description": "destination path of backup files proper to selected backup backend, contains bucket and path",
          "type": "string"
        },
        "error": {
          "description": "error message if restoration failed",
          "type": "string"
        },
        "status": {
          "description": "phase of backup restoration process",
          "type": "string",
          "default": "STARTED",
          "enum": [
            "STARTED",
            "TRANSFERRING",
            "TRANSFERRED",
            "SUCCESS",
            "FAILED",
            "CANCELED"
          ]
        }
      }
    },
    "BackupConfig": {
      "description": "Backup custom configuration",
      "type": "object",
      "properties": {
        "Endpoint": {
          "type": "string",
          "description": "name of the endpoint, e.g. s3.amazonaws.com"
        },
        "Bucket": {
          "type": "string",
          "description": "Name of the bucket, container, volume, etc"
        },
        "Path": {
          "type": "string",
          "description": "Path or key within the bucket"
        },
        "CPUPercentage": {
          "description": "Desired CPU core utilization ranging from 1%-80%",
          "type": "integer",
          "default": 50,
          "minimum": 1,
          "maximum": 80,
          "x-nullable": false
        },
        "ChunkSize": {
          "description": "Aimed chunk size, with a minimum of 2MB, default of 128MB, and a maximum of 512MB. The actual chunk size may vary.",
          "type": "integer",
          "default": 128,
          "minimum": 2,
          "maximum": 512,
          "x-nullable": false
        },
        "CompressionLevel": {
          "description": "compression level used by compression algorithm",
          "type": "string",
          "default": "DefaultCompression",
          "x-nullable": false,
          "enum": [
            "DefaultCompression",
            "BestSpeed",
            "BestCompression"
          ]
        }
      }
    },
    "RestoreConfig": {
      "description": "Backup custom configuration",
      "type": "object",
      "properties": {
        "Endpoint": {
          "type": "string",
          "description": "name of the endpoint, e.g. s3.amazonaws.com"
        },
        "Bucket": {
          "type": "string",
          "description": "Name of the bucket, container, volume, etc"
        },
        "Path": {
          "type": "string",
          "description": "Path within the bucket"
        },
        "CPUPercentage": {
          "description": "Desired CPU core utilization ranging from 1%-80%",
          "type": "integer",
          "default": 50,
          "minimum": 1,
          "maximum": 80,
          "x-nullable": false
        }
      }
    },
    "BackupCreateRequest": {
      "description": "Request body for creating a backup of a set of classes",
      "properties": {
        "id": {
          "description": "The ID of the backup (required). Must be URL-safe and work as a filesystem path, only lowercase, numbers, underscore, minus characters allowed.",
          "type": "string"
        },
        "config": {
          "description": "Custom configuration for the backup creation process",
          "type": "object",
          "$ref": "#/definitions/BackupConfig"
        },
        "include": {
          "description": "List of collections to include in the backup creation process. If not set, all collections are included. Cannot be used together with `exclude`.",
          "type": "array",
          "items": {
            "type": "string"
          }
        },
        "exclude": {
          "description": "List of collections to exclude from the backup creation process. If not set, all collections are included. Cannot be used together with `include`.",
          "type": "array",
          "items": {
            "type": "string"
          }
        }
      }
    },
    "BackupCreateResponse": {
      "description": "The definition of a backup create response body",
      "properties": {
        "id": {
          "description": "The ID of the backup. Must be URL-safe and work as a filesystem path, only lowercase, numbers, underscore, minus characters allowed.",
          "type": "string"
        },
        "classes": {
          "description": "The list of classes for which the backup creation process was started",
          "type": "array",
          "items": {
            "type": "string"
          }
        },
        "backend": {
          "description": "Backup backend name e.g. filesystem, gcs, s3.",
          "type": "string"
        },
        "bucket": {
          "description": "Name of the bucket, container, volume, etc",
          "type": "string"
        },
        "path": {
          "description": "Path within bucket of backup",
          "type": "string"
        },
        "error": {
          "description": "error message if creation failed",
          "type": "string"
        },
        "status": {
          "description": "phase of backup creation process",
          "type": "string",
          "default": "STARTED",
          "enum": [
            "STARTED",
            "TRANSFERRING",
            "TRANSFERRED",
            "SUCCESS",
            "FAILED",
            "CANCELED"
          ]
        }
      }
    },
    "BackupListResponse": {
      "description": "The definition of a backup create response body",
      "type": "array",
      "items": {
        "type": "object",
        "properties": {
          "id": {
            "description": "The ID of the backup. Must be URL-safe and work as a filesystem path, only lowercase, numbers, underscore, minus characters allowed.",
            "type": "string"
          },
          "path": {
            "description": "destination path of backup files proper to selected backend",
            "type": "string"
          },
          "classes": {
            "description": "The list of classes for which the existed backup process",
            "type": "array",
            "items": {
              "type": "string"
            }
          },
          "status": {
            "description": "status of backup process",
            "type": "string",
            "enum": [
              "STARTED",
              "TRANSFERRING",
              "TRANSFERRED",
              "SUCCESS",
              "FAILED",
              "CANCELED"
            ]
          }
        }
      }
    },
    "BackupRestoreRequest": {
      "description": "Request body for restoring a backup for a set of classes",
      "properties": {
        "config": {
          "description": "Custom configuration for the backup restoration process",
          "type": "object",
          "$ref": "#/definitions/RestoreConfig"
        },
        "include": {
          "description": "List of classes to include in the backup restoration process",
          "type": "array",
          "items": {
            "type": "string"
          }
        },
        "exclude": {
          "description": "List of classes to exclude from the backup restoration process",
          "type": "array",
          "items": {
            "type": "string"
          }
        },
        "node_mapping": {
          "description": "Allows overriding the node names stored in the backup with different ones. Useful when restoring backups to a different environment.",
          "type": "object",
          "additionalProperties": {
            "type": "string"
          }
        }
      }
    },
    "BackupRestoreResponse": {
      "description": "The definition of a backup restore response body",
      "properties": {
        "id": {
          "description": "The ID of the backup. Must be URL-safe and work as a filesystem path, only lowercase, numbers, underscore, minus characters allowed.",
          "type": "string"
        },
        "classes": {
          "description": "The list of classes for which the backup restoration process was started",
          "type": "array",
          "items": {
            "type": "string"
          }
        },
        "backend": {
          "description": "Backup backend name e.g. filesystem, gcs, s3.",
          "type": "string"
        },
        "path": {
          "description": "destination path of backup files proper to selected backend",
          "type": "string"
        },
        "error": {
          "description": "error message if restoration failed",
          "type": "string"
        },
        "status": {
          "description": "phase of backup restoration process",
          "type": "string",
          "default": "STARTED",
          "enum": [
            "STARTED",
            "TRANSFERRING",
            "TRANSFERRED",
            "SUCCESS",
            "FAILED",
            "CANCELED"
          ]
        }
      }
    },
    "NodeStats": {
      "description": "The summary of Weaviate's statistics.",
      "properties": {
        "shardCount": {
          "description": "The count of Weaviate's shards. To see this value, set `output` to `verbose`.",
          "format": "int",
          "type": "number",
          "x-omitempty": false
        },
        "objectCount": {
          "description": "The total number of objects in DB.",
          "format": "int64",
          "type": "number",
          "x-omitempty": false
        }
      }
    },
    "BatchStats": {
      "description": "The summary of a nodes batch queue congestion status.",
      "properties": {
        "queueLength": {
          "description": "How many objects are currently in the batch queue.",
          "format": "int",
          "type": "number",
          "x-omitempty": true,
          "x-nullable": true
        },
        "ratePerSecond": {
          "description": "How many objects are approximately processed from the batch queue per second.",
          "format": "int",
          "type": "number",
          "x-omitempty": false
        }
      }
    },
    "NodeShardStatus": {
      "description": "The definition of a node shard status response body",
      "properties": {
        "name": {
          "description": "The name of the shard.",
          "type": "string",
          "x-omitempty": false
        },
        "class": {
          "description": "The name of shard's class.",
          "type": "string",
          "x-omitempty": false
        },
        "objectCount": {
          "description": "The number of objects in shard.",
          "format": "int64",
          "type": "number",
          "x-omitempty": false
        },
        "vectorIndexingStatus": {
          "description": "The status of the vector indexing process.",
          "format": "string",
          "x-omitempty": false
        },
        "compressed": {
          "description": "The status of vector compression/quantization.",
          "format": "boolean",
          "x-omitempty": false
        },
        "vectorQueueLength": {
          "description": "The length of the vector indexing queue.",
          "format": "int64",
          "type": "number",
          "x-omitempty": false
        },
        "loaded": {
          "description": "The load status of the shard.",
          "type": "boolean",
          "x-omitempty": false
        }
      }
    },
    "NodeStatus": {
      "description": "The definition of a backup node status response body",
      "properties": {
        "name": {
          "description": "The name of the node.",
          "type": "string"
        },
        "status": {
          "description": "Node's status.",
          "type": "string",
          "default": "HEALTHY",
          "enum": [
            "HEALTHY",
            "UNHEALTHY",
            "UNAVAILABLE",
            "TIMEOUT"
          ]
        },
        "version": {
          "description": "The version of Weaviate.",
          "type": "string"
        },
        "gitHash": {
          "description": "The gitHash of Weaviate.",
          "type": "string"
        },
        "stats": {
          "description": "Weaviate overall statistics.",
          "type": "object",
          "$ref": "#/definitions/NodeStats"
        },
        "batchStats": {
          "description": "Weaviate batch statistics.",
          "type": "object",
          "$ref": "#/definitions/BatchStats"
        },
        "shards": {
          "description": "The list of the shards with it's statistics.",
          "type": "array",
          "items": {
            "$ref": "#/definitions/NodeShardStatus"
          }
        }
      }
    },
    "NodesStatusResponse": {
      "description": "The status of all of the Weaviate nodes",
      "type": "object",
      "properties": {
        "nodes": {
          "type": "array",
          "items": {
            "$ref": "#/definitions/NodeStatus"
          }
        }
      }
    },
    "RaftStatistics": {
      "description": "The definition of Raft statistics.",
      "properties": {
        "appliedIndex": {
          "type": "string"
        },
        "commitIndex": {
          "type": "string"
        },
        "fsmPending": {
          "type": "string"
        },
        "lastContact": {
          "type": "string"
        },
        "lastLogIndex": {
          "type": "string"
        },
        "lastLogTerm": {
          "type": "string"
        },
        "lastSnapshotIndex": {
          "type": "string"
        },
        "lastSnapshotTerm": {
          "type": "string"
        },
        "latestConfiguration": {
          "description": "Weaviate Raft nodes.",
          "type": "object"
        },
        "latestConfigurationIndex": {
          "type": "string"
        },
        "numPeers": {
          "type": "string"
        },
        "protocolVersion": {
          "type": "string"
        },
        "protocolVersionMax": {
          "type": "string"
        },
        "protocolVersionMin": {
          "type": "string"
        },
        "snapshotVersionMax": {
          "type": "string"
        },
        "snapshotVersionMin": {
          "type": "string"
        },
        "state": {
          "type": "string"
        },
        "term": {
          "type": "string"
        }
      }
    },
    "Statistics": {
      "description": "The definition of node statistics.",
      "properties": {
        "name": {
          "description": "The name of the node.",
          "type": "string"
        },
        "status": {
          "description": "Node's status.",
          "type": "string",
          "default": "HEALTHY",
          "enum": [
            "HEALTHY",
            "UNHEALTHY",
            "UNAVAILABLE",
            "TIMEOUT"
          ]
        },
        "bootstrapped": {
          "type": "boolean"
        },
        "dbLoaded": {
          "type": "boolean"
        },
        "initialLastAppliedIndex": {
          "type": "number",
          "format": "uint64"
        },
        "lastAppliedIndex": {
          "type": "number"
        },
        "isVoter": {
          "type": "boolean"
        },
        "leaderId": {
          "type": "object"
        },
        "leaderAddress": {
          "type": "object"
        },
        "open": {
          "type": "boolean"
        },
        "ready": {
          "type": "boolean"
        },
        "candidates": {
          "type": "object"
        },
        "raft": {
          "description": "Weaviate Raft statistics.",
          "type": "object",
          "$ref": "#/definitions/RaftStatistics"
        }
      }
    },
    "ClusterStatisticsResponse": {
      "description": "The cluster statistics of all of the Weaviate nodes",
      "type": "object",
      "properties": {
        "statistics": {
          "type": "array",
          "items": {
            "$ref": "#/definitions/Statistics"
          }
        },
        "synchronized": {
          "type": "boolean",
          "x-omitempty": false
        }
      }
    },
    "SingleRef": {
      "description": "Either set beacon (direct reference) or set class and schema (concept reference)",
      "properties": {
        "class": {
          "description": "If using a concept reference (rather than a direct reference), specify the desired class name here",
          "format": "uri",
          "type": "string"
        },
        "schema": {
          "description": "If using a concept reference (rather than a direct reference), specify the desired properties here",
          "$ref": "#/definitions/PropertySchema"
        },
        "beacon": {
          "description": "If using a direct reference, specify the URI to point to the cross-ref here. Should be in the form of weaviate://localhost/<uuid> for the example of a local cross-ref to an object",
          "format": "uri",
          "type": "string"
        },
        "href": {
          "description": "If using a direct reference, this read-only fields provides a link to the referenced resource. If 'origin' is globally configured, an absolute URI is shown - a relative URI otherwise.",
          "format": "uri",
          "type": "string"
        },
        "classification": {
          "description": "Additional Meta information about classifications if the item was part of one",
          "$ref": "#/definitions/ReferenceMetaClassification"
        }
      }
    },
    "AdditionalProperties": {
      "description": "(Response only) Additional meta information about a single object.",
      "type": "object",
      "additionalProperties": {
        "type": "object"
      }
    },
    "ReferenceMetaClassification": {
      "description": "This meta field contains additional info about the classified reference property",
      "properties": {
        "overallCount": {
          "description": "overall neighbors checked as part of the classification. In most cases this will equal k, but could be lower than k - for example if not enough data was present",
          "type": "number",
          "format": "int64"
        },
        "winningCount": {
          "description": "size of the winning group, a number between 1..k",
          "type": "number",
          "format": "int64"
        },
        "losingCount": {
          "description": "size of the losing group, can be 0 if the winning group size equals k",
          "type": "number",
          "format": "int64"
        },
        "closestOverallDistance": {
          "description": "The lowest distance of any neighbor, regardless of whether they were in the winning or losing group",
          "type": "number",
          "format": "float32"
        },
        "winningDistance": {
          "description": "deprecated - do not use, to be removed in 0.23.0",
          "type": "number",
          "format": "float32"
        },
        "meanWinningDistance": {
          "description": "Mean distance of all neighbors from the winning group",
          "type": "number",
          "format": "float32"
        },
        "closestWinningDistance": {
          "description": "Closest distance of a neighbor from the winning group",
          "type": "number",
          "format": "float32"
        },
        "closestLosingDistance": {
          "description": "The lowest distance of a neighbor in the losing group. Optional. If k equals the size of the winning group, there is no losing group",
          "type": "number",
          "format": "float32",
          "x-nullable": true
        },
        "losingDistance": {
          "description": "deprecated - do not use, to be removed in 0.23.0",
          "type": "number",
          "format": "float32",
          "x-nullable": true
        },
        "meanLosingDistance": {
          "description": "Mean distance of all neighbors from the losing group. Optional. If k equals the size of the winning group, there is no losing group.",
          "type": "number",
          "format": "float32",
          "x-nullable": true
        }
      }
    },
    "BatchReference": {
      "properties": {
        "from": {
          "description": "Long-form beacon-style URI to identify the source of the cross-ref including the property name. Should be in the form of weaviate://localhost/<kinds>/<uuid>/<className>/<propertyName>, where <kinds> must be one of 'objects', 'objects' and <className> and <propertyName> must represent the cross-ref property of source class to be used.",
          "format": "uri",
          "type": "string",
          "example": "weaviate://localhost/Zoo/a5d09582-4239-4702-81c9-92a6e0122bb4/hasAnimals"
        },
        "to": {
          "description": "Short-form URI to point to the cross-ref. Should be in the form of weaviate://localhost/<uuid> for the example of a local cross-ref to an object",
          "example": "weaviate://localhost/97525810-a9a5-4eb0-858a-71449aeb007f",
          "format": "uri",
          "type": "string"
        },
        "tenant": {
          "type": "string",
          "description": "Name of the reference tenant."
        }
      }
    },
    "BatchReferenceResponse": {
      "allOf": [
        {
          "$ref": "#/definitions/BatchReference"
        },
        {
          "properties": {
            "result": {
              "description": "Results for this specific reference.",
              "format": "object",
              "properties": {
                "status": {
                  "type": "string",
                  "default": "SUCCESS",
                  "enum": [
                    "SUCCESS",
                    "PENDING",
                    "FAILED"
                  ]
                },
                "errors": {
                  "$ref": "#/definitions/ErrorResponse"
                }
              }
            }
          }
        }
      ],
      "type": "object"
    },
    "GeoCoordinates": {
      "properties": {
        "latitude": {
          "description": "The latitude of the point on earth in decimal form",
          "format": "float",
          "type": "number",
          "x-nullable": true
        },
        "longitude": {
          "description": "The longitude of the point on earth in decimal form",
          "format": "float",
          "type": "number",
          "x-nullable": true
        }
      }
    },
    "PhoneNumber": {
      "properties": {
        "input": {
          "description": "The raw input as the phone number is present in your raw data set. It will be parsed into the standardized formats if valid.",
          "type": "string"
        },
        "internationalFormatted": {
          "description": "Read-only. Parsed result in the international format (e.g. +49 123 ...)",
          "type": "string"
        },
        "defaultCountry": {
          "description": "Optional. The ISO 3166-1 alpha-2 country code. This is used to figure out the correct countryCode and international format if only a national number (e.g. 0123 4567) is provided",
          "type": "string"
        },
        "countryCode": {
          "description": "Read-only. The numerical country code (e.g. 49)",
          "format": "uint64",
          "type": "number"
        },
        "national": {
          "description": "Read-only. The numerical representation of the national part",
          "format": "uint64",
          "type": "number"
        },
        "nationalFormatted": {
          "description": "Read-only. Parsed result in the national format (e.g. 0123 456789)",
          "type": "string"
        },
        "valid": {
          "description": "Read-only. Indicates whether the parsed number is a valid phone number",
          "type": "boolean"
        }
      }
    },
    "Object": {
      "properties": {
        "class": {
          "description": "Class of the Object, defined in the schema.",
          "type": "string"
        },
        "vectorWeights": {
          "$ref": "#/definitions/VectorWeights"
        },
        "properties": {
          "$ref": "#/definitions/PropertySchema"
        },
        "id": {
          "description": "ID of the Object.",
          "format": "uuid",
          "type": "string"
        },
        "creationTimeUnix": {
          "description": "(Response only) Timestamp of creation of this object in milliseconds since epoch UTC.",
          "format": "int64",
          "type": "integer"
        },
        "lastUpdateTimeUnix": {
          "description": "(Response only) Timestamp of the last object update in milliseconds since epoch UTC.",
          "format": "int64",
          "type": "integer"
        },
        "vector": {
          "description": "This field returns vectors associated with the Object. C11yVector, Vector or Vectors values are possible.",
          "$ref": "#/definitions/C11yVector"
        },
        "vectors": {
          "description": "This field returns vectors associated with the Object.",
          "$ref": "#/definitions/Vectors"
        },
        "tenant": {
          "description": "Name of the Objects tenant.",
          "type": "string"
        },
        "additional": {
          "$ref": "#/definitions/AdditionalProperties"
        }
      },
      "type": "object"
    },
    "ObjectsGetResponse": {
      "allOf": [
        {
          "$ref": "#/definitions/Object"
        },
        {
          "properties": {
            "deprecations": {
              "type": "array",
              "items": {
                "$ref": "#/definitions/Deprecation"
              }
            }
          }
        },
        {
          "properties": {
            "result": {
              "description": "Results for this specific Object.",
              "format": "object",
              "properties": {
                "status": {
                  "type": "string",
                  "default": "SUCCESS",
                  "enum": [
                    "SUCCESS",
                    "PENDING",
                    "FAILED"
                  ]
                },
                "errors": {
                  "$ref": "#/definitions/ErrorResponse"
                }
              }
            }
          }
        }
      ],
      "type": "object"
    },
    "BatchDelete": {
      "type": "object",
      "properties": {
        "match": {
          "description": "Outlines how to find the objects to be deleted.",
          "type": "object",
          "properties": {
            "class": {
              "description": "Class (name) which objects will be deleted.",
              "type": "string",
              "example": "City"
            },
            "where": {
              "description": "Filter to limit the objects to be deleted.",
              "type": "object",
              "$ref": "#/definitions/WhereFilter"
            }
          }
        },
        "output": {
          "description": "Controls the verbosity of the output, possible values are: \"minimal\", \"verbose\". Defaults to \"minimal\".",
          "type": "string",
          "default": "minimal"
        },
        "dryRun": {
          "description": "If true, the call will show which objects would be matched using the specified filter without deleting any objects. <br/><br/>Depending on the configured verbosity, you will either receive a count of affected objects, or a list of IDs.",
          "type": "boolean",
          "default": false
        }
      }
    },
    "BatchDeleteResponse": {
      "description": "Delete Objects response.",
      "type": "object",
      "properties": {
        "match": {
          "description": "Outlines how to find the objects to be deleted.",
          "type": "object",
          "properties": {
            "class": {
              "description": "Class (name) which objects will be deleted.",
              "type": "string",
              "example": "City"
            },
            "where": {
              "description": "Filter to limit the objects to be deleted.",
              "type": "object",
              "$ref": "#/definitions/WhereFilter"
            }
          }
        },
        "output": {
          "description": "Controls the verbosity of the output, possible values are: \"minimal\", \"verbose\". Defaults to \"minimal\".",
          "type": "string",
          "default": "minimal"
        },
        "dryRun": {
          "description": "If true, objects will not be deleted yet, but merely listed. Defaults to false.",
          "type": "boolean",
          "default": false
        },
        "results": {
          "type": "object",
          "properties": {
            "matches": {
              "description": "How many objects were matched by the filter.",
              "type": "number",
              "format": "int64",
              "x-omitempty": false
            },
            "limit": {
              "description": "The most amount of objects that can be deleted in a single query, equals QUERY_MAXIMUM_RESULTS.",
              "type": "number",
              "format": "int64",
              "x-omitempty": false
            },
            "successful": {
              "description": "How many objects were successfully deleted in this round.",
              "type": "number",
              "format": "int64",
              "x-omitempty": false
            },
            "failed": {
              "description": "How many objects should have been deleted but could not be deleted.",
              "type": "number",
              "format": "int64",
              "x-omitempty": false
            },
            "objects": {
              "description": "With output set to \"minimal\" only objects with error occurred will the be described. Successfully deleted objects would be omitted. Output set to \"verbose\" will list all of the objets with their respective statuses.",
              "type": "array",
              "items": {
                "description": "Results for this specific Object.",
                "format": "object",
                "properties": {
                  "id": {
                    "description": "ID of the Object.",
                    "format": "uuid",
                    "type": "string"
                  },
                  "status": {
                    "type": "string",
                    "default": "SUCCESS",
                    "enum": [
                      "SUCCESS",
                      "DRYRUN",
                      "FAILED"
                    ]
                  },
                  "errors": {
                    "$ref": "#/definitions/ErrorResponse"
                  }
                }
              }
            }
          }
        }
      }
    },
    "ObjectsListResponse": {
      "description": "List of Objects.",
      "properties": {
        "objects": {
          "description": "The actual list of Objects.",
          "items": {
            "$ref": "#/definitions/Object"
          },
          "type": "array"
        },
        "deprecations": {
          "type": "array",
          "items": {
            "$ref": "#/definitions/Deprecation"
          }
        },
        "totalResults": {
          "description": "The total number of Objects for the query. The number of items in a response may be smaller due to paging.",
          "format": "int64",
          "type": "integer"
        }
      },
      "type": "object"
    },
    "Classification": {
      "description": "Manage classifications, trigger them and view status of past classifications.",
      "properties": {
        "id": {
          "description": "ID to uniquely identify this classification run",
          "format": "uuid",
          "type": "string",
          "example": "ee722219-b8ec-4db1-8f8d-5150bb1a9e0c"
        },
        "class": {
          "description": "class (name) which is used in this classification",
          "type": "string",
          "example": "City"
        },
        "classifyProperties": {
          "description": "which ref-property to set as part of the classification",
          "type": "array",
          "items": {
            "type": "string"
          },
          "example": [
            "inCountry"
          ]
        },
        "basedOnProperties": {
          "description": "base the text-based classification on these fields (of type text)",
          "type": "array",
          "items": {
            "type": "string"
          },
          "example": [
            "description"
          ]
        },
        "status": {
          "description": "status of this classification",
          "type": "string",
          "enum": [
            "running",
            "completed",
            "failed"
          ],
          "example": "running"
        },
        "meta": {
          "description": "additional meta information about the classification",
          "type": "object",
          "$ref": "#/definitions/ClassificationMeta"
        },
        "type": {
          "description": "which algorithm to use for classifications",
          "type": "string"
        },
        "settings": {
          "description": "classification-type specific settings",
          "type": "object"
        },
        "error": {
          "description": "error message if status == failed",
          "type": "string",
          "default": "",
          "example": "classify xzy: something went wrong"
        },
        "filters": {
          "type": "object",
          "properties": {
            "sourceWhere": {
              "description": "limit the objects to be classified",
              "type": "object",
              "$ref": "#/definitions/WhereFilter"
            },
            "trainingSetWhere": {
              "description": "Limit the training objects to be considered during the classification. Can only be used on types with explicit training sets, such as 'knn'",
              "type": "object",
              "$ref": "#/definitions/WhereFilter"
            },
            "targetWhere": {
              "description": "Limit the possible sources when using an algorithm which doesn't really on training data, e.g. 'contextual'. When using an algorithm with a training set, such as 'knn', limit the training set instead",
              "type": "object",
              "$ref": "#/definitions/WhereFilter"
            }
          }
        }
      },
      "type": "object"
    },
    "ClassificationMeta": {
      "description": "Additional information to a specific classification",
      "properties": {
        "started": {
          "description": "time when this classification was started",
          "type": "string",
          "format": "date-time",
          "example": "2017-07-21T17:32:28Z"
        },
        "completed": {
          "description": "time when this classification finished",
          "type": "string",
          "format": "date-time",
          "example": "2017-07-21T17:32:28Z"
        },
        "count": {
          "description": "number of objects which were taken into consideration for classification",
          "type": "integer",
          "example": 147
        },
        "countSucceeded": {
          "description": "number of objects successfully classified",
          "type": "integer",
          "example": 140
        },
        "countFailed": {
          "description": "number of objects which could not be classified - see error message for details",
          "type": "integer",
          "example": 7
        }
      },
      "type": "object"
    },
    "WhereFilter": {
      "description": "Filter search results using a where filter",
      "properties": {
        "operands": {
          "description": "combine multiple where filters, requires 'And' or 'Or' operator",
          "type": "array",
          "items": {
            "$ref": "#/definitions/WhereFilter"
          }
        },
        "operator": {
          "description": "operator to use",
          "type": "string",
          "enum": [
            "And",
            "Or",
            "Equal",
            "Like",
            "NotEqual",
            "GreaterThan",
            "GreaterThanEqual",
            "LessThan",
            "LessThanEqual",
            "WithinGeoRange",
            "IsNull",
            "ContainsAny",
            "ContainsAll"
          ],
          "example": "GreaterThanEqual"
        },
        "path": {
          "description": "path to the property currently being filtered",
          "type": "array",
          "items": {
            "type": "string"
          },
          "example": [
            "inCity",
            "City",
            "name"
          ]
        },
        "valueInt": {
          "description": "value as integer",
          "type": "integer",
          "format": "int64",
          "example": 2000,
          "x-nullable": true
        },
        "valueNumber": {
          "description": "value as number/float",
          "type": "number",
          "format": "float64",
          "example": 3.14,
          "x-nullable": true
        },
        "valueBoolean": {
          "description": "value as boolean",
          "type": "boolean",
          "example": false,
          "x-nullable": true
        },
        "valueString": {
          "description": "value as text (deprecated as of v1.19; alias for valueText)",
          "type": "string",
          "example": "my search term",
          "x-nullable": true
        },
        "valueText": {
          "description": "value as text",
          "type": "string",
          "example": "my search term",
          "x-nullable": true
        },
        "valueDate": {
          "description": "value as date (as string)",
          "type": "string",
          "example": "TODO",
          "x-nullable": true
        },
        "valueIntArray": {
          "description": "value as integer",
          "type": "array",
          "items": {
            "type": "integer",
            "format": "int64"
          },
          "example": "[100, 200]",
          "x-nullable": true,
          "x-omitempty": true
        },
        "valueNumberArray": {
          "description": "value as number/float",
          "type": "array",
          "items": {
            "type": "number",
            "format": "float64"
          },
          "example": [
            3.14
          ],
          "x-nullable": true,
          "x-omitempty": true
        },
        "valueBooleanArray": {
          "description": "value as boolean",
          "type": "array",
          "items": {
            "type": "boolean"
          },
          "example": [
            true,
            false
          ],
          "x-nullable": true,
          "x-omitempty": true
        },
        "valueStringArray": {
          "description": "value as text (deprecated as of v1.19; alias for valueText)",
          "type": "array",
          "items": {
            "type": "string"
          },
          "example": [
            "my search term"
          ],
          "x-nullable": true,
          "x-omitempty": true
        },
        "valueTextArray": {
          "description": "value as text",
          "type": "array",
          "items": {
            "type": "string"
          },
          "example": [
            "my search term"
          ],
          "x-nullable": true,
          "x-omitempty": true
        },
        "valueDateArray": {
          "description": "value as date (as string)",
          "type": "array",
          "items": {
            "type": "string"
          },
          "example": "TODO",
          "x-nullable": true,
          "x-omitempty": true
        },
        "valueGeoRange": {
          "description": "value as geo coordinates and distance",
          "type": "object",
          "$ref": "#/definitions/WhereFilterGeoRange",
          "x-nullable": true
        }
      },
      "type": "object"
    },
    "WhereFilterGeoRange": {
      "type": "object",
      "description": "filter within a distance of a georange",
      "properties": {
        "geoCoordinates": {
          "$ref": "#/definitions/GeoCoordinates",
          "x-nullable": false
        },
        "distance": {
          "type": "object",
          "properties": {
            "max": {
              "type": "number",
              "format": "float64"
            }
          }
        }
      }
    },
    "Tenant": {
      "type": "object",
      "description": "attributes representing a single tenant within weaviate",
      "properties": {
        "name": {
          "description": "The name of the tenant (required).",
          "type": "string"
        },
        "activityStatus": {
          "description": "activity status of the tenant's shard. Optional for creating tenant (implicit `ACTIVE`) and required for updating tenant. For creation, allowed values are `ACTIVE` - tenant is fully active and `INACTIVE` - tenant is inactive; no actions can be performed on tenant, tenant's files are stored locally. For updating, `ACTIVE`, `INACTIVE` and also `OFFLOADED` - as INACTIVE, but files are stored on cloud storage. The following values are read-only and are set by the server for internal use: `OFFLOADING` - tenant is transitioning from ACTIVE/INACTIVE to OFFLOADED, `ONLOADING` - tenant is transitioning from OFFLOADED to ACTIVE/INACTIVE. We still accept deprecated names `HOT` (now `ACTIVE`), `COLD` (now `INACTIVE`), `FROZEN` (now `OFFLOADED`), `FREEZING` (now `OFFLOADING`), `UNFREEZING` (now `ONLOADING`).",
          "type": "string",
          "enum": [
            "ACTIVE",
            "INACTIVE",
            "OFFLOADED",
            "OFFLOADING",
            "ONLOADING",
            "HOT",
            "COLD",
            "FROZEN",
            "FREEZING",
            "UNFREEZING"
          ]
        }
      }
    }
  },
  "externalDocs": {
    "url": "https://github.com/weaviate/weaviate"
  },
  "info": {
    "contact": {
      "email": "hello@weaviate.io",
      "name": "Weaviate",
      "url": "https://github.com/weaviate"
    },
    "description": "# Introduction\n Weaviate is an open source, AI-native vector database that helps developers create intuitive and reliable AI-powered applications. \n ### Base Path \nThe base path for the Weaviate server is structured as `[YOUR-WEAVIATE-HOST]:[PORT]/v1`. As an example, if you wish to access the `schema` endpoint on a local instance, you would navigate to `http://localhost:8080/v1/schema`. Ensure you replace `[YOUR-WEAVIATE-HOST]` and `[PORT]` with your actual server host and port number respectively. \n ### Questions? \nIf you have any comments or questions, please feel free to reach out to us at the community forum [https://forum.weaviate.io/](https://forum.weaviate.io/). \n### Issues? \nIf you find a bug or want to file a feature request, please open an issue on our GitHub repository for [Weaviate](https://github.com/weaviate/weaviate). \n### Want more documentation? \nFor a quickstart, code examples, concepts and more, please visit our [documentation page](https://weaviate.io/developers/weaviate).",
    "title": "Weaviate",
    "version": "1.27.1"
  },
  "parameters": {
    "CommonAfterParameterQuery": {
      "description": "A threshold UUID of the objects to retrieve after, using an UUID-based ordering. This object is not part of the set. <br/><br/>Must be used with `class`, typically in conjunction with `limit`. <br/><br/>Note `after` cannot be used with `offset` or `sort`. <br/><br/>For a null value similar to offset=0, set an empty string in the request, i.e. `after=` or `after`.",
      "in": "query",
      "name": "after",
      "required": false,
      "type": "string"
    },
    "CommonOffsetParameterQuery": {
      "description": "The starting index of the result window. Note `offset` will retrieve `offset+limit` results and return `limit` results from the object with index `offset` onwards. Limited by the value of `QUERY_MAXIMUM_RESULTS`. <br/><br/>Should be used in conjunction with `limit`. <br/><br/>Cannot be used with `after`.",
      "format": "int64",
      "in": "query",
      "name": "offset",
      "required": false,
      "type": "integer",
      "default": 0
    },
    "CommonLimitParameterQuery": {
      "description": "The maximum number of items to be returned per page. The default is 25 unless set otherwise as an environment variable.",
      "format": "int64",
      "in": "query",
      "name": "limit",
      "required": false,
      "type": "integer"
    },
    "CommonIncludeParameterQuery": {
      "description": "Include additional information, such as classification infos. Allowed values include: classification, vector, interpretation",
      "in": "query",
      "name": "include",
      "required": false,
      "type": "string"
    },
    "CommonConsistencyLevelParameterQuery": {
      "description": "Determines how many replicas must acknowledge a request before it is considered successful",
      "in": "query",
      "name": "consistency_level",
      "required": false,
      "type": "string"
    },
    "CommonTenantParameterQuery": {
      "description": "Specifies the tenant in a request targeting a multi-tenant class",
      "in": "query",
      "name": "tenant",
      "required": false,
      "type": "string"
    },
    "CommonNodeNameParameterQuery": {
      "description": "The target node which should fulfill the request",
      "in": "query",
      "name": "node_name",
      "required": false,
      "type": "string"
    },
    "CommonSortParameterQuery": {
      "description": "Name(s) of the property to sort by - e.g. `city`, or `country,city`.",
      "in": "query",
      "name": "sort",
      "required": false,
      "type": "string"
    },
    "CommonOrderParameterQuery": {
      "description": "Order parameter to tell how to order (asc or desc) data within given field. Should be used in conjunction with `sort` parameter. If providing multiple `sort` values, provide multiple `order` values in corresponding order, e.g.: `sort=author_name,title&order=desc,asc`.",
      "in": "query",
      "name": "order",
      "required": false,
      "type": "string"
    },
    "CommonClassParameterQuery": {
      "description": "The collection from which to query objects.  <br/><br/>Note that if `class` is not provided, the response will not include any objects.",
      "in": "query",
      "name": "class",
      "required": false,
      "type": "string"
    },
    "CommonOutputVerbosityParameterQuery": {
      "description": "Controls the verbosity of the output, possible values are: \"minimal\", \"verbose\". Defaults to \"minimal\".",
      "in": "query",
      "name": "output",
      "required": false,
      "type": "string",
      "default": "minimal"
    }
  },
  "paths": {
    "/": {
      "get": {
        "description": "Get links to other endpoints to help discover the REST API",
        "summary": "List available endpoints",
        "operationId": "weaviate.root",
        "responses": {
          "200": {
            "description": "Weaviate is alive and ready to serve content",
            "schema": {
              "type": "object",
              "properties": {
                "links": {
                  "type": "array",
                  "items": {
                    "$ref": "#/definitions/Link"
                  }
                }
              }
            }
          }
        }
      }
    },
    "/.well-known/live": {
      "get": {
        "summary": "Get application liveness.",
        "description": "Determines whether the application is alive. Can be used for kubernetes liveness probe",
        "operationId": "weaviate.wellknown.liveness",
        "responses": {
          "200": {
            "description": "The application is able to respond to HTTP requests"
          }
        }
      }
    },
    "/.well-known/ready": {
      "get": {
        "summary": "Get application readiness.",
        "description": "Determines whether the application is ready to receive traffic. Can be used for kubernetes readiness probe.",
        "operationId": "weaviate.wellknown.readiness",
        "responses": {
          "200": {
            "description": "The application has completed its start-up routine and is ready to accept traffic."
          },
          "503": {
            "description": "The application is currently not able to serve traffic. If other horizontal replicas of weaviate are available and they are capable of receiving traffic, all traffic should be redirected there instead."
          }
        }
      }
    },
    "/.well-known/openid-configuration": {
      "get": {
        "description": "OIDC Discovery page, redirects to the token issuer if one is configured",
        "responses": {
          "200": {
            "description": "Successful response, inspect body",
            "schema": {
              "type": "object",
              "properties": {
                "href": {
                  "description": "The Location to redirect to",
                  "type": "string"
                },
                "clientId": {
                  "description": "OAuth Client ID",
                  "type": "string"
                },
                "scopes": {
                  "description": "OAuth Scopes",
                  "type": "array",
                  "items": {
                    "type": "string"
                  },
                  "x-omitempty": true
                }
              }
            }
          },
          "404": {
            "description": "Not found, no oidc provider present"
          },
          "500": {
            "description": "An error has occurred while trying to fulfill the request. Most likely the ErrorResponse will contain more information about the error.",
            "schema": {
              "$ref": "#/definitions/ErrorResponse"
            }
          }
        },
        "summary": "OIDC discovery information if OIDC auth is enabled",
        "tags": [
          "well-known",
          "oidc",
          "discovery"
        ],
        "x-available-in-mqtt": false,
        "x-available-in-websocket": false
      }
    },
    "/objects": {
      "get": {
        "description": "Lists all Objects in reverse order of creation, owned by the user that belongs to the used token.",
        "operationId": "objects.list",
        "x-serviceIds": [
          "weaviate.local.query"
        ],
        "parameters": [
          {
            "$ref": "#/parameters/CommonAfterParameterQuery"
          },
          {
            "$ref": "#/parameters/CommonOffsetParameterQuery"
          },
          {
            "$ref": "#/parameters/CommonLimitParameterQuery"
          },
          {
            "$ref": "#/parameters/CommonIncludeParameterQuery"
          },
          {
            "$ref": "#/parameters/CommonSortParameterQuery"
          },
          {
            "$ref": "#/parameters/CommonOrderParameterQuery"
          },
          {
            "$ref": "#/parameters/CommonClassParameterQuery"
          },
          {
            "$ref": "#/parameters/CommonTenantParameterQuery"
          }
        ],
        "responses": {
          "200": {
            "description": "Successful response. <br/><br/>If `class` is not provided, the response will not include any objects.",
            "schema": {
              "$ref": "#/definitions/ObjectsListResponse"
            }
          },
          "400": {
            "description": "Malformed request.",
            "schema": {
              "$ref": "#/definitions/ErrorResponse"
            }
          },
          "401": {
            "description": "Unauthorized or invalid credentials."
          },
          "403": {
            "description": "Forbidden",
            "schema": {
              "$ref": "#/definitions/ErrorResponse"
            }
          },
          "404": {
            "description": "Successful query result but no resource was found."
          },
          "422": {
            "description": "Request body is well-formed (i.e., syntactically correct), but semantically erroneous. Are you sure the class is defined in the configuration file?",
            "schema": {
              "$ref": "#/definitions/ErrorResponse"
            }
          },
          "500": {
            "description": "An error has occurred while trying to fulfill the request. Most likely the ErrorResponse will contain more information about the error.",
            "schema": {
              "$ref": "#/definitions/ErrorResponse"
            }
          }
        },
        "summary": "Get a list of Objects.",
        "tags": [
          "objects"
        ],
        "x-available-in-mqtt": false,
        "x-available-in-websocket": false
      },
      "post": {
        "description": "Create a new object. <br/><br/>Meta-data and schema values are validated. <br/><br/>**Note: Use `/batch` for importing many objects**: <br/>If you plan on importing a large number of objects, it's much more efficient to use the `/batch` endpoint. Otherwise, sending multiple single requests sequentially would incur a large performance penalty. <br/><br/>**Note: idempotence of `/objects`**: <br/>POST /objects will fail if an id is provided which already exists in the class. To update an existing object with the objects endpoint, use the PUT or PATCH method.",
        "operationId": "objects.create",
        "x-serviceIds": [
          "weaviate.local.add"
        ],
        "parameters": [
          {
            "in": "body",
            "name": "body",
            "required": true,
            "schema": {
              "$ref": "#/definitions/Object"
            }
          },
          {
            "$ref": "#/parameters/CommonConsistencyLevelParameterQuery"
          }
        ],
        "responses": {
          "200": {
            "description": "Object created.",
            "schema": {
              "$ref": "#/definitions/Object"
            }
          },
          "400": {
            "description": "Malformed request.",
            "schema": {
              "$ref": "#/definitions/ErrorResponse"
            }
          },
          "401": {
            "description": "Unauthorized or invalid credentials."
          },
          "403": {
            "description": "Forbidden",
            "schema": {
              "$ref": "#/definitions/ErrorResponse"
            }
          },
          "422": {
            "description": "Request body is well-formed (i.e., syntactically correct), but semantically erroneous. Are you sure the class is defined in the configuration file?",
            "schema": {
              "$ref": "#/definitions/ErrorResponse"
            }
          },
          "500": {
            "description": "An error has occurred while trying to fulfill the request. Most likely the ErrorResponse will contain more information about the error.",
            "schema": {
              "$ref": "#/definitions/ErrorResponse"
            }
          }
        },
        "summary": "Create a new object.",
        "tags": [
          "objects"
        ],
        "x-available-in-mqtt": false,
        "x-available-in-websocket": false
      }
    },
    "/objects/{id}": {
      "delete": {
        "description": "Deletes an object from the database based on its UUID.",
        "operationId": "objects.delete",
        "x-serviceIds": [
          "weaviate.local.manipulate"
        ],
        "parameters": [
          {
            "description": "Unique ID of the Object.",
            "format": "uuid",
            "in": "path",
            "name": "id",
            "required": true,
            "type": "string"
          },
          {
            "$ref": "#/parameters/CommonConsistencyLevelParameterQuery"
          },
          {
            "$ref": "#/parameters/CommonTenantParameterQuery"
          }
        ],
        "responses": {
          "204": {
            "description": "Successfully deleted."
          },
          "401": {
            "description": "Unauthorized or invalid credentials."
          },
          "403": {
            "description": "Forbidden",
            "schema": {
              "$ref": "#/definitions/ErrorResponse"
            }
          },
          "404": {
            "description": "Successful query result but no resource was found."
          },
          "500": {
            "description": "An error has occurred while trying to fulfill the request. Most likely the ErrorResponse will contain more information about the error.",
            "schema": {
              "$ref": "#/definitions/ErrorResponse"
            }
          }
        },
        "summary": "Delete an Object based on its UUID.",
        "tags": [
          "objects"
        ],
        "x-available-in-mqtt": true,
        "x-available-in-websocket": true,
        "deprecated": true
      },
      "get": {
        "description": "Get a specific object based on its UUID. Also available as Websocket bus.",
        "operationId": "objects.get",
        "x-serviceIds": [
          "weaviate.local.query"
        ],
        "parameters": [
          {
            "description": "Unique ID of the Object.",
            "format": "uuid",
            "in": "path",
            "name": "id",
            "required": true,
            "type": "string"
          },
          {
            "$ref": "#/parameters/CommonIncludeParameterQuery"
          }
        ],
        "responses": {
          "200": {
            "description": "Successful response.",
            "schema": {
              "$ref": "#/definitions/Object"
            }
          },
          "400": {
            "description": "Malformed request.",
            "schema": {
              "$ref": "#/definitions/ErrorResponse"
            }
          },
          "401": {
            "description": "Unauthorized or invalid credentials."
          },
          "403": {
            "description": "Forbidden",
            "schema": {
              "$ref": "#/definitions/ErrorResponse"
            }
          },
          "404": {
            "description": "Successful query result but no resource was found."
          },
          "500": {
            "description": "An error has occurred while trying to fulfill the request. Most likely the ErrorResponse will contain more information about the error.",
            "schema": {
              "$ref": "#/definitions/ErrorResponse"
            }
          }
        },
        "summary": "Get a specific Object based on its UUID and a Object UUID. Also available as Websocket bus.",
        "tags": [
          "objects"
        ],
        "x-available-in-mqtt": false,
        "x-available-in-websocket": false,
        "deprecated": true
      },
      "patch": {
        "description": "Update an object based on its UUID (using patch semantics). This method supports json-merge style patch semantics (RFC 7396). Provided meta-data and schema values are validated. LastUpdateTime is set to the time this function is called.",
        "operationId": "objects.patch",
        "x-serviceIds": [
          "weaviate.local.manipulate"
        ],
        "parameters": [
          {
            "description": "Unique ID of the Object.",
            "format": "uuid",
            "in": "path",
            "name": "id",
            "required": true,
            "type": "string"
          },
          {
            "description": "RFC 7396-style patch, the body contains the object to merge into the existing object.",
            "in": "body",
            "name": "body",
            "required": false,
            "schema": {
              "$ref": "#/definitions/Object"
            }
          },
          {
            "$ref": "#/parameters/CommonConsistencyLevelParameterQuery"
          }
        ],
        "responses": {
          "204": {
            "description": "Successfully applied. No content provided."
          },
          "400": {
            "description": "The patch-JSON is malformed."
          },
          "401": {
            "description": "Unauthorized or invalid credentials."
          },
          "403": {
            "description": "Forbidden",
            "schema": {
              "$ref": "#/definitions/ErrorResponse"
            }
          },
          "404": {
            "description": "Successful query result but no resource was found."
          },
          "422": {
            "description": "The patch-JSON is valid but unprocessable.",
            "schema": {
              "$ref": "#/definitions/ErrorResponse"
            }
          },
          "500": {
            "description": "An error has occurred while trying to fulfill the request. Most likely the ErrorResponse will contain more information about the error.",
            "schema": {
              "$ref": "#/definitions/ErrorResponse"
            }
          }
        },
        "summary": "Update an Object based on its UUID (using patch semantics).",
        "tags": [
          "objects"
        ],
        "x-available-in-mqtt": false,
        "x-available-in-websocket": false,
        "deprecated": true
      },
      "put": {
        "description": "Updates an object based on its UUID. Given meta-data and schema values are validated. LastUpdateTime is set to the time this function is called.",
        "operationId": "objects.update",
        "x-serviceIds": [
          "weaviate.local.manipulate"
        ],
        "parameters": [
          {
            "description": "Unique ID of the Object.",
            "format": "uuid",
            "in": "path",
            "name": "id",
            "required": true,
            "type": "string"
          },
          {
            "in": "body",
            "name": "body",
            "required": true,
            "schema": {
              "$ref": "#/definitions/Object"
            }
          },
          {
            "$ref": "#/parameters/CommonConsistencyLevelParameterQuery"
          }
        ],
        "responses": {
          "200": {
            "description": "Successfully received.",
            "schema": {
              "$ref": "#/definitions/Object"
            }
          },
          "401": {
            "description": "Unauthorized or invalid credentials."
          },
          "403": {
            "description": "Forbidden",
            "schema": {
              "$ref": "#/definitions/ErrorResponse"
            }
          },
          "404": {
            "description": "Successful query result but no resource was found."
          },
          "422": {
            "description": "Request body is well-formed (i.e., syntactically correct), but semantically erroneous. Are you sure the class is defined in the configuration file?",
            "schema": {
              "$ref": "#/definitions/ErrorResponse"
            }
          },
          "500": {
            "description": "An error has occurred while trying to fulfill the request. Most likely the ErrorResponse will contain more information about the error.",
            "schema": {
              "$ref": "#/definitions/ErrorResponse"
            }
          }
        },
        "summary": "Update an Object based on its UUID.",
        "tags": [
          "objects"
        ],
        "x-available-in-mqtt": false,
        "x-available-in-websocket": false,
        "deprecated": true
      },
      "head": {
        "description": "Checks if an object exists in the system based on its UUID.",
        "operationId": "objects.head",
        "x-serviceIds": [
          "weaviate.local.manipulate"
        ],
        "parameters": [
          {
            "description": "Unique ID of the Object.",
            "format": "uuid",
            "in": "path",
            "name": "id",
            "required": true,
            "type": "string"
          }
        ],
        "responses": {
          "204": {
            "description": "Object exists."
          },
          "401": {
            "description": "Unauthorized or invalid credentials."
          },
          "403": {
            "description": "Forbidden",
            "schema": {
              "$ref": "#/definitions/ErrorResponse"
            }
          },
          "404": {
            "description": "Object doesn't exist."
          },
          "500": {
            "description": "An error has occurred while trying to fulfill the request. Most likely the ErrorResponse will contain more information about the error.",
            "schema": {
              "$ref": "#/definitions/ErrorResponse"
            }
          }
        },
        "summary": "Checks Object's existence based on its UUID.",
        "tags": [
          "objects"
        ],
        "x-available-in-mqtt": true,
        "x-available-in-websocket": true,
        "deprecated": true
      }
    },
    "/objects/{className}/{id}": {
      "get": {
        "description": "Get a data object based on its collection and UUID. Also available as Websocket bus.",
        "operationId": "objects.class.get",
        "x-serviceIds": [
          "weaviate.local.query"
        ],
        "parameters": [
          {
            "name": "className",
            "in": "path",
            "required": true,
            "type": "string"
          },
          {
            "description": "Unique ID of the Object.",
            "format": "uuid",
            "in": "path",
            "name": "id",
            "required": true,
            "type": "string"
          },
          {
            "$ref": "#/parameters/CommonIncludeParameterQuery"
          },
          {
            "$ref": "#/parameters/CommonConsistencyLevelParameterQuery"
          },
          {
            "$ref": "#/parameters/CommonNodeNameParameterQuery"
          },
          {
            "$ref": "#/parameters/CommonTenantParameterQuery"
          }
        ],
        "responses": {
          "200": {
            "description": "Successful response.",
            "schema": {
              "$ref": "#/definitions/Object"
            }
          },
          "400": {
            "description": "Malformed request.",
            "schema": {
              "$ref": "#/definitions/ErrorResponse"
            }
          },
          "401": {
            "description": "Unauthorized or invalid credentials."
          },
          "403": {
            "description": "Forbidden",
            "schema": {
              "$ref": "#/definitions/ErrorResponse"
            }
          },
          "404": {
            "description": "Successful query result but no resource was found."
          },
          "422": {
            "description": "Request is well-formed (i.e., syntactically correct), but erroneous.",
            "schema": {
              "$ref": "#/definitions/ErrorResponse"
            }
          },
          "500": {
            "description": "An error has occurred while trying to fulfill the request. Most likely the ErrorResponse will contain more information about the error.",
            "schema": {
              "$ref": "#/definitions/ErrorResponse"
            }
          }
        },
        "summary": "Get a specific Object based on its class and UUID. Also available as Websocket bus.",
        "tags": [
          "objects"
        ],
        "x-available-in-mqtt": false,
        "x-available-in-websocket": false
      },
      "delete": {
        "description": "Delete an object based on its collection and UUID. <br/><br/>Note: For backward compatibility, beacons also support an older, deprecated format without the collection name. As a result, when deleting a reference, the beacon specified has to match the beacon to be deleted exactly. In other words, if a beacon is present using the old format (without collection name) you also need to specify it the same way. <br/><br/>In the beacon format, you need to always use `localhost` as the host, rather than the actual hostname. `localhost` here refers to the fact that the beacon's target is on the same Weaviate instance, as opposed to a foreign instance.",
        "operationId": "objects.class.delete",
        "x-serviceIds": [
          "weaviate.local.manipulate"
        ],
        "parameters": [
          {
            "name": "className",
            "in": "path",
            "required": true,
            "type": "string"
          },
          {
            "description": "Unique ID of the Object.",
            "format": "uuid",
            "in": "path",
            "name": "id",
            "required": true,
            "type": "string"
          },
          {
            "$ref": "#/parameters/CommonConsistencyLevelParameterQuery"
          },
          {
            "$ref": "#/parameters/CommonTenantParameterQuery"
          }
        ],
        "responses": {
          "204": {
            "description": "Successfully deleted."
          },
          "400": {
            "description": "Malformed request.",
            "schema": {
              "$ref": "#/definitions/ErrorResponse"
            }
          },
          "401": {
            "description": "Unauthorized or invalid credentials."
          },
          "403": {
            "description": "Forbidden",
            "schema": {
              "$ref": "#/definitions/ErrorResponse"
            }
          },
          "404": {
            "description": "Successful query result but no resource was found."
          },
          "422": {
            "description": "Request is well-formed (i.e., syntactically correct), but erroneous.",
            "schema": {
              "$ref": "#/definitions/ErrorResponse"
            }
          },
          "500": {
            "description": "An error has occurred while trying to fulfill the request. Most likely the ErrorResponse will contain more information about the error.",
            "schema": {
              "$ref": "#/definitions/ErrorResponse"
            }
          }
        },
        "summary": "Delete object based on its class and UUID.",
        "tags": [
          "objects"
        ],
        "x-available-in-mqtt": true,
        "x-available-in-websocket": true
      },
      "put": {
        "description": "Update an object based on its uuid and collection. This (`put`) method replaces the object with the provided object.",
        "operationId": "objects.class.put",
        "x-serviceIds": [
          "weaviate.local.manipulate"
        ],
        "parameters": [
          {
            "name": "className",
            "in": "path",
            "required": true,
            "type": "string"
          },
          {
            "description": "The uuid of the data object to update.",
            "format": "uuid",
            "in": "path",
            "name": "id",
            "required": true,
            "type": "string"
          },
          {
            "in": "body",
            "name": "body",
            "required": true,
            "schema": {
              "$ref": "#/definitions/Object"
            }
          },
          {
            "$ref": "#/parameters/CommonConsistencyLevelParameterQuery"
          }
        ],
        "responses": {
          "200": {
            "description": "Successfully received.",
            "schema": {
              "$ref": "#/definitions/Object"
            }
          },
          "401": {
            "description": "Unauthorized or invalid credentials."
          },
          "403": {
            "description": "Forbidden",
            "schema": {
              "$ref": "#/definitions/ErrorResponse"
            }
          },
          "404": {
            "description": "Successful query result but no resource was found."
          },
          "422": {
            "description": "Request body is well-formed (i.e., syntactically correct), but semantically erroneous. Are you sure the class is defined in the configuration file?",
            "schema": {
              "$ref": "#/definitions/ErrorResponse"
            }
          },
          "500": {
            "description": "An error has occurred while trying to fulfill the request. Most likely the ErrorResponse will contain more information about the error.",
            "schema": {
              "$ref": "#/definitions/ErrorResponse"
            }
          }
        },
        "summary": "Update a class object based on its uuid",
        "tags": [
          "objects"
        ],
        "x-available-in-mqtt": false,
        "x-available-in-websocket": false
      },
      "patch": {
        "description": "Update an individual data object based on its class and uuid. This method supports json-merge style patch semantics (RFC 7396). Provided meta-data and schema values are validated. LastUpdateTime is set to the time this function is called.",
        "operationId": "objects.class.patch",
        "x-serviceIds": [
          "weaviate.local.manipulate"
        ],
        "parameters": [
          {
            "description": "The class name as defined in the schema",
            "name": "className",
            "in": "path",
            "required": true,
            "type": "string"
          },
          {
            "description": "The uuid of the data object to update.",
            "format": "uuid",
            "in": "path",
            "name": "id",
            "required": true,
            "type": "string"
          },
          {
            "description": "RFC 7396-style patch, the body contains the object to merge into the existing object.",
            "in": "body",
            "name": "body",
            "required": false,
            "schema": {
              "$ref": "#/definitions/Object"
            }
          },
          {
            "$ref": "#/parameters/CommonConsistencyLevelParameterQuery"
          }
        ],
        "responses": {
          "204": {
            "description": "Successfully applied. No content provided."
          },
          "400": {
            "description": "The patch-JSON is malformed.",
            "schema": {
              "$ref": "#/definitions/ErrorResponse"
            }
          },
          "401": {
            "description": "Unauthorized or invalid credentials."
          },
          "403": {
            "description": "Forbidden",
            "schema": {
              "$ref": "#/definitions/ErrorResponse"
            }
          },
          "404": {
            "description": "Successful query result but no resource was found."
          },
          "422": {
            "description": "The patch-JSON is valid but unprocessable.",
            "schema": {
              "$ref": "#/definitions/ErrorResponse"
            }
          },
          "500": {
            "description": "An error has occurred while trying to fulfill the request. Most likely the ErrorResponse will contain more information about the error.",
            "schema": {
              "$ref": "#/definitions/ErrorResponse"
            }
          }
        },
        "summary": "Update an Object based on its UUID (using patch semantics).",
        "tags": [
          "objects"
        ],
        "x-available-in-mqtt": false,
        "x-available-in-websocket": false
      },
      "head": {
        "description": "Checks if a data object exists based on its collection and uuid without retrieving it. <br/><br/>Internally it skips reading the object from disk other than checking if it is present. Thus it does not use resources on marshalling, parsing, etc., and is faster. Note the resulting HTTP request has no body; the existence of an object is indicated solely by the status code.",
        "operationId": "objects.class.head",
        "x-serviceIds": [
          "weaviate.local.manipulate"
        ],
        "parameters": [
          {
            "description": "The class name as defined in the schema",
            "name": "className",
            "in": "path",
            "required": true,
            "type": "string"
          },
          {
            "description": "The uuid of the data object",
            "format": "uuid",
            "in": "path",
            "name": "id",
            "required": true,
            "type": "string"
          },
          {
            "$ref": "#/parameters/CommonConsistencyLevelParameterQuery"
          },
          {
            "$ref": "#/parameters/CommonTenantParameterQuery"
          }
        ],
        "responses": {
          "204": {
            "description": "Object exists."
          },
          "401": {
            "description": "Unauthorized or invalid credentials."
          },
          "403": {
            "description": "Forbidden",
            "schema": {
              "$ref": "#/definitions/ErrorResponse"
            }
          },
          "404": {
            "description": "Object doesn't exist."
          },
          "422": {
            "description": "Request is well-formed (i.e., syntactically correct), but erroneous.",
            "schema": {
              "$ref": "#/definitions/ErrorResponse"
            }
          },
          "500": {
            "description": "An error has occurred while trying to fulfill the request. Most likely the ErrorResponse will contain more information about the error.",
            "schema": {
              "$ref": "#/definitions/ErrorResponse"
            }
          }
        },
        "summary": "Checks object's existence based on its class and uuid.",
        "tags": [
          "objects"
        ],
        "x-available-in-mqtt": true,
        "x-available-in-websocket": true
      }
    },
    "/objects/{id}/references/{propertyName}": {
      "post": {
        "description": "Add a cross-reference.",
        "operationId": "objects.references.create",
        "x-serviceIds": [
          "weaviate.local.manipulate"
        ],
        "parameters": [
          {
            "description": "Unique ID of the Object.",
            "format": "uuid",
            "in": "path",
            "name": "id",
            "required": true,
            "type": "string"
          },
          {
            "description": "Unique name of the property related to the Object.",
            "in": "path",
            "name": "propertyName",
            "required": true,
            "type": "string"
          },
          {
            "in": "body",
            "name": "body",
            "required": true,
            "schema": {
              "$ref": "#/definitions/SingleRef"
            }
          },
          {
            "$ref": "#/parameters/CommonTenantParameterQuery"
          }
        ],
        "responses": {
          "200": {
            "description": "Successfully added the reference."
          },
          "401": {
            "description": "Unauthorized or invalid credentials."
          },
          "403": {
            "description": "Forbidden",
            "schema": {
              "$ref": "#/definitions/ErrorResponse"
            }
          },
          "422": {
            "description": "Request body is well-formed (i.e., syntactically correct), but semantically erroneous. Are you sure the property exists or that it is a class?",
            "schema": {
              "$ref": "#/definitions/ErrorResponse"
            }
          },
          "500": {
            "description": "An error has occurred while trying to fulfill the request. Most likely the ErrorResponse will contain more information about the error.",
            "schema": {
              "$ref": "#/definitions/ErrorResponse"
            }
          }
        },
        "summary": "Add a single reference to a class-property.",
        "tags": [
          "objects"
        ],
        "x-available-in-mqtt": false,
        "x-available-in-websocket": false,
        "deprecated": true
      },
      "put": {
        "description": "Replace all references in cross-reference property of an object.",
        "operationId": "objects.references.update",
        "x-serviceIds": [
          "weaviate.local.manipulate"
        ],
        "parameters": [
          {
            "description": "Unique ID of the Object.",
            "format": "uuid",
            "in": "path",
            "name": "id",
            "required": true,
            "type": "string"
          },
          {
            "description": "Unique name of the property related to the Object.",
            "in": "path",
            "name": "propertyName",
            "required": true,
            "type": "string"
          },
          {
            "in": "body",
            "name": "body",
            "required": true,
            "schema": {
              "$ref": "#/definitions/MultipleRef"
            }
          },
          {
            "$ref": "#/parameters/CommonTenantParameterQuery"
          }
        ],
        "responses": {
          "200": {
            "description": "Successfully replaced all the references."
          },
          "401": {
            "description": "Unauthorized or invalid credentials."
          },
          "403": {
            "description": "Forbidden",
            "schema": {
              "$ref": "#/definitions/ErrorResponse"
            }
          },
          "422": {
            "description": "Request body is well-formed (i.e., syntactically correct), but semantically erroneous. Are you sure the property exists or that it is a class?",
            "schema": {
              "$ref": "#/definitions/ErrorResponse"
            }
          },
          "500": {
            "description": "An error has occurred while trying to fulfill the request. Most likely the ErrorResponse will contain more information about the error.",
            "schema": {
              "$ref": "#/definitions/ErrorResponse"
            }
          }
        },
        "summary": "Replace all references to a class-property.",
        "tags": [
          "objects"
        ],
        "x-available-in-mqtt": false,
        "x-available-in-websocket": false,
        "deprecated": true
      },
      "delete": {
        "description": "Delete the single reference that is given in the body from the list of references that this property has.",
        "operationId": "objects.references.delete",
        "x-serviceIds": [
          "weaviate.local.manipulate"
        ],
        "parameters": [
          {
            "description": "Unique ID of the Object.",
            "format": "uuid",
            "in": "path",
            "name": "id",
            "required": true,
            "type": "string"
          },
          {
            "description": "Unique name of the property related to the Object.",
            "in": "path",
            "name": "propertyName",
            "required": true,
            "type": "string"
          },
          {
            "in": "body",
            "name": "body",
            "required": true,
            "schema": {
              "$ref": "#/definitions/SingleRef"
            }
          },
          {
            "$ref": "#/parameters/CommonTenantParameterQuery"
          }
        ],
        "responses": {
          "204": {
            "description": "Successfully deleted."
          },
          "401": {
            "description": "Unauthorized or invalid credentials."
          },
          "403": {
            "description": "Forbidden",
            "schema": {
              "$ref": "#/definitions/ErrorResponse"
            }
          },
          "404": {
            "description": "Successful query result but no resource was found.",
            "schema": {
              "$ref": "#/definitions/ErrorResponse"
            }
          },
          "500": {
            "description": "An error has occurred while trying to fulfill the request. Most likely the ErrorResponse will contain more information about the error.",
            "schema": {
              "$ref": "#/definitions/ErrorResponse"
            }
          }
        },
        "summary": "Delete the single reference that is given in the body from the list of references that this property has.",
        "tags": [
          "objects"
        ],
        "x-available-in-mqtt": false,
        "x-available-in-websocket": false,
        "deprecated": true
      }
    },
    "/objects/{className}/{id}/references/{propertyName}": {
      "post": {
        "description": "Add a single reference to an object. This adds a reference to the array of cross-references of the given property in the source object specified by its collection name and id",
        "operationId": "objects.class.references.create",
        "x-serviceIds": [
          "weaviate.local.manipulate"
        ],
        "parameters": [
          {
            "description": "The class name as defined in the schema",
            "name": "className",
            "in": "path",
            "required": true,
            "type": "string"
          },
          {
            "description": "Unique ID of the Object.",
            "format": "uuid",
            "in": "path",
            "name": "id",
            "required": true,
            "type": "string"
          },
          {
            "description": "Unique name of the property related to the Object.",
            "in": "path",
            "name": "propertyName",
            "required": true,
            "type": "string"
          },
          {
            "in": "body",
            "name": "body",
            "required": true,
            "schema": {
              "$ref": "#/definitions/SingleRef"
            }
          },
          {
            "$ref": "#/parameters/CommonConsistencyLevelParameterQuery"
          },
          {
            "$ref": "#/parameters/CommonTenantParameterQuery"
          }
        ],
        "responses": {
          "200": {
            "description": "Successfully added the reference."
          },
          "400": {
            "description": "Malformed request.",
            "schema": {
              "$ref": "#/definitions/ErrorResponse"
            }
          },
          "401": {
            "description": "Unauthorized or invalid credentials."
          },
          "403": {
            "description": "Forbidden",
            "schema": {
              "$ref": "#/definitions/ErrorResponse"
            }
          },
          "404": {
            "description": "Source object doesn't exist."
          },
          "422": {
            "description": "Request body is well-formed (i.e., syntactically correct), but semantically erroneous. Are you sure the property exists or that it is a class?",
            "schema": {
              "$ref": "#/definitions/ErrorResponse"
            }
          },
          "500": {
            "description": "An error has occurred while trying to fulfill the request. Most likely the ErrorResponse will contain more information about the error.",
            "schema": {
              "$ref": "#/definitions/ErrorResponse"
            }
          }
        },
        "summary": "Add a single reference to a class-property.",
        "tags": [
          "objects"
        ],
        "x-available-in-mqtt": false,
        "x-available-in-websocket": false
      },
      "put": {
        "description": "Replace **all** references in cross-reference property of an object.",
        "operationId": "objects.class.references.put",
        "x-serviceIds": [
          "weaviate.local.manipulate"
        ],
        "parameters": [
          {
            "description": "The class name as defined in the schema",
            "name": "className",
            "in": "path",
            "required": true,
            "type": "string"
          },
          {
            "description": "Unique ID of the Object.",
            "format": "uuid",
            "in": "path",
            "name": "id",
            "required": true,
            "type": "string"
          },
          {
            "description": "Unique name of the property related to the Object.",
            "in": "path",
            "name": "propertyName",
            "required": true,
            "type": "string"
          },
          {
            "in": "body",
            "name": "body",
            "required": true,
            "schema": {
              "$ref": "#/definitions/MultipleRef"
            }
          },
          {
            "$ref": "#/parameters/CommonConsistencyLevelParameterQuery"
          },
          {
            "$ref": "#/parameters/CommonTenantParameterQuery"
          }
        ],
        "responses": {
          "200": {
            "description": "Successfully replaced all the references."
          },
          "400": {
            "description": "Malformed request.",
            "schema": {
              "$ref": "#/definitions/ErrorResponse"
            }
          },
          "401": {
            "description": "Unauthorized or invalid credentials."
          },
          "403": {
            "description": "Forbidden",
            "schema": {
              "$ref": "#/definitions/ErrorResponse"
            }
          },
          "404": {
            "description": "Source object doesn't exist."
          },
          "422": {
            "description": "Request body is well-formed (i.e., syntactically correct), but semantically erroneous. Are you sure the property exists or that it is a class?",
            "schema": {
              "$ref": "#/definitions/ErrorResponse"
            }
          },
          "500": {
            "description": "An error has occurred while trying to fulfill the request. Most likely the ErrorResponse will contain more information about the error.",
            "schema": {
              "$ref": "#/definitions/ErrorResponse"
            }
          }
        },
        "summary": "Replace all references to a class-property.",
        "tags": [
          "objects"
        ],
        "x-available-in-mqtt": false,
        "x-available-in-websocket": false
      },
      "delete": {
        "description": "Delete the single reference that is given in the body from the list of references that this property has.",
        "operationId": "objects.class.references.delete",
        "x-serviceIds": [
          "weaviate.local.manipulate"
        ],
        "parameters": [
          {
            "description": "The class name as defined in the schema",
            "name": "className",
            "in": "path",
            "required": true,
            "type": "string"
          },
          {
            "description": "Unique ID of the Object.",
            "format": "uuid",
            "in": "path",
            "name": "id",
            "required": true,
            "type": "string"
          },
          {
            "description": "Unique name of the property related to the Object.",
            "in": "path",
            "name": "propertyName",
            "required": true,
            "type": "string"
          },
          {
            "in": "body",
            "name": "body",
            "required": true,
            "schema": {
              "$ref": "#/definitions/SingleRef"
            }
          },
          {
            "$ref": "#/parameters/CommonConsistencyLevelParameterQuery"
          },
          {
            "$ref": "#/parameters/CommonTenantParameterQuery"
          }
        ],
        "responses": {
          "204": {
            "description": "Successfully deleted."
          },
          "400": {
            "description": "Malformed request.",
            "schema": {
              "$ref": "#/definitions/ErrorResponse"
            }
          },
          "401": {
            "description": "Unauthorized or invalid credentials."
          },
          "403": {
            "description": "Forbidden",
            "schema": {
              "$ref": "#/definitions/ErrorResponse"
            }
          },
          "404": {
            "description": "Successful query result but no resource was found.",
            "schema": {
              "$ref": "#/definitions/ErrorResponse"
            }
          },
          "422": {
            "description": "Request body is well-formed (i.e., syntactically correct), but semantically erroneous. Are you sure the property exists or that it is a class?",
            "schema": {
              "$ref": "#/definitions/ErrorResponse"
            }
          },
          "500": {
            "description": "An error has occurred while trying to fulfill the request. Most likely the ErrorResponse will contain more information about the error.",
            "schema": {
              "$ref": "#/definitions/ErrorResponse"
            }
          }
        },
        "summary": "Delete the single reference that is given in the body from the list of references that this property has.",
        "tags": [
          "objects"
        ],
        "x-available-in-mqtt": false,
        "x-available-in-websocket": false
      }
    },
    "/objects/validate": {
      "post": {
        "description": "Validate an object's schema and meta-data without creating it. <br/><br/>If the schema of the object is valid, the request should return nothing with a plain RESTful request. Otherwise, an error object will be returned.",
        "operationId": "objects.validate",
        "x-serviceIds": [
          "weaviate.local.query.meta"
        ],
        "parameters": [
          {
            "in": "body",
            "name": "body",
            "required": true,
            "schema": {
              "$ref": "#/definitions/Object"
            }
          }
        ],
        "responses": {
          "200": {
            "description": "Successfully validated."
          },
          "401": {
            "description": "Unauthorized or invalid credentials."
          },
          "403": {
            "description": "Forbidden",
            "schema": {
              "$ref": "#/definitions/ErrorResponse"
            }
          },
          "422": {
            "description": "Request body is well-formed (i.e., syntactically correct), but semantically erroneous. Are you sure the class is defined in the configuration file?",
            "schema": {
              "$ref": "#/definitions/ErrorResponse"
            }
          },
          "500": {
            "description": "An error has occurred while trying to fulfill the request. Most likely the ErrorResponse will contain more information about the error.",
            "schema": {
              "$ref": "#/definitions/ErrorResponse"
            }
          }
        },
        "summary": "Validate an Object based on a schema.",
        "tags": [
          "objects"
        ],
        "x-available-in-mqtt": false,
        "x-available-in-websocket": false
      }
    },
    "/batch/objects": {
      "post": {
        "description": "Create new objects in bulk. <br/><br/>Meta-data and schema values are validated. <br/><br/>**Note: idempotence of `/batch/objects`**: <br/>`POST /batch/objects` is idempotent, and will overwrite any existing object given the same id.",
        "operationId": "batch.objects.create",
        "x-serviceIds": [
          "weaviate.local.add"
        ],
        "parameters": [
          {
            "in": "body",
            "name": "body",
            "required": true,
            "schema": {
              "type": "object",
              "properties": {
                "fields": {
                  "description": "Define which fields need to be returned. Default value is ALL",
                  "type": "array",
                  "items": {
                    "type": "string",
                    "default": "ALL",
                    "enum": [
                      "ALL",
                      "class",
                      "schema",
                      "id",
                      "creationTimeUnix"
                    ]
                  }
                },
                "objects": {
                  "type": "array",
                  "items": {
                    "$ref": "#/definitions/Object"
                  }
                }
              }
            }
          },
          {
            "$ref": "#/parameters/CommonConsistencyLevelParameterQuery"
          }
        ],
        "responses": {
          "200": {
            "description": "Request succeeded, see response body to get detailed information about each batched item.",
            "schema": {
              "type": "array",
              "items": {
                "$ref": "#/definitions/ObjectsGetResponse"
              }
            }
          },
          "400": {
            "description": "Malformed request.",
            "schema": {
              "$ref": "#/definitions/ErrorResponse"
            }
          },
          "401": {
            "description": "Unauthorized or invalid credentials."
          },
          "403": {
            "description": "Forbidden",
            "schema": {
              "$ref": "#/definitions/ErrorResponse"
            }
          },
          "422": {
            "description": "Request body is well-formed (i.e., syntactically correct), but semantically erroneous. Are you sure the class is defined in the configuration file?",
            "schema": {
              "$ref": "#/definitions/ErrorResponse"
            }
          },
          "500": {
            "description": "An error has occurred while trying to fulfill the request. Most likely the ErrorResponse will contain more information about the error.",
            "schema": {
              "$ref": "#/definitions/ErrorResponse"
            }
          }
        },
        "summary": "Creates new Objects based on a Object template as a batch.",
        "tags": [
          "batch",
          "objects"
        ],
        "x-available-in-mqtt": false,
        "x-available-in-websocket": false
      },
      "delete": {
        "description": "Batch delete objects that match a particular filter. <br/><br/>The request body takes a single `where` filter and will delete all objects matched. <br/><br/>Note that there is a limit to the number of objects to be deleted at once using this filter, in order to protect against unexpected memory surges and very-long-running requests. The default limit is 10,000 and may be configured by setting the `QUERY_MAXIMUM_RESULTS` environment variable. <br/><br/>Objects are deleted in the same order that they would be returned in an equivalent Get query. To delete more objects than the limit, run the same query multiple times.",
        "operationId": "batch.objects.delete",
        "x-serviceIds": [
          "weaviate.local.manipulate"
        ],
        "parameters": [
          {
            "in": "body",
            "name": "body",
            "required": true,
            "schema": {
              "$ref": "#/definitions/BatchDelete"
            }
          },
          {
            "$ref": "#/parameters/CommonConsistencyLevelParameterQuery"
          },
          {
            "$ref": "#/parameters/CommonTenantParameterQuery"
          }
        ],
        "responses": {
          "200": {
            "description": "Request succeeded, see response body to get detailed information about each batched item.",
            "schema": {
              "$ref": "#/definitions/BatchDeleteResponse"
            }
          },
          "400": {
            "description": "Malformed request.",
            "schema": {
              "$ref": "#/definitions/ErrorResponse"
            }
          },
          "401": {
            "description": "Unauthorized or invalid credentials."
          },
          "403": {
            "description": "Forbidden",
            "schema": {
              "$ref": "#/definitions/ErrorResponse"
            }
          },
          "422": {
            "description": "Request body is well-formed (i.e., syntactically correct), but semantically erroneous. Are you sure the class is defined in the configuration file?",
            "schema": {
              "$ref": "#/definitions/ErrorResponse"
            }
          },
          "500": {
            "description": "An error has occurred while trying to fulfill the request. Most likely the ErrorResponse will contain more information about the error.",
            "schema": {
              "$ref": "#/definitions/ErrorResponse"
            }
          }
        },
        "summary": "Deletes Objects based on a match filter as a batch.",
        "tags": [
          "batch",
          "objects"
        ],
        "x-available-in-mqtt": false,
        "x-available-in-websocket": false
      }
    },
    "/batch/references": {
      "post": {
        "description": "Batch create cross-references between collections items (objects or objects) in bulk.",
        "operationId": "batch.references.create",
        "x-serviceIds": [
          "weaviate.local.add"
        ],
        "parameters": [
          {
            "in": "body",
            "name": "body",
            "description": "A list of references to be batched. The ideal size depends on the used database connector. Please see the documentation of the used connector for help",
            "required": true,
            "schema": {
              "type": "array",
              "items": {
                "$ref": "#/definitions/BatchReference"
              }
            }
          },
          {
            "$ref": "#/parameters/CommonConsistencyLevelParameterQuery"
          }
        ],
        "responses": {
          "200": {
            "description": "Request Successful. Warning: A successful request does not guarantee that every batched reference was successfully created. Inspect the response body to see which references succeeded and which failed.",
            "schema": {
              "type": "array",
              "items": {
                "$ref": "#/definitions/BatchReferenceResponse"
              }
            }
          },
          "400": {
            "description": "Malformed request.",
            "schema": {
              "$ref": "#/definitions/ErrorResponse"
            }
          },
          "401": {
            "description": "Unauthorized or invalid credentials."
          },
          "403": {
            "description": "Forbidden",
            "schema": {
              "$ref": "#/definitions/ErrorResponse"
            }
          },
          "422": {
            "description": "Request body is well-formed (i.e., syntactically correct), but semantically erroneous. Are you sure the class is defined in the configuration file?",
            "schema": {
              "$ref": "#/definitions/ErrorResponse"
            }
          },
          "500": {
            "description": "An error has occurred while trying to fulfill the request. Most likely the ErrorResponse will contain more information about the error.",
            "schema": {
              "$ref": "#/definitions/ErrorResponse"
            }
          }
        },
        "summary": "Creates new Cross-References between arbitrary classes in bulk.",
        "tags": [
          "batch",
          "references"
        ],
        "x-available-in-mqtt": false,
        "x-available-in-websocket": false
      }
    },
    "/graphql": {
      "post": {
        "description": "Get a response based on a GraphQL query",
        "operationId": "graphql.post",
        "x-serviceIds": [
          "weaviate.local.query",
          "weaviate.local.query.meta",
          "weaviate.network.query",
          "weaviate.network.query.meta"
        ],
        "parameters": [
          {
            "description": "The GraphQL query request parameters.",
            "in": "body",
            "name": "body",
            "required": true,
            "schema": {
              "$ref": "#/definitions/GraphQLQuery"
            }
          }
        ],
        "responses": {
          "200": {
            "description": "Successful query (with select).",
            "schema": {
              "$ref": "#/definitions/GraphQLResponse"
            }
          },
          "401": {
            "description": "Unauthorized or invalid credentials."
          },
          "403": {
            "description": "Forbidden",
            "schema": {
              "$ref": "#/definitions/ErrorResponse"
            }
          },
          "422": {
            "description": "Request body is well-formed (i.e., syntactically correct), but semantically erroneous. Are you sure the class is defined in the configuration file?",
            "schema": {
              "$ref": "#/definitions/ErrorResponse"
            }
          },
          "500": {
            "description": "An error has occurred while trying to fulfill the request. Most likely the ErrorResponse will contain more information about the error.",
            "schema": {
              "$ref": "#/definitions/ErrorResponse"
            }
          }
        },
        "summary": "Get a response based on GraphQL",
        "tags": [
          "graphql"
        ],
        "x-available-in-mqtt": false,
        "x-available-in-websocket": false
      }
    },
    "/graphql/batch": {
      "post": {
        "description": "Perform a batched GraphQL query",
        "operationId": "graphql.batch",
        "x-serviceIds": [
          "weaviate.local.query",
          "weaviate.local.query.meta",
          "weaviate.network.query",
          "weaviate.network.query.meta"
        ],
        "parameters": [
          {
            "description": "The GraphQL queries.",
            "in": "body",
            "name": "body",
            "required": true,
            "schema": {
              "$ref": "#/definitions/GraphQLQueries"
            }
          }
        ],
        "responses": {
          "200": {
            "description": "Successful query (with select).",
            "schema": {
              "$ref": "#/definitions/GraphQLResponses"
            }
          },
          "401": {
            "description": "Unauthorized or invalid credentials."
          },
          "403": {
            "description": "Forbidden",
            "schema": {
              "$ref": "#/definitions/ErrorResponse"
            }
          },
          "422": {
            "description": "Request body is well-formed (i.e., syntactically correct), but semantically erroneous. Are you sure the class is defined in the configuration file?",
            "schema": {
              "$ref": "#/definitions/ErrorResponse"
            }
          },
          "500": {
            "description": "An error has occurred while trying to fulfill the request. Most likely the ErrorResponse will contain more information about the error.",
            "schema": {
              "$ref": "#/definitions/ErrorResponse"
            }
          }
        },
        "summary": "Get a response based on GraphQL.",
        "tags": [
          "graphql"
        ],
        "x-available-in-mqtt": false,
        "x-available-in-websocket": false
      }
    },
    "/meta": {
      "get": {
        "description": "Returns meta information about the server. Can be used to provide information to another Weaviate instance that wants to interact with the current instance.",
        "operationId": "meta.get",
        "x-serviceIds": [
          "weaviate.local.query.meta"
        ],
        "responses": {
          "200": {
            "description": "Successful response.",
            "schema": {
              "$ref": "#/definitions/Meta"
            }
          },
          "401": {
            "description": "Unauthorized or invalid credentials."
          },
          "403": {
            "description": "Forbidden",
            "schema": {
              "$ref": "#/definitions/ErrorResponse"
            }
          },
          "500": {
            "description": "An error has occurred while trying to fulfill the request. Most likely the ErrorResponse will contain more information about the error.",
            "schema": {
              "$ref": "#/definitions/ErrorResponse"
            }
          }
        },
        "summary": "Returns meta information of the current Weaviate instance.",
        "tags": [
          "meta"
        ],
        "x-available-in-mqtt": false,
        "x-available-in-websocket": false
      }
    },
    "/schema": {
      "get": {
        "summary": "Dump the current the database schema.",
        "description": "Fetch an array of all collection definitions from the schema.",
        "operationId": "schema.dump",
        "x-serviceIds": [
          "weaviate.local.query.meta"
        ],
        "tags": [
          "schema"
        ],
        "parameters": [
          {
            "name": "consistency",
            "in": "header",
            "required": false,
            "default": true,
            "type": "boolean",
            "description": "If consistency is true, the request will be proxied to the leader to ensure strong schema consistency"
          }
        ],
        "responses": {
          "200": {
            "description": "Successfully dumped the database schema.",
            "schema": {
              "$ref": "#/definitions/Schema"
            }
          },
          "401": {
            "description": "Unauthorized or invalid credentials."
          },
          "403": {
            "description": "Forbidden",
            "schema": {
              "$ref": "#/definitions/ErrorResponse"
            }
          },
          "500": {
            "description": "An error has occurred while trying to fulfill the request. Most likely the ErrorResponse will contain more information about the error.",
            "schema": {
              "$ref": "#/definitions/ErrorResponse"
            }
          }
        }
      },
      "post": {
        "summary": "Create a new Object class in the schema.",
        "description": "Create a new data object collection. <br/><br/>If AutoSchema is enabled, Weaviate will attempt to infer the schema from the data at import time. However, manual schema definition is recommended for production environments.",
        "operationId": "schema.objects.create",
        "x-serviceIds": [
          "weaviate.local.add.meta"
        ],
        "tags": [
          "schema"
        ],
        "parameters": [
          {
            "name": "objectClass",
            "in": "body",
            "required": true,
            "schema": {
              "$ref": "#/definitions/Class"
            }
          }
        ],
        "responses": {
          "200": {
            "description": "Added the new Object class to the schema.",
            "schema": {
              "$ref": "#/definitions/Class"
            }
          },
          "401": {
            "description": "Unauthorized or invalid credentials."
          },
          "403": {
            "description": "Forbidden",
            "schema": {
              "$ref": "#/definitions/ErrorResponse"
            }
          },
          "422": {
            "description": "Invalid Object class",
            "schema": {
              "$ref": "#/definitions/ErrorResponse"
            }
          },
          "500": {
            "description": "An error has occurred while trying to fulfill the request. Most likely the ErrorResponse will contain more information about the error.",
            "schema": {
              "$ref": "#/definitions/ErrorResponse"
            }
          }
        }
      }
    },
    "/schema/{className}": {
      "get": {
        "summary": "Get a single class from the schema",
        "operationId": "schema.objects.get",
        "x-serviceIds": [
          "weaviate.local.get.meta"
        ],
        "tags": [
          "schema"
        ],
        "parameters": [
          {
            "name": "className",
            "in": "path",
            "required": true,
            "type": "string"
          },
          {
            "name": "consistency",
            "in": "header",
            "required": false,
            "default": true,
            "type": "boolean",
            "description": "If consistency is true, the request will be proxied to the leader to ensure strong schema consistency"
          }
        ],
        "responses": {
          "200": {
            "description": "Found the Class, returned as body",
            "schema": {
              "$ref": "#/definitions/Class"
            }
          },
          "401": {
            "description": "Unauthorized or invalid credentials."
          },
          "403": {
            "description": "Forbidden",
            "schema": {
              "$ref": "#/definitions/ErrorResponse"
            }
          },
          "404": {
            "description": "This class does not exist"
          },
          "500": {
            "description": "An error has occurred while trying to fulfill the request. Most likely the ErrorResponse will contain more information about the error.",
            "schema": {
              "$ref": "#/definitions/ErrorResponse"
            }
          }
        }
      },
      "delete": {
        "summary": "Remove an Object class (and all data in the instances) from the schema.",
        "description": "Remove a collection from the schema. This will also delete all the objects in the collection.",
        "operationId": "schema.objects.delete",
        "x-serviceIds": [
          "weaviate.local.manipulate.meta"
        ],
        "tags": [
          "schema"
        ],
        "parameters": [
          {
            "name": "className",
            "in": "path",
            "required": true,
            "type": "string"
          }
        ],
        "responses": {
          "200": {
            "description": "Removed the Object class from the schema."
          },
          "400": {
            "description": "Could not delete the Object class.",
            "schema": {
              "$ref": "#/definitions/ErrorResponse"
            }
          },
          "401": {
            "description": "Unauthorized or invalid credentials."
          },
          "403": {
            "description": "Forbidden",
            "schema": {
              "$ref": "#/definitions/ErrorResponse"
            }
          },
          "500": {
            "description": "An error has occurred while trying to fulfill the request. Most likely the ErrorResponse will contain more information about the error.",
            "schema": {
              "$ref": "#/definitions/ErrorResponse"
            }
          }
        }
      },
      "put": {
        "summary": "Update settings of an existing schema class",
        "description": "Add a property to an existing collection.",
        "operationId": "schema.objects.update",
        "x-serviceIds": [
          "weaviate.local.manipulate.meta"
        ],
        "tags": [
          "schema"
        ],
        "parameters": [
          {
            "name": "className",
            "in": "path",
            "required": true,
            "type": "string"
          },
          {
            "name": "objectClass",
            "in": "body",
            "required": true,
            "schema": {
              "$ref": "#/definitions/Class"
            }
          }
        ],
        "responses": {
          "200": {
            "description": "Class was updated successfully",
            "schema": {
              "$ref": "#/definitions/Class"
            }
          },
          "422": {
            "description": "Invalid update attempt",
            "schema": {
              "$ref": "#/definitions/ErrorResponse"
            }
          },
          "401": {
            "description": "Unauthorized or invalid credentials."
          },
          "403": {
            "description": "Forbidden",
            "schema": {
              "$ref": "#/definitions/ErrorResponse"
            }
          },
          "404": {
            "description": "Class to be updated does not exist",
            "schema": {
              "$ref": "#/definitions/ErrorResponse"
            }
          },
          "500": {
            "description": "An error has occurred while trying to fulfill the request. Most likely the ErrorResponse will contain more information about the error.",
            "schema": {
              "$ref": "#/definitions/ErrorResponse"
            }
          }
        }
      }
    },
    "/schema/{className}/properties": {
      "post": {
        "summary": "Add a property to an Object class.",
        "operationId": "schema.objects.properties.add",
        "x-serviceIds": [
          "weaviate.local.manipulate.meta"
        ],
        "tags": [
          "schema"
        ],
        "parameters": [
          {
            "name": "className",
            "in": "path",
            "required": true,
            "type": "string"
          },
          {
            "name": "body",
            "in": "body",
            "required": true,
            "schema": {
              "$ref": "#/definitions/Property"
            }
          }
        ],
        "responses": {
          "200": {
            "description": "Added the property.",
            "schema": {
              "$ref": "#/definitions/Property"
            }
          },
          "401": {
            "description": "Unauthorized or invalid credentials."
          },
          "403": {
            "description": "Forbidden",
            "schema": {
              "$ref": "#/definitions/ErrorResponse"
            }
          },
          "422": {
            "description": "Invalid property.",
            "schema": {
              "$ref": "#/definitions/ErrorResponse"
            }
          },
          "500": {
            "description": "An error has occurred while trying to fulfill the request. Most likely the ErrorResponse will contain more information about the error.",
            "schema": {
              "$ref": "#/definitions/ErrorResponse"
            }
          }
        }
      }
    },
    "/schema/{className}/shards": {
      "get": {
        "summary": "Get the shards status of an Object class",
        "description": "Get the status of every shard in the cluster.",
        "operationId": "schema.objects.shards.get",
        "x-serviceIds": [
          "weaviate.local.get.meta"
        ],
        "tags": [
          "schema"
        ],
        "parameters": [
          {
            "name": "className",
            "in": "path",
            "required": true,
            "type": "string"
          },
          {
            "name": "tenant",
            "in": "query",
            "type": "string"
          }
        ],
        "responses": {
          "200": {
            "description": "Found the status of the shards, returned as body",
            "schema": {
              "$ref": "#/definitions/ShardStatusList"
            }
          },
          "401": {
            "description": "Unauthorized or invalid credentials."
          },
          "403": {
            "description": "Forbidden",
            "schema": {
              "$ref": "#/definitions/ErrorResponse"
            }
          },
          "404": {
            "description": "This class does not exist",
            "schema": {
              "$ref": "#/definitions/ErrorResponse"
            }
          },
          "500": {
            "description": "An error has occurred while trying to fulfill the request. Most likely the ErrorResponse will contain more information about the error.",
            "schema": {
              "$ref": "#/definitions/ErrorResponse"
            }
          }
        }
      }
    },
    "/schema/{className}/shards/{shardName}": {
      "put": {
        "summary": "Update a shard status.",
        "description": "Update a shard status for a collection. For example, a shard may have been marked as `READONLY` because its disk was full. After providing more disk space, use this endpoint to set the shard status to `READY` again. There is also a convenience function in each client to set the status of all shards of a collection.",
        "operationId": "schema.objects.shards.update",
        "x-serviceIds": [
          "weaviate.local.manipulate.meta"
        ],
        "tags": [
          "schema"
        ],
        "parameters": [
          {
            "name": "className",
            "in": "path",
            "required": true,
            "type": "string"
          },
          {
            "name": "shardName",
            "in": "path",
            "required": true,
            "type": "string"
          },
          {
            "in": "body",
            "name": "body",
            "required": true,
            "schema": {
              "$ref": "#/definitions/ShardStatus"
            }
          }
        ],
        "responses": {
          "200": {
            "description": "Shard status was updated successfully",
            "schema": {
              "$ref": "#/definitions/ShardStatus"
            }
          },
          "422": {
            "description": "Invalid update attempt",
            "schema": {
              "$ref": "#/definitions/ErrorResponse"
            }
          },
          "401": {
            "description": "Unauthorized or invalid credentials."
          },
          "403": {
            "description": "Forbidden",
            "schema": {
              "$ref": "#/definitions/ErrorResponse"
            }
          },
          "404": {
            "description": "Shard to be updated does not exist",
            "schema": {
              "$ref": "#/definitions/ErrorResponse"
            }
          },
          "500": {
            "description": "An error has occurred while trying to fulfill the request. Most likely the ErrorResponse will contain more information about the error.",
            "schema": {
              "$ref": "#/definitions/ErrorResponse"
            }
          }
        }
      }
    },
    "/schema/{className}/tenants": {
      "post": {
        "summary": "Create a new tenant",
        "description": "Create a new tenant for a collection. Multi-tenancy must be enabled in the collection definition.",
        "operationId": "tenants.create",
        "tags": [
          "schema"
        ],
        "parameters": [
          {
            "name": "className",
            "in": "path",
            "required": true,
            "type": "string"
          },
          {
            "in": "body",
            "name": "body",
            "required": true,
            "schema": {
              "type": "array",
              "items": {
                "$ref": "#/definitions/Tenant"
              }
            }
          }
        ],
        "responses": {
          "200": {
            "description": "Added new tenants to the specified class",
            "schema": {
              "type": "array",
              "items": {
                "$ref": "#/definitions/Tenant"
              }
            }
          },
          "401": {
            "description": "Unauthorized or invalid credentials."
          },
          "403": {
            "description": "Forbidden",
            "schema": {
              "$ref": "#/definitions/ErrorResponse"
            }
          },
          "422": {
            "description": "Invalid Tenant class",
            "schema": {
              "$ref": "#/definitions/ErrorResponse"
            }
          },
          "500": {
            "description": "An error has occurred while trying to fulfill the request. Most likely the ErrorResponse will contain more information about the error.",
            "schema": {
              "$ref": "#/definitions/ErrorResponse"
            }
          }
        }
      },
      "put": {
        "summary": "Update a tenant.",
        "description": "Update tenant of a specific class",
        "operationId": "tenants.update",
        "tags": [
          "schema"
        ],
        "parameters": [
          {
            "name": "className",
            "in": "path",
            "required": true,
            "type": "string"
          },
          {
            "in": "body",
            "name": "body",
            "required": true,
            "schema": {
              "type": "array",
              "items": {
                "$ref": "#/definitions/Tenant"
              }
            }
          }
        ],
        "responses": {
          "200": {
            "description": "Updated tenants of the specified class",
            "schema": {
              "type": "array",
              "items": {
                "$ref": "#/definitions/Tenant"
              }
            }
          },
          "401": {
            "description": "Unauthorized or invalid credentials."
          },
          "403": {
            "description": "Forbidden",
            "schema": {
              "$ref": "#/definitions/ErrorResponse"
            }
          },
          "422": {
            "description": "Invalid Tenant class",
            "schema": {
              "$ref": "#/definitions/ErrorResponse"
            }
          },
          "500": {
            "description": "An error has occurred while trying to fulfill the request. Most likely the ErrorResponse will contain more information about the error.",
            "schema": {
              "$ref": "#/definitions/ErrorResponse"
            }
          }
        }
      },
      "delete": {
        "description": "delete tenants from a specific class",
        "operationId": "tenants.delete",
        "tags": [
          "schema"
        ],
        "parameters": [
          {
            "name": "className",
            "in": "path",
            "required": true,
            "type": "string"
          },
          {
            "in": "body",
            "name": "tenants",
            "required": true,
            "schema": {
              "type": "array",
              "items": {
                "type": "string"
              }
            }
          }
        ],
        "responses": {
          "200": {
            "description": "Deleted tenants from specified class."
          },
          "401": {
            "description": "Unauthorized or invalid credentials."
          },
          "403": {
            "description": "Forbidden",
            "schema": {
              "$ref": "#/definitions/ErrorResponse"
            }
          },
          "422": {
            "description": "Invalid Tenant class",
            "schema": {
              "$ref": "#/definitions/ErrorResponse"
            }
          },
          "500": {
            "description": "An error has occurred while trying to fulfill the request. Most likely the ErrorResponse will contain more information about the error.",
            "schema": {
              "$ref": "#/definitions/ErrorResponse"
            }
          }
        }
      },
      "get": {
        "summary": "Get the list of tenants.",
        "description": "get all tenants from a specific class",
        "operationId": "tenants.get",
        "tags": [
          "schema"
        ],
        "parameters": [
          {
            "name": "className",
            "in": "path",
            "required": true,
            "type": "string"
          },
          {
            "name": "consistency",
            "in": "header",
            "required": false,
            "default": true,
            "type": "boolean",
            "description": "If consistency is true, the request will be proxied to the leader to ensure strong schema consistency"
          }
        ],
        "responses": {
          "200": {
            "description": "tenants from specified class.",
            "schema": {
              "type": "array",
              "items": {
                "$ref": "#/definitions/Tenant"
              }
            }
          },
          "401": {
            "description": "Unauthorized or invalid credentials."
          },
          "403": {
            "description": "Forbidden",
            "schema": {
              "$ref": "#/definitions/ErrorResponse"
            }
          },
          "422": {
            "description": "Invalid Tenant class",
            "schema": {
              "$ref": "#/definitions/ErrorResponse"
            }
          },
          "500": {
            "description": "An error has occurred while trying to fulfill the request. Most likely the ErrorResponse will contain more information about the error.",
            "schema": {
              "$ref": "#/definitions/ErrorResponse"
            }
          }
        }
      }
    },
    "/schema/{className}/tenants/{tenantName}": {
      "head": {
        "summary": "Check whether a tenant exists",
        "description": "Check if a tenant exists for a specific class",
        "operationId": "tenant.exists",
        "tags": [
          "schema"
        ],
        "parameters": [
          {
            "name": "className",
            "in": "path",
            "required": true,
            "type": "string"
          },
          {
            "name": "tenantName",
            "in": "path",
            "required": true,
            "type": "string"
          },
          {
            "name": "consistency",
            "in": "header",
            "required": false,
            "default": true,
            "type": "boolean",
            "description": "If consistency is true, the request will be proxied to the leader to ensure strong schema consistency"
          }
        ],
        "responses": {
          "200": {
            "description": "The tenant exists in the specified class"
          },
          "401": {
            "description": "Unauthorized or invalid credentials."
          },
          "403": {
            "description": "Forbidden",
            "schema": {
              "$ref": "#/definitions/ErrorResponse"
            }
          },
          "404": {
            "description": "The tenant not found"
          },
          "422": {
            "description": "Invalid Tenant class",
            "schema": {
              "$ref": "#/definitions/ErrorResponse"
            }
          },
          "500": {
            "description": "An error has occurred while trying to fulfill the request. Most likely the ErrorResponse will contain more information about the error.",
            "schema": {
              "$ref": "#/definitions/ErrorResponse"
            }
          }
        }
      }
    },
    "/backups/{backend}": {
      "post": {
        "summary": "Start a backup process",
        "description": "Start creating a backup for a set of collections. <br/><br/>Notes: <br/>- Weaviate uses gzip compression by default. <br/>- Weaviate stays usable while a backup process is ongoing.",
        "operationId": "backups.create",
        "x-serviceIds": [
          "weaviate.local.backup"
        ],
        "tags": [
          "backups"
        ],
        "parameters": [
          {
            "name": "backend",
            "in": "path",
            "required": true,
            "type": "string",
            "description": "Backup backend name e.g. `filesystem`, `gcs`, `s3`, `azure`."
          },
          {
            "in": "body",
            "name": "body",
            "required": true,
            "schema": {
              "$ref": "#/definitions/BackupCreateRequest"
            }
          }
        ],
        "responses": {
          "200": {
            "description": "Backup create process successfully started.",
            "schema": {
              "$ref": "#/definitions/BackupCreateResponse"
            }
          },
          "401": {
            "description": "Unauthorized or invalid credentials."
          },
          "403": {
            "description": "Forbidden",
            "schema": {
              "$ref": "#/definitions/ErrorResponse"
            }
          },
          "422": {
            "description": "Invalid backup creation attempt.",
            "schema": {
              "$ref": "#/definitions/ErrorResponse"
            }
          },
          "500": {
            "description": "An error has occurred while trying to fulfill the request. Most likely the ErrorResponse will contain more information about the error.",
            "schema": {
              "$ref": "#/definitions/ErrorResponse"
            }
          }
        }
      },
      "get": {
        "summary": "List backups in progress",
        "description": "[Coming soon] List all backups in progress not implemented yet.",
        "operationId": "backups.list",
        "x-serviceIds": [
          "weaviate.local.backup"
        ],
        "tags": [
          "backups"
        ],
        "parameters": [
          {
            "name": "backend",
            "in": "path",
            "required": true,
            "type": "string",
            "description": "Backup backend name e.g. filesystem, gcs, s3."
          }
        ],
        "responses": {
          "200": {
            "description": "Existed backups",
            "schema": {
              "$ref": "#/definitions/BackupListResponse"
            }
          },
          "401": {
            "description": "Unauthorized or invalid credentials."
          },
          "403": {
            "description": "Forbidden",
            "schema": {
              "$ref": "#/definitions/ErrorResponse"
            }
          },
          "422": {
            "description": "Invalid backup list.",
            "schema": {
              "$ref": "#/definitions/ErrorResponse"
            }
          },
          "500": {
            "description": "An error has occurred while trying to fulfill the request. Most likely the ErrorResponse will contain more information about the error.",
            "schema": {
              "$ref": "#/definitions/ErrorResponse"
            }
          }
        }
      }
    },
    "/backups/{backend}/{id}": {
      "get": {
        "summary": "Get backup process status",
        "description": "Returns status of backup creation attempt for a set of collections. <br/><br/>All client implementations have a `wait for completion` option which will poll the backup status in the background and only return once the backup has completed (successfully or unsuccessfully). If you set the `wait for completion` option to false, you can also check the status yourself using this endpoint.",
        "operationId": "backups.create.status",
        "x-serviceIds": [
          "weaviate.local.backup"
        ],
        "tags": [
          "backups"
        ],
        "parameters": [
          {
            "name": "backend",
            "in": "path",
            "required": true,
            "type": "string",
            "description": "Backup backend name e.g. filesystem, gcs, s3."
          },
          {
            "name": "id",
            "in": "path",
            "required": true,
            "type": "string",
            "description": "The ID of a backup. Must be URL-safe and work as a filesystem path, only lowercase, numbers, underscore, minus characters allowed."
          },
          {
            "name": "bucket",
            "in": "query",
            "required": false,
            "type": "string",
            "description": "Name of the bucket, container, volume, etc"
          },
          {
            "name": "path",
            "in": "query",
            "required": false,
            "type": "string",
            "description": "The path within the bucket"
          }
        ],
        "responses": {
          "200": {
            "description": "Backup creation status successfully returned",
            "schema": {
              "$ref": "#/definitions/BackupCreateStatusResponse"
            }
          },
          "401": {
            "description": "Unauthorized or invalid credentials."
          },
          "403": {
            "description": "Forbidden",
            "schema": {
              "$ref": "#/definitions/ErrorResponse"
            }
          },
          "404": {
            "description": "Not Found - Backup does not exist",
            "schema": {
              "$ref": "#/definitions/ErrorResponse"
            }
          },
          "422": {
            "description": "Invalid backup restoration status attempt.",
            "schema": {
              "$ref": "#/definitions/ErrorResponse"
            }
          },
          "500": {
            "description": "An error has occurred while trying to fulfill the request. Most likely the ErrorResponse will contain more information about the error.",
            "schema": {
              "$ref": "#/definitions/ErrorResponse"
            }
          }
        }
      },
      "delete": {
        "summary": "Cancel backup",
        "description": "Cancel created backup with specified ID",
        "operationId": "backups.cancel",
        "x-serviceIds": [
          "weaviate.local.backup"
        ],
        "tags": [
          "backups"
        ],
        "parameters": [
          {
            "name": "backend",
            "in": "path",
            "required": true,
            "type": "string",
            "description": "Backup backend name e.g. filesystem, gcs, s3."
          },
          {
            "name": "id",
            "in": "path",
            "required": true,
            "type": "string",
            "description": "The ID of a backup. Must be URL-safe and work as a filesystem path, only lowercase, numbers, underscore, minus characters allowed."
          },
          {
            "name": "bucket",
            "in": "query",
            "required": false,
            "type": "string",
            "description": "Name of the bucket, container, volume, etc"
          },
          {
            "name": "path",
            "in": "query",
            "required": false,
            "type": "string",
            "description": "The path within the bucket"
          }
        ],
        "responses": {
          "204": {
            "description": "Successfully deleted."
          },
          "401": {
            "description": "Unauthorized or invalid credentials."
          },
          "403": {
            "description": "Forbidden",
            "schema": {
              "$ref": "#/definitions/ErrorResponse"
            }
          },
          "422": {
            "description": "Invalid backup cancellation attempt.",
            "schema": {
              "$ref": "#/definitions/ErrorResponse"
            }
          },
          "500": {
            "description": "An error has occurred while trying to fulfill the request. Most likely the ErrorResponse will contain more information about the error.",
            "schema": {
              "$ref": "#/definitions/ErrorResponse"
            }
          }
        }
      }
    },
    "/backups/{backend}/{id}/restore": {
      "post": {
        "summary": "Start a restoration process",
        "description": "Starts a process of restoring a backup for a set of collections. <br/><br/>Any backup can be restored to any machine, as long as the number of nodes between source and target are identical.<br/><br/>Requrements:<br/><br/>- None of the collections to be restored already exist on the target restoration node(s).<br/>- The node names of the backed-up collections' must match those of the target restoration node(s).",
        "operationId": "backups.restore",
        "x-serviceIds": [
          "weaviate.local.backup"
        ],
        "tags": [
          "backups"
        ],
        "parameters": [
          {
            "name": "backend",
            "in": "path",
            "required": true,
            "type": "string",
            "description": "Backup backend name e.g. `filesystem`, `gcs`, `s3`, `azure`."
          },
          {
            "name": "id",
            "in": "path",
            "required": true,
            "type": "string",
            "description": "The ID of a backup. Must be URL-safe and work as a filesystem path, only lowercase, numbers, underscore, minus characters allowed."
          },
          {
            "in": "body",
            "name": "body",
            "required": true,
            "schema": {
              "$ref": "#/definitions/BackupRestoreRequest"
            }
          }
        ],
        "responses": {
          "200": {
            "description": "Backup restoration process successfully started.",
            "schema": {
              "$ref": "#/definitions/BackupRestoreResponse"
            }
          },
          "401": {
            "description": "Unauthorized or invalid credentials."
          },
          "403": {
            "description": "Forbidden",
            "schema": {
              "$ref": "#/definitions/ErrorResponse"
            }
          },
          "404": {
            "description": "Not Found - Backup does not exist",
            "schema": {
              "$ref": "#/definitions/ErrorResponse"
            }
          },
          "422": {
            "description": "Invalid backup restoration attempt.",
            "schema": {
              "$ref": "#/definitions/ErrorResponse"
            }
          },
          "500": {
            "description": "An error has occurred while trying to fulfill the request. Most likely the ErrorResponse will contain more information about the error.",
            "schema": {
              "$ref": "#/definitions/ErrorResponse"
            }
          }
        }
      },
      "get": {
        "summary": "Get restore process status",
        "description": "Returns status of a backup restoration attempt for a set of classes. <br/><br/>All client implementations have a `wait for completion` option which will poll the backup status in the background and only return once the backup has completed (successfully or unsuccessfully). If you set the `wait for completion` option to false, you can also check the status yourself using the this endpoint.",
        "operationId": "backups.restore.status",
        "x-serviceIds": [
          "weaviate.local.backup"
        ],
        "tags": [
          "backups"
        ],
        "parameters": [
          {
            "name": "backend",
            "in": "path",
            "required": true,
            "type": "string",
            "description": "Backup backend name e.g. `filesystem`, `gcs`, `s3`, `azure`."
          },
          {
            "name": "id",
            "in": "path",
            "required": true,
            "type": "string",
            "description": "The ID of a backup. Must be URL-safe and work as a filesystem path, only lowercase, numbers, underscore, minus characters allowed."
          },
          {
            "name": "bucket",
            "in": "query",
            "required": false,
            "type": "string",
            "description": "Name of the bucket, container, volume, etc"
          },
          {
            "name": "path",
            "in": "query",
            "required": false,
            "type": "string",
            "description": "The path within the bucket"
          }
        ],
        "responses": {
          "200": {
            "description": "Backup restoration status successfully returned",
            "schema": {
              "$ref": "#/definitions/BackupRestoreStatusResponse"
            }
          },
          "401": {
            "description": "Unauthorized or invalid credentials."
          },
          "403": {
            "description": "Forbidden",
            "schema": {
              "$ref": "#/definitions/ErrorResponse"
            }
          },
          "404": {
            "description": "Not Found - Backup does not exist",
            "schema": {
              "$ref": "#/definitions/ErrorResponse"
            }
          },
          "500": {
            "description": "An error has occurred while trying to fulfill the request. Most likely the ErrorResponse will contain more information about the error.",
            "schema": {
              "$ref": "#/definitions/ErrorResponse"
            }
          }
        }
      }
    },
    "/cluster/statistics": {
      "get": {
        "summary": "See Raft cluster statistics",
        "description": "Returns Raft cluster statistics of Weaviate DB.",
        "operationId": "cluster.get.statistics",
        "x-serviceIds": [
          "weaviate.cluster.statistics.get"
        ],
        "tags": [
          "cluster"
        ],
        "responses": {
          "200": {
            "description": "Cluster statistics successfully returned",
            "schema": {
              "$ref": "#/definitions/ClusterStatisticsResponse"
            }
          },
          "401": {
            "description": "Unauthorized or invalid credentials."
          },
          "403": {
            "description": "Forbidden",
            "schema": {
              "$ref": "#/definitions/ErrorResponse"
            }
          },
          "422": {
            "description": "Invalid backup restoration status attempt.",
            "schema": {
              "$ref": "#/definitions/ErrorResponse"
            }
          },
          "500": {
            "description": "An error has occurred while trying to fulfill the request. Most likely the ErrorResponse will contain more information about the error.",
            "schema": {
              "$ref": "#/definitions/ErrorResponse"
            }
          }
        }
      }
    },
    "/nodes": {
      "get": {
        "summary": "Node information for the database.",
        "description": "Returns node information for the entire database.",
        "operationId": "nodes.get",
        "x-serviceIds": [
          "weaviate.nodes.status.get"
        ],
        "tags": [
          "nodes"
        ],
        "parameters": [
          {
            "$ref": "#/parameters/CommonOutputVerbosityParameterQuery"
          }
        ],
        "responses": {
          "200": {
            "description": "Nodes status successfully returned",
            "schema": {
              "$ref": "#/definitions/NodesStatusResponse"
            }
          },
          "401": {
            "description": "Unauthorized or invalid credentials."
          },
          "403": {
            "description": "Forbidden",
            "schema": {
              "$ref": "#/definitions/ErrorResponse"
            }
          },
          "404": {
            "description": "Not Found - Backup does not exist",
            "schema": {
              "$ref": "#/definitions/ErrorResponse"
            }
          },
          "422": {
            "description": "Invalid backup restoration status attempt.",
            "schema": {
              "$ref": "#/definitions/ErrorResponse"
            }
          },
          "500": {
            "description": "An error has occurred while trying to fulfill the request. Most likely the ErrorResponse will contain more information about the error.",
            "schema": {
              "$ref": "#/definitions/ErrorResponse"
            }
          }
        }
      }
    },
    "/nodes/{className}": {
      "get": {
        "summary": "Node information for a collection.",
        "description": "Returns node information for the nodes relevant to the collection.",
        "operationId": "nodes.get.class",
        "x-serviceIds": [
          "weaviate.nodes.status.get.class"
        ],
        "tags": [
          "nodes"
        ],
        "parameters": [
          {
            "name": "className",
            "in": "path",
            "required": true,
            "type": "string"
          },
          {
            "$ref": "#/parameters/CommonOutputVerbosityParameterQuery"
          }
        ],
        "responses": {
          "200": {
            "description": "Nodes status successfully returned",
            "schema": {
              "$ref": "#/definitions/NodesStatusResponse"
            }
          },
          "401": {
            "description": "Unauthorized or invalid credentials."
          },
          "403": {
            "description": "Forbidden",
            "schema": {
              "$ref": "#/definitions/ErrorResponse"
            }
          },
          "404": {
            "description": "Not Found - Backup does not exist",
            "schema": {
              "$ref": "#/definitions/ErrorResponse"
            }
          },
          "422": {
            "description": "Invalid backup restoration status attempt.",
            "schema": {
              "$ref": "#/definitions/ErrorResponse"
            }
          },
          "500": {
            "description": "An error has occurred while trying to fulfill the request. Most likely the ErrorResponse will contain more information about the error.",
            "schema": {
              "$ref": "#/definitions/ErrorResponse"
            }
          }
        }
      }
    },
    "/classifications/": {
      "post": {
        "description": "Trigger a classification based on the specified params. Classifications will run in the background, use GET /classifications/<id> to retrieve the status of your classification.",
        "operationId": "classifications.post",
        "x-serviceIds": [
          "weaviate.classifications.post"
        ],
        "parameters": [
          {
            "description": "parameters to start a classification",
            "in": "body",
            "schema": {
              "$ref": "#/definitions/Classification"
            },
            "name": "params",
            "required": true
          }
        ],
        "responses": {
          "201": {
            "description": "Successfully started classification.",
            "schema": {
              "$ref": "#/definitions/Classification"
            }
          },
          "400": {
            "description": "Incorrect request",
            "schema": {
              "$ref": "#/definitions/ErrorResponse"
            }
          },
          "401": {
            "description": "Unauthorized or invalid credentials."
          },
          "403": {
            "description": "Forbidden",
            "schema": {
              "$ref": "#/definitions/ErrorResponse"
            }
          },
          "500": {
            "description": "An error has occurred while trying to fulfill the request. Most likely the ErrorResponse will contain more information about the error.",
            "schema": {
              "$ref": "#/definitions/ErrorResponse"
            }
          }
        },
        "summary": "Starts a classification.",
        "tags": [
          "classifications"
        ]
      }
    },
    "/classifications/{id}": {
      "get": {
        "description": "Get status, results and metadata of a previously created classification",
        "operationId": "classifications.get",
        "x-serviceIds": [
          "weaviate.classifications.get"
        ],
        "parameters": [
          {
            "description": "classification id",
            "in": "path",
            "type": "string",
            "name": "id",
            "required": true
          }
        ],
        "responses": {
          "200": {
            "description": "Found the classification, returned as body",
            "schema": {
              "$ref": "#/definitions/Classification"
            }
          },
          "404": {
            "description": "Not Found - Classification does not exist"
          },
          "401": {
            "description": "Unauthorized or invalid credentials."
          },
          "403": {
            "description": "Forbidden",
            "schema": {
              "$ref": "#/definitions/ErrorResponse"
            }
          },
          "500": {
            "description": "An error has occurred while trying to fulfill the request. Most likely the ErrorResponse will contain more information about the error.",
            "schema": {
              "$ref": "#/definitions/ErrorResponse"
            }
          }
        },
        "summary": "View previously created classification",
        "tags": [
          "classifications"
        ]
      }
    }
  },
  "produces": [
    "application/json"
  ],
  "schemes": [
    "https"
  ],
  "security": [
    {},
    {
      "oidc": []
    }
  ],
  "securityDefinitions": {
    "oidc": {
      "type": "oauth2",
      "description": "OIDC (OpenConnect ID - based on OAuth2)",
      "flow": "implicit",
      "authorizationUrl": "http://to-be-configured-in-the-application-config"
    }
  },
  "swagger": "2.0",
  "tags": [
    {
      "name": "objects"
    },
    {
      "name": "batch",
      "description": "These operations allow to execute batch requests for Objects and Objects. Mostly used for importing large datasets."
    },
    {
      "name": "graphql"
    },
    {
      "name": "meta"
    },
    {
      "name": "P2P"
    },
    {
      "name": "contextionary-API",
      "description": "All functions related to the Contextionary."
    },
    {
      "name": "schema",
      "description": "These operations enable manipulation of the schema in Weaviate schema."
    }
  ]
}<|MERGE_RESOLUTION|>--- conflicted
+++ resolved
@@ -838,10 +838,7 @@
           ]
         },
         "nestedProperties": {
-<<<<<<< HEAD
-=======
           "description": "The properties of the nested object(s). Applies to object and object[] data types.",
->>>>>>> 6fc35b20
           "items": {
             "$ref": "#/definitions/NestedProperty"
           },
