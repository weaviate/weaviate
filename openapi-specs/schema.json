{
  "basePath": "/v1",
  "consumes": [
    "application/yaml",
    "application/json"
  ],
  "definitions": {
    "UserTypeInput": {
      "type": "string",
      "enum": [
        "db",
        "oidc"
      ],
      "description": "the type of user"
    },
    "UserTypeOutput": {
      "type": "string",
      "enum": [
        "db_user",
        "db_env_user",
        "oidc"
      ],
      "description": "the type of user"
    },
    "UserOwnInfo": {
      "type": "object",
      "properties": {
        "groups": {
          "type": "array",
          "description": "The groups associated to the user",
          "items": {
            "type": "string"
          }
        },
        "roles": {
          "type": "array",
          "items": {
            "type": "object",
            "description": "The roles assigned to own user",
            "$ref": "#/definitions/Role"
          }
        },
        "username": {
          "type": "string",
          "description": "The username associated with the provided key"
        }
      },
      "required": [
        "username"
      ]
    },
    "DBUserInfo": {
      "type": "object",
      "properties": {
        "roles": {
          "type": "array",
          "description": "The role names associated to the user",
          "items": {
            "type": "string"
          }
        },
        "userId": {
          "type": "string",
          "description": "The user id of the given user"
        },
        "dbUserType": {
          "type": "string",
          "enum": [
            "db_user",
            "db_env_user"
          ],
          "description": "type of the returned user"
        },
        "active": {
          "type": "boolean",
          "description": "activity status of the returned user"
        },
        "createdAt": {
          "type": [
            "string",
            "null"
          ],
          "format": "date-time",
          "description": "Date and time in ISO 8601 format (YYYY-MM-DDTHH:MM:SSZ)"
        },
        "apiKeyFirstLetters": {
          "type": [
            "string",
            "null"
          ],
          "maxLength": 3,
          "description": "First 3 letters of the associated API-key"
        },
        "lastUsedAt": {
          "type": [
            "string",
            "null"
          ],
          "format": "date-time",
          "description": "Date and time in ISO 8601 format (YYYY-MM-DDTHH:MM:SSZ)"
        }
      },
      "required": [
        "userId",
        "dbUserType",
        "roles",
        "active"
      ]
    },
    "UserApiKey": {
      "type": "object",
      "properties": {
        "apikey": {
          "type": "string",
          "description": "The apikey"
        }
      },
      "required": [
        "apikey"
      ]
    },
    "Role": {
      "type": "object",
      "properties": {
        "name": {
          "type": "string",
          "description": "role name"
        },
        "permissions": {
          "type": "array",
          "items": {
            "type": "object",
            "description": "list of permissions (level, action, resource)",
            "$ref": "#/definitions/Permission"
          }
        }
      },
      "required": [
        "name",
        "permissions"
      ]
    },
    "Permission": {
      "type": "object",
      "description": "permissions attached to a role.",
      "properties": {
        "backups": {
          "type": "object",
          "description": "resources applicable for backup actions",
          "properties": {
            "collection": {
              "type": "string",
              "default": "*",
              "description": "string or regex. if a specific collection name, if left empty it will be ALL or *"
            }
          }
        },
        "data": {
          "type": "object",
          "description": "resources applicable for data actions",
          "properties": {
            "collection": {
              "type": "string",
              "default": "*",
              "description": "string or regex. if a specific collection name, if left empty it will be ALL or *"
            },
            "tenant": {
              "type": "string",
              "default": "*",
              "description": "string or regex. if a specific tenant name, if left empty it will be ALL or *"
            },
            "object": {
              "type": "string",
              "default": "*",
              "description": "string or regex. if a specific object ID, if left empty it will be ALL or *"
            }
          }
        },
        "nodes": {
          "type": "object",
          "description": "resources applicable for cluster actions",
          "properties": {
            "verbosity": {
              "type": "string",
              "default": "minimal",
              "enum": [
                "verbose",
                "minimal"
              ],
              "description": "whether to allow (verbose) returning shards and stats data in the response"
            },
            "collection": {
              "type": "string",
              "default": "*",
              "description": "string or regex. if a specific collection name, if left empty it will be ALL or *"
            }
          }
        },
        "users": {
          "type": "object",
          "description": "resources applicable for user actions",
          "properties": {
            "users": {
              "type": "string",
              "default": "*",
              "description": "string or regex. if a specific name, if left empty it will be ALL or *"
            }
          }
        },
        "tenants": {
          "type": "object",
          "description": "resources applicable for tenant actions",
          "properties": {
            "collection": {
              "type": "string",
              "default": "*",
              "description": "string or regex. if a specific collection name, if left empty it will be ALL or *"
            },
            "tenant": {
              "type": "string",
              "default": "*",
              "description": "string or regex. if a specific tenant name, if left empty it will be ALL or *"
            }
          }
        },
        "roles": {
          "type": "object",
          "description": "resources applicable for role actions",
          "properties": {
            "role": {
              "type": "string",
              "default": "*",
              "description": "string or regex. if a specific role name, if left empty it will be ALL or *"
            },
            "scope": {
              "enum": [
                "all",
                "match"
              ],
              "type": "string",
              "default": "match",
              "description": "set the scope for the manage role permission"
            }
          }
        },
        "collections": {
          "type": "object",
          "description": "resources applicable for collection and/or tenant actions",
          "properties": {
            "collection": {
              "type": "string",
              "default": "*",
              "description": "string or regex. if a specific collection name, if left empty it will be ALL or *"
            }
          }
        },
<<<<<<< HEAD
        "mcp": {
          "type": "object",
          "description": "resources applicable for MCP actions",
          "properties": {}
=======
        "replicate": {
          "type": "object",
          "description": "resources applicable for replicate actions",
          "properties": {
            "collection": {
              "type": "string",
              "default": "*",
              "description": "string or regex. if a specific collection name, if left empty it will be ALL or *"
            },
            "shard": {
              "type": "string",
              "default": "*",
              "description": "string or regex. if a specific shard name, if left empty it will be ALL or *"
            }
          }
        },
        "aliases": {
          "type": "object",
          "description": "Resource definition for alias-related actions and permissions. Used to specify which aliases and collections can be accessed or modified.",
          "properties": {
            "collection": {
              "type": "string",
              "default": "*",
              "description": "A string that specifies which collections this permission applies to. Can be an exact collection name or a regex pattern. The default value `*` applies the permission to all collections."
            },
            "alias": {
              "type": "string",
              "default": "*",
              "description": "A string that specifies which aliases this permission applies to. Can be an exact alias name or a regex pattern. The default value `*` applies the permission to all aliases."
            }
          }
>>>>>>> d5d5d21d
        },
        "action": {
          "type": "string",
          "description": "allowed actions in weaviate.",
          "enum": [
            "manage_backups",
            "read_cluster",
            "create_data",
            "read_data",
            "update_data",
            "delete_data",
            "read_nodes",
            "create_roles",
            "read_roles",
            "update_roles",
            "delete_roles",
            "create_collections",
            "read_collections",
            "update_collections",
            "delete_collections",
            "assign_and_revoke_users",
            "create_users",
            "read_users",
            "update_users",
            "delete_users",
            "create_tenants",
            "read_tenants",
            "update_tenants",
            "delete_tenants",
<<<<<<< HEAD
            "manage_mcp"
=======
            "create_replicate",
            "read_replicate",
            "update_replicate",
            "delete_replicate",
            "create_aliases",
            "read_aliases",
            "update_aliases",
            "delete_aliases"
>>>>>>> d5d5d21d
          ]
        }
      },
      "required": [
        "action"
      ]
    },
    "RolesListResponse": {
      "type": "array",
      "description": "list of roles",
      "items": {
        "$ref": "#/definitions/Role"
      }
    },
    "Link": {
      "type": "object",
      "properties": {
        "href": {
          "type": "string",
          "description": "target of the link"
        },
        "rel": {
          "type": "string",
          "description": "relationship if both resources are related, e.g. 'next', 'previous', 'parent', etc."
        },
        "name": {
          "type": "string",
          "description": "human readable name of the resource group"
        },
        "documentationHref": {
          "type": "string",
          "description": "weaviate documentation about this resource group"
        }
      }
    },
    "Principal": {
      "type": "object",
      "properties": {
        "username": {
          "type": "string",
          "description": "The username that was extracted either from the authentication information"
        },
        "groups": {
          "type": "array",
          "items": {
            "type": "string"
          }
        },
        "userType": {
          "$ref": "#/definitions/UserTypeInput"
        }
      }
    },
    "C11yWordsResponse": {
      "description": "An array of available words and contexts.",
      "properties": {
        "concatenatedWord": {
          "description": "Weighted results for all words",
          "type": "object",
          "properties": {
            "concatenatedWord": {
              "type": "string"
            },
            "singleWords": {
              "type": "array",
              "items": {
                "format": "string"
              }
            },
            "concatenatedVector": {
              "$ref": "#/definitions/C11yVector"
            },
            "concatenatedNearestNeighbors": {
              "$ref": "#/definitions/C11yNearestNeighbors"
            }
          }
        },
        "individualWords": {
          "description": "Weighted results for per individual word",
          "type": "array",
          "items": {
            "type": "object",
            "properties": {
              "word": {
                "type": "string"
              },
              "present": {
                "type": "boolean"
              },
              "info": {
                "type": "object",
                "properties": {
                  "vector": {
                    "$ref": "#/definitions/C11yVector"
                  },
                  "nearestNeighbors": {
                    "$ref": "#/definitions/C11yNearestNeighbors"
                  }
                }
              }
            }
          }
        }
      }
    },
    "C11yExtension": {
      "description": "A resource describing an extension to the contextinoary, containing both the identifier and the definition of the extension",
      "properties": {
        "concept": {
          "description": "The new concept you want to extend. Must be an all-lowercase single word, or a space delimited compound word. Examples: 'foobarium', 'my custom concept'",
          "type": "string",
          "example": "foobarium"
        },
        "definition": {
          "description": "A list of space-delimited words or a sentence describing what the custom concept is about. Avoid using the custom concept itself. An Example definition for the custom concept 'foobarium': would be 'a naturally occurring element which can only be seen by programmers'",
          "type": "string"
        },
        "weight": {
          "description": "Weight of the definition of the new concept where 1='override existing definition entirely' and 0='ignore custom definition'. Note that if the custom concept is not present in the contextionary yet, the weight cannot be less than 1.",
          "type": "number",
          "format": "float"
        }
      }
    },
    "C11yNearestNeighbors": {
      "description": "C11y function to show the nearest neighbors to a word.",
      "type": "array",
      "items": {
        "type": "object",
        "properties": {
          "word": {
            "type": "string"
          },
          "distance": {
            "type": "number",
            "format": "float"
          }
        }
      }
    },
    "C11yVector": {
      "description": "A vector representation of the object in the Contextionary. If provided at object creation, this wil take precedence over any vectorizer setting.",
      "type": "array",
      "items": {
        "type": "number",
        "format": "float"
      }
    },
    "Vector": {
      "description": "A vector representation of the object. If provided at object creation, this wil take precedence over any vectorizer setting.",
      "type": "object"
    },
    "Vectors": {
      "description": "A map of named vectors for multi-vector representations.",
      "type": "object",
      "additionalProperties": {
        "$ref": "#/definitions/Vector"
      }
    },
    "C11yVectorBasedQuestion": {
      "description": "Receive question based on array of classes, properties and values.",
      "type": "array",
      "items": {
        "type": "object",
        "properties": {
          "classVectors": {
            "description": "Vectorized classname.",
            "type": "array",
            "items": {
              "type": "number",
              "format": "float"
            },
            "minItems": 300,
            "maxItems": 300
          },
          "classProps": {
            "description": "Vectorized properties.",
            "type": "array",
            "items": {
              "type": "object",
              "properties": {
                "propsVectors": {
                  "type": "array",
                  "items": {
                    "type": "number",
                    "format": "float"
                  }
                },
                "value": {
                  "description": "String with valuename.",
                  "type": "string"
                }
              }
            },
            "minItems": 300,
            "maxItems": 300
          }
        }
      }
    },
    "Deprecation": {
      "type": "object",
      "properties": {
        "id": {
          "type": "string",
          "description": "The id that uniquely identifies this particular deprecations (mostly used internally)"
        },
        "status": {
          "type": "string",
          "description": "Whether the problematic API functionality is deprecated (planned to be removed) or already removed"
        },
        "apiType": {
          "type": "string",
          "description": "Describes which API is effected, usually one of: REST, GraphQL"
        },
        "msg": {
          "type": "string",
          "description": "What this deprecation is about"
        },
        "mitigation": {
          "type": "string",
          "description": "User-required object to not be affected by the (planned) removal"
        },
        "sinceVersion": {
          "type": "string",
          "description": "The deprecation was introduced in this version"
        },
        "plannedRemovalVersion": {
          "type": "string",
          "description": "A best-effort guess of which upcoming version will remove the feature entirely"
        },
        "removedIn": {
          "type": "string",
          "description": "If the feature has already been removed, it was removed in this version",
          "x-nullable": true
        },
        "removedTime": {
          "type": "string",
          "format": "date-time",
          "description": "If the feature has already been removed, it was removed at this timestamp",
          "x-nullable": true
        },
        "sinceTime": {
          "type": "string",
          "format": "date-time",
          "description": "The deprecation was introduced in this version"
        },
        "locations": {
          "type": "array",
          "description": "The locations within the specified API affected by this deprecation",
          "items": {
            "type": "string"
          }
        }
      }
    },
    "ErrorResponse": {
      "description": "An error response given by Weaviate end-points.",
      "properties": {
        "error": {
          "items": {
            "properties": {
              "message": {
                "type": "string"
              }
            },
            "type": "object"
          },
          "type": "array"
        }
      },
      "type": "object"
    },
    "GraphQLError": {
      "description": "An error response caused by a GraphQL query.",
      "properties": {
        "locations": {
          "items": {
            "properties": {
              "column": {
                "format": "int64",
                "type": "integer"
              },
              "line": {
                "format": "int64",
                "type": "integer"
              }
            },
            "type": "object"
          },
          "type": "array"
        },
        "message": {
          "type": "string"
        },
        "path": {
          "items": {
            "type": "string"
          },
          "type": "array"
        }
      }
    },
    "GraphQLQuery": {
      "description": "GraphQL query based on: http://facebook.github.io/graphql/.",
      "properties": {
        "operationName": {
          "description": "The name of the operation if multiple exist in the query.",
          "type": "string"
        },
        "query": {
          "description": "Query based on GraphQL syntax.",
          "type": "string"
        },
        "variables": {
          "description": "Additional variables for the query.",
          "type": "object"
        }
      },
      "type": "object"
    },
    "GraphQLQueries": {
      "description": "A list of GraphQL queries.",
      "items": {
        "$ref": "#/definitions/GraphQLQuery"
      },
      "type": "array"
    },
    "GraphQLResponse": {
      "description": "GraphQL based response: http://facebook.github.io/graphql/.",
      "properties": {
        "data": {
          "additionalProperties": {
            "$ref": "#/definitions/JsonObject"
          },
          "description": "GraphQL data object.",
          "type": "object"
        },
        "errors": {
          "description": "Array with errors.",
          "items": {
            "$ref": "#/definitions/GraphQLError"
          },
          "x-omitempty": true,
          "type": "array"
        }
      }
    },
    "GraphQLResponses": {
      "description": "A list of GraphQL responses.",
      "items": {
        "$ref": "#/definitions/GraphQLResponse"
      },
      "type": "array"
    },
    "InvertedIndexConfig": {
      "description": "Configure the inverted index built into Weaviate (default: 60).",
      "properties": {
        "cleanupIntervalSeconds": {
          "description": "Asynchronous index clean up happens every n seconds",
          "format": "int",
          "type": "number"
        },
        "bm25": {
          "$ref": "#/definitions/BM25Config"
        },
        "stopwords": {
          "$ref": "#/definitions/StopwordConfig"
        },
        "indexTimestamps": {
          "description": "Index each object by its internal timestamps (default: 'false').",
          "type": "boolean"
        },
        "indexNullState": {
          "description": "Index each object with the null state (default: 'false').",
          "type": "boolean"
        },
        "indexPropertyLength": {
          "description": "Index length of properties (default: 'false').",
          "type": "boolean"
        },
        "usingBlockMaxWAND": {
          "description": "Using BlockMax WAND for query execution (default: 'false', will be 'true' for new collections created after 1.30).",
          "type": "boolean"
        }
      },
      "type": "object"
    },
    "ReplicationConfig": {
      "description": "Configure how replication is executed in a cluster",
      "properties": {
        "factor": {
          "description": "Number of times a class is replicated (default: 1).",
          "type": "integer"
        },
        "asyncEnabled": {
          "description": "Enable asynchronous replication (default: false).",
          "type": "boolean",
          "x-omitempty": false
        },
        "deletionStrategy": {
          "description": "Conflict resolution strategy for deleted objects.",
          "type": "string",
          "enum": [
            "NoAutomatedResolution",
            "DeleteOnConflict",
            "TimeBasedResolution"
          ],
          "x-omitempty": true
        }
      },
      "type": "object"
    },
    "BM25Config": {
      "description": "tuning parameters for the BM25 algorithm",
      "properties": {
        "k1": {
          "description": "Calibrates term-weight scaling based on the term frequency within a document (default: 1.2).",
          "format": "float",
          "type": "number"
        },
        "b": {
          "description": "Calibrates term-weight scaling based on the document length (default: 0.75).",
          "format": "float",
          "type": "number"
        }
      },
      "type": "object"
    },
    "StopwordConfig": {
      "description": "fine-grained control over stopword list usage",
      "properties": {
        "preset": {
          "description": "Pre-existing list of common words by language (default: 'en'). Options: ['en', 'none'].",
          "type": "string"
        },
        "additions": {
          "description": "Stopwords to be considered additionally (default: []). Can be any array of custom strings.",
          "type": "array",
          "items": {
            "type": "string"
          }
        },
        "removals": {
          "description": "Stopwords to be removed from consideration (default: []). Can be any array of custom strings.",
          "type": "array",
          "items": {
            "type": "string"
          }
        }
      },
      "type": "object"
    },
    "MultiTenancyConfig": {
      "description": "Configuration related to multi-tenancy within a class",
      "properties": {
        "enabled": {
          "description": "Whether or not multi-tenancy is enabled for this class (default: false).",
          "type": "boolean",
          "x-omitempty": false
        },
        "autoTenantCreation": {
          "description": "Nonexistent tenants should (not) be created implicitly (default: false).",
          "type": "boolean",
          "x-omitempty": false
        },
        "autoTenantActivation": {
          "description": "Existing tenants should (not) be turned HOT implicitly when they are accessed and in another activity status (default: false).",
          "type": "boolean",
          "x-omitempty": false
        }
      }
    },
    "JsonObject": {
      "description": "JSON object value.",
      "type": "object"
    },
    "Meta": {
      "description": "Contains meta information of the current Weaviate instance.",
      "properties": {
        "hostname": {
          "description": "The url of the host.",
          "format": "url",
          "type": "string"
        },
        "version": {
          "description": "The Weaviate server version.",
          "type": "string"
        },
        "modules": {
          "description": "Module-specific meta information.",
          "type": "object"
        },
        "grpcMaxMessageSize": {
          "description": "Max message size for GRPC connection in bytes.",
          "type": "integer"
        }
      },
      "type": "object"
    },
    "MultipleRef": {
      "description": "Multiple instances of references to other objects.",
      "items": {
        "$ref": "#/definitions/SingleRef"
      },
      "type": "array"
    },
    "PatchDocumentObject": {
      "description": "Either a JSONPatch document as defined by RFC 6902 (from, op, path, value), or a merge document (RFC 7396).",
      "properties": {
        "from": {
          "description": "A string containing a JSON Pointer value.",
          "type": "string"
        },
        "op": {
          "description": "The operation to be performed.",
          "enum": [
            "add",
            "remove",
            "replace",
            "move",
            "copy",
            "test"
          ],
          "type": "string"
        },
        "path": {
          "description": "A JSON-Pointer.",
          "type": "string"
        },
        "value": {
          "description": "The value to be used within the operations.",
          "type": "object"
        },
        "merge": {
          "$ref": "#/definitions/Object"
        }
      },
      "required": [
        "op",
        "path"
      ]
    },
    "PatchDocumentAction": {
      "description": "Either a JSONPatch document as defined by RFC 6902 (from, op, path, value), or a merge document (RFC 7396).",
      "properties": {
        "from": {
          "description": "A string containing a JSON Pointer value.",
          "type": "string"
        },
        "op": {
          "description": "The operation to be performed.",
          "enum": [
            "add",
            "remove",
            "replace",
            "move",
            "copy",
            "test"
          ],
          "type": "string"
        },
        "path": {
          "description": "A JSON-Pointer.",
          "type": "string"
        },
        "value": {
          "description": "The value to be used within the operations.",
          "type": "object"
        },
        "merge": {
          "$ref": "#/definitions/Object"
        }
      },
      "required": [
        "op",
        "path"
      ]
    },
    "ReplicationReplicateReplicaRequest": {
      "description": "Specifies the parameters required to initiate a shard replica movement operation between two nodes for a given collection and shard. This request defines the source and target node, the collection and type of transfer.",
      "properties": {
        "sourceNode": {
          "description": "The name of the Weaviate node currently hosting the shard replica that needs to be moved or copied.",
          "type": "string"
        },
        "targetNode": {
          "description": "The name of the Weaviate node where the new shard replica will be created as part of the movement or copy operation.",
          "type": "string"
        },
        "collection": {
          "description": "The name of the collection to which the target shard belongs.",
          "type": "string"
        },
        "shard": {
          "description": "The name of the shard whose replica is to be moved or copied.",
          "type": "string"
        },
        "type": {
          "description": "Specifies the type of replication operation to perform. 'COPY' creates a new replica on the target node while keeping the source replica. 'MOVE' creates a new replica on the target node and then removes the source replica upon successful completion. Defaults to 'COPY' if omitted.",
          "type": "string",
          "enum": ["COPY", "MOVE"],
          "default": "COPY"
        }
      },
      "type": "object",
      "required": [
        "sourceNode",
        "targetNode",
        "collection",
        "shard"
      ]
    },
    "ReplicationReplicateReplicaResponse": {
      "description": "Contains the unique identifier for a successfully initiated asynchronous replica movement operation. This ID can be used to track the progress of the operation.",
      "properties": {
        "id": {
          "description": "The unique identifier (ID) assigned to the registered replication operation.",
          "format": "uuid",
          "type": "string"
        }
      },
      "type": "object",
      "required": [
        "id"
      ]
    },
    "ReplicationShardingStateResponse": {
      "description": "Provides the detailed sharding state for one or more collections, including the distribution of shards and their replicas across the cluster nodes.",
      "properties": {
        "shardingState": {
          "$ref": "#/definitions/ReplicationShardingState"
        }
      },
      "type": "object"
    },
    "ReplicationDisableReplicaRequest": {
      "description": "Specifies the parameters required to mark a specific shard replica as inactive (soft-delete) on a particular node. This action typically prevents the replica from serving requests but does not immediately remove its data.",
      "properties": {
        "node": {
          "description": "The name of the Weaviate node hosting the shard replica that is to be disabled.",
          "type": "string"
        },
        "collection": {
          "description": "The name of the collection to which the shard replica belongs.",
          "type": "string"
        },
        "shard": {
          "description": "The ID of the shard whose replica is to be disabled.",
          "type": "string"
        }
      },
      "type": "object",
      "required": [
        "node",
        "collection",
        "shard"
      ]
    },
    "ReplicationDeleteReplicaRequest": {
      "description": "Specifies the parameters required to permanently delete a specific shard replica from a particular node. This action will remove the replica's data from the node.",
      "properties": {
        "node": {
          "description": "The name of the Weaviate node from which the shard replica will be deleted.",
          "type": "string"
        },
        "collection": {
          "description": "The name of the collection to which the shard replica belongs.",
          "type": "string"
        },
        "shard": {
          "description": "The ID of the shard whose replica is to be deleted.",
          "type": "string"
        }
      },
      "type": "object",
      "required": [
        "node",
        "collection",
        "shard"
      ]
    },
    "ReplicationShardReplicas": {
      "description": "Represents a shard and lists the nodes that currently host its replicas.",
      "type": "object",
      "properties": {
        "shard": {
          "type": "string"
        },
        "replicas": {
          "type": "array",
          "items": {
            "type": "string"
          }
        }
      }
    },
    "ReplicationShardingState": {
      "description": "Details the sharding layout for a specific collection, mapping each shard to its set of replicas across the cluster.",
      "type": "object",
      "properties": {
        "collection": {
          "description": "The name of the collection.",
          "type": "string"
        },
        "shards": {
          "description": "An array detailing each shard within the collection and the nodes hosting its replicas.",
          "type": "array",
          "items": {
            "$ref": "#/definitions/ReplicationShardReplicas"
          }
        }
      }
    },
    "ReplicationReplicateDetailsReplicaStatusError": {
      "description": "Represents an error encountered during a replication operation, including its timestamp and a human-readable message.",
      "type": "object",
      "properties": {
        "whenErroredUnixMs": {
          "description": "The unix timestamp in ms when the error occurred. This is an approximate time and so should not be used for precise timing.",
          "format": "int64",
          "type": "integer"
        },
        "message": {
          "description": "A human-readable message describing the error.",
          "type": "string"
        }
      }
    },
    "ReplicationReplicateDetailsReplicaStatus": {
      "description": "Represents the current or historical status of a shard replica involved in a replication operation, including its operational state and any associated errors.",
      "type": "object",
      "properties": {
        "state": {
          "description": "The current operational state of the replica during the replication process.",
          "type": "string",
          "enum": [
            "REGISTERED",
            "HYDRATING",
            "FINALIZING",
            "DEHYDRATING",
            "READY",
            "CANCELLED"
          ]
        },
        "whenStartedUnixMs": {
          "description": "The UNIX timestamp in ms when this state was first entered. This is an approximate time and so should not be used for precise timing.",
          "format": "int64",
          "type": "integer"
        },
        "errors": {
          "description": "A list of error messages encountered by this replica during the replication operation, if any.",
          "type": "array",
          "items": {
            "$ref": "#/definitions/ReplicationReplicateDetailsReplicaStatusError"
          }
        }
      }
    },
    "ReplicationReplicateDetailsReplicaResponse": {
      "description": "Provides a comprehensive overview of a specific replication operation, detailing its unique ID, the involved collection, shard, source and target nodes, transfer type, current status, and optionally, its status history.",
      "properties": {
        "id": {
          "description": "The unique identifier (ID) of this specific replication operation.",
          "format": "uuid",
          "type": "string"
        },
        "shard": {
          "description": "The name of the shard involved in this replication operation.",
          "type": "string"
        },
        "collection": {
          "description": "The name of the collection to which the shard being replicated belongs.",
          "type": "string"
        },
        "sourceNode": {
          "description": "The identifier of the node from which the replica is being moved or copied (the source node).",
          "type": "string"
        },
        "targetNode": {
          "description": "The identifier of the node to which the replica is being moved or copied (the target node).",
          "type": "string"
        },
        "type": {
          "description": "Indicates whether the operation is a 'COPY' (source replica remains) or a 'MOVE' (source replica is removed after successful transfer).",
          "type": "string",
          "enum": [
            "COPY",
            "MOVE"
          ]
        },
        "uncancelable": {
          "description": "Whether the replica operation is uncancelable.",
          "type": "boolean"
        },
        "scheduledForCancel": {
          "description": "Whether the replica operation is scheduled for cancellation.",
          "type": "boolean"
        },
        "scheduledForDelete": {
          "description": "Whether the replica operation is scheduled for deletion.",
          "type": "boolean"
        },
        "status": {
          "description": "An object detailing the current operational state of the replica movement and any errors encountered.",
          "type": "object",
          "$ref": "#/definitions/ReplicationReplicateDetailsReplicaStatus"
        },
        "statusHistory": {
          "description": "An array detailing the historical sequence of statuses the replication operation has transitioned through, if requested and available.",
          "type": "array",
          "items": {
            "$ref": "#/definitions/ReplicationReplicateDetailsReplicaStatus"
          }
        },
        "whenStartedUnixMs": {
          "description": "The UNIX timestamp in ms when the replication operation was initiated. This is an approximate time and so should not be used for precise timing.",
          "format": "int64",
          "type": "integer"
        }
      },
      "required": ["id", "shard", "sourceNode", "targetNode", "collection", "status", "type"]
    },
    "ReplicationReplicateForceDeleteRequest": {
      "description": "Specifies the parameters available when force deleting replication operations.",
      "properties": {
        "id": {
          "description": "The unique identifier (ID) of the replication operation to be forcefully deleted.",
          "format": "uuid",
          "type": "string"
        },
        "collection": {
          "description": "The name of the collection to which the shard being replicated belongs.",
          "type": "string"
        },
        "shard": {
          "description": "The identifier of the shard involved in the replication operations.",
          "type": "string"
        },
        "node": {
          "description": "The name of the target node where the replication operations are registered.",
          "type": "string"
        },
        "dryRun": {
          "description": "If true, the operation will not actually delete anything but will return the expected outcome of the deletion.",
          "type": "boolean",
          "default": false
        }
      },
      "type": "object"
    },
    "ReplicationReplicateForceDeleteResponse": {
      "description": "Provides the UUIDs that were successfully force deleted as part of the replication operation. If dryRun is true, this will return the expected outcome without actually deleting anything.",
      "properties": {
        "deleted": {
          "description": "The unique identifiers (IDs) of the replication operations that were forcefully deleted.",
          "type": "array",
          "items": {
            "format": "uuid",
            "type": "string"
          }
        },
        "dryRun": {
          "description": "Indicates whether the operation was a dry run (true) or an actual deletion (false).",
          "type": "boolean"
        }
      },
      "type": "object"
    },
    "PeerUpdate": {
      "description": "A single peer in the network.",
      "properties": {
        "id": {
          "description": "The session ID of the peer.",
          "type": "string",
          "format": "uuid"
        },
        "name": {
          "description": "Human readable name.",
          "type": "string"
        },
        "uri": {
          "description": "The location where the peer is exposed to the internet.",
          "type": "string",
          "format": "uri"
        },
        "schemaHash": {
          "description": "The latest known hash of the peer's schema.",
          "type": "string"
        }
      }
    },
    "PeerUpdateList": {
      "description": "List of known peers.",
      "items": {
        "$ref": "#/definitions/PeerUpdate"
      },
      "type": "array"
    },
    "VectorWeights": {
      "description": "Allow custom overrides of vector weights as math expressions. E.g. \"pancake\": \"7\" will set the weight for the word pancake to 7 in the vectorization, whereas \"w * 3\" would triple the originally calculated word. This is an open object, with OpenAPI Specification 3.0 this will be more detailed. See Weaviate docs for more info. In the future this will become a key/value (string/string) object.",
      "type": "object"
    },
    "PropertySchema": {
      "description": "Names and values of an individual property. A returned response may also contain additional metadata, such as from classification or feature projection.",
      "type": "object"
    },
    "SchemaHistory": {
      "description": "This is an open object, with OpenAPI Specification 3.0 this will be more detailed. See Weaviate docs for more info. In the future this will become a key/value OR a SingleRef definition.",
      "type": "object"
    },
    "Schema": {
      "description": "Definitions of semantic schemas (also see: https://github.com/weaviate/weaviate-semantic-schemas).",
      "properties": {
        "classes": {
          "description": "Semantic classes that are available.",
          "items": {
            "$ref": "#/definitions/Class"
          },
          "type": "array"
        },
        "maintainer": {
          "description": "Email of the maintainer.",
          "format": "email",
          "type": "string"
        },
        "name": {
          "description": "Name of the schema.",
          "type": "string"
        }
      },
      "type": "object"
    },
    "SchemaClusterStatus": {
      "description": "Indicates the health of the schema in a cluster.",
      "properties": {
        "healthy": {
          "description": "True if the cluster is in sync, false if there is an issue (see error).",
          "type": "boolean",
          "x-omitempty": false
        },
        "error": {
          "description": "Contains the sync check error if one occurred",
          "type": "string",
          "x-omitempty": true
        },
        "hostname": {
          "description": "Hostname of the coordinating node, i.e. the one that received the cluster. This can be useful information if the error message contains phrases such as 'other nodes agree, but local does not', etc.",
          "type": "string"
        },
        "nodeCount": {
          "description": "Number of nodes that participated in the sync check",
          "type": "number",
          "format": "int"
        },
        "ignoreSchemaSync": {
          "description": "The cluster check at startup can be ignored (to recover from an out-of-sync situation).",
          "type": "boolean",
          "x-omitempty": false
        }
      },
      "type": "object"
    },
    "Class": {
      "properties": {
        "class": {
          "description": "Name of the class (a.k.a. 'collection') (required). Multiple words should be concatenated in CamelCase, e.g. `ArticleAuthor`.",
          "type": "string"
        },
        "vectorConfig": {
          "description": "Configure named vectors. Either use this field or `vectorizer`, `vectorIndexType`, and `vectorIndexConfig` fields. Available from `v1.24.0`.",
          "type": "object",
          "additionalProperties": {
            "$ref": "#/definitions/VectorConfig"
          }
        },
        "vectorIndexType": {
          "description": "Name of the vector index to use, eg. (HNSW)",
          "type": "string"
        },
        "vectorIndexConfig": {
          "description": "Vector-index config, that is specific to the type of index selected in vectorIndexType",
          "type": "object"
        },
        "shardingConfig": {
          "description": "Manage how the index should be sharded and distributed in the cluster",
          "type": "object"
        },
        "replicationConfig": {
          "$ref": "#/definitions/ReplicationConfig"
        },
        "invertedIndexConfig": {
          "$ref": "#/definitions/InvertedIndexConfig"
        },
        "multiTenancyConfig": {
          "$ref": "#/definitions/MultiTenancyConfig"
        },
        "vectorizer": {
          "description": "Specify how the vectors for this class should be determined. The options are either 'none' - this means you have to import a vector with each object yourself - or the name of a module that provides vectorization capabilities, such as 'text2vec-contextionary'. If left empty, it will use the globally configured default which can itself either be 'none' or a specific module.",
          "type": "string"
        },
        "moduleConfig": {
          "description": "Configuration specific to modules in a collection context.",
          "type": "object"
        },
        "description": {
          "description": "Description of the collection for metadata purposes.",
          "type": "string"
        },
        "properties": {
          "description": "Define properties of the collection.",
          "items": {
            "$ref": "#/definitions/Property"
          },
          "type": "array"
        }
      },
      "type": "object"
    },
    "Property": {
      "properties": {
        "dataType": {
          "description": "Data type of the property (required). If it starts with a capital (for example Person), may be a reference to another type.",
          "items": {
            "type": "string"
          },
          "type": "array"
        },
        "description": {
          "description": "Description of the property.",
          "type": "string"
        },
        "moduleConfig": {
          "description": "Configuration specific to modules this Weaviate instance has installed",
          "type": "object"
        },
        "name": {
          "description": "The name of the property (required). Multiple words should be concatenated in camelCase, e.g. `nameOfAuthor`.",
          "type": "string"
        },
        "indexInverted": {
          "description": "(Deprecated). Whether to include this property in the inverted index. If `false`, this property cannot be used in `where` filters, `bm25` or `hybrid` search. <br/><br/>Unrelated to vectorization behavior (deprecated as of v1.19; use indexFilterable or/and indexSearchable instead)",
          "type": "boolean",
          "x-nullable": true
        },
        "indexFilterable": {
          "description": "Whether to include this property in the filterable, Roaring Bitmap index. If `false`, this property cannot be used in `where` filters. <br/><br/>Note: Unrelated to vectorization behavior.",
          "type": "boolean",
          "x-nullable": true
        },
        "indexSearchable": {
          "description": "Optional. Should this property be indexed in the inverted index. Defaults to true. Applicable only to properties of data type text and text[]. If you choose false, you will not be able to use this property in bm25 or hybrid search. This property has no affect on vectorization decisions done by modules",
          "type": "boolean",
          "x-nullable": true
        },
        "indexRangeFilters": {
          "description": "Whether to include this property in the filterable, range-based Roaring Bitmap index. Provides better performance for range queries compared to filterable index in large datasets. Applicable only to properties of data type int, number, date.",
          "type": "boolean",
          "x-nullable": true
        },
        "tokenization": {
          "description": "Determines tokenization of the property as separate words or whole field. Optional. Applies to text and text[] data types. Allowed values are `word` (default; splits on any non-alphanumerical, lowercases), `lowercase` (splits on white spaces, lowercases), `whitespace` (splits on white spaces), `field` (trims). Not supported for remaining data types",
          "type": "string",
          "enum": [
            "word",
            "lowercase",
            "whitespace",
            "field",
            "trigram",
            "gse",
            "kagome_kr",
            "kagome_ja",
            "gse_ch"
          ]
        },
        "nestedProperties": {
          "description": "The properties of the nested object(s). Applies to object and object[] data types.",
          "items": {
            "$ref": "#/definitions/NestedProperty"
          },
          "type": "array",
          "x-omitempty": true
        }
      },
      "type": "object"
    },
    "VectorConfig": {
      "properties": {
        "vectorizer": {
          "description": "Configuration of a specific vectorizer used by this vector",
          "type": "object"
        },
        "vectorIndexType": {
          "description": "Name of the vector index to use, eg. (HNSW)",
          "type": "string"
        },
        "vectorIndexConfig": {
          "description": "Vector-index config, that is specific to the type of index selected in vectorIndexType",
          "type": "object"
        }
      },
      "type": "object"
    },
    "NestedProperty": {
      "properties": {
        "dataType": {
          "items": {
            "type": "string"
          },
          "type": "array"
        },
        "description": {
          "type": "string"
        },
        "name": {
          "type": "string"
        },
        "indexFilterable": {
          "type": "boolean",
          "x-nullable": true
        },
        "indexSearchable": {
          "type": "boolean",
          "x-nullable": true
        },
        "indexRangeFilters": {
          "type": "boolean",
          "x-nullable": true
        },
        "tokenization": {
          "type": "string",
          "enum": [
            "word",
            "lowercase",
            "whitespace",
            "field",
            "trigram",
            "gse",
            "kagome_kr",
            "kagome_ja",
            "gse_ch"
          ]
        },
        "nestedProperties": {
          "description": "The properties of the nested object(s). Applies to object and object[] data types.",
          "items": {
            "$ref": "#/definitions/NestedProperty"
          },
          "type": "array",
          "x-omitempty": true
        }
      },
      "type": "object"
    },
    "ShardStatusList": {
      "description": "The status of all the shards of a Class",
      "items": {
        "$ref": "#/definitions/ShardStatusGetResponse"
      },
      "type": "array"
    },
    "ShardStatusGetResponse": {
      "description": "Response body of shard status get request",
      "properties": {
        "name": {
          "description": "Name of the shard",
          "type": "string"
        },
        "status": {
          "description": "Status of the shard",
          "type": "string"
        },
        "vectorQueueSize": {
          "description": "Size of the vector queue of the shard",
          "type": "integer",
          "x-omitempty": false
        }
      }
    },
    "ShardStatus": {
      "description": "The status of a single shard",
      "properties": {
        "status": {
          "description": "Status of the shard",
          "type": "string"
        }
      }
    },
    "BackupCreateStatusResponse": {
      "description": "The definition of a backup create metadata",
      "properties": {
        "id": {
          "description": "The ID of the backup. Must be URL-safe and work as a filesystem path, only lowercase, numbers, underscore, minus characters allowed.",
          "type": "string"
        },
        "backend": {
          "description": "Backup backend name e.g. filesystem, gcs, s3.",
          "type": "string"
        },
        "path": {
          "description": "destination path of backup files proper to selected backend",
          "type": "string"
        },
        "error": {
          "description": "error message if creation failed",
          "type": "string"
        },
        "status": {
          "description": "phase of backup creation process",
          "type": "string",
          "default": "STARTED",
          "enum": [
            "STARTED",
            "TRANSFERRING",
            "TRANSFERRED",
            "SUCCESS",
            "FAILED",
            "CANCELED"
          ]
        }
      }
    },
    "BackupRestoreStatusResponse": {
      "description": "The definition of a backup restore metadata",
      "properties": {
        "id": {
          "description": "The ID of the backup. Must be URL-safe and work as a filesystem path, only lowercase, numbers, underscore, minus characters allowed.",
          "type": "string"
        },
        "backend": {
          "description": "Backup backend name e.g. filesystem, gcs, s3.",
          "type": "string"
        },
        "path": {
          "description": "destination path of backup files proper to selected backup backend, contains bucket and path",
          "type": "string"
        },
        "error": {
          "description": "error message if restoration failed",
          "type": "string"
        },
        "status": {
          "description": "phase of backup restoration process",
          "type": "string",
          "default": "STARTED",
          "enum": [
            "STARTED",
            "TRANSFERRING",
            "TRANSFERRED",
            "SUCCESS",
            "FAILED",
            "CANCELED"
          ]
        }
      }
    },
    "BackupConfig": {
      "description": "Backup custom configuration",
      "type": "object",
      "properties": {
        "Endpoint": {
          "type": "string",
          "description": "name of the endpoint, e.g. s3.amazonaws.com"
        },
        "Bucket": {
          "type": "string",
          "description": "Name of the bucket, container, volume, etc"
        },
        "Path": {
          "type": "string",
          "description": "Path or key within the bucket"
        },
        "CPUPercentage": {
          "description": "Desired CPU core utilization ranging from 1%-80%",
          "type": "integer",
          "default": 50,
          "minimum": 1,
          "maximum": 80,
          "x-nullable": false
        },
        "ChunkSize": {
          "description": "Aimed chunk size, with a minimum of 2MB, default of 128MB, and a maximum of 512MB. The actual chunk size may vary.",
          "type": "integer",
          "default": 128,
          "minimum": 2,
          "maximum": 512,
          "x-nullable": false
        },
        "CompressionLevel": {
          "description": "compression level used by compression algorithm",
          "type": "string",
          "default": "DefaultCompression",
          "x-nullable": false,
          "enum": [
            "DefaultCompression",
            "BestSpeed",
            "BestCompression"
          ]
        }
      }
    },
    "RestoreConfig": {
      "description": "Backup custom configuration",
      "type": "object",
      "properties": {
        "Endpoint": {
          "type": "string",
          "description": "name of the endpoint, e.g. s3.amazonaws.com"
        },
        "Bucket": {
          "type": "string",
          "description": "Name of the bucket, container, volume, etc"
        },
        "Path": {
          "type": "string",
          "description": "Path within the bucket"
        },
        "CPUPercentage": {
          "description": "Desired CPU core utilization ranging from 1%-80%",
          "type": "integer",
          "default": 50,
          "minimum": 1,
          "maximum": 80,
          "x-nullable": false
        },
        "rolesOptions" : {
          "description": "How roles should be restored",
          "type": "string",
          "enum": [
            "noRestore",
            "all"
          ],
          "default": "noRestore"
        },
        "usersOptions" : {
          "description": "How users should be restored",
          "type": "string",
          "enum": [
            "noRestore",
            "all"
          ],
          "default": "noRestore"
        }
      }
    },
    "BackupCreateRequest": {
      "description": "Request body for creating a backup of a set of classes",
      "properties": {
        "id": {
          "description": "The ID of the backup (required). Must be URL-safe and work as a filesystem path, only lowercase, numbers, underscore, minus characters allowed.",
          "type": "string"
        },
        "config": {
          "description": "Custom configuration for the backup creation process",
          "type": "object",
          "$ref": "#/definitions/BackupConfig"
        },
        "include": {
          "description": "List of collections to include in the backup creation process. If not set, all collections are included. Cannot be used together with `exclude`.",
          "type": "array",
          "items": {
            "type": "string"
          }
        },
        "exclude": {
          "description": "List of collections to exclude from the backup creation process. If not set, all collections are included. Cannot be used together with `include`.",
          "type": "array",
          "items": {
            "type": "string"
          }
        }
      }
    },
    "BackupCreateResponse": {
      "description": "The definition of a backup create response body",
      "properties": {
        "id": {
          "description": "The ID of the backup. Must be URL-safe and work as a filesystem path, only lowercase, numbers, underscore, minus characters allowed.",
          "type": "string"
        },
        "classes": {
          "description": "The list of classes for which the backup creation process was started",
          "type": "array",
          "items": {
            "type": "string"
          }
        },
        "backend": {
          "description": "Backup backend name e.g. filesystem, gcs, s3.",
          "type": "string"
        },
        "bucket": {
          "description": "Name of the bucket, container, volume, etc",
          "type": "string"
        },
        "path": {
          "description": "Path within bucket of backup",
          "type": "string"
        },
        "error": {
          "description": "error message if creation failed",
          "type": "string"
        },
        "status": {
          "description": "phase of backup creation process",
          "type": "string",
          "default": "STARTED",
          "enum": [
            "STARTED",
            "TRANSFERRING",
            "TRANSFERRED",
            "SUCCESS",
            "FAILED",
            "CANCELED"
          ]
        }
      }
    },
    "BackupListResponse": {
      "description": "The definition of a backup create response body",
      "type": "array",
      "items": {
        "type": "object",
        "properties": {
          "id": {
            "description": "The ID of the backup. Must be URL-safe and work as a filesystem path, only lowercase, numbers, underscore, minus characters allowed.",
            "type": "string"
          },
          "path": {
            "description": "destination path of backup files proper to selected backend",
            "type": "string"
          },
          "classes": {
            "description": "The list of classes for which the existed backup process",
            "type": "array",
            "items": {
              "type": "string"
            }
          },
          "status": {
            "description": "status of backup process",
            "type": "string",
            "enum": [
              "STARTED",
              "TRANSFERRING",
              "TRANSFERRED",
              "SUCCESS",
              "FAILED",
              "CANCELED"
            ]
          }
        }
      }
    },
    "BackupRestoreRequest": {
      "description": "Request body for restoring a backup for a set of classes",
      "properties": {
        "config": {
          "description": "Custom configuration for the backup restoration process",
          "type": "object",
          "$ref": "#/definitions/RestoreConfig"
        },
        "include": {
          "description": "List of classes to include in the backup restoration process",
          "type": "array",
          "items": {
            "type": "string"
          }
        },
        "exclude": {
          "description": "List of classes to exclude from the backup restoration process",
          "type": "array",
          "items": {
            "type": "string"
          }
        },
        "node_mapping": {
          "description": "Allows overriding the node names stored in the backup with different ones. Useful when restoring backups to a different environment.",
          "type": "object",
          "additionalProperties": {
            "type": "string"
          }
        }
      }
    },
    "BackupRestoreResponse": {
      "description": "The definition of a backup restore response body",
      "properties": {
        "id": {
          "description": "The ID of the backup. Must be URL-safe and work as a filesystem path, only lowercase, numbers, underscore, minus characters allowed.",
          "type": "string"
        },
        "classes": {
          "description": "The list of classes for which the backup restoration process was started",
          "type": "array",
          "items": {
            "type": "string"
          }
        },
        "backend": {
          "description": "Backup backend name e.g. filesystem, gcs, s3.",
          "type": "string"
        },
        "path": {
          "description": "destination path of backup files proper to selected backend",
          "type": "string"
        },
        "error": {
          "description": "error message if restoration failed",
          "type": "string"
        },
        "status": {
          "description": "phase of backup restoration process",
          "type": "string",
          "default": "STARTED",
          "enum": [
            "STARTED",
            "TRANSFERRING",
            "TRANSFERRED",
            "SUCCESS",
            "FAILED",
            "CANCELED"
          ]
        }
      }
    },
    "NodeStats": {
      "description": "The summary of Weaviate's statistics.",
      "properties": {
        "shardCount": {
          "description": "The count of Weaviate's shards. To see this value, set `output` to `verbose`.",
          "format": "int",
          "type": "number",
          "x-omitempty": false
        },
        "objectCount": {
          "description": "The total number of objects in DB.",
          "format": "int64",
          "type": "number",
          "x-omitempty": false
        }
      }
    },
    "BatchStats": {
      "description": "The summary of a nodes batch queue congestion status.",
      "properties": {
        "queueLength": {
          "description": "How many objects are currently in the batch queue.",
          "format": "int",
          "type": "number",
          "x-omitempty": true,
          "x-nullable": true
        },
        "ratePerSecond": {
          "description": "How many objects are approximately processed from the batch queue per second.",
          "format": "int",
          "type": "number",
          "x-omitempty": false
        }
      }
    },
    "NodeShardStatus": {
      "description": "The definition of a node shard status response body",
      "properties": {
        "name": {
          "description": "The name of the shard.",
          "type": "string",
          "x-omitempty": false
        },
        "class": {
          "description": "The name of shard's class.",
          "type": "string",
          "x-omitempty": false
        },
        "objectCount": {
          "description": "The number of objects in shard.",
          "format": "int64",
          "type": "number",
          "x-omitempty": false
        },
        "vectorIndexingStatus": {
          "description": "The status of the vector indexing process.",
          "format": "string",
          "x-omitempty": false
        },
        "compressed": {
          "description": "The status of vector compression/quantization.",
          "format": "boolean",
          "x-omitempty": false
        },
        "vectorQueueLength": {
          "description": "The length of the vector indexing queue.",
          "format": "int64",
          "type": "number",
          "x-omitempty": false
        },
        "loaded": {
          "description": "The load status of the shard.",
          "type": "boolean",
          "x-omitempty": false
        },
        "asyncReplicationStatus": {
          "description": "The status of the async replication.",
          "type": "array",
          "items": {
            "$ref": "#/definitions/AsyncReplicationStatus"
          }
        },
        "numberOfReplicas": {
          "description": "Number of replicas for the shard.",
          "type": ["integer", "null"],
          "format": "int64",
          "x-omitempty": true
        },
        "replicationFactor": {
          "description": "Minimum number of replicas for the shard.",
          "type": ["integer", "null"],
          "format": "int64",
          "x-omitempty": true
        }
      }
    },
    "AsyncReplicationStatus": {
      "description": "The status of the async replication.",
      "properties": {
        "objectsPropagated": {
          "description": "The number of objects propagated in the most recent iteration.",
          "type": "number",
          "format": "uint64"
        },
        "startDiffTimeUnixMillis": {
          "description": "The start time of the most recent iteration.",
          "type": "number",
          "format": "int64"
        },
        "targetNode": {
          "description": "The target node of the replication, if set, otherwise empty.",
          "type": "string"
        }
      }
    },
    "NodeStatus": {
      "description": "The definition of a backup node status response body",
      "properties": {
        "name": {
          "description": "The name of the node.",
          "type": "string"
        },
        "status": {
          "description": "Node's status.",
          "type": "string",
          "default": "HEALTHY",
          "enum": [
            "HEALTHY",
            "UNHEALTHY",
            "UNAVAILABLE",
            "TIMEOUT"
          ]
        },
        "version": {
          "description": "The version of Weaviate.",
          "type": "string"
        },
        "gitHash": {
          "description": "The gitHash of Weaviate.",
          "type": "string"
        },
        "stats": {
          "description": "Weaviate overall statistics.",
          "type": "object",
          "$ref": "#/definitions/NodeStats"
        },
        "batchStats": {
          "description": "Weaviate batch statistics.",
          "type": "object",
          "$ref": "#/definitions/BatchStats"
        },
        "shards": {
          "description": "The list of the shards with it's statistics.",
          "type": "array",
          "items": {
            "$ref": "#/definitions/NodeShardStatus"
          }
        }
      }
    },
    "NodesStatusResponse": {
      "description": "The status of all of the Weaviate nodes",
      "type": "object",
      "properties": {
        "nodes": {
          "type": "array",
          "items": {
            "$ref": "#/definitions/NodeStatus"
          }
        }
      }
    },
    "DistributedTask": {
      "description": "Distributed task metadata.",
      "type": "object",
      "properties": {
        "id": {
          "description": "The ID of the task.",
          "type": "string"
        },
        "version": {
          "description": "The version of the task.",
          "type": "integer"
        },
        "status": {
          "description": "The status of the task.",
          "type": "string"
        },
        "startedAt": {
          "description": "The time when the task was created.",
          "type": "string",
          "format": "date-time"
        },
        "finishedAt": {
          "description": "The time when the task was finished.",
          "type": "string",
          "format": "date-time"
        },
        "finishedNodes": {
            "description": "The nodes that finished the task.",
            "type": "array",
            "items": {
                "type": "string"
            }
        },
        "error": {
          "description": "The high level reason why the task failed.",
          "type": "string",
          "x-omitempty": true
        },
        "payload": {
            "description": "The payload of the task.",
            "type": "object"
        }
      }
    },
    "DistributedTasks": {
      "description": "Active distributed tasks by namespace.",
      "type": "object",
      "additionalProperties": {
        "type": "array",
        "items": {
          "$ref": "#/definitions/DistributedTask"
        }
      }
    },
    "RaftStatistics": {
      "description": "The definition of Raft statistics.",
      "properties": {
        "appliedIndex": {
          "type": "string"
        },
        "commitIndex": {
          "type": "string"
        },
        "fsmPending": {
          "type": "string"
        },
        "lastContact": {
          "type": "string"
        },
        "lastLogIndex": {
          "type": "string"
        },
        "lastLogTerm": {
          "type": "string"
        },
        "lastSnapshotIndex": {
          "type": "string"
        },
        "lastSnapshotTerm": {
          "type": "string"
        },
        "latestConfiguration": {
          "description": "Weaviate Raft nodes.",
          "type": "object"
        },
        "latestConfigurationIndex": {
          "type": "string"
        },
        "numPeers": {
          "type": "string"
        },
        "protocolVersion": {
          "type": "string"
        },
        "protocolVersionMax": {
          "type": "string"
        },
        "protocolVersionMin": {
          "type": "string"
        },
        "snapshotVersionMax": {
          "type": "string"
        },
        "snapshotVersionMin": {
          "type": "string"
        },
        "state": {
          "type": "string"
        },
        "term": {
          "type": "string"
        }
      }
    },
    "Statistics": {
      "description": "The definition of node statistics.",
      "properties": {
        "name": {
          "description": "The name of the node.",
          "type": "string"
        },
        "status": {
          "description": "Node's status.",
          "type": "string",
          "default": "HEALTHY",
          "enum": [
            "HEALTHY",
            "UNHEALTHY",
            "UNAVAILABLE",
            "TIMEOUT"
          ]
        },
        "bootstrapped": {
          "type": "boolean"
        },
        "dbLoaded": {
          "type": "boolean"
        },
        "initialLastAppliedIndex": {
          "type": "number",
          "format": "uint64"
        },
        "lastAppliedIndex": {
          "type": "number"
        },
        "isVoter": {
          "type": "boolean"
        },
        "leaderId": {
          "type": "object"
        },
        "leaderAddress": {
          "type": "object"
        },
        "open": {
          "type": "boolean"
        },
        "ready": {
          "type": "boolean"
        },
        "candidates": {
          "type": "object"
        },
        "raft": {
          "description": "Weaviate Raft statistics.",
          "type": "object",
          "$ref": "#/definitions/RaftStatistics"
        }
      }
    },
    "ClusterStatisticsResponse": {
      "description": "The cluster statistics of all of the Weaviate nodes",
      "type": "object",
      "properties": {
        "statistics": {
          "type": "array",
          "items": {
            "$ref": "#/definitions/Statistics"
          }
        },
        "synchronized": {
          "type": "boolean",
          "x-omitempty": false
        }
      }
    },
    "SingleRef": {
      "description": "Either set beacon (direct reference) or set class and schema (concept reference)",
      "properties": {
        "class": {
          "description": "If using a concept reference (rather than a direct reference), specify the desired class name here",
          "format": "uri",
          "type": "string"
        },
        "schema": {
          "description": "If using a concept reference (rather than a direct reference), specify the desired properties here",
          "$ref": "#/definitions/PropertySchema"
        },
        "beacon": {
          "description": "If using a direct reference, specify the URI to point to the cross-ref here. Should be in the form of weaviate://localhost/<uuid> for the example of a local cross-ref to an object",
          "format": "uri",
          "type": "string"
        },
        "href": {
          "description": "If using a direct reference, this read-only fields provides a link to the referenced resource. If 'origin' is globally configured, an absolute URI is shown - a relative URI otherwise.",
          "format": "uri",
          "type": "string"
        },
        "classification": {
          "description": "Additional Meta information about classifications if the item was part of one",
          "$ref": "#/definitions/ReferenceMetaClassification"
        }
      }
    },
    "AdditionalProperties": {
      "description": "(Response only) Additional meta information about a single object.",
      "type": "object",
      "additionalProperties": {
        "type": "object"
      }
    },
    "ReferenceMetaClassification": {
      "description": "This meta field contains additional info about the classified reference property",
      "properties": {
        "overallCount": {
          "description": "overall neighbors checked as part of the classification. In most cases this will equal k, but could be lower than k - for example if not enough data was present",
          "type": "number",
          "format": "int64"
        },
        "winningCount": {
          "description": "size of the winning group, a number between 1..k",
          "type": "number",
          "format": "int64"
        },
        "losingCount": {
          "description": "size of the losing group, can be 0 if the winning group size equals k",
          "type": "number",
          "format": "int64"
        },
        "closestOverallDistance": {
          "description": "The lowest distance of any neighbor, regardless of whether they were in the winning or losing group",
          "type": "number",
          "format": "float32"
        },
        "winningDistance": {
          "description": "deprecated - do not use, to be removed in 0.23.0",
          "type": "number",
          "format": "float32"
        },
        "meanWinningDistance": {
          "description": "Mean distance of all neighbors from the winning group",
          "type": "number",
          "format": "float32"
        },
        "closestWinningDistance": {
          "description": "Closest distance of a neighbor from the winning group",
          "type": "number",
          "format": "float32"
        },
        "closestLosingDistance": {
          "description": "The lowest distance of a neighbor in the losing group. Optional. If k equals the size of the winning group, there is no losing group",
          "type": "number",
          "format": "float32",
          "x-nullable": true
        },
        "losingDistance": {
          "description": "deprecated - do not use, to be removed in 0.23.0",
          "type": "number",
          "format": "float32",
          "x-nullable": true
        },
        "meanLosingDistance": {
          "description": "Mean distance of all neighbors from the losing group. Optional. If k equals the size of the winning group, there is no losing group.",
          "type": "number",
          "format": "float32",
          "x-nullable": true
        }
      }
    },
    "BatchReference": {
      "properties": {
        "from": {
          "description": "Long-form beacon-style URI to identify the source of the cross-ref including the property name. Should be in the form of weaviate://localhost/<kinds>/<uuid>/<className>/<propertyName>, where <kinds> must be one of 'objects', 'objects' and <className> and <propertyName> must represent the cross-ref property of source class to be used.",
          "format": "uri",
          "type": "string",
          "example": "weaviate://localhost/Zoo/a5d09582-4239-4702-81c9-92a6e0122bb4/hasAnimals"
        },
        "to": {
          "description": "Short-form URI to point to the cross-ref. Should be in the form of weaviate://localhost/<uuid> for the example of a local cross-ref to an object",
          "example": "weaviate://localhost/97525810-a9a5-4eb0-858a-71449aeb007f",
          "format": "uri",
          "type": "string"
        },
        "tenant": {
          "type": "string",
          "description": "Name of the reference tenant."
        }
      }
    },
    "BatchReferenceResponse": {
      "allOf": [
        {
          "$ref": "#/definitions/BatchReference"
        },
        {
          "properties": {
            "result": {
              "description": "Results for this specific reference.",
              "format": "object",
              "properties": {
                "status": {
                  "type": "string",
                  "default": "SUCCESS",
                  "enum": [
                    "SUCCESS",
                    "FAILED"
                  ]
                },
                "errors": {
                  "$ref": "#/definitions/ErrorResponse"
                }
              }
            }
          }
        }
      ],
      "type": "object"
    },
    "GeoCoordinates": {
      "properties": {
        "latitude": {
          "description": "The latitude of the point on earth in decimal form",
          "format": "float",
          "type": "number",
          "x-nullable": true
        },
        "longitude": {
          "description": "The longitude of the point on earth in decimal form",
          "format": "float",
          "type": "number",
          "x-nullable": true
        }
      }
    },
    "PhoneNumber": {
      "properties": {
        "input": {
          "description": "The raw input as the phone number is present in your raw data set. It will be parsed into the standardized formats if valid.",
          "type": "string"
        },
        "internationalFormatted": {
          "description": "Read-only. Parsed result in the international format (e.g. +49 123 ...)",
          "type": "string"
        },
        "defaultCountry": {
          "description": "Optional. The ISO 3166-1 alpha-2 country code. This is used to figure out the correct countryCode and international format if only a national number (e.g. 0123 4567) is provided",
          "type": "string"
        },
        "countryCode": {
          "description": "Read-only. The numerical country code (e.g. 49)",
          "format": "uint64",
          "type": "number"
        },
        "national": {
          "description": "Read-only. The numerical representation of the national part",
          "format": "uint64",
          "type": "number"
        },
        "nationalFormatted": {
          "description": "Read-only. Parsed result in the national format (e.g. 0123 456789)",
          "type": "string"
        },
        "valid": {
          "description": "Read-only. Indicates whether the parsed number is a valid phone number",
          "type": "boolean"
        }
      }
    },
    "Object": {
      "properties": {
        "class": {
          "description": "Class of the Object, defined in the schema.",
          "type": "string"
        },
        "vectorWeights": {
          "$ref": "#/definitions/VectorWeights"
        },
        "properties": {
          "$ref": "#/definitions/PropertySchema"
        },
        "id": {
          "description": "ID of the Object.",
          "format": "uuid",
          "type": "string"
        },
        "creationTimeUnix": {
          "description": "(Response only) Timestamp of creation of this object in milliseconds since epoch UTC.",
          "format": "int64",
          "type": "integer"
        },
        "lastUpdateTimeUnix": {
          "description": "(Response only) Timestamp of the last object update in milliseconds since epoch UTC.",
          "format": "int64",
          "type": "integer"
        },
        "vector": {
          "description": "This field returns vectors associated with the Object. C11yVector, Vector or Vectors values are possible.",
          "$ref": "#/definitions/C11yVector"
        },
        "vectors": {
          "description": "This field returns vectors associated with the Object.",
          "$ref": "#/definitions/Vectors"
        },
        "tenant": {
          "description": "Name of the Objects tenant.",
          "type": "string"
        },
        "additional": {
          "$ref": "#/definitions/AdditionalProperties"
        }
      },
      "type": "object"
    },
    "ObjectsGetResponse": {
      "allOf": [
        {
          "$ref": "#/definitions/Object"
        },
        {
          "properties": {
            "deprecations": {
              "type": "array",
              "items": {
                "$ref": "#/definitions/Deprecation"
              }
            }
          }
        },
        {
          "properties": {
            "result": {
              "description": "Results for this specific Object.",
              "format": "object",
              "properties": {
                "status": {
                  "type": "string",
                  "default": "SUCCESS",
                  "enum": [
                    "SUCCESS",
                    "FAILED"
                  ]
                },
                "errors": {
                  "$ref": "#/definitions/ErrorResponse"
                }
              }
            }
          }
        }
      ],
      "type": "object"
    },
    "BatchDelete": {
      "type": "object",
      "properties": {
        "match": {
          "description": "Outlines how to find the objects to be deleted.",
          "type": "object",
          "properties": {
            "class": {
              "description": "Class (name) which objects will be deleted.",
              "type": "string",
              "example": "City"
            },
            "where": {
              "description": "Filter to limit the objects to be deleted.",
              "type": "object",
              "$ref": "#/definitions/WhereFilter"
            }
          }
        },
        "output": {
          "description": "Controls the verbosity of the output, possible values are: \"minimal\", \"verbose\". Defaults to \"minimal\".",
          "type": "string",
          "default": "minimal"
        },
        "deletionTimeUnixMilli": {
          "description": "Timestamp of deletion in milliseconds since epoch UTC.",
          "format": "int64",
          "type": "integer",
          "x-nullable": true
        },
        "dryRun": {
          "description": "If true, the call will show which objects would be matched using the specified filter without deleting any objects. <br/><br/>Depending on the configured verbosity, you will either receive a count of affected objects, or a list of IDs.",
          "type": "boolean",
          "default": false
        }
      }
    },
    "BatchDeleteResponse": {
      "description": "Delete Objects response.",
      "type": "object",
      "properties": {
        "match": {
          "description": "Outlines how to find the objects to be deleted.",
          "type": "object",
          "properties": {
            "class": {
              "description": "Class (name) which objects will be deleted.",
              "type": "string",
              "example": "City"
            },
            "where": {
              "description": "Filter to limit the objects to be deleted.",
              "type": "object",
              "$ref": "#/definitions/WhereFilter"
            }
          }
        },
        "output": {
          "description": "Controls the verbosity of the output, possible values are: \"minimal\", \"verbose\". Defaults to \"minimal\".",
          "type": "string",
          "default": "minimal"
        },
        "deletionTimeUnixMilli": {
          "description": "Timestamp of deletion in milliseconds since epoch UTC.",
          "format": "int64",
          "type": "integer",
          "x-nullable": true
        },
        "dryRun": {
          "description": "If true, objects will not be deleted yet, but merely listed. Defaults to false.",
          "type": "boolean",
          "default": false
        },
        "results": {
          "type": "object",
          "properties": {
            "matches": {
              "description": "How many objects were matched by the filter.",
              "type": "number",
              "format": "int64",
              "x-omitempty": false
            },
            "limit": {
              "description": "The most amount of objects that can be deleted in a single query, equals QUERY_MAXIMUM_RESULTS.",
              "type": "number",
              "format": "int64",
              "x-omitempty": false
            },
            "successful": {
              "description": "How many objects were successfully deleted in this round.",
              "type": "number",
              "format": "int64",
              "x-omitempty": false
            },
            "failed": {
              "description": "How many objects should have been deleted but could not be deleted.",
              "type": "number",
              "format": "int64",
              "x-omitempty": false
            },
            "objects": {
              "description": "With output set to \"minimal\" only objects with error occurred will the be described. Successfully deleted objects would be omitted. Output set to \"verbose\" will list all of the objets with their respective statuses.",
              "type": "array",
              "items": {
                "description": "Results for this specific Object.",
                "format": "object",
                "properties": {
                  "id": {
                    "description": "ID of the Object.",
                    "format": "uuid",
                    "type": "string"
                  },
                  "status": {
                    "type": "string",
                    "default": "SUCCESS",
                    "enum": [
                      "SUCCESS",
                      "DRYRUN",
                      "FAILED"
                    ]
                  },
                  "errors": {
                    "$ref": "#/definitions/ErrorResponse"
                  }
                }
              }
            }
          }
        }
      }
    },
    "ObjectsListResponse": {
      "description": "List of Objects.",
      "properties": {
        "objects": {
          "description": "The actual list of Objects.",
          "items": {
            "$ref": "#/definitions/Object"
          },
          "type": "array"
        },
        "deprecations": {
          "type": "array",
          "items": {
            "$ref": "#/definitions/Deprecation"
          }
        },
        "totalResults": {
          "description": "The total number of Objects for the query. The number of items in a response may be smaller due to paging.",
          "format": "int64",
          "type": "integer"
        }
      },
      "type": "object"
    },
    "Classification": {
      "description": "Manage classifications, trigger them and view status of past classifications.",
      "properties": {
        "id": {
          "description": "ID to uniquely identify this classification run",
          "format": "uuid",
          "type": "string",
          "example": "ee722219-b8ec-4db1-8f8d-5150bb1a9e0c"
        },
        "class": {
          "description": "class (name) which is used in this classification",
          "type": "string",
          "example": "City"
        },
        "classifyProperties": {
          "description": "which ref-property to set as part of the classification",
          "type": "array",
          "items": {
            "type": "string"
          },
          "example": [
            "inCountry"
          ]
        },
        "basedOnProperties": {
          "description": "base the text-based classification on these fields (of type text)",
          "type": "array",
          "items": {
            "type": "string"
          },
          "example": [
            "description"
          ]
        },
        "status": {
          "description": "status of this classification",
          "type": "string",
          "enum": [
            "running",
            "completed",
            "failed"
          ],
          "example": "running"
        },
        "meta": {
          "description": "additional meta information about the classification",
          "type": "object",
          "$ref": "#/definitions/ClassificationMeta"
        },
        "type": {
          "description": "which algorithm to use for classifications",
          "type": "string"
        },
        "settings": {
          "description": "classification-type specific settings",
          "type": "object"
        },
        "error": {
          "description": "error message if status == failed",
          "type": "string",
          "default": "",
          "example": "classify xzy: something went wrong"
        },
        "filters": {
          "type": "object",
          "properties": {
            "sourceWhere": {
              "description": "limit the objects to be classified",
              "type": "object",
              "$ref": "#/definitions/WhereFilter"
            },
            "trainingSetWhere": {
              "description": "Limit the training objects to be considered during the classification. Can only be used on types with explicit training sets, such as 'knn'",
              "type": "object",
              "$ref": "#/definitions/WhereFilter"
            },
            "targetWhere": {
              "description": "Limit the possible sources when using an algorithm which doesn't really on training data, e.g. 'contextual'. When using an algorithm with a training set, such as 'knn', limit the training set instead",
              "type": "object",
              "$ref": "#/definitions/WhereFilter"
            }
          }
        }
      },
      "type": "object"
    },
    "ClassificationMeta": {
      "description": "Additional information to a specific classification",
      "properties": {
        "started": {
          "description": "time when this classification was started",
          "type": "string",
          "format": "date-time",
          "example": "2017-07-21T17:32:28Z"
        },
        "completed": {
          "description": "time when this classification finished",
          "type": "string",
          "format": "date-time",
          "example": "2017-07-21T17:32:28Z"
        },
        "count": {
          "description": "number of objects which were taken into consideration for classification",
          "type": "integer",
          "example": 147
        },
        "countSucceeded": {
          "description": "number of objects successfully classified",
          "type": "integer",
          "example": 140
        },
        "countFailed": {
          "description": "number of objects which could not be classified - see error message for details",
          "type": "integer",
          "example": 7
        }
      },
      "type": "object"
    },
    "WhereFilter": {
      "description": "Filter search results using a where filter",
      "properties": {
        "operands": {
          "description": "combine multiple where filters, requires 'And' or 'Or' operator",
          "type": "array",
          "items": {
            "$ref": "#/definitions/WhereFilter"
          }
        },
        "operator": {
          "description": "operator to use",
          "type": "string",
          "enum": [
            "And",
            "Or",
            "Equal",
            "Like",
            "NotEqual",
            "GreaterThan",
            "GreaterThanEqual",
            "LessThan",
            "LessThanEqual",
            "WithinGeoRange",
            "IsNull",
            "ContainsAny",
            "ContainsAll"
          ],
          "example": "GreaterThanEqual"
        },
        "path": {
          "description": "path to the property currently being filtered",
          "type": "array",
          "items": {
            "type": "string"
          },
          "example": [
            "inCity",
            "City",
            "name"
          ]
        },
        "valueInt": {
          "description": "value as integer",
          "type": "integer",
          "format": "int64",
          "example": 2000,
          "x-nullable": true
        },
        "valueNumber": {
          "description": "value as number/float",
          "type": "number",
          "format": "float64",
          "example": 3.14,
          "x-nullable": true
        },
        "valueBoolean": {
          "description": "value as boolean",
          "type": "boolean",
          "example": false,
          "x-nullable": true
        },
        "valueString": {
          "description": "value as text (deprecated as of v1.19; alias for valueText)",
          "type": "string",
          "example": "my search term",
          "x-nullable": true
        },
        "valueText": {
          "description": "value as text",
          "type": "string",
          "example": "my search term",
          "x-nullable": true
        },
        "valueDate": {
          "description": "value as date (as string)",
          "type": "string",
          "example": "TODO",
          "x-nullable": true
        },
        "valueIntArray": {
          "description": "value as integer",
          "type": "array",
          "items": {
            "type": "integer",
            "format": "int64"
          },
          "example": "[100, 200]",
          "x-nullable": true,
          "x-omitempty": true
        },
        "valueNumberArray": {
          "description": "value as number/float",
          "type": "array",
          "items": {
            "type": "number",
            "format": "float64"
          },
          "example": [
            3.14
          ],
          "x-nullable": true,
          "x-omitempty": true
        },
        "valueBooleanArray": {
          "description": "value as boolean",
          "type": "array",
          "items": {
            "type": "boolean"
          },
          "example": [
            true,
            false
          ],
          "x-nullable": true,
          "x-omitempty": true
        },
        "valueStringArray": {
          "description": "value as text (deprecated as of v1.19; alias for valueText)",
          "type": "array",
          "items": {
            "type": "string"
          },
          "example": [
            "my search term"
          ],
          "x-nullable": true,
          "x-omitempty": true
        },
        "valueTextArray": {
          "description": "value as text",
          "type": "array",
          "items": {
            "type": "string"
          },
          "example": [
            "my search term"
          ],
          "x-nullable": true,
          "x-omitempty": true
        },
        "valueDateArray": {
          "description": "value as date (as string)",
          "type": "array",
          "items": {
            "type": "string"
          },
          "example": "TODO",
          "x-nullable": true,
          "x-omitempty": true
        },
        "valueGeoRange": {
          "description": "value as geo coordinates and distance",
          "type": "object",
          "$ref": "#/definitions/WhereFilterGeoRange",
          "x-nullable": true
        }
      },
      "type": "object"
    },
    "WhereFilterGeoRange": {
      "type": "object",
      "description": "filter within a distance of a georange",
      "properties": {
        "geoCoordinates": {
          "$ref": "#/definitions/GeoCoordinates",
          "x-nullable": false
        },
        "distance": {
          "type": "object",
          "properties": {
            "max": {
              "type": "number",
              "format": "float64"
            }
          }
        }
      }
    },
    "Tenant": {
      "type": "object",
      "description": "attributes representing a single tenant within weaviate",
      "properties": {
        "name": {
          "description": "The name of the tenant (required).",
          "type": "string"
        },
        "activityStatus": {
          "description": "activity status of the tenant's shard. Optional for creating tenant (implicit `ACTIVE`) and required for updating tenant. For creation, allowed values are `ACTIVE` - tenant is fully active and `INACTIVE` - tenant is inactive; no actions can be performed on tenant, tenant's files are stored locally. For updating, `ACTIVE`, `INACTIVE` and also `OFFLOADED` - as INACTIVE, but files are stored on cloud storage. The following values are read-only and are set by the server for internal use: `OFFLOADING` - tenant is transitioning from ACTIVE/INACTIVE to OFFLOADED, `ONLOADING` - tenant is transitioning from OFFLOADED to ACTIVE/INACTIVE. We still accept deprecated names `HOT` (now `ACTIVE`), `COLD` (now `INACTIVE`), `FROZEN` (now `OFFLOADED`), `FREEZING` (now `OFFLOADING`), `UNFREEZING` (now `ONLOADING`).",
          "type": "string",
          "enum": [
            "ACTIVE",
            "INACTIVE",
            "OFFLOADED",
            "OFFLOADING",
            "ONLOADING",
            "HOT",
            "COLD",
            "FROZEN",
            "FREEZING",
            "UNFREEZING"
          ]
        }
      }
    },
    "Alias": {
      "type": "object",
      "description": "Represents the mapping between an alias name and a collection. An alias provides an alternative name for accessing a collection.",
      "properties": {
        "alias": {
          "description": "The unique name of the alias that serves as an alternative identifier for the collection.",
          "type": "string"
        },
        "class": {
          "description": "The name of the collection (class) to which this alias is mapped.",
          "type": "string"
        }
      }
    },
    "AliasResponse": {
      "description": "Response object containing a list of alias mappings.",
      "type": "object",
      "properties": {
        "aliases": {
          "description": "Array of alias objects, each containing an alias-to-collection mapping.",
          "type": "array",
          "items": {
            "$ref": "#/definitions/Alias"
          }
        }
      }
    }
  },
  "externalDocs": {
    "url": "https://github.com/weaviate/weaviate"
  },
  "info": {
    "contact": {
      "email": "hello@weaviate.io",
      "name": "Weaviate",
      "url": "https://github.com/weaviate"
    },
    "description": "# Introduction\n Weaviate is an open source, AI-native vector database that helps developers create intuitive and reliable AI-powered applications. \n ### Base Path \nThe base path for the Weaviate server is structured as `[YOUR-WEAVIATE-HOST]:[PORT]/v1`. As an example, if you wish to access the `schema` endpoint on a local instance, you would navigate to `http://localhost:8080/v1/schema`. Ensure you replace `[YOUR-WEAVIATE-HOST]` and `[PORT]` with your actual server host and port number respectively. \n ### Questions? \nIf you have any comments or questions, please feel free to reach out to us at the community forum [https://forum.weaviate.io/](https://forum.weaviate.io/). \n### Issues? \nIf you find a bug or want to file a feature request, please open an issue on our GitHub repository for [Weaviate](https://github.com/weaviate/weaviate). \n### Want more documentation? \nFor a quickstart, code examples, concepts and more, please visit our [documentation page](https://weaviate.io/developers/weaviate).",
    "title": "Weaviate",
    "version": "1.33.0-dev"
  },
  "parameters": {
    "CommonAfterParameterQuery": {
      "description": "A threshold UUID of the objects to retrieve after, using an UUID-based ordering. This object is not part of the set. <br/><br/>Must be used with `class`, typically in conjunction with `limit`. <br/><br/>Note `after` cannot be used with `offset` or `sort`. <br/><br/>For a null value similar to offset=0, set an empty string in the request, i.e. `after=` or `after`.",
      "in": "query",
      "name": "after",
      "required": false,
      "type": "string"
    },
    "CommonOffsetParameterQuery": {
      "description": "The starting index of the result window. Note `offset` will retrieve `offset+limit` results and return `limit` results from the object with index `offset` onwards. Limited by the value of `QUERY_MAXIMUM_RESULTS`. <br/><br/>Should be used in conjunction with `limit`. <br/><br/>Cannot be used with `after`.",
      "format": "int64",
      "in": "query",
      "name": "offset",
      "required": false,
      "type": "integer",
      "default": 0
    },
    "CommonLimitParameterQuery": {
      "description": "The maximum number of items to be returned per page. The default is 25 unless set otherwise as an environment variable.",
      "format": "int64",
      "in": "query",
      "name": "limit",
      "required": false,
      "type": "integer"
    },
    "CommonIncludeParameterQuery": {
      "description": "Include additional information, such as classification infos. Allowed values include: classification, vector, interpretation",
      "in": "query",
      "name": "include",
      "required": false,
      "type": "string"
    },
    "CommonConsistencyLevelParameterQuery": {
      "description": "Determines how many replicas must acknowledge a request before it is considered successful",
      "in": "query",
      "name": "consistency_level",
      "required": false,
      "type": "string"
    },
    "CommonTenantParameterQuery": {
      "description": "Specifies the tenant in a request targeting a multi-tenant class",
      "in": "query",
      "name": "tenant",
      "required": false,
      "type": "string"
    },
    "CommonNodeNameParameterQuery": {
      "description": "The target node which should fulfill the request",
      "in": "query",
      "name": "node_name",
      "required": false,
      "type": "string"
    },
    "CommonSortParameterQuery": {
      "description": "Name(s) of the property to sort by - e.g. `city`, or `country,city`.",
      "in": "query",
      "name": "sort",
      "required": false,
      "type": "string"
    },
    "CommonOrderParameterQuery": {
      "description": "Order parameter to tell how to order (asc or desc) data within given field. Should be used in conjunction with `sort` parameter. If providing multiple `sort` values, provide multiple `order` values in corresponding order, e.g.: `sort=author_name,title&order=desc,asc`.",
      "in": "query",
      "name": "order",
      "required": false,
      "type": "string"
    },
    "CommonClassParameterQuery": {
      "description": "The collection from which to query objects.  <br/><br/>Note that if `class` is not provided, the response will not include any objects.",
      "in": "query",
      "name": "class",
      "required": false,
      "type": "string"
    },
    "CommonOutputVerbosityParameterQuery": {
      "description": "Controls the verbosity of the output, possible values are: \"minimal\", \"verbose\". Defaults to \"minimal\".",
      "in": "query",
      "name": "output",
      "required": false,
      "type": "string",
      "default": "minimal"
    }
  },
  "paths": {
    "/": {
      "get": {
        "description": "Get links to other endpoints to help discover the REST API",
        "summary": "List available endpoints",
        "operationId": "weaviate.root",
        "responses": {
          "200": {
            "description": "Weaviate is alive and ready to serve content",
            "schema": {
              "type": "object",
              "properties": {
                "links": {
                  "type": "array",
                  "items": {
                    "$ref": "#/definitions/Link"
                  }
                }
              }
            }
          }
        }
      }
    },
    "/.well-known/live": {
      "get": {
        "summary": "Get application liveness.",
        "description": "Determines whether the application is alive. Can be used for kubernetes liveness probe",
        "operationId": "weaviate.wellknown.liveness",
        "responses": {
          "200": {
            "description": "The application is able to respond to HTTP requests"
          }
        }
      }
    },
    "/.well-known/ready": {
      "get": {
        "summary": "Get application readiness.",
        "description": "Determines whether the application is ready to receive traffic. Can be used for kubernetes readiness probe.",
        "operationId": "weaviate.wellknown.readiness",
        "responses": {
          "200": {
            "description": "The application has completed its start-up routine and is ready to accept traffic."
          },
          "503": {
            "description": "The application is currently not able to serve traffic. If other horizontal replicas of weaviate are available and they are capable of receiving traffic, all traffic should be redirected there instead."
          }
        }
      }
    },
    "/.well-known/openid-configuration": {
      "get": {
        "description": "OIDC Discovery page, redirects to the token issuer if one is configured",
        "responses": {
          "200": {
            "description": "Successful response, inspect body",
            "schema": {
              "type": "object",
              "properties": {
                "href": {
                  "description": "The Location to redirect to",
                  "type": "string"
                },
                "clientId": {
                  "description": "OAuth Client ID",
                  "type": "string"
                },
                "scopes": {
                  "description": "OAuth Scopes",
                  "type": "array",
                  "items": {
                    "type": "string"
                  },
                  "x-omitempty": true
                }
              }
            }
          },
          "404": {
            "description": "Not found, no oidc provider present"
          },
          "500": {
            "description": "An error has occurred while trying to fulfill the request. Most likely the ErrorResponse will contain more information about the error.",
            "schema": {
              "$ref": "#/definitions/ErrorResponse"
            }
          }
        },
        "summary": "OIDC discovery information if OIDC auth is enabled",
        "tags": [
          "well-known",
          "oidc",
          "discovery"
        ],
        "x-available-in-mqtt": false,
        "x-available-in-websocket": false
      }
    },
    "/replication/replicate": {
      "post": {
        "summary": "Initiate a replica movement",
        "description": "Begins an asynchronous operation to move or copy a specific shard replica from its current node to a designated target node. The operation involves copying data, synchronizing, and potentially decommissioning the source replica.",
        "operationId": "replicate",
        "x-serviceIds": [
          "weaviate.replication.replicate"
        ],
        "tags": [
          "replication"
        ],
        "parameters": [
          {
            "in": "body",
            "name": "body",
            "required": true,
            "schema": {
              "$ref": "#/definitions/ReplicationReplicateReplicaRequest"
            }
          }
        ],
        "responses": {
          "200": {
            "description": "Replication operation registered successfully. ID of the operation is returned.",
            "schema": {
              "$ref": "#/definitions/ReplicationReplicateReplicaResponse"
            }
          },
          "400": {
            "description": "Malformed request.",
            "schema": {
              "$ref": "#/definitions/ErrorResponse"
            }
          },
          "401": {
            "description": "Unauthorized or invalid credentials."
          },
          "403": {
            "description": "Forbidden",
            "schema": {
              "$ref": "#/definitions/ErrorResponse"
            }
          },
          "422": {
            "description": "Request body is well-formed (i.e., syntactically correct), but semantically erroneous.",
            "schema": {
              "$ref": "#/definitions/ErrorResponse"
            }
          },
          "500": {
            "description": "An error has occurred while trying to fulfill the request. Most likely the ErrorResponse will contain more information about the error.",
            "schema": {
              "$ref": "#/definitions/ErrorResponse"
            }
          },
          "501": {
            "description": "Replica movement operations are disabled.",
            "schema": {
              "$ref": "#/definitions/ErrorResponse"
            }
          }
        }
      },
      "delete": {
        "summary": "Schedules all replication operations for deletion across all collections, shards, and nodes.",
        "operationId": "deleteAllReplications",
        "x-serviceIds": [
          "weaviate.replication.deleteAllReplications"
        ],
        "tags": [
          "replication"
        ],
        "responses": {
          "204": {
            "description": "Replication operation registered successfully"
          },
          "400": {
            "description": "Malformed request.",
            "schema": {
              "$ref": "#/definitions/ErrorResponse"
            }
          },
          "401": {
            "description": "Unauthorized or invalid credentials."
          },
          "403": {
            "description": "Forbidden",
            "schema": {
              "$ref": "#/definitions/ErrorResponse"
            }
          },
          "422": {
            "description": "Request body is well-formed (i.e., syntactically correct), but semantically erroneous.",
            "schema": {
              "$ref": "#/definitions/ErrorResponse"
            }
          },
          "500": {
            "description": "An error has occurred while trying to fulfill the request. Most likely the ErrorResponse will contain more information about the error.",
            "schema": {
              "$ref": "#/definitions/ErrorResponse"
            }
          },
          "501": {
            "description": "Replica movement operations are disabled.",
            "schema": {
              "$ref": "#/definitions/ErrorResponse"
            }
          }
        }
      }
    },
    "/replication/replicate/force-delete": {
      "post": {
        "summary": "Force delete replication operations",
        "description": "USE AT OWN RISK! Synchronously force delete operations from the FSM. This will not perform any checks on which state the operation is in so may lead to data corruption or loss. It is recommended to first scale the number of replication engine workers to 0 before calling this endpoint to ensure no operations are in-flight.",
        "operationId": "forceDeleteReplications",
        "x-serviceIds": [
          "weaviate.replication.forceDeleteReplications"
        ],
        "tags": [
          "replication"
        ],
        "parameters": [
          {
            "name": "body",
            "in": "body",
            "schema": {
              "$ref": "#/definitions/ReplicationReplicateForceDeleteRequest"
            }
          }
        ],
        "responses": {
          "200": {
            "description": "Replication operations force deleted successfully.",
            "schema": {
              "$ref": "#/definitions/ReplicationReplicateForceDeleteResponse"
            }
          },
          "400": {
            "description": "Malformed request.",
            "schema": {
              "$ref": "#/definitions/ErrorResponse"
            }
          },
          "401": {
            "description": "Unauthorized or invalid credentials."
          },
          "403": {
            "description": "Forbidden",
            "schema": {
              "$ref": "#/definitions/ErrorResponse"
            }
          },
          "422": {
            "description": "Request body is well-formed (i.e., syntactically correct), but semantically erroneous.",
            "schema": {
              "$ref": "#/definitions/ErrorResponse"
            }
          },
          "500": {
            "description": "An error has occurred while trying to fulfill the request. Most likely the ErrorResponse will contain more information about the error.",
            "schema": {
              "$ref": "#/definitions/ErrorResponse"
            }
          }
        }
      }
    },
    "/replication/replicate/{id}": {
      "get": {
        "summary": "Retrieve a replication operation",
        "description": "Fetches the current status and detailed information for a specific replication operation, identified by its unique ID. Optionally includes historical data of the operation's progress if requested.",
        "operationId": "replicationDetails",
        "x-serviceIds": [
          "weaviate.replication.replicate.details"
        ],
        "tags": [
          "replication"
        ],
        "parameters": [
          {
            "name": "id",
            "in": "path",
            "format": "uuid",
            "description": "The ID of the replication operation to get details for.",
            "required": true,
            "type": "string"
          },
          {
            "name": "includeHistory",
            "in": "query",
            "description": "Whether to include the history of the replication operation.",
            "required": false,
            "type": "boolean"
          }
        ],
        "responses": {
          "200": {
            "description": "The details of the replication operation.",
            "schema": {
              "$ref": "#/definitions/ReplicationReplicateDetailsReplicaResponse"
            }
          },
          "401": {
            "description": "Unauthorized or invalid credentials."
          },
          "403": {
            "description": "Forbidden.",
            "schema": {
              "$ref": "#/definitions/ErrorResponse"
            }
          },
          "404": {
            "description": "Shard replica operation not found."
          },
          "422": {
            "description": "Request body is well-formed (i.e., syntactically correct), but semantically erroneous.",
            "schema": {
              "$ref": "#/definitions/ErrorResponse"
            }
          },
          "500": {
            "description": "An error has occurred while trying to fulfill the request. Most likely the ErrorResponse will contain more information about the error.",
            "schema": {
              "$ref": "#/definitions/ErrorResponse"
            }
          },
          "501": {
            "description": "Replica movement operations are disabled.",
            "schema": {
              "$ref": "#/definitions/ErrorResponse"
            }
          }
        }
      },
      "delete": {
        "summary": "Delete a replication operation",
        "description": "Removes a specific replication operation. If the operation is currently active, it will be cancelled and its resources cleaned up before the operation is deleted.",
        "operationId": "deleteReplication",
        "x-serviceIds": [
          "weaviate.replication.replicate.delete"
        ],
        "tags": [
          "replication"
        ],
        "parameters": [
          {
            "name": "id",
            "in": "path",
            "format": "uuid",
            "description": "The ID of the replication operation to delete.",
            "required": true,
            "type": "string"
          }
        ],
        "responses": {
          "204": {
            "description": "Successfully deleted."
          },
          "401": {
            "description": "Unauthorized or invalid credentials."
          },
          "403": {
            "description": "Forbidden.",
            "schema": {
              "$ref": "#/definitions/ErrorResponse"
            }
          },
          "404": {
            "description": "Shard replica operation not found."
          },
          "409": {
            "description": "The operation is not in a deletable state, e.g. it is a MOVE op in the DEHYDRATING state.",
            "schema": {
              "$ref": "#/definitions/ErrorResponse"
            }
          },
          "422": {
            "description": "Request body is well-formed (i.e., syntactically correct), but semantically erroneous.",
            "schema": {
              "$ref": "#/definitions/ErrorResponse"
            }
          },
          "500": {
            "description": "An error has occurred while trying to fulfill the request. Most likely the ErrorResponse will contain more information about the error.",
            "schema": {
              "$ref": "#/definitions/ErrorResponse"
            }
          },
          "501": {
            "description": "Replica movement operations are disabled.",
            "schema": {
              "$ref": "#/definitions/ErrorResponse"
            }
          }
        }
      }
    },
    "/replication/replicate/list": {
      "get": {
        "summary": "List replication operations",
        "description": "Retrieves a list of currently registered replication operations, optionally filtered by collection, shard, or node ID.",
        "operationId": "listReplication",
        "x-serviceIds": [
          "weaviate.replication.replicate.details"
        ],
        "tags": [
          "replication"
        ],
        "parameters": [
          {
            "name": "targetNode",
            "in": "query",
            "description": "The name of the target node to get details for.",
            "required": false,
            "type": "string"
          },
          {
            "name": "collection",
            "in": "query",
            "description": "The name of the collection to get details for.",
            "required": false,
            "type": "string"
          },
          {
            "name": "shard",
            "in": "query",
            "description": "The shard to get details for.",
            "required": false,
            "type": "string"
          },
          {
            "name": "includeHistory",
            "in": "query",
            "description": "Whether to include the history of the replication operation.",
            "required": false,
            "type": "boolean"
          }
        ],
        "responses": {
          "200": {
            "description": "The details of the replication operations.",
            "schema": {
              "type": "array",
              "items": {
                "type": "object",
                "$ref": "#/definitions/ReplicationReplicateDetailsReplicaResponse"
              }
            }
          },
          "400": {
            "description": "Bad request.",
            "schema": {
              "$ref": "#/definitions/ErrorResponse"
            }
          },
          "401": {
            "description": "Unauthorized or invalid credentials."
          },
          "403": {
            "description": "Forbidden",
            "schema": {
              "$ref": "#/definitions/ErrorResponse"
            }
          },
          "500": {
            "description": "An error has occurred while trying to fulfill the request. Most likely the ErrorResponse will contain more information about the error.",
            "schema": {
              "$ref": "#/definitions/ErrorResponse"
            }
          },
          "501": {
            "description": "Replica movement operations are disabled.",
            "schema": {
              "$ref": "#/definitions/ErrorResponse"
            }
          }
        }
      }
    },
    "/replication/replicate/{id}/cancel": {
      "post": {
        "summary": "Cancel a replication operation",
        "description": "Requests the cancellation of an active replication operation identified by its ID. The operation will be stopped, but its record will remain in the 'CANCELLED' state (can't be resumed) and will not be automatically deleted.",
        "operationId": "cancelReplication",
        "x-serviceIds": [
          "weaviate.replication.replicate.cancel"
        ],
        "tags": [
          "replication"
        ],
        "parameters": [
          {
            "name": "id",
            "in": "path",
            "format": "uuid",
            "description": "The ID of the replication operation to cancel.",
            "required": true,
            "type": "string"
          }
        ],
        "responses": {
          "204": {
            "description": "Successfully cancelled."
          },
          "401": {
            "description": "Unauthorized or invalid credentials."
          },
          "403": {
            "description": "Forbidden",
            "schema": {
              "$ref": "#/definitions/ErrorResponse"
            }
          },
          "404": {
            "description": "Shard replica operation not found."
          },
          "409": {
            "description": "The operation is not in a cancellable state, e.g. it is READY or is a MOVE op in the DEHYDRATING state.",
            "schema": {
              "$ref": "#/definitions/ErrorResponse"
            }
          },
          "422": {
            "description": "Request body is well-formed (i.e., syntactically correct), but semantically erroneous.",
            "schema": {
              "$ref": "#/definitions/ErrorResponse"
            }
          },
          "500": {
            "description": "An error has occurred while trying to fulfill the request. Most likely the ErrorResponse will contain more information about the error.",
            "schema": {
              "$ref": "#/definitions/ErrorResponse"
            }
          },
          "501": {
            "description": "Replica movement operations are disabled.",
            "schema": {
              "$ref": "#/definitions/ErrorResponse"
            }
          }
        }
      }
    },
    "/replication/sharding-state": {
      "get": {
        "summary": "Get sharding state",
        "description": "Fetches the current sharding state, including replica locations and statuses, for all collections or a specified collection. If a shard name is provided along with a collection, the state for that specific shard is returned.",
        "operationId": "getCollectionShardingState",
        "x-serviceIds": [
          "weaviate.replication.shardingstate.collection.get"
        ],
        "tags": [
          "replication"
        ],
        "parameters": [
          {
            "name": "collection",
            "in": "query",
            "description": "The collection name to get the sharding state for.",
            "required": false,
            "type": "string"
          },
          {
            "name": "shard",
            "in": "query",
            "description": "The shard to get the sharding state for.",
            "required": false,
            "type": "string"
          }
        ],
        "responses": {
          "200": {
            "description": "Successfully retrieved sharding state.",
            "schema": {
              "$ref": "#/definitions/ReplicationShardingStateResponse"
            }
          },
          "400": {
            "description": "Bad request.",
            "schema": {
              "$ref": "#/definitions/ErrorResponse"
            }
          },
          "401": {
            "description": "Unauthorized or invalid credentials."
          },
          "403": {
            "description": "Forbidden",
            "schema": {
              "$ref": "#/definitions/ErrorResponse"
            }
          },
          "404": {
            "description": "Collection or shard not found.",
            "schema": {
              "$ref": "#/definitions/ErrorResponse"
            }
          },
          "500": {
            "description": "An error has occurred while trying to fulfill the request. Most likely the ErrorResponse will contain more information about the error.",
            "schema": {
              "$ref": "#/definitions/ErrorResponse"
            }
          },
          "501": {
            "description": "Replica movement operations are disabled.",
            "schema": {
              "$ref": "#/definitions/ErrorResponse"
            }
          }
        }
      }
    },
    "/users/own-info": {
      "get": {
        "summary": "get info relevant to own user, e.g. username, roles",
        "operationId": "getOwnInfo",
        "x-serviceIds": [
          "weaviate.users.get.own-info"
        ],
        "tags": [
          "users"
        ],
        "responses": {
          "200": {
            "description": "Info about the user",
            "schema": {
              "$ref": "#/definitions/UserOwnInfo"
            }
          },
          "401": {
            "description": "Unauthorized or invalid credentials."
          },
          "500": {
            "description": "An error has occurred while trying to fulfill the request. Most likely the ErrorResponse will contain more information about the error.",
            "schema": {
              "$ref": "#/definitions/ErrorResponse"
            }
          },
          "501": {
            "description": "Replica movement operations are disabled.",
            "schema": {
              "$ref": "#/definitions/ErrorResponse"
            }
          }
        }
      }
    },
    "/users/db": {
      "get": {
        "summary": "list all db users",
        "operationId": "listAllUsers",
        "x-serviceIds": [
          "weaviate.users.db.list_all"
        ],
        "tags": [
          "users"
        ],
        "parameters": [
          {
            "description": "Whether to include the last used time of the users",
            "in": "query",
            "name": "includeLastUsedTime",
            "required": false,
            "type": "boolean",
            "default": false
          }
        ],
        "responses": {
          "200": {
            "description": "Info about the users",
            "schema": {
              "type": "array",
              "items": {
                "$ref": "#/definitions/DBUserInfo"
              }
            }
          },
          "401": {
            "description": "Unauthorized or invalid credentials."
          },
          "403": {
            "description": "Forbidden",
            "schema": {
              "$ref": "#/definitions/ErrorResponse"
            }
          },
          "500": {
            "description": "An error has occurred while trying to fulfill the request. Most likely the ErrorResponse will contain more information about the error.",
            "schema": {
              "$ref": "#/definitions/ErrorResponse"
            }
          }
        }
      }
    },
    "/users/db/{user_id}": {
      "get": {
        "summary": "get info relevant to user, e.g. username, roles",
        "operationId": "getUserInfo",
        "x-serviceIds": [
          "weaviate.users.db.get"
        ],
        "tags": [
          "users"
        ],
        "parameters": [
          {
            "description": "user id",
            "in": "path",
            "name": "user_id",
            "required": true,
            "type": "string"
          },
          {
            "description": "Whether to include the last used time of the given user",
            "in": "query",
            "name": "includeLastUsedTime",
            "required": false,
            "type": "boolean",
            "default": false
          }
        ],
        "responses": {
          "200": {
            "description": "Info about the user",
            "schema": {
              "$ref": "#/definitions/DBUserInfo"
            }
          },
          "401": {
            "description": "Unauthorized or invalid credentials."
          },
          "403": {
            "description": "Forbidden",
            "schema": {
              "$ref": "#/definitions/ErrorResponse"
            }
          },
          "404": {
            "description": "user not found"
          },
          "422": {
            "description": "Request body is well-formed (i.e., syntactically correct), but semantically erroneous.",
            "schema": {
              "$ref": "#/definitions/ErrorResponse"
            }
          },
          "500": {
            "description": "An error has occurred while trying to fulfill the request. Most likely the ErrorResponse will contain more information about the error.",
            "schema": {
              "$ref": "#/definitions/ErrorResponse"
            }
          }
        }
      },
      "post": {
        "summary": "create new user",
        "operationId": "createUser",
        "x-serviceIds": [
          "weaviate.users.db.create"
        ],
        "tags": [
          "users"
        ],
        "parameters": [
          {
            "description": "user id",
            "in": "path",
            "name": "user_id",
            "required": true,
            "type": "string"
          },
          {
            "in": "body",
            "name": "body",
            "required": false,
            "schema": {
              "type": "object",
              "properties": {
                "import": {
                  "type":"boolean",
                  "description": "EXPERIMENTAL, DONT USE. THIS WILL BE REMOVED AGAIN. - import api key from static user",
                  "default": false
                },
                "createTime": {
                  "type":"string",
                  "format": "date-time",
                  "description": "EXPERIMENTAL, DONT USE. THIS WILL BE REMOVED AGAIN. - set the given time as creation time"
                }
              }
            }
          }
        ],
        "responses": {
          "201": {
            "description": "User created successfully",
            "schema": {
              "$ref": "#/definitions/UserApiKey"
            }
          },
          "400": {
            "description": "Malformed request.",
            "schema": {
              "$ref": "#/definitions/ErrorResponse"
            }
          },
          "401": {
            "description": "Unauthorized or invalid credentials."
          },
          "403": {
            "description": "Forbidden",
            "schema": {
              "$ref": "#/definitions/ErrorResponse"
            }
          },
          "404": {
            "description": "user not found",
            "schema": {
              "$ref": "#/definitions/ErrorResponse"
            }
          },
          "409": {
            "description": "User already exists",
            "schema": {
              "$ref": "#/definitions/ErrorResponse"
            }
          },
          "422": {
            "description": "Request body is well-formed (i.e., syntactically correct), but semantically erroneous.",
            "schema": {
              "$ref": "#/definitions/ErrorResponse"
            }
          },
          "500": {
            "description": "An error has occurred while trying to fulfill the request. Most likely the ErrorResponse will contain more information about the error.",
            "schema": {
              "$ref": "#/definitions/ErrorResponse"
            }
          }
        }
      },
      "delete": {
        "summary": "Delete User",
        "operationId": "deleteUser",
        "x-serviceIds": [
          "weaviate.users.db.delete"
        ],
        "tags": [
          "users"
        ],
        "parameters": [
          {
            "description": "user name",
            "in": "path",
            "name": "user_id",
            "required": true,
            "type": "string"
          }
        ],
        "responses": {
          "204": {
            "description": "Successfully deleted."
          },
          "400": {
            "description": "Malformed request.",
            "schema": {
              "$ref": "#/definitions/ErrorResponse"
            }
          },
          "401": {
            "description": "Unauthorized or invalid credentials."
          },
          "403": {
            "description": "Forbidden",
            "schema": {
              "$ref": "#/definitions/ErrorResponse"
            }
          },
          "404": {
            "description": "user not found"
          },
          "422": {
            "description": "Request body is well-formed (i.e., syntactically correct), but semantically erroneous.",
            "schema": {
              "$ref": "#/definitions/ErrorResponse"
            }
          },
          "500": {
            "description": "An error has occurred while trying to fulfill the request. Most likely the ErrorResponse will contain more information about the error.",
            "schema": {
              "$ref": "#/definitions/ErrorResponse"
            }
          }
        }
      }
    },
    "/users/db/{user_id}/rotate-key": {
      "post": {
        "summary": "rotate user api key",
        "operationId": "rotateUserApiKey",
        "x-serviceIds": [
          "weaviate.users.db.rotateApiKey"
        ],
        "tags": [
          "users"
        ],
        "parameters": [
          {
            "description": "user id",
            "in": "path",
            "name": "user_id",
            "required": true,
            "type": "string"
          }
        ],
        "responses": {
          "200": {
            "description": "ApiKey successfully changed",
            "schema": {
              "$ref": "#/definitions/UserApiKey"
            }
          },
          "400": {
            "description": "Malformed request.",
            "schema": {
              "$ref": "#/definitions/ErrorResponse"
            }
          },
          "401": {
            "description": "Unauthorized or invalid credentials."
          },
          "403": {
            "description": "Forbidden",
            "schema": {
              "$ref": "#/definitions/ErrorResponse"
            }
          },
          "404": {
            "description": "user not found"
          },
          "422": {
            "description": "Request body is well-formed (i.e., syntactically correct), but semantically erroneous.",
            "schema": {
              "$ref": "#/definitions/ErrorResponse"
            }
          },
          "500": {
            "description": "An error has occurred while trying to fulfill the request. Most likely the ErrorResponse will contain more information about the error.",
            "schema": {
              "$ref": "#/definitions/ErrorResponse"
            }
          }
        }
      }
    },
    "/users/db/{user_id}/activate": {
      "post": {
        "summary": "activate a deactivated user",
        "operationId": "activateUser",
        "x-serviceIds": [
          "weaviate.users.db.activateUser"
        ],
        "tags": [
          "users"
        ],
        "parameters": [
          {
            "description": "user id",
            "in": "path",
            "name": "user_id",
            "required": true,
            "type": "string"
          }
        ],
        "responses": {
          "200": {
            "description": "User successfully activated"
          },
          "400": {
            "description": "Malformed request.",
            "schema": {
              "$ref": "#/definitions/ErrorResponse"
            }
          },
          "401": {
            "description": "Unauthorized or invalid credentials."
          },
          "403": {
            "description": "Forbidden",
            "schema": {
              "$ref": "#/definitions/ErrorResponse"
            }
          },
          "404": {
            "description": "user not found"
          },
          "409": {
            "description": "user already activated"
          },
          "422": {
            "description": "Request body is well-formed (i.e., syntactically correct), but semantically erroneous.",
            "schema": {
              "$ref": "#/definitions/ErrorResponse"
            }
          },
          "500": {
            "description": "An error has occurred while trying to fulfill the request. Most likely the ErrorResponse will contain more information about the error.",
            "schema": {
              "$ref": "#/definitions/ErrorResponse"
            }
          }
        }
      }
    },
    "/users/db/{user_id}/deactivate": {
      "post": {
        "summary": "deactivate a user",
        "operationId": "deactivateUser",
        "x-serviceIds": [
          "weaviate.users.db.deactivateUser"
        ],
        "tags": [
          "users"
        ],
        "parameters": [
          {
            "description": "user id",
            "in": "path",
            "name": "user_id",
            "required": true,
            "type": "string"
          },
          {
            "in": "body",
            "name": "body",
            "required": false,
            "schema": {
              "type": "object",
              "properties": {
                "revoke_key": {
                  "type": "boolean",
                  "description": "if the key should be revoked when deactivating the user",
                  "default": false
                }
              }
            }
          }
        ],
        "responses": {
          "200": {
            "description": "users successfully deactivated"
          },
          "400": {
            "description": "Malformed request.",
            "schema": {
              "$ref": "#/definitions/ErrorResponse"
            }
          },
          "401": {
            "description": "Unauthorized or invalid credentials."
          },
          "403": {
            "description": "Forbidden",
            "schema": {
              "$ref": "#/definitions/ErrorResponse"
            }
          },
          "404": {
            "description": "user not found"
          },
          "409": {
            "description": "user already deactivated"
          },
          "422": {
            "description": "Request body is well-formed (i.e., syntactically correct), but semantically erroneous. Are you sure the class is defined in the configuration file?",
            "schema": {
              "$ref": "#/definitions/ErrorResponse"
            }
          },
          "500": {
            "description": "An error has occurred while trying to fulfill the request. Most likely the ErrorResponse will contain more information about the error.",
            "schema": {
              "$ref": "#/definitions/ErrorResponse"
            }
          }
        }
      }
    },
    "/authz/roles": {
      "get": {
        "summary": "Get all roles",
        "operationId": "getRoles",
        "x-serviceIds": [
          "weaviate.authz.get.roles"
        ],
        "tags": [
          "authz"
        ],
        "responses": {
          "200": {
            "description": "Successful response.",
            "schema": {
              "$ref": "#/definitions/RolesListResponse"
            }
          },
          "400": {
            "description": "Malformed request.",
            "schema": {
              "$ref": "#/definitions/ErrorResponse"
            }
          },
          "401": {
            "description": "Unauthorized or invalid credentials."
          },
          "403": {
            "description": "Forbidden",
            "schema": {
              "$ref": "#/definitions/ErrorResponse"
            }
          },
          "500": {
            "description": "An error has occurred while trying to fulfill the request. Most likely the ErrorResponse will contain more information about the error.",
            "schema": {
              "$ref": "#/definitions/ErrorResponse"
            }
          }
        }
      },
      "post": {
        "summary": "create new role",
        "operationId": "createRole",
        "x-serviceIds": [
          "weaviate.authz.create.role"
        ],
        "tags": [
          "authz"
        ],
        "parameters": [
          {
            "in": "body",
            "name": "body",
            "required": true,
            "schema": {
              "$ref": "#/definitions/Role"
            }
          }
        ],
        "responses": {
          "201": {
            "description": "Role created successfully"
          },
          "400": {
            "description": "Malformed request.",
            "schema": {
              "$ref": "#/definitions/ErrorResponse"
            }
          },
          "401": {
            "description": "Unauthorized or invalid credentials."
          },
          "403": {
            "description": "Forbidden",
            "schema": {
              "$ref": "#/definitions/ErrorResponse"
            }
          },
          "409": {
            "description": "Role already exists",
            "schema": {
              "$ref": "#/definitions/ErrorResponse"
            }
          },
          "422": {
            "description": "Request body is well-formed (i.e., syntactically correct), but semantically erroneous. Are you sure the class is defined in the configuration file?",
            "schema": {
              "$ref": "#/definitions/ErrorResponse"
            }
          },
          "500": {
            "description": "An error has occurred while trying to fulfill the request. Most likely the ErrorResponse will contain more information about the error.",
            "schema": {
              "$ref": "#/definitions/ErrorResponse"
            }
          }
        }
      }
    },
    "/authz/roles/{id}/add-permissions": {
      "post": {
        "summary": "Add permission to a given role.",
        "operationId": "addPermissions",
        "x-serviceIds": [
          "weaviate.authz.add.role.permissions"
        ],
        "tags": [
          "authz"
        ],
        "parameters": [
          {
            "description": "role name",
            "in": "path",
            "name": "id",
            "required": true,
            "type": "string"
          },
          {
            "in": "body",
            "name": "body",
            "required": true,
            "schema": {
              "type": "object",
              "properties": {
                "permissions": {
                  "type": "array",
                  "items": {
                    "$ref": "#/definitions/Permission"
                  },
                  "description": "permissions to be added to the role"
                }
              },
              "required": [
                "name",
                "permissions"
              ]
            }
          }
        ],
        "responses": {
          "200": {
            "description": "Permissions added successfully"
          },
          "400": {
            "description": "Malformed request.",
            "schema": {
              "$ref": "#/definitions/ErrorResponse"
            }
          },
          "401": {
            "description": "Unauthorized or invalid credentials."
          },
          "403": {
            "description": "Forbidden",
            "schema": {
              "$ref": "#/definitions/ErrorResponse"
            }
          },
          "404": {
            "description": "no role found"
          },
          "422": {
            "description": "Request body is well-formed (i.e., syntactically correct), but semantically erroneous. Are you sure the class is defined in the configuration file?",
            "schema": {
              "$ref": "#/definitions/ErrorResponse"
            }
          },
          "500": {
            "description": "An error has occurred while trying to fulfill the request. Most likely the ErrorResponse will contain more information about the error.",
            "schema": {
              "$ref": "#/definitions/ErrorResponse"
            }
          }
        }
      }
    },
    "/authz/roles/{id}/remove-permissions": {
      "post": {
        "summary": "Remove permissions from a role. If this results in an empty role, the role will be deleted.",
        "operationId": "removePermissions",
        "x-serviceIds": [
          "weaviate.authz.remove.role.permissions"
        ],
        "tags": [
          "authz"
        ],
        "parameters": [
          {
            "description": "role name",
            "in": "path",
            "name": "id",
            "required": true,
            "type": "string"
          },
          {
            "in": "body",
            "name": "body",
            "required": true,
            "schema": {
              "type": "object",
              "properties": {
                "permissions": {
                  "type": "array",
                  "items": {
                    "$ref": "#/definitions/Permission"
                  },
                  "description": "permissions to remove from the role"
                }
              },
              "required": [
                "permissions"
              ]
            }
          }
        ],
        "responses": {
          "200": {
            "description": "Permissions removed successfully"
          },
          "400": {
            "description": "Malformed request.",
            "schema": {
              "$ref": "#/definitions/ErrorResponse"
            }
          },
          "401": {
            "description": "Unauthorized or invalid credentials."
          },
          "403": {
            "description": "Forbidden",
            "schema": {
              "$ref": "#/definitions/ErrorResponse"
            }
          },
          "404": {
            "description": "no role found"
          },
          "422": {
            "description": "Request body is well-formed (i.e., syntactically correct), but semantically erroneous. Are you sure the class is defined in the configuration file?",
            "schema": {
              "$ref": "#/definitions/ErrorResponse"
            }
          },
          "500": {
            "description": "An error has occurred while trying to fulfill the request. Most likely the ErrorResponse will contain more information about the error.",
            "schema": {
              "$ref": "#/definitions/ErrorResponse"
            }
          }
        }
      }
    },
    "/authz/roles/{id}": {
      "get": {
        "summary": "Get a role",
        "operationId": "getRole",
        "x-serviceIds": [
          "weaviate.authz.get.role"
        ],
        "tags": [
          "authz"
        ],
        "parameters": [
          {
            "description": "role name",
            "in": "path",
            "name": "id",
            "required": true,
            "type": "string"
          }
        ],
        "responses": {
          "200": {
            "description": "Successful response.",
            "schema": {
              "$ref": "#/definitions/Role"
            }
          },
          "400": {
            "description": "Malformed request.",
            "schema": {
              "$ref": "#/definitions/ErrorResponse"
            }
          },
          "401": {
            "description": "Unauthorized or invalid credentials."
          },
          "403": {
            "description": "Forbidden",
            "schema": {
              "$ref": "#/definitions/ErrorResponse"
            }
          },
          "404": {
            "description": "no role found"
          },
          "500": {
            "description": "An error has occurred while trying to fulfill the request. Most likely the ErrorResponse will contain more information about the error.",
            "schema": {
              "$ref": "#/definitions/ErrorResponse"
            }
          }
        }
      },
      "delete": {
        "summary": "Delete role",
        "operationId": "deleteRole",
        "x-serviceIds": [
          "weaviate.authz.delete.role"
        ],
        "tags": [
          "authz"
        ],
        "parameters": [
          {
            "description": "role name",
            "in": "path",
            "name": "id",
            "required": true,
            "type": "string"
          }
        ],
        "responses": {
          "204": {
            "description": "Successfully deleted."
          },
          "400": {
            "description": "Bad request",
            "schema": {
              "$ref": "#/definitions/ErrorResponse"
            }
          },
          "401": {
            "description": "Unauthorized or invalid credentials."
          },
          "403": {
            "description": "Forbidden",
            "schema": {
              "$ref": "#/definitions/ErrorResponse"
            }
          },
          "500": {
            "description": "An error has occurred while trying to fulfill the request. Most likely the ErrorResponse will contain more information about the error.",
            "schema": {
              "$ref": "#/definitions/ErrorResponse"
            }
          }
        }
      }
    },
    "/authz/roles/{id}/has-permission": {
      "post": {
        "summary": "Check whether role possesses this permission.",
        "operationId": "hasPermission",
        "x-serviceIds": [
          "weaviate.authz.has.role.permission"
        ],
        "tags": [
          "authz"
        ],
        "parameters": [
          {
            "description": "role name",
            "in": "path",
            "name": "id",
            "required": true,
            "type": "string"
          },
          {
            "in": "body",
            "name": "body",
            "required": true,
            "schema": {
              "$ref": "#/definitions/Permission"
            }
          }
        ],
        "responses": {
          "200": {
            "description": "Permission check was successful",
            "schema": {
              "type": "boolean"
            }
          },
          "400": {
            "description": "Malformed request.",
            "schema": {
              "$ref": "#/definitions/ErrorResponse"
            }
          },
          "401": {
            "description": "Unauthorized or invalid credentials."
          },
          "403": {
            "description": "Forbidden",
            "schema": {
              "$ref": "#/definitions/ErrorResponse"
            }
          },
          "422": {
            "description": "Request body is well-formed (i.e., syntactically correct), but semantically erroneous. Are you sure the class is defined in the configuration file?",
            "schema": {
              "$ref": "#/definitions/ErrorResponse"
            }
          },
          "500": {
            "description": "An error has occurred while trying to fulfill the request. Most likely the ErrorResponse will contain more information about the error.",
            "schema": {
              "$ref": "#/definitions/ErrorResponse"
            }
          }
        }
      }
    },
    "/authz/roles/{id}/users": {
      "get": {
        "deprecated": true,
        "summary": "get users (db + OIDC) assigned to role. Deprecated, will be removed when 1.29 is not supported anymore",
        "operationId": "getUsersForRoleDeprecated",
        "x-serviceIds": [
          "weaviate.authz.get.roles.users"
        ],
        "tags": [
          "authz"
        ],
        "parameters": [
          {
            "description": "role name",
            "in": "path",
            "name": "id",
            "required": true,
            "type": "string"
          }
        ],
        "responses": {
          "200": {
            "description": "Users assigned to this role",
            "schema": {
              "type": "array",
              "items": {
                "type": "string"
              }
            }
          },
          "400": {
            "description": "Bad request",
            "schema": {
              "$ref": "#/definitions/ErrorResponse"
            }
          },
          "401": {
            "description": "Unauthorized or invalid credentials."
          },
          "403": {
            "description": "Forbidden",
            "schema": {
              "$ref": "#/definitions/ErrorResponse"
            }
          },
          "404": {
            "description": "no role found"
          },
          "500": {
            "description": "An error has occurred while trying to fulfill the request. Most likely the ErrorResponse will contain more information about the error.",
            "schema": {
              "$ref": "#/definitions/ErrorResponse"
            }
          }
        }
      }
    },
    "/authz/roles/{id}/user-assignments": {
      "get": {
        "summary": "get users assigned to role",
        "operationId": "getUsersForRole",
        "x-serviceIds": [
          "weaviate.authz.get.roles.users"
        ],
        "tags": [
          "authz"
        ],
        "parameters": [
          {
            "description": "role name",
            "in": "path",
            "name": "id",
            "required": true,
            "type": "string"
          }
        ],
        "responses": {
          "200": {
            "description": "Users assigned to this role",
            "schema": {
              "type": "array",
              "items": {
                "type": "object",
                "properties": {
                  "userId": {
                    "type": "string"
                  },
                  "userType": {
                    "$ref": "#/definitions/UserTypeOutput"
                  }
                },
                "required": [
                  "name",
                  "userType"
                ]
              }
            }
          },
          "400": {
            "description": "Bad request",
            "schema": {
              "$ref": "#/definitions/ErrorResponse"
            }
          },
          "401": {
            "description": "Unauthorized or invalid credentials."
          },
          "403": {
            "description": "Forbidden",
            "schema": {
              "$ref": "#/definitions/ErrorResponse"
            }
          },
          "404": {
            "description": "no role found"
          },
          "500": {
            "description": "An error has occurred while trying to fulfill the request. Most likely the ErrorResponse will contain more information about the error.",
            "schema": {
              "$ref": "#/definitions/ErrorResponse"
            }
          }
        }
      }
    },
    "/authz/users/{id}/roles": {
      "get": {
        "deprecated": true,
        "summary": "get roles assigned to user (DB + OIDC). Deprecated, will be removed when 1.29 is not supported anymore",
        "operationId": "getRolesForUserDeprecated",
        "x-serviceIds": [
          "weaviate.authz.get.users.roles"
        ],
        "tags": [
          "authz"
        ],
        "parameters": [
          {
            "description": "user name",
            "in": "path",
            "name": "id",
            "required": true,
            "type": "string"
          }
        ],
        "responses": {
          "200": {
            "description": "Role assigned users",
            "schema": {
              "$ref": "#/definitions/RolesListResponse"
            }
          },
          "400": {
            "description": "Bad request",
            "schema": {
              "$ref": "#/definitions/ErrorResponse"
            }
          },
          "401": {
            "description": "Unauthorized or invalid credentials."
          },
          "403": {
            "description": "Forbidden",
            "schema": {
              "$ref": "#/definitions/ErrorResponse"
            }
          },
          "404": {
            "description": "no role found for user"
          },
          "422": {
            "description": "Request body is well-formed (i.e., syntactically correct), but semantically erroneous. Are you sure the class is defined in the configuration file?",
            "schema": {
              "$ref": "#/definitions/ErrorResponse"
            }
          },
          "500": {
            "description": "An error has occurred while trying to fulfill the request. Most likely the ErrorResponse will contain more information about the error.",
            "schema": {
              "$ref": "#/definitions/ErrorResponse"
            }
          }
        }
      }
    },
    "/authz/users/{id}/roles/{userType}": {
      "get": {
        "summary": "get roles assigned to user",
        "operationId": "getRolesForUser",
        "x-serviceIds": [
          "weaviate.authz.get.users.roles"
        ],
        "tags": [
          "authz"
        ],
        "parameters": [
          {
            "description": "user name",
            "in": "path",
            "name": "id",
            "required": true,
            "type": "string"
          },
          {
            "in": "path",
            "name": "userType",
            "required": true,
            "type": "string",
            "enum": [
              "oidc",
              "db"
            ],
            "description": "The type of user"
          },
          {
            "in": "query",
            "name": "includeFullRoles",
            "required": false,
            "type": "boolean",
            "default": false,
            "description": "Whether to include detailed role information needed the roles permission"
          }
        ],
        "responses": {
          "200": {
            "description": "Role assigned users",
            "schema": {
              "$ref": "#/definitions/RolesListResponse"
            }
          },
          "400": {
            "description": "Bad request",
            "schema": {
              "$ref": "#/definitions/ErrorResponse"
            }
          },
          "401": {
            "description": "Unauthorized or invalid credentials."
          },
          "403": {
            "description": "Forbidden",
            "schema": {
              "$ref": "#/definitions/ErrorResponse"
            }
          },
          "404": {
            "description": "no role found for user"
          },
          "422": {
            "description": "Request body is well-formed (i.e., syntactically correct), but semantically erroneous. Are you sure the class is defined in the configuration file?",
            "schema": {
              "$ref": "#/definitions/ErrorResponse"
            }
          },
          "500": {
            "description": "An error has occurred while trying to fulfill the request. Most likely the ErrorResponse will contain more information about the error.",
            "schema": {
              "$ref": "#/definitions/ErrorResponse"
            }
          }
        }
      }
    },
    "/authz/users/{id}/assign": {
      "post": {
        "summary": "Assign a role to a user",
        "operationId": "assignRoleToUser",
        "x-serviceIds": [
          "weaviate.authz.assign.role.user"
        ],
        "tags": [
          "authz"
        ],
        "parameters": [
          {
            "description": "user name",
            "in": "path",
            "name": "id",
            "required": true,
            "type": "string"
          },
          {
            "in": "body",
            "name": "body",
            "required": true,
            "schema": {
              "type": "object",
              "properties": {
                "roles": {
                  "type": "array",
                  "description": "the roles that assigned to user",
                  "items": {
                    "type": "string"
                  }
                },
                "userType": {
                  "$ref": "#/definitions/UserTypeInput"
                }
              }
            }
          }
        ],
        "responses": {
          "200": {
            "description": "Role assigned successfully"
          },
          "400": {
            "description": "Bad request",
            "schema": {
              "$ref": "#/definitions/ErrorResponse"
            }
          },
          "401": {
            "description": "Unauthorized or invalid credentials."
          },
          "403": {
            "description": "Forbidden",
            "schema": {
              "$ref": "#/definitions/ErrorResponse"
            }
          },
          "404": {
            "description": "role or user is not found.",
            "schema": {
              "$ref": "#/definitions/ErrorResponse"
            }
          },
          "500": {
            "description": "An error has occurred while trying to fulfill the request. Most likely the ErrorResponse will contain more information about the error.",
            "schema": {
              "$ref": "#/definitions/ErrorResponse"
            }
          }
        }
      }
    },
    "/authz/users/{id}/revoke": {
      "post": {
        "summary": "Revoke a role from a user",
        "operationId": "revokeRoleFromUser",
        "x-serviceIds": [
          "weaviate.authz.revoke.role.user"
        ],
        "tags": [
          "authz"
        ],
        "parameters": [
          {
            "description": "user name",
            "in": "path",
            "name": "id",
            "required": true,
            "type": "string"
          },
          {
            "in": "body",
            "name": "body",
            "required": true,
            "schema": {
              "type": "object",
              "properties": {
                "roles": {
                  "type": "array",
                  "description": "the roles that revoked from the key or user",
                  "items": {
                    "type": "string"
                  }
                },
                "userType": {
                  "$ref": "#/definitions/UserTypeInput"
                }
              }
            }
          }
        ],
        "responses": {
          "200": {
            "description": "Role revoked successfully"
          },
          "400": {
            "description": "Bad request",
            "schema": {
              "$ref": "#/definitions/ErrorResponse"
            }
          },
          "401": {
            "description": "Unauthorized or invalid credentials."
          },
          "403": {
            "description": "Forbidden",
            "schema": {
              "$ref": "#/definitions/ErrorResponse"
            }
          },
          "404": {
            "description": "role or user is not found.",
            "schema": {
              "$ref": "#/definitions/ErrorResponse"
            }
          },
          "500": {
            "description": "An error has occurred while trying to fulfill the request. Most likely the ErrorResponse will contain more information about the error.",
            "schema": {
              "$ref": "#/definitions/ErrorResponse"
            }
          }
        }
      }
    },
    "/authz/groups/{id}/assign": {
      "post": {
        "summary": "Assign a role to a group",
        "operationId": "assignRoleToGroup",
        "x-serviceIds": [
          "weaviate.authz.assign.role"
        ],
        "tags": [
          "authz"
        ],
        "parameters": [
          {
            "description": "group name",
            "in": "path",
            "name": "id",
            "required": true,
            "type": "string"
          },
          {
            "in": "body",
            "name": "body",
            "required": true,
            "schema": {
              "type": "object",
              "properties": {
                "roles": {
                  "type": "array",
                  "description": "the roles that assigned to group",
                  "items": {
                    "type": "string"
                  }
                }
              }
            }
          }
        ],
        "responses": {
          "200": {
            "description": "Role assigned successfully"
          },
          "400": {
            "description": "Bad request",
            "schema": {
              "$ref": "#/definitions/ErrorResponse"
            }
          },
          "401": {
            "description": "Unauthorized or invalid credentials."
          },
          "403": {
            "description": "Forbidden",
            "schema": {
              "$ref": "#/definitions/ErrorResponse"
            }
          },
          "404": {
            "description": "role or group is not found."
          },
          "500": {
            "description": "An error has occurred while trying to fulfill the request. Most likely the ErrorResponse will contain more information about the error.",
            "schema": {
              "$ref": "#/definitions/ErrorResponse"
            }
          }
        }
      }
    },
    "/authz/groups/{id}/revoke": {
      "post": {
        "summary": "Revoke a role from a group",
        "operationId": "revokeRoleFromGroup",
        "x-serviceIds": [
          "weaviate.authz.revoke.role.group"
        ],
        "tags": [
          "authz"
        ],
        "parameters": [
          {
            "description": "group name",
            "in": "path",
            "name": "id",
            "required": true,
            "type": "string"
          },
          {
            "in": "body",
            "name": "body",
            "required": true,
            "schema": {
              "type": "object",
              "properties": {
                "roles": {
                  "type": "array",
                  "description": "the roles that revoked from group",
                  "items": {
                    "type": "string"
                  }
                }
              }
            }
          }
        ],
        "responses": {
          "200": {
            "description": "Role revoked successfully"
          },
          "400": {
            "description": "Bad request",
            "schema": {
              "$ref": "#/definitions/ErrorResponse"
            }
          },
          "401": {
            "description": "Unauthorized or invalid credentials."
          },
          "403": {
            "description": "Forbidden",
            "schema": {
              "$ref": "#/definitions/ErrorResponse"
            }
          },
          "404": {
            "description": "role or group is not found."
          },
          "500": {
            "description": "An error has occurred while trying to fulfill the request. Most likely the ErrorResponse will contain more information about the error.",
            "schema": {
              "$ref": "#/definitions/ErrorResponse"
            }
          }
        }
      }
    },
    "/objects": {
      "get": {
        "description": "Lists all Objects in reverse order of creation, owned by the user that belongs to the used token.",
        "operationId": "objects.list",
        "x-serviceIds": [
          "weaviate.local.query"
        ],
        "parameters": [
          {
            "$ref": "#/parameters/CommonAfterParameterQuery"
          },
          {
            "$ref": "#/parameters/CommonOffsetParameterQuery"
          },
          {
            "$ref": "#/parameters/CommonLimitParameterQuery"
          },
          {
            "$ref": "#/parameters/CommonIncludeParameterQuery"
          },
          {
            "$ref": "#/parameters/CommonSortParameterQuery"
          },
          {
            "$ref": "#/parameters/CommonOrderParameterQuery"
          },
          {
            "$ref": "#/parameters/CommonClassParameterQuery"
          },
          {
            "$ref": "#/parameters/CommonTenantParameterQuery"
          }
        ],
        "responses": {
          "200": {
            "description": "Successful response. <br/><br/>If `class` is not provided, the response will not include any objects.",
            "schema": {
              "$ref": "#/definitions/ObjectsListResponse"
            }
          },
          "400": {
            "description": "Malformed request.",
            "schema": {
              "$ref": "#/definitions/ErrorResponse"
            }
          },
          "401": {
            "description": "Unauthorized or invalid credentials."
          },
          "403": {
            "description": "Forbidden",
            "schema": {
              "$ref": "#/definitions/ErrorResponse"
            }
          },
          "404": {
            "description": "Successful query result but no resource was found."
          },
          "422": {
            "description": "Request body is well-formed (i.e., syntactically correct), but semantically erroneous. Are you sure the class is defined in the configuration file?",
            "schema": {
              "$ref": "#/definitions/ErrorResponse"
            }
          },
          "500": {
            "description": "An error has occurred while trying to fulfill the request. Most likely the ErrorResponse will contain more information about the error.",
            "schema": {
              "$ref": "#/definitions/ErrorResponse"
            }
          }
        },
        "summary": "Get a list of Objects.",
        "tags": [
          "objects"
        ],
        "x-available-in-mqtt": false,
        "x-available-in-websocket": false
      },
      "post": {
        "description": "Create a new object. <br/><br/>Meta-data and schema values are validated. <br/><br/>**Note: Use `/batch` for importing many objects**: <br/>If you plan on importing a large number of objects, it's much more efficient to use the `/batch` endpoint. Otherwise, sending multiple single requests sequentially would incur a large performance penalty. <br/><br/>**Note: idempotence of `/objects`**: <br/>POST /objects will fail if an id is provided which already exists in the class. To update an existing object with the objects endpoint, use the PUT or PATCH method.",
        "operationId": "objects.create",
        "x-serviceIds": [
          "weaviate.local.add"
        ],
        "parameters": [
          {
            "in": "body",
            "name": "body",
            "required": true,
            "schema": {
              "$ref": "#/definitions/Object"
            }
          },
          {
            "$ref": "#/parameters/CommonConsistencyLevelParameterQuery"
          }
        ],
        "responses": {
          "200": {
            "description": "Object created.",
            "schema": {
              "$ref": "#/definitions/Object"
            }
          },
          "400": {
            "description": "Malformed request.",
            "schema": {
              "$ref": "#/definitions/ErrorResponse"
            }
          },
          "401": {
            "description": "Unauthorized or invalid credentials."
          },
          "403": {
            "description": "Forbidden",
            "schema": {
              "$ref": "#/definitions/ErrorResponse"
            }
          },
          "422": {
            "description": "Request body is well-formed (i.e., syntactically correct), but semantically erroneous. Are you sure the class is defined in the configuration file?",
            "schema": {
              "$ref": "#/definitions/ErrorResponse"
            }
          },
          "500": {
            "description": "An error has occurred while trying to fulfill the request. Most likely the ErrorResponse will contain more information about the error.",
            "schema": {
              "$ref": "#/definitions/ErrorResponse"
            }
          }
        },
        "summary": "Create a new object.",
        "tags": [
          "objects"
        ],
        "x-available-in-mqtt": false,
        "x-available-in-websocket": false
      }
    },
    "/objects/{id}": {
      "delete": {
        "description": "Deletes an object from the database based on its UUID. <br/><br/>**Note**: This endpoint is deprecated and will be removed in a future version. Use the `/objects/{className}/{id}` endpoint instead.",
        "operationId": "objects.delete",
        "x-serviceIds": [
          "weaviate.local.manipulate"
        ],
        "parameters": [
          {
            "description": "Unique ID of the Object.",
            "format": "uuid",
            "in": "path",
            "name": "id",
            "required": true,
            "type": "string"
          },
          {
            "$ref": "#/parameters/CommonConsistencyLevelParameterQuery"
          },
          {
            "$ref": "#/parameters/CommonTenantParameterQuery"
          }
        ],
        "responses": {
          "204": {
            "description": "Successfully deleted."
          },
          "401": {
            "description": "Unauthorized or invalid credentials."
          },
          "403": {
            "description": "Forbidden",
            "schema": {
              "$ref": "#/definitions/ErrorResponse"
            }
          },
          "404": {
            "description": "Successful query result but no resource was found."
          },
          "500": {
            "description": "An error has occurred while trying to fulfill the request. Most likely the ErrorResponse will contain more information about the error.",
            "schema": {
              "$ref": "#/definitions/ErrorResponse"
            }
          }
        },
        "summary": "Delete an Object based on its UUID.",
        "tags": [
          "objects"
        ],
        "x-available-in-mqtt": true,
        "x-available-in-websocket": true,
        "deprecated": true
      },
      "get": {
        "description": "Get a specific object based on its UUID. Also available as Websocket bus. <br/><br/>**Note**: This endpoint is deprecated and will be removed in a future version. Use the `/objects/{className}/{id}` endpoint instead.",
        "operationId": "objects.get",
        "x-serviceIds": [
          "weaviate.local.query"
        ],
        "parameters": [
          {
            "description": "Unique ID of the Object.",
            "format": "uuid",
            "in": "path",
            "name": "id",
            "required": true,
            "type": "string"
          },
          {
            "$ref": "#/parameters/CommonIncludeParameterQuery"
          }
        ],
        "responses": {
          "200": {
            "description": "Successful response.",
            "schema": {
              "$ref": "#/definitions/Object"
            }
          },
          "400": {
            "description": "Malformed request.",
            "schema": {
              "$ref": "#/definitions/ErrorResponse"
            }
          },
          "401": {
            "description": "Unauthorized or invalid credentials."
          },
          "403": {
            "description": "Forbidden",
            "schema": {
              "$ref": "#/definitions/ErrorResponse"
            }
          },
          "404": {
            "description": "Successful query result but no resource was found."
          },
          "500": {
            "description": "An error has occurred while trying to fulfill the request. Most likely the ErrorResponse will contain more information about the error.",
            "schema": {
              "$ref": "#/definitions/ErrorResponse"
            }
          }
        },
        "summary": "Get a specific Object based on its UUID.",
        "tags": [
          "objects"
        ],
        "x-available-in-mqtt": false,
        "x-available-in-websocket": false,
        "deprecated": true
      },
      "patch": {
        "description": "Update an object based on its UUID (using patch semantics). This method supports json-merge style patch semantics (RFC 7396). Provided meta-data and schema values are validated. LastUpdateTime is set to the time this function is called. <br/><br/>**Note**: This endpoint is deprecated and will be removed in a future version. Use the `/objects/{className}/{id}` endpoint instead.",
        "operationId": "objects.patch",
        "x-serviceIds": [
          "weaviate.local.manipulate"
        ],
        "parameters": [
          {
            "description": "Unique ID of the Object.",
            "format": "uuid",
            "in": "path",
            "name": "id",
            "required": true,
            "type": "string"
          },
          {
            "description": "RFC 7396-style patch, the body contains the object to merge into the existing object.",
            "in": "body",
            "name": "body",
            "required": false,
            "schema": {
              "$ref": "#/definitions/Object"
            }
          },
          {
            "$ref": "#/parameters/CommonConsistencyLevelParameterQuery"
          }
        ],
        "responses": {
          "204": {
            "description": "Successfully applied. No content provided."
          },
          "400": {
            "description": "The patch-JSON is malformed."
          },
          "401": {
            "description": "Unauthorized or invalid credentials."
          },
          "403": {
            "description": "Forbidden",
            "schema": {
              "$ref": "#/definitions/ErrorResponse"
            }
          },
          "404": {
            "description": "Successful query result but no resource was found."
          },
          "422": {
            "description": "The patch-JSON is valid but unprocessable.",
            "schema": {
              "$ref": "#/definitions/ErrorResponse"
            }
          },
          "500": {
            "description": "An error has occurred while trying to fulfill the request. Most likely the ErrorResponse will contain more information about the error.",
            "schema": {
              "$ref": "#/definitions/ErrorResponse"
            }
          }
        },
        "summary": "Update an Object based on its UUID (using patch semantics).",
        "tags": [
          "objects"
        ],
        "x-available-in-mqtt": false,
        "x-available-in-websocket": false,
        "deprecated": true
      },
      "put": {
        "description": "Updates an object based on its UUID. Given meta-data and schema values are validated. LastUpdateTime is set to the time this function is called. <br/><br/>**Note**: This endpoint is deprecated and will be removed in a future version. Use the `/objects/{className}/{id}` endpoint instead.",
        "operationId": "objects.update",
        "x-serviceIds": [
          "weaviate.local.manipulate"
        ],
        "parameters": [
          {
            "description": "Unique ID of the Object.",
            "format": "uuid",
            "in": "path",
            "name": "id",
            "required": true,
            "type": "string"
          },
          {
            "in": "body",
            "name": "body",
            "required": true,
            "schema": {
              "$ref": "#/definitions/Object"
            }
          },
          {
            "$ref": "#/parameters/CommonConsistencyLevelParameterQuery"
          }
        ],
        "responses": {
          "200": {
            "description": "Successfully received.",
            "schema": {
              "$ref": "#/definitions/Object"
            }
          },
          "401": {
            "description": "Unauthorized or invalid credentials."
          },
          "403": {
            "description": "Forbidden",
            "schema": {
              "$ref": "#/definitions/ErrorResponse"
            }
          },
          "404": {
            "description": "Successful query result but no resource was found."
          },
          "422": {
            "description": "Request body is well-formed (i.e., syntactically correct), but semantically erroneous. Are you sure the class is defined in the configuration file?",
            "schema": {
              "$ref": "#/definitions/ErrorResponse"
            }
          },
          "500": {
            "description": "An error has occurred while trying to fulfill the request. Most likely the ErrorResponse will contain more information about the error.",
            "schema": {
              "$ref": "#/definitions/ErrorResponse"
            }
          }
        },
        "summary": "Update an Object based on its UUID.",
        "tags": [
          "objects"
        ],
        "x-available-in-mqtt": false,
        "x-available-in-websocket": false,
        "deprecated": true
      },
      "head": {
        "description": "Checks if an object exists in the system based on its UUID. <br/><br/>**Note**: This endpoint is deprecated and will be removed in a future version. Use the `/objects/{className}/{id}` endpoint instead.",
        "operationId": "objects.head",
        "x-serviceIds": [
          "weaviate.objects.check"
        ],
        "parameters": [
          {
            "description": "Unique ID of the Object.",
            "format": "uuid",
            "in": "path",
            "name": "id",
            "required": true,
            "type": "string"
          }
        ],
        "responses": {
          "204": {
            "description": "Object exists."
          },
          "401": {
            "description": "Unauthorized or invalid credentials."
          },
          "403": {
            "description": "Forbidden",
            "schema": {
              "$ref": "#/definitions/ErrorResponse"
            }
          },
          "404": {
            "description": "Object doesn't exist."
          },
          "500": {
            "description": "An error has occurred while trying to fulfill the request. Most likely the ErrorResponse will contain more information about the error.",
            "schema": {
              "$ref": "#/definitions/ErrorResponse"
            }
          }
        },
        "summary": "Checks Object's existence based on its UUID.",
        "tags": [
          "objects"
        ],
        "x-available-in-mqtt": true,
        "x-available-in-websocket": true,
        "deprecated": true
      }
    },
    "/objects/{className}/{id}": {
      "get": {
        "description": "Get a data object based on its collection and UUID.",
        "operationId": "objects.class.get",
        "x-serviceIds": [
          "weaviate.local.query"
        ],
        "parameters": [
          {
            "name": "className",
            "in": "path",
            "required": true,
            "type": "string"
          },
          {
            "description": "Unique ID of the Object.",
            "format": "uuid",
            "in": "path",
            "name": "id",
            "required": true,
            "type": "string"
          },
          {
            "$ref": "#/parameters/CommonIncludeParameterQuery"
          },
          {
            "$ref": "#/parameters/CommonConsistencyLevelParameterQuery"
          },
          {
            "$ref": "#/parameters/CommonNodeNameParameterQuery"
          },
          {
            "$ref": "#/parameters/CommonTenantParameterQuery"
          }
        ],
        "responses": {
          "200": {
            "description": "Successful response.",
            "schema": {
              "$ref": "#/definitions/Object"
            }
          },
          "400": {
            "description": "Malformed request.",
            "schema": {
              "$ref": "#/definitions/ErrorResponse"
            }
          },
          "401": {
            "description": "Unauthorized or invalid credentials."
          },
          "403": {
            "description": "Forbidden",
            "schema": {
              "$ref": "#/definitions/ErrorResponse"
            }
          },
          "404": {
            "description": "Successful query result but no resource was found."
          },
          "422": {
            "description": "Request is well-formed (i.e., syntactically correct), but erroneous.",
            "schema": {
              "$ref": "#/definitions/ErrorResponse"
            }
          },
          "500": {
            "description": "An error has occurred while trying to fulfill the request. Most likely the ErrorResponse will contain more information about the error.",
            "schema": {
              "$ref": "#/definitions/ErrorResponse"
            }
          }
        },
        "summary": "Get a specific Object based on its class and UUID. Also available as Websocket bus.",
        "tags": [
          "objects"
        ],
        "x-available-in-mqtt": false,
        "x-available-in-websocket": false
      },
      "delete": {
        "description": "Delete an object based on its collection and UUID. <br/><br/>Note: For backward compatibility, beacons also support an older, deprecated format without the collection name. As a result, when deleting a reference, the beacon specified has to match the beacon to be deleted exactly. In other words, if a beacon is present using the old format (without collection name) you also need to specify it the same way. <br/><br/>In the beacon format, you need to always use `localhost` as the host, rather than the actual hostname. `localhost` here refers to the fact that the beacon's target is on the same Weaviate instance, as opposed to a foreign instance.",
        "operationId": "objects.class.delete",
        "x-serviceIds": [
          "weaviate.local.manipulate"
        ],
        "parameters": [
          {
            "name": "className",
            "in": "path",
            "required": true,
            "type": "string"
          },
          {
            "description": "Unique ID of the Object.",
            "format": "uuid",
            "in": "path",
            "name": "id",
            "required": true,
            "type": "string"
          },
          {
            "$ref": "#/parameters/CommonConsistencyLevelParameterQuery"
          },
          {
            "$ref": "#/parameters/CommonTenantParameterQuery"
          }
        ],
        "responses": {
          "204": {
            "description": "Successfully deleted."
          },
          "400": {
            "description": "Malformed request.",
            "schema": {
              "$ref": "#/definitions/ErrorResponse"
            }
          },
          "401": {
            "description": "Unauthorized or invalid credentials."
          },
          "403": {
            "description": "Forbidden",
            "schema": {
              "$ref": "#/definitions/ErrorResponse"
            }
          },
          "404": {
            "description": "Successful query result but no resource was found."
          },
          "422": {
            "description": "Request is well-formed (i.e., syntactically correct), but erroneous.",
            "schema": {
              "$ref": "#/definitions/ErrorResponse"
            }
          },
          "500": {
            "description": "An error has occurred while trying to fulfill the request. Most likely the ErrorResponse will contain more information about the error.",
            "schema": {
              "$ref": "#/definitions/ErrorResponse"
            }
          }
        },
        "summary": "Delete object based on its class and UUID.",
        "tags": [
          "objects"
        ],
        "x-available-in-mqtt": true,
        "x-available-in-websocket": true
      },
      "put": {
        "description": "Update an object based on its uuid and collection. This (`put`) method replaces the object with the provided object.",
        "operationId": "objects.class.put",
        "x-serviceIds": [
          "weaviate.local.manipulate"
        ],
        "parameters": [
          {
            "name": "className",
            "in": "path",
            "required": true,
            "type": "string"
          },
          {
            "description": "The uuid of the data object to update.",
            "format": "uuid",
            "in": "path",
            "name": "id",
            "required": true,
            "type": "string"
          },
          {
            "in": "body",
            "name": "body",
            "required": true,
            "schema": {
              "$ref": "#/definitions/Object"
            }
          },
          {
            "$ref": "#/parameters/CommonConsistencyLevelParameterQuery"
          }
        ],
        "responses": {
          "200": {
            "description": "Successfully received.",
            "schema": {
              "$ref": "#/definitions/Object"
            }
          },
          "401": {
            "description": "Unauthorized or invalid credentials."
          },
          "403": {
            "description": "Forbidden",
            "schema": {
              "$ref": "#/definitions/ErrorResponse"
            }
          },
          "404": {
            "description": "Successful query result but no resource was found."
          },
          "422": {
            "description": "Request body is well-formed (i.e., syntactically correct), but semantically erroneous. Are you sure the class is defined in the configuration file?",
            "schema": {
              "$ref": "#/definitions/ErrorResponse"
            }
          },
          "500": {
            "description": "An error has occurred while trying to fulfill the request. Most likely the ErrorResponse will contain more information about the error.",
            "schema": {
              "$ref": "#/definitions/ErrorResponse"
            }
          }
        },
        "summary": "Update a class object based on its uuid",
        "tags": [
          "objects"
        ],
        "x-available-in-mqtt": false,
        "x-available-in-websocket": false
      },
      "patch": {
        "description": "Update an individual data object based on its class and uuid. This method supports json-merge style patch semantics (RFC 7396). Provided meta-data and schema values are validated. LastUpdateTime is set to the time this function is called.",
        "operationId": "objects.class.patch",
        "x-serviceIds": [
          "weaviate.local.manipulate"
        ],
        "parameters": [
          {
            "description": "The class name as defined in the schema",
            "name": "className",
            "in": "path",
            "required": true,
            "type": "string"
          },
          {
            "description": "The uuid of the data object to update.",
            "format": "uuid",
            "in": "path",
            "name": "id",
            "required": true,
            "type": "string"
          },
          {
            "description": "RFC 7396-style patch, the body contains the object to merge into the existing object.",
            "in": "body",
            "name": "body",
            "required": false,
            "schema": {
              "$ref": "#/definitions/Object"
            }
          },
          {
            "$ref": "#/parameters/CommonConsistencyLevelParameterQuery"
          }
        ],
        "responses": {
          "204": {
            "description": "Successfully applied. No content provided."
          },
          "400": {
            "description": "The patch-JSON is malformed.",
            "schema": {
              "$ref": "#/definitions/ErrorResponse"
            }
          },
          "401": {
            "description": "Unauthorized or invalid credentials."
          },
          "403": {
            "description": "Forbidden",
            "schema": {
              "$ref": "#/definitions/ErrorResponse"
            }
          },
          "404": {
            "description": "Successful query result but no resource was found."
          },
          "422": {
            "description": "The patch-JSON is valid but unprocessable.",
            "schema": {
              "$ref": "#/definitions/ErrorResponse"
            }
          },
          "500": {
            "description": "An error has occurred while trying to fulfill the request. Most likely the ErrorResponse will contain more information about the error.",
            "schema": {
              "$ref": "#/definitions/ErrorResponse"
            }
          }
        },
        "summary": "Update an Object based on its UUID (using patch semantics).",
        "tags": [
          "objects"
        ],
        "x-available-in-mqtt": false,
        "x-available-in-websocket": false
      },
      "head": {
        "description": "Checks if a data object exists based on its collection and uuid without retrieving it. <br/><br/>Internally it skips reading the object from disk other than checking if it is present. Thus it does not use resources on marshalling, parsing, etc., and is faster. Note the resulting HTTP request has no body; the existence of an object is indicated solely by the status code.",
        "operationId": "objects.class.head",
        "x-serviceIds": [
          "weaviate.local.manipulate"
        ],
        "parameters": [
          {
            "description": "The class name as defined in the schema",
            "name": "className",
            "in": "path",
            "required": true,
            "type": "string"
          },
          {
            "description": "The uuid of the data object",
            "format": "uuid",
            "in": "path",
            "name": "id",
            "required": true,
            "type": "string"
          },
          {
            "$ref": "#/parameters/CommonConsistencyLevelParameterQuery"
          },
          {
            "$ref": "#/parameters/CommonTenantParameterQuery"
          }
        ],
        "responses": {
          "204": {
            "description": "Object exists."
          },
          "401": {
            "description": "Unauthorized or invalid credentials."
          },
          "403": {
            "description": "Forbidden",
            "schema": {
              "$ref": "#/definitions/ErrorResponse"
            }
          },
          "404": {
            "description": "Object doesn't exist."
          },
          "422": {
            "description": "Request is well-formed (i.e., syntactically correct), but erroneous.",
            "schema": {
              "$ref": "#/definitions/ErrorResponse"
            }
          },
          "500": {
            "description": "An error has occurred while trying to fulfill the request. Most likely the ErrorResponse will contain more information about the error.",
            "schema": {
              "$ref": "#/definitions/ErrorResponse"
            }
          }
        },
        "summary": "Checks object's existence based on its class and uuid.",
        "tags": [
          "objects"
        ],
        "x-available-in-mqtt": true,
        "x-available-in-websocket": true
      }
    },
    "/objects/{id}/references/{propertyName}": {
      "post": {
        "description": "Add a cross-reference. <br/><br/>**Note**: This endpoint is deprecated and will be removed in a future version. Use the `/objects/{className}/{id}/references/{propertyName}` endpoint instead.",
        "operationId": "objects.references.create",
        "x-serviceIds": [
          "weaviate.local.manipulate"
        ],
        "parameters": [
          {
            "description": "Unique ID of the Object.",
            "format": "uuid",
            "in": "path",
            "name": "id",
            "required": true,
            "type": "string"
          },
          {
            "description": "Unique name of the property related to the Object.",
            "in": "path",
            "name": "propertyName",
            "required": true,
            "type": "string"
          },
          {
            "in": "body",
            "name": "body",
            "required": true,
            "schema": {
              "$ref": "#/definitions/SingleRef"
            }
          },
          {
            "$ref": "#/parameters/CommonTenantParameterQuery"
          }
        ],
        "responses": {
          "200": {
            "description": "Successfully added the reference."
          },
          "401": {
            "description": "Unauthorized or invalid credentials."
          },
          "403": {
            "description": "Forbidden",
            "schema": {
              "$ref": "#/definitions/ErrorResponse"
            }
          },
          "422": {
            "description": "Request body is well-formed (i.e., syntactically correct), but semantically erroneous. Are you sure the property exists or that it is a class?",
            "schema": {
              "$ref": "#/definitions/ErrorResponse"
            }
          },
          "500": {
            "description": "An error has occurred while trying to fulfill the request. Most likely the ErrorResponse will contain more information about the error.",
            "schema": {
              "$ref": "#/definitions/ErrorResponse"
            }
          }
        },
        "summary": "Add a single reference to a class-property.",
        "tags": [
          "objects"
        ],
        "x-available-in-mqtt": false,
        "x-available-in-websocket": false,
        "deprecated": true
      },
      "put": {
        "description": "Replace all references in cross-reference property of an object. <br/><br/>**Note**: This endpoint is deprecated and will be removed in a future version. Use the `/objects/{className}/{id}/references/{propertyName}` endpoint instead.",
        "operationId": "objects.references.update",
        "x-serviceIds": [
          "weaviate.local.manipulate"
        ],
        "parameters": [
          {
            "description": "Unique ID of the Object.",
            "format": "uuid",
            "in": "path",
            "name": "id",
            "required": true,
            "type": "string"
          },
          {
            "description": "Unique name of the property related to the Object.",
            "in": "path",
            "name": "propertyName",
            "required": true,
            "type": "string"
          },
          {
            "in": "body",
            "name": "body",
            "required": true,
            "schema": {
              "$ref": "#/definitions/MultipleRef"
            }
          },
          {
            "$ref": "#/parameters/CommonTenantParameterQuery"
          }
        ],
        "responses": {
          "200": {
            "description": "Successfully replaced all the references."
          },
          "401": {
            "description": "Unauthorized or invalid credentials."
          },
          "403": {
            "description": "Forbidden",
            "schema": {
              "$ref": "#/definitions/ErrorResponse"
            }
          },
          "422": {
            "description": "Request body is well-formed (i.e., syntactically correct), but semantically erroneous. Are you sure the property exists or that it is a class?",
            "schema": {
              "$ref": "#/definitions/ErrorResponse"
            }
          },
          "500": {
            "description": "An error has occurred while trying to fulfill the request. Most likely the ErrorResponse will contain more information about the error.",
            "schema": {
              "$ref": "#/definitions/ErrorResponse"
            }
          }
        },
        "summary": "Replace all references to a class-property.",
        "tags": [
          "objects"
        ],
        "x-available-in-mqtt": false,
        "x-available-in-websocket": false,
        "deprecated": true
      },
      "delete": {
        "description": "Delete the single reference that is given in the body from the list of references that this property has. <br/><br/>**Note**: This endpoint is deprecated and will be removed in a future version. Use the `/objects/{className}/{id}/references/{propertyName}` endpoint instead.",
        "operationId": "objects.references.delete",
        "x-serviceIds": [
          "weaviate.local.manipulate"
        ],
        "parameters": [
          {
            "description": "Unique ID of the Object.",
            "format": "uuid",
            "in": "path",
            "name": "id",
            "required": true,
            "type": "string"
          },
          {
            "description": "Unique name of the property related to the Object.",
            "in": "path",
            "name": "propertyName",
            "required": true,
            "type": "string"
          },
          {
            "in": "body",
            "name": "body",
            "required": true,
            "schema": {
              "$ref": "#/definitions/SingleRef"
            }
          },
          {
            "$ref": "#/parameters/CommonTenantParameterQuery"
          }
        ],
        "responses": {
          "204": {
            "description": "Successfully deleted."
          },
          "401": {
            "description": "Unauthorized or invalid credentials."
          },
          "403": {
            "description": "Forbidden",
            "schema": {
              "$ref": "#/definitions/ErrorResponse"
            }
          },
          "404": {
            "description": "Successful query result but no resource was found.",
            "schema": {
              "$ref": "#/definitions/ErrorResponse"
            }
          },
          "500": {
            "description": "An error has occurred while trying to fulfill the request. Most likely the ErrorResponse will contain more information about the error.",
            "schema": {
              "$ref": "#/definitions/ErrorResponse"
            }
          }
        },
        "summary": "Delete a single reference from the list of references.",
        "tags": [
          "objects"
        ],
        "x-available-in-mqtt": false,
        "x-available-in-websocket": false,
        "deprecated": true
      }
    },
    "/objects/{className}/{id}/references/{propertyName}": {
      "post": {
        "description": "Add a single reference to an object. This adds a reference to the array of cross-references of the given property in the source object specified by its collection name and id",
        "operationId": "objects.class.references.create",
        "x-serviceIds": [
          "weaviate.local.manipulate"
        ],
        "parameters": [
          {
            "description": "The class name as defined in the schema",
            "name": "className",
            "in": "path",
            "required": true,
            "type": "string"
          },
          {
            "description": "Unique ID of the Object.",
            "format": "uuid",
            "in": "path",
            "name": "id",
            "required": true,
            "type": "string"
          },
          {
            "description": "Unique name of the property related to the Object.",
            "in": "path",
            "name": "propertyName",
            "required": true,
            "type": "string"
          },
          {
            "in": "body",
            "name": "body",
            "required": true,
            "schema": {
              "$ref": "#/definitions/SingleRef"
            }
          },
          {
            "$ref": "#/parameters/CommonConsistencyLevelParameterQuery"
          },
          {
            "$ref": "#/parameters/CommonTenantParameterQuery"
          }
        ],
        "responses": {
          "200": {
            "description": "Successfully added the reference."
          },
          "400": {
            "description": "Malformed request.",
            "schema": {
              "$ref": "#/definitions/ErrorResponse"
            }
          },
          "401": {
            "description": "Unauthorized or invalid credentials."
          },
          "403": {
            "description": "Forbidden",
            "schema": {
              "$ref": "#/definitions/ErrorResponse"
            }
          },
          "404": {
            "description": "Source object doesn't exist."
          },
          "422": {
            "description": "Request body is well-formed (i.e., syntactically correct), but semantically erroneous. Are you sure the property exists or that it is a class?",
            "schema": {
              "$ref": "#/definitions/ErrorResponse"
            }
          },
          "500": {
            "description": "An error has occurred while trying to fulfill the request. Most likely the ErrorResponse will contain more information about the error.",
            "schema": {
              "$ref": "#/definitions/ErrorResponse"
            }
          }
        },
        "summary": "Add a single reference to a class-property.",
        "tags": [
          "objects"
        ],
        "x-available-in-mqtt": false,
        "x-available-in-websocket": false
      },
      "put": {
        "description": "Replace **all** references in cross-reference property of an object.",
        "operationId": "objects.class.references.put",
        "x-serviceIds": [
          "weaviate.local.manipulate"
        ],
        "parameters": [
          {
            "description": "The class name as defined in the schema",
            "name": "className",
            "in": "path",
            "required": true,
            "type": "string"
          },
          {
            "description": "Unique ID of the Object.",
            "format": "uuid",
            "in": "path",
            "name": "id",
            "required": true,
            "type": "string"
          },
          {
            "description": "Unique name of the property related to the Object.",
            "in": "path",
            "name": "propertyName",
            "required": true,
            "type": "string"
          },
          {
            "in": "body",
            "name": "body",
            "required": true,
            "schema": {
              "$ref": "#/definitions/MultipleRef"
            }
          },
          {
            "$ref": "#/parameters/CommonConsistencyLevelParameterQuery"
          },
          {
            "$ref": "#/parameters/CommonTenantParameterQuery"
          }
        ],
        "responses": {
          "200": {
            "description": "Successfully replaced all the references."
          },
          "400": {
            "description": "Malformed request.",
            "schema": {
              "$ref": "#/definitions/ErrorResponse"
            }
          },
          "401": {
            "description": "Unauthorized or invalid credentials."
          },
          "403": {
            "description": "Forbidden",
            "schema": {
              "$ref": "#/definitions/ErrorResponse"
            }
          },
          "404": {
            "description": "Source object doesn't exist."
          },
          "422": {
            "description": "Request body is well-formed (i.e., syntactically correct), but semantically erroneous. Are you sure the property exists or that it is a class?",
            "schema": {
              "$ref": "#/definitions/ErrorResponse"
            }
          },
          "500": {
            "description": "An error has occurred while trying to fulfill the request. Most likely the ErrorResponse will contain more information about the error.",
            "schema": {
              "$ref": "#/definitions/ErrorResponse"
            }
          }
        },
        "summary": "Replace all references to a class-property.",
        "tags": [
          "objects"
        ],
        "x-available-in-mqtt": false,
        "x-available-in-websocket": false
      },
      "delete": {
        "description": "Delete the single reference that is given in the body from the list of references that this property has.",
        "operationId": "objects.class.references.delete",
        "x-serviceIds": [
          "weaviate.local.manipulate"
        ],
        "parameters": [
          {
            "description": "The class name as defined in the schema",
            "name": "className",
            "in": "path",
            "required": true,
            "type": "string"
          },
          {
            "description": "Unique ID of the Object.",
            "format": "uuid",
            "in": "path",
            "name": "id",
            "required": true,
            "type": "string"
          },
          {
            "description": "Unique name of the property related to the Object.",
            "in": "path",
            "name": "propertyName",
            "required": true,
            "type": "string"
          },
          {
            "in": "body",
            "name": "body",
            "required": true,
            "schema": {
              "$ref": "#/definitions/SingleRef"
            }
          },
          {
            "$ref": "#/parameters/CommonConsistencyLevelParameterQuery"
          },
          {
            "$ref": "#/parameters/CommonTenantParameterQuery"
          }
        ],
        "responses": {
          "204": {
            "description": "Successfully deleted."
          },
          "400": {
            "description": "Malformed request.",
            "schema": {
              "$ref": "#/definitions/ErrorResponse"
            }
          },
          "401": {
            "description": "Unauthorized or invalid credentials."
          },
          "403": {
            "description": "Forbidden",
            "schema": {
              "$ref": "#/definitions/ErrorResponse"
            }
          },
          "404": {
            "description": "Successful query result but no resource was found.",
            "schema": {
              "$ref": "#/definitions/ErrorResponse"
            }
          },
          "422": {
            "description": "Request body is well-formed (i.e., syntactically correct), but semantically erroneous. Are you sure the property exists or that it is a class?",
            "schema": {
              "$ref": "#/definitions/ErrorResponse"
            }
          },
          "500": {
            "description": "An error has occurred while trying to fulfill the request. Most likely the ErrorResponse will contain more information about the error.",
            "schema": {
              "$ref": "#/definitions/ErrorResponse"
            }
          }
        },
        "summary": "Delete a single reference from the list of references.",
        "tags": [
          "objects"
        ],
        "x-available-in-mqtt": false,
        "x-available-in-websocket": false
      }
    },
    "/objects/validate": {
      "post": {
        "description": "Validate an object's schema and meta-data without creating it. <br/><br/>If the schema of the object is valid, the request should return nothing with a plain RESTful request. Otherwise, an error object will be returned.",
        "operationId": "objects.validate",
        "x-serviceIds": [
          "weaviate.local.query.meta"
        ],
        "parameters": [
          {
            "in": "body",
            "name": "body",
            "required": true,
            "schema": {
              "$ref": "#/definitions/Object"
            }
          }
        ],
        "responses": {
          "200": {
            "description": "Successfully validated."
          },
          "401": {
            "description": "Unauthorized or invalid credentials."
          },
          "403": {
            "description": "Forbidden",
            "schema": {
              "$ref": "#/definitions/ErrorResponse"
            }
          },
          "422": {
            "description": "Request body is well-formed (i.e., syntactically correct), but semantically erroneous. Are you sure the class is defined in the configuration file?",
            "schema": {
              "$ref": "#/definitions/ErrorResponse"
            }
          },
          "500": {
            "description": "An error has occurred while trying to fulfill the request. Most likely the ErrorResponse will contain more information about the error.",
            "schema": {
              "$ref": "#/definitions/ErrorResponse"
            }
          }
        },
        "summary": "Validate an Object based on a schema.",
        "tags": [
          "objects"
        ],
        "x-available-in-mqtt": false,
        "x-available-in-websocket": false
      }
    },
    "/batch/objects": {
      "post": {
        "description": "Create new objects in bulk. <br/><br/>Meta-data and schema values are validated. <br/><br/>**Note: idempotence of `/batch/objects`**: <br/>`POST /batch/objects` is idempotent, and will overwrite any existing object given the same id.",
        "operationId": "batch.objects.create",
        "x-serviceIds": [
          "weaviate.local.add"
        ],
        "parameters": [
          {
            "in": "body",
            "name": "body",
            "required": true,
            "schema": {
              "type": "object",
              "properties": {
                "fields": {
                  "description": "Define which fields need to be returned. Default value is ALL",
                  "type": "array",
                  "items": {
                    "type": "string",
                    "default": "ALL",
                    "enum": [
                      "ALL",
                      "class",
                      "schema",
                      "id",
                      "creationTimeUnix"
                    ]
                  }
                },
                "objects": {
                  "type": "array",
                  "items": {
                    "$ref": "#/definitions/Object"
                  }
                }
              }
            }
          },
          {
            "$ref": "#/parameters/CommonConsistencyLevelParameterQuery"
          }
        ],
        "responses": {
          "200": {
            "description": "Request succeeded, see response body to get detailed information about each batched item.",
            "schema": {
              "type": "array",
              "items": {
                "$ref": "#/definitions/ObjectsGetResponse"
              }
            }
          },
          "400": {
            "description": "Malformed request.",
            "schema": {
              "$ref": "#/definitions/ErrorResponse"
            }
          },
          "401": {
            "description": "Unauthorized or invalid credentials."
          },
          "403": {
            "description": "Forbidden",
            "schema": {
              "$ref": "#/definitions/ErrorResponse"
            }
          },
          "422": {
            "description": "Request body is well-formed (i.e., syntactically correct), but semantically erroneous. Are you sure the class is defined in the configuration file?",
            "schema": {
              "$ref": "#/definitions/ErrorResponse"
            }
          },
          "500": {
            "description": "An error has occurred while trying to fulfill the request. Most likely the ErrorResponse will contain more information about the error.",
            "schema": {
              "$ref": "#/definitions/ErrorResponse"
            }
          }
        },
        "summary": "Creates new Objects based on a Object template as a batch.",
        "tags": [
          "batch",
          "objects"
        ],
        "x-available-in-mqtt": false,
        "x-available-in-websocket": false
      },
      "delete": {
        "description": "Batch delete objects that match a particular filter. <br/><br/>The request body takes a single `where` filter and will delete all objects matched. <br/><br/>Note that there is a limit to the number of objects to be deleted at once using this filter, in order to protect against unexpected memory surges and very-long-running requests. The default limit is 10,000 and may be configured by setting the `QUERY_MAXIMUM_RESULTS` environment variable. <br/><br/>Objects are deleted in the same order that they would be returned in an equivalent Get query. To delete more objects than the limit, run the same query multiple times.",
        "operationId": "batch.objects.delete",
        "x-serviceIds": [
          "weaviate.local.manipulate"
        ],
        "parameters": [
          {
            "in": "body",
            "name": "body",
            "required": true,
            "schema": {
              "$ref": "#/definitions/BatchDelete"
            }
          },
          {
            "$ref": "#/parameters/CommonConsistencyLevelParameterQuery"
          },
          {
            "$ref": "#/parameters/CommonTenantParameterQuery"
          }
        ],
        "responses": {
          "200": {
            "description": "Request succeeded, see response body to get detailed information about each batched item.",
            "schema": {
              "$ref": "#/definitions/BatchDeleteResponse"
            }
          },
          "400": {
            "description": "Malformed request.",
            "schema": {
              "$ref": "#/definitions/ErrorResponse"
            }
          },
          "401": {
            "description": "Unauthorized or invalid credentials."
          },
          "403": {
            "description": "Forbidden",
            "schema": {
              "$ref": "#/definitions/ErrorResponse"
            }
          },
          "422": {
            "description": "Request body is well-formed (i.e., syntactically correct), but semantically erroneous. Are you sure the class is defined in the configuration file?",
            "schema": {
              "$ref": "#/definitions/ErrorResponse"
            }
          },
          "500": {
            "description": "An error has occurred while trying to fulfill the request. Most likely the ErrorResponse will contain more information about the error.",
            "schema": {
              "$ref": "#/definitions/ErrorResponse"
            }
          }
        },
        "summary": "Deletes Objects based on a match filter as a batch.",
        "tags": [
          "batch",
          "objects"
        ],
        "x-available-in-mqtt": false,
        "x-available-in-websocket": false
      }
    },
    "/batch/references": {
      "post": {
        "description": "Batch create cross-references between collections items (objects or objects) in bulk.",
        "operationId": "batch.references.create",
        "x-serviceIds": [
          "weaviate.local.add"
        ],
        "parameters": [
          {
            "in": "body",
            "name": "body",
            "description": "A list of references to be batched. The ideal size depends on the used database connector. Please see the documentation of the used connector for help",
            "required": true,
            "schema": {
              "type": "array",
              "items": {
                "$ref": "#/definitions/BatchReference"
              }
            }
          },
          {
            "$ref": "#/parameters/CommonConsistencyLevelParameterQuery"
          }
        ],
        "responses": {
          "200": {
            "description": "Request Successful. Warning: A successful request does not guarantee that every batched reference was successfully created. Inspect the response body to see which references succeeded and which failed.",
            "schema": {
              "type": "array",
              "items": {
                "$ref": "#/definitions/BatchReferenceResponse"
              }
            }
          },
          "400": {
            "description": "Malformed request.",
            "schema": {
              "$ref": "#/definitions/ErrorResponse"
            }
          },
          "401": {
            "description": "Unauthorized or invalid credentials."
          },
          "403": {
            "description": "Forbidden",
            "schema": {
              "$ref": "#/definitions/ErrorResponse"
            }
          },
          "422": {
            "description": "Request body is well-formed (i.e., syntactically correct), but semantically erroneous. Are you sure the class is defined in the configuration file?",
            "schema": {
              "$ref": "#/definitions/ErrorResponse"
            }
          },
          "500": {
            "description": "An error has occurred while trying to fulfill the request. Most likely the ErrorResponse will contain more information about the error.",
            "schema": {
              "$ref": "#/definitions/ErrorResponse"
            }
          }
        },
        "summary": "Creates new Cross-References between arbitrary classes in bulk.",
        "tags": [
          "batch",
          "references"
        ],
        "x-available-in-mqtt": false,
        "x-available-in-websocket": false
      }
    },
    "/graphql": {
      "post": {
        "description": "Get a response based on a GraphQL query",
        "operationId": "graphql.post",
        "x-serviceIds": [
          "weaviate.local.query",
          "weaviate.local.query.meta",
          "weaviate.network.query",
          "weaviate.network.query.meta"
        ],
        "parameters": [
          {
            "description": "The GraphQL query request parameters.",
            "in": "body",
            "name": "body",
            "required": true,
            "schema": {
              "$ref": "#/definitions/GraphQLQuery"
            }
          }
        ],
        "responses": {
          "200": {
            "description": "Successful query (with select).",
            "schema": {
              "$ref": "#/definitions/GraphQLResponse"
            }
          },
          "401": {
            "description": "Unauthorized or invalid credentials."
          },
          "403": {
            "description": "Forbidden",
            "schema": {
              "$ref": "#/definitions/ErrorResponse"
            }
          },
          "422": {
            "description": "Request body is well-formed (i.e., syntactically correct), but semantically erroneous. Are you sure the class is defined in the configuration file?",
            "schema": {
              "$ref": "#/definitions/ErrorResponse"
            }
          },
          "500": {
            "description": "An error has occurred while trying to fulfill the request. Most likely the ErrorResponse will contain more information about the error.",
            "schema": {
              "$ref": "#/definitions/ErrorResponse"
            }
          }
        },
        "summary": "Get a response based on GraphQL",
        "tags": [
          "graphql"
        ],
        "x-available-in-mqtt": false,
        "x-available-in-websocket": false
      }
    },
    "/graphql/batch": {
      "post": {
        "description": "Perform a batched GraphQL query",
        "operationId": "graphql.batch",
        "x-serviceIds": [
          "weaviate.local.query",
          "weaviate.local.query.meta",
          "weaviate.network.query",
          "weaviate.network.query.meta"
        ],
        "parameters": [
          {
            "description": "The GraphQL queries.",
            "in": "body",
            "name": "body",
            "required": true,
            "schema": {
              "$ref": "#/definitions/GraphQLQueries"
            }
          }
        ],
        "responses": {
          "200": {
            "description": "Successful query (with select).",
            "schema": {
              "$ref": "#/definitions/GraphQLResponses"
            }
          },
          "401": {
            "description": "Unauthorized or invalid credentials."
          },
          "403": {
            "description": "Forbidden",
            "schema": {
              "$ref": "#/definitions/ErrorResponse"
            }
          },
          "422": {
            "description": "Request body is well-formed (i.e., syntactically correct), but semantically erroneous. Are you sure the class is defined in the configuration file?",
            "schema": {
              "$ref": "#/definitions/ErrorResponse"
            }
          },
          "500": {
            "description": "An error has occurred while trying to fulfill the request. Most likely the ErrorResponse will contain more information about the error.",
            "schema": {
              "$ref": "#/definitions/ErrorResponse"
            }
          }
        },
        "summary": "Get a response based on GraphQL.",
        "tags": [
          "graphql"
        ],
        "x-available-in-mqtt": false,
        "x-available-in-websocket": false
      }
    },
    "/meta": {
      "get": {
        "description": "Returns meta information about the server. Can be used to provide information to another Weaviate instance that wants to interact with the current instance.",
        "operationId": "meta.get",
        "x-serviceIds": [
          "weaviate.local.query.meta"
        ],
        "responses": {
          "200": {
            "description": "Successful response.",
            "schema": {
              "$ref": "#/definitions/Meta"
            }
          },
          "401": {
            "description": "Unauthorized or invalid credentials."
          },
          "403": {
            "description": "Forbidden",
            "schema": {
              "$ref": "#/definitions/ErrorResponse"
            }
          },
          "500": {
            "description": "An error has occurred while trying to fulfill the request. Most likely the ErrorResponse will contain more information about the error.",
            "schema": {
              "$ref": "#/definitions/ErrorResponse"
            }
          }
        },
        "summary": "Returns meta information of the current Weaviate instance.",
        "tags": [
          "meta"
        ],
        "x-available-in-mqtt": false,
        "x-available-in-websocket": false
      }
    },
    "/schema": {
      "get": {
        "summary": "Dump the current the database schema.",
        "description": "Fetch an array of all collection definitions from the schema.",
        "operationId": "schema.dump",
        "x-serviceIds": [
          "weaviate.local.query.meta"
        ],
        "tags": [
          "schema"
        ],
        "parameters": [
          {
            "name": "consistency",
            "in": "header",
            "required": false,
            "default": true,
            "type": "boolean",
            "description": "If consistency is true, the request will be proxied to the leader to ensure strong schema consistency"
          }
        ],
        "responses": {
          "200": {
            "description": "Successfully dumped the database schema.",
            "schema": {
              "$ref": "#/definitions/Schema"
            }
          },
          "401": {
            "description": "Unauthorized or invalid credentials."
          },
          "403": {
            "description": "Forbidden",
            "schema": {
              "$ref": "#/definitions/ErrorResponse"
            }
          },
          "500": {
            "description": "An error has occurred while trying to fulfill the request. Most likely the ErrorResponse will contain more information about the error.",
            "schema": {
              "$ref": "#/definitions/ErrorResponse"
            }
          }
        }
      },
      "post": {
        "summary": "Create a new Object class in the schema.",
        "description": "Create a new data object collection. <br/><br/>If AutoSchema is enabled, Weaviate will attempt to infer the schema from the data at import time. However, manual schema definition is recommended for production environments.",
        "operationId": "schema.objects.create",
        "x-serviceIds": [
          "weaviate.local.add.meta"
        ],
        "tags": [
          "schema"
        ],
        "parameters": [
          {
            "name": "objectClass",
            "in": "body",
            "required": true,
            "schema": {
              "$ref": "#/definitions/Class"
            }
          }
        ],
        "responses": {
          "200": {
            "description": "Added the new Object class to the schema.",
            "schema": {
              "$ref": "#/definitions/Class"
            }
          },
          "401": {
            "description": "Unauthorized or invalid credentials."
          },
          "403": {
            "description": "Forbidden",
            "schema": {
              "$ref": "#/definitions/ErrorResponse"
            }
          },
          "422": {
            "description": "Invalid Object class",
            "schema": {
              "$ref": "#/definitions/ErrorResponse"
            }
          },
          "500": {
            "description": "An error has occurred while trying to fulfill the request. Most likely the ErrorResponse will contain more information about the error.",
            "schema": {
              "$ref": "#/definitions/ErrorResponse"
            }
          }
        }
      }
    },
    "/schema/{className}": {
      "get": {
        "summary": "Get a single class from the schema",
        "operationId": "schema.objects.get",
        "x-serviceIds": [
          "weaviate.local.get.meta"
        ],
        "tags": [
          "schema"
        ],
        "parameters": [
          {
            "name": "className",
            "in": "path",
            "required": true,
            "type": "string"
          },
          {
            "name": "consistency",
            "in": "header",
            "required": false,
            "default": true,
            "type": "boolean",
            "description": "If consistency is true, the request will be proxied to the leader to ensure strong schema consistency"
          }
        ],
        "responses": {
          "200": {
            "description": "Found the Class, returned as body",
            "schema": {
              "$ref": "#/definitions/Class"
            }
          },
          "401": {
            "description": "Unauthorized or invalid credentials."
          },
          "403": {
            "description": "Forbidden",
            "schema": {
              "$ref": "#/definitions/ErrorResponse"
            }
          },
          "404": {
            "description": "This class does not exist"
          },
          "500": {
            "description": "An error has occurred while trying to fulfill the request. Most likely the ErrorResponse will contain more information about the error.",
            "schema": {
              "$ref": "#/definitions/ErrorResponse"
            }
          }
        }
      },
      "delete": {
        "summary": "Remove an Object class (and all data in the instances) from the schema.",
        "description": "Remove a collection from the schema. This will also delete all the objects in the collection.",
        "operationId": "schema.objects.delete",
        "x-serviceIds": [
          "weaviate.local.manipulate.meta"
        ],
        "tags": [
          "schema"
        ],
        "parameters": [
          {
            "name": "className",
            "in": "path",
            "required": true,
            "type": "string"
          }
        ],
        "responses": {
          "200": {
            "description": "Removed the Object class from the schema."
          },
          "400": {
            "description": "Could not delete the Object class.",
            "schema": {
              "$ref": "#/definitions/ErrorResponse"
            }
          },
          "401": {
            "description": "Unauthorized or invalid credentials."
          },
          "403": {
            "description": "Forbidden",
            "schema": {
              "$ref": "#/definitions/ErrorResponse"
            }
          },
          "500": {
            "description": "An error has occurred while trying to fulfill the request. Most likely the ErrorResponse will contain more information about the error.",
            "schema": {
              "$ref": "#/definitions/ErrorResponse"
            }
          }
        }
      },
      "put": {
        "summary": "Update settings of an existing schema class",
        "description": "Add a property to an existing collection.",
        "operationId": "schema.objects.update",
        "x-serviceIds": [
          "weaviate.local.manipulate.meta"
        ],
        "tags": [
          "schema"
        ],
        "parameters": [
          {
            "name": "className",
            "in": "path",
            "required": true,
            "type": "string"
          },
          {
            "name": "objectClass",
            "in": "body",
            "required": true,
            "schema": {
              "$ref": "#/definitions/Class"
            }
          }
        ],
        "responses": {
          "200": {
            "description": "Class was updated successfully",
            "schema": {
              "$ref": "#/definitions/Class"
            }
          },
          "422": {
            "description": "Invalid update attempt",
            "schema": {
              "$ref": "#/definitions/ErrorResponse"
            }
          },
          "401": {
            "description": "Unauthorized or invalid credentials."
          },
          "403": {
            "description": "Forbidden",
            "schema": {
              "$ref": "#/definitions/ErrorResponse"
            }
          },
          "404": {
            "description": "Class to be updated does not exist",
            "schema": {
              "$ref": "#/definitions/ErrorResponse"
            }
          },
          "500": {
            "description": "An error has occurred while trying to fulfill the request. Most likely the ErrorResponse will contain more information about the error.",
            "schema": {
              "$ref": "#/definitions/ErrorResponse"
            }
          }
        }
      }
    },
    "/schema/{className}/properties": {
      "post": {
        "summary": "Add a property to an Object class.",
        "operationId": "schema.objects.properties.add",
        "x-serviceIds": [
          "weaviate.local.manipulate.meta"
        ],
        "tags": [
          "schema"
        ],
        "parameters": [
          {
            "name": "className",
            "in": "path",
            "required": true,
            "type": "string"
          },
          {
            "name": "body",
            "in": "body",
            "required": true,
            "schema": {
              "$ref": "#/definitions/Property"
            }
          }
        ],
        "responses": {
          "200": {
            "description": "Added the property.",
            "schema": {
              "$ref": "#/definitions/Property"
            }
          },
          "401": {
            "description": "Unauthorized or invalid credentials."
          },
          "403": {
            "description": "Forbidden",
            "schema": {
              "$ref": "#/definitions/ErrorResponse"
            }
          },
          "422": {
            "description": "Invalid property.",
            "schema": {
              "$ref": "#/definitions/ErrorResponse"
            }
          },
          "500": {
            "description": "An error has occurred while trying to fulfill the request. Most likely the ErrorResponse will contain more information about the error.",
            "schema": {
              "$ref": "#/definitions/ErrorResponse"
            }
          }
        }
      }
    },
    "/schema/{className}/shards": {
      "get": {
        "summary": "Get the shards status of an Object class",
        "description": "Get the status of every shard in the cluster.",
        "operationId": "schema.objects.shards.get",
        "x-serviceIds": [
          "weaviate.local.get.meta"
        ],
        "tags": [
          "schema"
        ],
        "parameters": [
          {
            "name": "className",
            "in": "path",
            "required": true,
            "type": "string"
          },
          {
            "name": "tenant",
            "in": "query",
            "type": "string"
          }
        ],
        "responses": {
          "200": {
            "description": "Found the status of the shards, returned as body",
            "schema": {
              "$ref": "#/definitions/ShardStatusList"
            }
          },
          "401": {
            "description": "Unauthorized or invalid credentials."
          },
          "403": {
            "description": "Forbidden",
            "schema": {
              "$ref": "#/definitions/ErrorResponse"
            }
          },
          "404": {
            "description": "This class does not exist",
            "schema": {
              "$ref": "#/definitions/ErrorResponse"
            }
          },
          "500": {
            "description": "An error has occurred while trying to fulfill the request. Most likely the ErrorResponse will contain more information about the error.",
            "schema": {
              "$ref": "#/definitions/ErrorResponse"
            }
          }
        }
      }
    },
    "/schema/{className}/shards/{shardName}": {
      "put": {
        "summary": "Update a shard status.",
        "description": "Update a shard status for a collection. For example, a shard may have been marked as `READONLY` because its disk was full. After providing more disk space, use this endpoint to set the shard status to `READY` again. There is also a convenience function in each client to set the status of all shards of a collection.",
        "operationId": "schema.objects.shards.update",
        "x-serviceIds": [
          "weaviate.local.manipulate.meta"
        ],
        "tags": [
          "schema"
        ],
        "parameters": [
          {
            "name": "className",
            "in": "path",
            "required": true,
            "type": "string"
          },
          {
            "name": "shardName",
            "in": "path",
            "required": true,
            "type": "string"
          },
          {
            "in": "body",
            "name": "body",
            "required": true,
            "schema": {
              "$ref": "#/definitions/ShardStatus"
            }
          }
        ],
        "responses": {
          "200": {
            "description": "Shard status was updated successfully",
            "schema": {
              "$ref": "#/definitions/ShardStatus"
            }
          },
          "422": {
            "description": "Invalid update attempt",
            "schema": {
              "$ref": "#/definitions/ErrorResponse"
            }
          },
          "401": {
            "description": "Unauthorized or invalid credentials."
          },
          "403": {
            "description": "Forbidden",
            "schema": {
              "$ref": "#/definitions/ErrorResponse"
            }
          },
          "404": {
            "description": "Shard to be updated does not exist",
            "schema": {
              "$ref": "#/definitions/ErrorResponse"
            }
          },
          "500": {
            "description": "An error has occurred while trying to fulfill the request. Most likely the ErrorResponse will contain more information about the error.",
            "schema": {
              "$ref": "#/definitions/ErrorResponse"
            }
          }
        }
      }
    },
    "/schema/{className}/tenants": {
      "post": {
        "summary": "Create a new tenant",
        "description": "Create a new tenant for a collection. Multi-tenancy must be enabled in the collection definition.",
        "operationId": "tenants.create",
        "tags": [
          "schema"
        ],
        "parameters": [
          {
            "name": "className",
            "in": "path",
            "required": true,
            "type": "string"
          },
          {
            "in": "body",
            "name": "body",
            "required": true,
            "schema": {
              "type": "array",
              "items": {
                "$ref": "#/definitions/Tenant"
              }
            }
          }
        ],
        "responses": {
          "200": {
            "description": "Added new tenants to the specified class",
            "schema": {
              "type": "array",
              "items": {
                "$ref": "#/definitions/Tenant"
              }
            }
          },
          "401": {
            "description": "Unauthorized or invalid credentials."
          },
          "403": {
            "description": "Forbidden",
            "schema": {
              "$ref": "#/definitions/ErrorResponse"
            }
          },
          "422": {
            "description": "Invalid Tenant class",
            "schema": {
              "$ref": "#/definitions/ErrorResponse"
            }
          },
          "500": {
            "description": "An error has occurred while trying to fulfill the request. Most likely the ErrorResponse will contain more information about the error.",
            "schema": {
              "$ref": "#/definitions/ErrorResponse"
            }
          }
        }
      },
      "put": {
        "summary": "Update a tenant.",
        "description": "Update tenant of a specific class",
        "operationId": "tenants.update",
        "tags": [
          "schema"
        ],
        "parameters": [
          {
            "name": "className",
            "in": "path",
            "required": true,
            "type": "string"
          },
          {
            "in": "body",
            "name": "body",
            "required": true,
            "schema": {
              "type": "array",
              "items": {
                "$ref": "#/definitions/Tenant"
              }
            }
          }
        ],
        "responses": {
          "200": {
            "description": "Updated tenants of the specified class",
            "schema": {
              "type": "array",
              "items": {
                "$ref": "#/definitions/Tenant"
              }
            }
          },
          "401": {
            "description": "Unauthorized or invalid credentials."
          },
          "403": {
            "description": "Forbidden",
            "schema": {
              "$ref": "#/definitions/ErrorResponse"
            }
          },
          "422": {
            "description": "Invalid Tenant class",
            "schema": {
              "$ref": "#/definitions/ErrorResponse"
            }
          },
          "500": {
            "description": "An error has occurred while trying to fulfill the request. Most likely the ErrorResponse will contain more information about the error.",
            "schema": {
              "$ref": "#/definitions/ErrorResponse"
            }
          }
        }
      },
      "delete": {
        "description": "delete tenants from a specific class",
        "operationId": "tenants.delete",
        "tags": [
          "schema"
        ],
        "parameters": [
          {
            "name": "className",
            "in": "path",
            "required": true,
            "type": "string"
          },
          {
            "in": "body",
            "name": "tenants",
            "required": true,
            "schema": {
              "type": "array",
              "items": {
                "type": "string"
              }
            }
          }
        ],
        "responses": {
          "200": {
            "description": "Deleted tenants from specified class."
          },
          "401": {
            "description": "Unauthorized or invalid credentials."
          },
          "403": {
            "description": "Forbidden",
            "schema": {
              "$ref": "#/definitions/ErrorResponse"
            }
          },
          "422": {
            "description": "Invalid Tenant class",
            "schema": {
              "$ref": "#/definitions/ErrorResponse"
            }
          },
          "500": {
            "description": "An error has occurred while trying to fulfill the request. Most likely the ErrorResponse will contain more information about the error.",
            "schema": {
              "$ref": "#/definitions/ErrorResponse"
            }
          }
        }
      },
      "get": {
        "summary": "Get the list of tenants.",
        "description": "get all tenants from a specific class",
        "operationId": "tenants.get",
        "tags": [
          "schema"
        ],
        "parameters": [
          {
            "name": "className",
            "in": "path",
            "required": true,
            "type": "string"
          },
          {
            "name": "consistency",
            "in": "header",
            "required": false,
            "default": true,
            "type": "boolean",
            "description": "If consistency is true, the request will be proxied to the leader to ensure strong schema consistency"
          }
        ],
        "responses": {
          "200": {
            "description": "tenants from specified class.",
            "schema": {
              "type": "array",
              "items": {
                "$ref": "#/definitions/Tenant"
              }
            }
          },
          "401": {
            "description": "Unauthorized or invalid credentials."
          },
          "403": {
            "description": "Forbidden",
            "schema": {
              "$ref": "#/definitions/ErrorResponse"
            }
          },
          "422": {
            "description": "Invalid Tenant class",
            "schema": {
              "$ref": "#/definitions/ErrorResponse"
            }
          },
          "500": {
            "description": "An error has occurred while trying to fulfill the request. Most likely the ErrorResponse will contain more information about the error.",
            "schema": {
              "$ref": "#/definitions/ErrorResponse"
            }
          }
        }
      }
    },
    "/schema/{className}/tenants/{tenantName}": {
      "head": {
        "summary": "Check whether a tenant exists",
        "description": "Check if a tenant exists for a specific class",
        "operationId": "tenant.exists",
        "tags": [
          "schema"
        ],
        "parameters": [
          {
            "name": "className",
            "in": "path",
            "required": true,
            "type": "string"
          },
          {
            "name": "tenantName",
            "in": "path",
            "required": true,
            "type": "string"
          },
          {
            "name": "consistency",
            "in": "header",
            "required": false,
            "default": true,
            "type": "boolean",
            "description": "If consistency is true, the request will be proxied to the leader to ensure strong schema consistency"
          }
        ],
        "responses": {
          "200": {
            "description": "The tenant exists in the specified class"
          },
          "401": {
            "description": "Unauthorized or invalid credentials."
          },
          "403": {
            "description": "Forbidden",
            "schema": {
              "$ref": "#/definitions/ErrorResponse"
            }
          },
          "404": {
            "description": "The tenant not found"
          },
          "422": {
            "description": "Invalid Tenant class",
            "schema": {
              "$ref": "#/definitions/ErrorResponse"
            }
          },
          "500": {
            "description": "An error has occurred while trying to fulfill the request. Most likely the ErrorResponse will contain more information about the error.",
            "schema": {
              "$ref": "#/definitions/ErrorResponse"
            }
          }
        }
      },
      "get": {
        "summary": "Get a specific tenant",
        "description": "get a specific tenant for the given class",
        "operationId": "tenants.get.one",
        "tags": [
          "schema"
        ],
        "parameters": [
          {
            "name": "className",
            "in": "path",
            "required": true,
            "type": "string"
          },
          {
            "name": "tenantName",
            "in": "path",
            "required": true,
            "type": "string"
          },
          {
            "name": "consistency",
            "in": "header",
            "required": false,
            "default": true,
            "type": "boolean",
            "description": "If consistency is true, the request will be proxied to the leader to ensure strong schema consistency"
          }
        ],
        "responses": {
          "200": {
            "description": "load the tenant given the specified class",
            "schema": {
              "$ref": "#/definitions/Tenant"
            }
          },
          "401": {
            "description": "Unauthorized or invalid credentials."
          },
          "403": {
            "description": "Forbidden",
            "schema": {
              "$ref": "#/definitions/ErrorResponse"
            }
          },
          "404": {
            "description": "Tenant not found"
          },
          "422": {
            "description": "Invalid tenant or class",
            "schema": {
              "$ref": "#/definitions/ErrorResponse"
            }
          },
          "500": {
            "description": "An error has occurred while trying to fulfill the request. Most likely the ErrorResponse will contain more information about the error.",
            "schema": {
              "$ref": "#/definitions/ErrorResponse"
            }
          }
        }
      }
    },
    "/aliases": {
      "get": {
        "summary": "List aliases",
        "description": "Retrieve a list of all aliases in the system. Results can be filtered by specifying a collection (class) name to get aliases for a specific collection only.",
        "operationId": "aliases.get",
        "tags": [
          "schema"
        ],
        "parameters": [
          {
            "name": "class",
            "description": "Optional filter to retrieve aliases for a specific collection (class) only. If not provided, returns all aliases.",
            "in": "query",
            "required": false,
            "type": "string"
          }
        ],
        "responses": {
          "200": {
            "description": "Successfully retrieved the list of aliases",
            "schema": {
              "$ref": "#/definitions/AliasResponse"
            }
          },
          "401": {
            "description": "Unauthorized or invalid credentials."
          },
          "403": {
            "description": "Forbidden",
            "schema": {
              "$ref": "#/definitions/ErrorResponse"
            }
          },
          "422": {
            "description": "Invalid collection (class) parameter provided",
            "schema": {
              "$ref": "#/definitions/ErrorResponse"
            }
          },
          "500": {
            "description": "An error has occurred while trying to fulfill the request. Most likely the ErrorResponse will contain more information about the error.",
            "schema": {
              "$ref": "#/definitions/ErrorResponse"
            }
          }
        }
      },
      "post": {
        "summary": "Create a new alias",
        "description": "Create a new alias mapping between an alias name and a collection (class). The alias acts as an alternative name for accessing the collection.",
        "operationId": "aliases.create",
        "tags": [
          "schema"
        ],
        "parameters": [
          {
            "in": "body",
            "name": "body",
            "required": true,
            "schema": {
              "$ref": "#/definitions/Alias"
            }
          }
        ],
        "responses": {
          "200": {
            "description": "Successfully created a new alias for the specified collection (class)",
            "schema": {
              "$ref": "#/definitions/Alias"
            }
          },
          "401": {
            "description": "Unauthorized or invalid credentials."
          },
          "403": {
            "description": "Forbidden",
            "schema": {
              "$ref": "#/definitions/ErrorResponse"
            }
          },
          "422": {
            "description": "Invalid create alias request.",
            "schema": {
              "$ref": "#/definitions/ErrorResponse"
            }
          },
          "500": {
            "description": "An error has occurred while trying to fulfill the request. Most likely the ErrorResponse will contain more information about the error.",
            "schema": {
              "$ref": "#/definitions/ErrorResponse"
            }
          }
        }
      }
    },
    "/aliases/{aliasName}": {
      "get": {
        "summary": "Get an alias",
        "description": "Retrieve details about a specific alias by its name, including which collection (class) it points to.",
        "operationId": "aliases.get.alias",
        "tags": [
          "schema"
        ],
        "parameters": [
          {
            "name": "aliasName",
            "in": "path",
            "required": true,
            "type": "string"
          }
        ],
        "responses": {
          "200": {
            "description": "Successfully retrieved the alias details.",
            "schema": {
              "$ref": "#/definitions/Alias"
            }
          },
          "401": {
            "description": "Unauthorized or invalid credentials."
          },
          "403": {
            "description": "Forbidden",
            "schema": {
              "$ref": "#/definitions/ErrorResponse"
            }
          },
          "404": {
            "description": "Not Found - Alias does not exist",
            "schema": {
              "$ref": "#/definitions/ErrorResponse"
            }
          },
          "422": {
            "description": "Invalid alias name provided.",
            "schema": {
              "$ref": "#/definitions/ErrorResponse"
            }
          },
          "500": {
            "description": "An error has occurred while trying to fulfill the request. Most likely the ErrorResponse will contain more information about the error.",
            "schema": {
              "$ref": "#/definitions/ErrorResponse"
            }
          }
        }
      },
      "put": {
        "summary": "Update an alias",
        "description": "Update an existing alias to point to a different collection (class). This allows you to redirect an alias from one collection to another without changing the alias name.",
        "operationId": "aliases.update",
        "tags": [
          "schema"
        ],
        "parameters": [
          {
            "name": "aliasName",
            "in": "path",
            "required": true,
            "type": "string"
          },
          {
            "in": "body",
            "name": "body",
            "required": true,
            "schema": {
              "type": "object",
              "properties": {
                "class": {
                  "description": "The new collection (class) that the alias should point to.",
                  "type": "string"
                }
              }
            }
          }
        ],
        "responses": {
          "200": {
            "description": "Successfully updated the alias to point to the new collection (class).",
            "schema": {
              "$ref": "#/definitions/Alias"
            }
          },
          "401": {
            "description": "Unauthorized or invalid credentials."
          },
          "403": {
            "description": "Forbidden",
            "schema": {
              "$ref": "#/definitions/ErrorResponse"
            }
          },
          "404": {
            "description": "Not Found - Alias does not exist",
            "schema": {
              "$ref": "#/definitions/ErrorResponse"
            }
          },
          "422": {
            "description": "Invalid update alias request.",
            "schema": {
              "$ref": "#/definitions/ErrorResponse"
            }
          },
          "500": {
            "description": "An error has occurred while trying to fulfill the request. Most likely the ErrorResponse will contain more information about the error.",
            "schema": {
              "$ref": "#/definitions/ErrorResponse"
            }
          }
        }
      },
      "delete": {
        "summary": "Delete an alias",
        "description": "Remove an existing alias from the system. This will delete the alias mapping but will not affect the underlying collection (class).",
        "operationId": "aliases.delete",
        "tags": [
          "schema"
        ],
        "parameters": [
          {
            "name": "aliasName",
            "in": "path",
            "required": true,
            "type": "string"
          }
        ],
        "responses": {
          "204": {
            "description": "Successfully deleted the alias."
          },
          "401": {
            "description": "Unauthorized or invalid credentials."
          },
          "403": {
            "description": "Forbidden",
            "schema": {
              "$ref": "#/definitions/ErrorResponse"
            }
          },
	  "404": {
            "description": "Not Found - Alias does not exist",
            "schema": {
              "$ref": "#/definitions/ErrorResponse"
            }
          },
          "422": {
            "description": "Invalid delete alias request.",
            "schema": {
              "$ref": "#/definitions/ErrorResponse"
            }
          },
          "500": {
            "description": "An error has occurred while trying to fulfill the request. Most likely the ErrorResponse will contain more information about the error.",
            "schema": {
              "$ref": "#/definitions/ErrorResponse"
            }
          }
        }
      }
    },
    "/backups/{backend}": {
      "post": {
        "summary": "Start a backup process",
        "description": "Start creating a backup for a set of collections. <br/><br/>Notes: <br/>- Weaviate uses gzip compression by default. <br/>- Weaviate stays usable while a backup process is ongoing.",
        "operationId": "backups.create",
        "x-serviceIds": [
          "weaviate.local.backup"
        ],
        "tags": [
          "backups"
        ],
        "parameters": [
          {
            "name": "backend",
            "in": "path",
            "required": true,
            "type": "string",
            "description": "Backup backend name e.g. `filesystem`, `gcs`, `s3`, `azure`."
          },
          {
            "in": "body",
            "name": "body",
            "required": true,
            "schema": {
              "$ref": "#/definitions/BackupCreateRequest"
            }
          }
        ],
        "responses": {
          "200": {
            "description": "Backup create process successfully started.",
            "schema": {
              "$ref": "#/definitions/BackupCreateResponse"
            }
          },
          "401": {
            "description": "Unauthorized or invalid credentials."
          },
          "403": {
            "description": "Forbidden",
            "schema": {
              "$ref": "#/definitions/ErrorResponse"
            }
          },
          "422": {
            "description": "Invalid backup creation attempt.",
            "schema": {
              "$ref": "#/definitions/ErrorResponse"
            }
          },
          "500": {
            "description": "An error has occurred while trying to fulfill the request. Most likely the ErrorResponse will contain more information about the error.",
            "schema": {
              "$ref": "#/definitions/ErrorResponse"
            }
          }
        }
      },
      "get": {
        "summary": "List backups in progress",
        "description": "[Coming soon] List all backups in progress not implemented yet.",
        "operationId": "backups.list",
        "x-serviceIds": [
          "weaviate.local.backup"
        ],
        "tags": [
          "backups"
        ],
        "parameters": [
          {
            "name": "backend",
            "in": "path",
            "required": true,
            "type": "string",
            "description": "Backup backend name e.g. filesystem, gcs, s3."
          }
        ],
        "responses": {
          "200": {
            "description": "Existed backups",
            "schema": {
              "$ref": "#/definitions/BackupListResponse"
            }
          },
          "401": {
            "description": "Unauthorized or invalid credentials."
          },
          "403": {
            "description": "Forbidden",
            "schema": {
              "$ref": "#/definitions/ErrorResponse"
            }
          },
          "422": {
            "description": "Invalid backup list.",
            "schema": {
              "$ref": "#/definitions/ErrorResponse"
            }
          },
          "500": {
            "description": "An error has occurred while trying to fulfill the request. Most likely the ErrorResponse will contain more information about the error.",
            "schema": {
              "$ref": "#/definitions/ErrorResponse"
            }
          }
        }
      }
    },
    "/backups/{backend}/{id}": {
      "get": {
        "summary": "Get backup process status",
        "description": "Returns status of backup creation attempt for a set of collections. <br/><br/>All client implementations have a `wait for completion` option which will poll the backup status in the background and only return once the backup has completed (successfully or unsuccessfully). If you set the `wait for completion` option to false, you can also check the status yourself using this endpoint.",
        "operationId": "backups.create.status",
        "x-serviceIds": [
          "weaviate.local.backup"
        ],
        "tags": [
          "backups"
        ],
        "parameters": [
          {
            "name": "backend",
            "in": "path",
            "required": true,
            "type": "string",
            "description": "Backup backend name e.g. filesystem, gcs, s3."
          },
          {
            "name": "id",
            "in": "path",
            "required": true,
            "type": "string",
            "description": "The ID of a backup. Must be URL-safe and work as a filesystem path, only lowercase, numbers, underscore, minus characters allowed."
          },
          {
            "name": "bucket",
            "in": "query",
            "required": false,
            "type": "string",
            "description": "Name of the bucket, container, volume, etc"
          },
          {
            "name": "path",
            "in": "query",
            "required": false,
            "type": "string",
            "description": "The path within the bucket"
          }
        ],
        "responses": {
          "200": {
            "description": "Backup creation status successfully returned",
            "schema": {
              "$ref": "#/definitions/BackupCreateStatusResponse"
            }
          },
          "401": {
            "description": "Unauthorized or invalid credentials."
          },
          "403": {
            "description": "Forbidden",
            "schema": {
              "$ref": "#/definitions/ErrorResponse"
            }
          },
          "404": {
            "description": "Not Found - Backup does not exist",
            "schema": {
              "$ref": "#/definitions/ErrorResponse"
            }
          },
          "422": {
            "description": "Invalid backup restoration status attempt.",
            "schema": {
              "$ref": "#/definitions/ErrorResponse"
            }
          },
          "500": {
            "description": "An error has occurred while trying to fulfill the request. Most likely the ErrorResponse will contain more information about the error.",
            "schema": {
              "$ref": "#/definitions/ErrorResponse"
            }
          }
        }
      },
      "delete": {
        "summary": "Cancel backup",
        "description": "Cancel created backup with specified ID",
        "operationId": "backups.cancel",
        "x-serviceIds": [
          "weaviate.local.backup"
        ],
        "tags": [
          "backups"
        ],
        "parameters": [
          {
            "name": "backend",
            "in": "path",
            "required": true,
            "type": "string",
            "description": "Backup backend name e.g. filesystem, gcs, s3."
          },
          {
            "name": "id",
            "in": "path",
            "required": true,
            "type": "string",
            "description": "The ID of a backup. Must be URL-safe and work as a filesystem path, only lowercase, numbers, underscore, minus characters allowed."
          },
          {
            "name": "bucket",
            "in": "query",
            "required": false,
            "type": "string",
            "description": "Name of the bucket, container, volume, etc"
          },
          {
            "name": "path",
            "in": "query",
            "required": false,
            "type": "string",
            "description": "The path within the bucket"
          }
        ],
        "responses": {
          "204": {
            "description": "Successfully deleted."
          },
          "401": {
            "description": "Unauthorized or invalid credentials."
          },
          "403": {
            "description": "Forbidden",
            "schema": {
              "$ref": "#/definitions/ErrorResponse"
            }
          },
          "422": {
            "description": "Invalid backup cancellation attempt.",
            "schema": {
              "$ref": "#/definitions/ErrorResponse"
            }
          },
          "500": {
            "description": "An error has occurred while trying to fulfill the request. Most likely the ErrorResponse will contain more information about the error.",
            "schema": {
              "$ref": "#/definitions/ErrorResponse"
            }
          }
        }
      }
    },
    "/backups/{backend}/{id}/restore": {
      "post": {
        "summary": "Start a restoration process",
        "description": "Starts a process of restoring a backup for a set of collections. <br/><br/>Any backup can be restored to any machine, as long as the number of nodes between source and target are identical.<br/><br/>Requrements:<br/><br/>- None of the collections to be restored already exist on the target restoration node(s).<br/>- The node names of the backed-up collections' must match those of the target restoration node(s).",
        "operationId": "backups.restore",
        "x-serviceIds": [
          "weaviate.local.backup"
        ],
        "tags": [
          "backups"
        ],
        "parameters": [
          {
            "name": "backend",
            "in": "path",
            "required": true,
            "type": "string",
            "description": "Backup backend name e.g. `filesystem`, `gcs`, `s3`, `azure`."
          },
          {
            "name": "id",
            "in": "path",
            "required": true,
            "type": "string",
            "description": "The ID of a backup. Must be URL-safe and work as a filesystem path, only lowercase, numbers, underscore, minus characters allowed."
          },
          {
            "in": "body",
            "name": "body",
            "required": true,
            "schema": {
              "$ref": "#/definitions/BackupRestoreRequest"
            }
          }
        ],
        "responses": {
          "200": {
            "description": "Backup restoration process successfully started.",
            "schema": {
              "$ref": "#/definitions/BackupRestoreResponse"
            }
          },
          "401": {
            "description": "Unauthorized or invalid credentials."
          },
          "403": {
            "description": "Forbidden",
            "schema": {
              "$ref": "#/definitions/ErrorResponse"
            }
          },
          "404": {
            "description": "Not Found - Backup does not exist",
            "schema": {
              "$ref": "#/definitions/ErrorResponse"
            }
          },
          "422": {
            "description": "Invalid backup restoration attempt.",
            "schema": {
              "$ref": "#/definitions/ErrorResponse"
            }
          },
          "500": {
            "description": "An error has occurred while trying to fulfill the request. Most likely the ErrorResponse will contain more information about the error.",
            "schema": {
              "$ref": "#/definitions/ErrorResponse"
            }
          }
        }
      },
      "get": {
        "summary": "Get restore process status",
        "description": "Returns status of a backup restoration attempt for a set of classes. <br/><br/>All client implementations have a `wait for completion` option which will poll the backup status in the background and only return once the backup has completed (successfully or unsuccessfully). If you set the `wait for completion` option to false, you can also check the status yourself using the this endpoint.",
        "operationId": "backups.restore.status",
        "x-serviceIds": [
          "weaviate.local.backup"
        ],
        "tags": [
          "backups"
        ],
        "parameters": [
          {
            "name": "backend",
            "in": "path",
            "required": true,
            "type": "string",
            "description": "Backup backend name e.g. `filesystem`, `gcs`, `s3`, `azure`."
          },
          {
            "name": "id",
            "in": "path",
            "required": true,
            "type": "string",
            "description": "The ID of a backup. Must be URL-safe and work as a filesystem path, only lowercase, numbers, underscore, minus characters allowed."
          },
          {
            "name": "bucket",
            "in": "query",
            "required": false,
            "type": "string",
            "description": "Name of the bucket, container, volume, etc"
          },
          {
            "name": "path",
            "in": "query",
            "required": false,
            "type": "string",
            "description": "The path within the bucket"
          }
        ],
        "responses": {
          "200": {
            "description": "Backup restoration status successfully returned",
            "schema": {
              "$ref": "#/definitions/BackupRestoreStatusResponse"
            }
          },
          "401": {
            "description": "Unauthorized or invalid credentials."
          },
          "403": {
            "description": "Forbidden",
            "schema": {
              "$ref": "#/definitions/ErrorResponse"
            }
          },
          "404": {
            "description": "Not Found - Backup does not exist",
            "schema": {
              "$ref": "#/definitions/ErrorResponse"
            }
          },
          "500": {
            "description": "An error has occurred while trying to fulfill the request. Most likely the ErrorResponse will contain more information about the error.",
            "schema": {
              "$ref": "#/definitions/ErrorResponse"
            }
          }
        }
      }
    },
    "/cluster/statistics": {
      "get": {
        "summary": "See Raft cluster statistics",
        "description": "Returns Raft cluster statistics of Weaviate DB.",
        "operationId": "cluster.get.statistics",
        "x-serviceIds": [
          "weaviate.cluster.statistics.get"
        ],
        "tags": [
          "cluster"
        ],
        "responses": {
          "200": {
            "description": "Cluster statistics successfully returned",
            "schema": {
              "$ref": "#/definitions/ClusterStatisticsResponse"
            }
          },
          "401": {
            "description": "Unauthorized or invalid credentials."
          },
          "403": {
            "description": "Forbidden",
            "schema": {
              "$ref": "#/definitions/ErrorResponse"
            }
          },
          "422": {
            "description": "Invalid backup restoration status attempt.",
            "schema": {
              "$ref": "#/definitions/ErrorResponse"
            }
          },
          "500": {
            "description": "An error has occurred while trying to fulfill the request. Most likely the ErrorResponse will contain more information about the error.",
            "schema": {
              "$ref": "#/definitions/ErrorResponse"
            }
          }
        }
      }
    },
    "/nodes": {
      "get": {
        "summary": "Node information for the database.",
        "description": "Returns node information for the entire database.",
        "operationId": "nodes.get",
        "x-serviceIds": [
          "weaviate.nodes.status.get"
        ],
        "tags": [
          "nodes"
        ],
        "parameters": [
          {
            "$ref": "#/parameters/CommonOutputVerbosityParameterQuery"
          }
        ],
        "responses": {
          "200": {
            "description": "Nodes status successfully returned",
            "schema": {
              "$ref": "#/definitions/NodesStatusResponse"
            }
          },
          "401": {
            "description": "Unauthorized or invalid credentials."
          },
          "403": {
            "description": "Forbidden",
            "schema": {
              "$ref": "#/definitions/ErrorResponse"
            }
          },
          "404": {
            "description": "Not Found - Backup does not exist",
            "schema": {
              "$ref": "#/definitions/ErrorResponse"
            }
          },
          "422": {
            "description": "Invalid backup restoration status attempt.",
            "schema": {
              "$ref": "#/definitions/ErrorResponse"
            }
          },
          "500": {
            "description": "An error has occurred while trying to fulfill the request. Most likely the ErrorResponse will contain more information about the error.",
            "schema": {
              "$ref": "#/definitions/ErrorResponse"
            }
          }
        }
      }
    },
    "/nodes/{className}": {
      "get": {
        "summary": "Node information for a collection.",
        "description": "Returns node information for the nodes relevant to the collection.",
        "operationId": "nodes.get.class",
        "x-serviceIds": [
          "weaviate.nodes.status.get.class"
        ],
        "tags": [
          "nodes"
        ],
        "parameters": [
          {
            "name": "className",
            "in": "path",
            "required": true,
            "type": "string"
          },
          {
            "name": "shardName",
            "in": "query",
            "required": false,
            "type": "string"
          },
          {
            "$ref": "#/parameters/CommonOutputVerbosityParameterQuery"
          }
        ],
        "responses": {
          "200": {
            "description": "Nodes status successfully returned",
            "schema": {
              "$ref": "#/definitions/NodesStatusResponse"
            }
          },
          "401": {
            "description": "Unauthorized or invalid credentials."
          },
          "403": {
            "description": "Forbidden",
            "schema": {
              "$ref": "#/definitions/ErrorResponse"
            }
          },
          "404": {
            "description": "Not Found - Backup does not exist",
            "schema": {
              "$ref": "#/definitions/ErrorResponse"
            }
          },
          "422": {
            "description": "Invalid backup restoration status attempt.",
            "schema": {
              "$ref": "#/definitions/ErrorResponse"
            }
          },
          "500": {
            "description": "An error has occurred while trying to fulfill the request. Most likely the ErrorResponse will contain more information about the error.",
            "schema": {
              "$ref": "#/definitions/ErrorResponse"
            }
          }
        }
      }
    },
    "/tasks": {
      "get": {
        "summary": "Lists all distributed tasks in the cluster.",
        "operationId": "distributedTasks.get",
        "x-serviceIds": [
          "weaviate.distributedTasks.get"
        ],
        "tags": [
          "distributedTasks"
        ],
        "responses": {
          "200": {
            "description": "Distributed tasks successfully returned",
            "schema": {
              "$ref": "#/definitions/DistributedTasks"
            }
          },
          "403": {
            "description": "Unauthorized or invalid credentials.",
            "schema": {
              "$ref": "#/definitions/ErrorResponse"
            }
          },
          "500": {
            "description": "An error has occurred while trying to fulfill the request. Most likely the ErrorResponse will contain more information about the error.",
            "schema": {
              "$ref": "#/definitions/ErrorResponse"
            }
          }
        }
      }
    },
    "/classifications/": {
      "post": {
        "description": "Trigger a classification based on the specified params. Classifications will run in the background, use GET /classifications/<id> to retrieve the status of your classification.",
        "operationId": "classifications.post",
        "x-serviceIds": [
          "weaviate.classifications.post"
        ],
        "parameters": [
          {
            "description": "parameters to start a classification",
            "in": "body",
            "schema": {
              "$ref": "#/definitions/Classification"
            },
            "name": "params",
            "required": true
          }
        ],
        "responses": {
          "201": {
            "description": "Successfully started classification.",
            "schema": {
              "$ref": "#/definitions/Classification"
            }
          },
          "400": {
            "description": "Incorrect request",
            "schema": {
              "$ref": "#/definitions/ErrorResponse"
            }
          },
          "401": {
            "description": "Unauthorized or invalid credentials."
          },
          "403": {
            "description": "Forbidden",
            "schema": {
              "$ref": "#/definitions/ErrorResponse"
            }
          },
          "500": {
            "description": "An error has occurred while trying to fulfill the request. Most likely the ErrorResponse will contain more information about the error.",
            "schema": {
              "$ref": "#/definitions/ErrorResponse"
            }
          }
        },
        "summary": "Starts a classification.",
        "tags": [
          "classifications"
        ]
      }
    },
    "/classifications/{id}": {
      "get": {
        "description": "Get status, results and metadata of a previously created classification",
        "operationId": "classifications.get",
        "x-serviceIds": [
          "weaviate.classifications.get"
        ],
        "parameters": [
          {
            "description": "classification id",
            "in": "path",
            "type": "string",
            "name": "id",
            "required": true
          }
        ],
        "responses": {
          "200": {
            "description": "Found the classification, returned as body",
            "schema": {
              "$ref": "#/definitions/Classification"
            }
          },
          "404": {
            "description": "Not Found - Classification does not exist"
          },
          "401": {
            "description": "Unauthorized or invalid credentials."
          },
          "403": {
            "description": "Forbidden",
            "schema": {
              "$ref": "#/definitions/ErrorResponse"
            }
          },
          "500": {
            "description": "An error has occurred while trying to fulfill the request. Most likely the ErrorResponse will contain more information about the error.",
            "schema": {
              "$ref": "#/definitions/ErrorResponse"
            }
          }
        },
        "summary": "View previously created classification",
        "tags": [
          "classifications"
        ]
      }
    }
  },
  "produces": [
    "application/json"
  ],
  "schemes": [
    "https"
  ],
  "security": [
    {},
    {
      "oidc": []
    }
  ],
  "securityDefinitions": {
    "oidc": {
      "type": "oauth2",
      "description": "OIDC (OpenConnect ID - based on OAuth2)",
      "flow": "implicit",
      "authorizationUrl": "http://to-be-configured-in-the-application-config"
    }
  },
  "swagger": "2.0",
  "tags": [
    {
      "name": "objects"
    },
    {
      "name": "batch",
      "description": "These operations allow to execute batch requests for Objects and Objects. Mostly used for importing large datasets."
    },
    {
      "name": "graphql"
    },
    {
      "name": "meta"
    },
    {
      "name": "P2P"
    },
    {
      "name": "contextionary-API",
      "description": "All functions related to the Contextionary."
    },
    {
      "name": "schema",
      "description": "These operations enable manipulation of the schema in Weaviate schema."
    },
    {
      "name": "replication",
      "description": "Operations related to managing data replication, including initiating and monitoring shard replica movements between nodes, querying current sharding states, and managing the lifecycle of replication tasks."
    }
  ]
}<|MERGE_RESOLUTION|>--- conflicted
+++ resolved
@@ -254,12 +254,6 @@
             }
           }
         },
-<<<<<<< HEAD
-        "mcp": {
-          "type": "object",
-          "description": "resources applicable for MCP actions",
-          "properties": {}
-=======
         "replicate": {
           "type": "object",
           "description": "resources applicable for replicate actions",
@@ -291,7 +285,11 @@
               "description": "A string that specifies which aliases this permission applies to. Can be an exact alias name or a regex pattern. The default value `*` applies the permission to all aliases."
             }
           }
->>>>>>> d5d5d21d
+        },
+        "mcp": {
+          "type": "object",
+          "description": "resources applicable for MCP actions",
+          "properties": {}
         },
         "action": {
           "type": "string",
@@ -321,9 +319,6 @@
             "read_tenants",
             "update_tenants",
             "delete_tenants",
-<<<<<<< HEAD
-            "manage_mcp"
-=======
             "create_replicate",
             "read_replicate",
             "update_replicate",
@@ -331,8 +326,8 @@
             "create_aliases",
             "read_aliases",
             "update_aliases",
-            "delete_aliases"
->>>>>>> d5d5d21d
+            "delete_aliases",
+            "manage_mcp"
           ]
         }
       },
