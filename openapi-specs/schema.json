{
  "basePath": "/v1",
  "consumes": [
    "application/yaml",
    "application/json"
  ],
  "definitions": {
    "Role": {
      "type": "object",
      "properties": {
        "name": {
          "type": "string",
          "description": "role name"
        },
        "permissions" : {
          "type": "array",
          "items": {
            "type": "object",
            "description": "list of permissions (level, action, resource)",
            "$ref": "#/definitions/Permission"
          }
        }
      },
      "required": ["name", "permissions"]
    },
    "Permission": {
      "type": "object",
      "description": "permissions attached to a role.",
      "properties": {
        "object": {
          "type": "string",
          "default": "*",
          "description": "string or regex. if a specific object ID, if left empty it will be ALL or *"
        },
        "tenant": {
          "type": "string",
          "default": "*",
          "description": "string or regex. if a specific tenant name, if left empty it will be ALL or *"
        },
        "collection": {
          "type": "string",
          "default": "*",
          "description": "string or regex. if a specific collection name, if left empty it will be ALL or *"
        },
        "role": {
          "type": "string",
          "default": "*",
          "description": "string or regex. if a specific role name, if left empty it will be ALL or *"
        },
        "action": {
          "type": "string",
          "description": "allowed actions in weaviate.",
          "enum": [
            "manage_roles",
            "read_roles",
            "manage_cluster",

            "create_collections",
            "read_collections",
            "update_collections",
            "delete_collections",

            "create_tenants",
            "read_tenants",
            "update_tenants",
            "delete_tenants",

            "create_objects_collection",
            "read_objects_collection",
            "update_objects_collection",
            "delete_objects_collection",

            "create_objects_tenant",
            "read_objects_tenant",
            "update_objects_tenant",
            "delete_objects_tenant"
          ]
        }
      },
      "required": ["action"]
    },
    "RolesListResponse": {
      "type": "array",
      "description": "list of roles",
      "items": {
        "$ref": "#/definitions/Role"
      }
    },   
    "Link": {
      "type": "object",
      "properties": {
        "href": {
          "type": "string",
          "description": "target of the link"
        },
        "rel": {
          "type": "string",
          "description": "relationship if both resources are related, e.g. 'next', 'previous', 'parent', etc."
        },
        "name": {
          "type": "string",
          "description": "human readable name of the resource group"
        },
        "documentationHref": {
          "type": "string",
          "description": "weaviate documentation about this resource group"
        }
      }
    },
    "Principal": {
      "type": "object",
      "properties": {
        "username": {
          "type": "string",
          "description": "The username that was extracted either from the authentication information"
        },
        "groups": {
          "type": "array",
          "items": {
            "type": "string"
          }
        }
      }
    },
    "C11yWordsResponse": {
      "description": "An array of available words and contexts.",
      "properties": {
        "concatenatedWord": {
          "description": "Weighted results for all words",
          "type": "object",
          "properties": {
            "concatenatedWord": {
              "type": "string"
            },
            "singleWords": {
              "type": "array",
              "items": {
                "format": "string"
              }
            },
            "concatenatedVector": {
              "$ref": "#/definitions/C11yVector"
            },
            "concatenatedNearestNeighbors": {
              "$ref": "#/definitions/C11yNearestNeighbors"
            }
          }
        },
        "individualWords": {
          "description": "Weighted results for per individual word",
          "type": "array",
          "items": {
            "type": "object",
            "properties": {
              "word": {
                "type": "string"
              },
              "present": {
                "type": "boolean"
              },
              "info": {
                "type": "object",
                "properties": {
                  "vector": {
                    "$ref": "#/definitions/C11yVector"
                  },
                  "nearestNeighbors": {
                    "$ref": "#/definitions/C11yNearestNeighbors"
                  }
                }
              }
            }
          }
        }
      }
    },
    "C11yExtension": {
      "description": "A resource describing an extension to the contextinoary, containing both the identifier and the definition of the extension",
      "properties": {
        "concept": {
          "description": "The new concept you want to extend. Must be an all-lowercase single word, or a space delimited compound word. Examples: 'foobarium', 'my custom concept'",
          "type": "string",
          "example": "foobarium"
        },
        "definition": {
          "description": "A list of space-delimited words or a sentence describing what the custom concept is about. Avoid using the custom concept itself. An Example definition for the custom concept 'foobarium': would be 'a naturally occurring element which can only be seen by programmers'",
          "type": "string"
        },
        "weight": {
          "description": "Weight of the definition of the new concept where 1='override existing definition entirely' and 0='ignore custom definition'. Note that if the custom concept is not present in the contextionary yet, the weight cannot be less than 1.",
          "type": "number",
          "format": "float"
        }
      }
    },
    "C11yNearestNeighbors": {
      "description": "C11y function to show the nearest neighbors to a word.",
      "type": "array",
      "items": {
        "type": "object",
        "properties": {
          "word": {
            "type": "string"
          },
          "distance": {
            "type": "number",
            "format": "float"
          }
        }
      }
    },
    "C11yVector": {
      "description": "A vector representation of the object in the Contextionary. If provided at object creation, this wil take precedence over any vectorizer setting.",
      "type": "array",
      "items": {
        "type": "number",
        "format": "float"
      }
    },
    "Vector": {
      "description": "A vector representation of the object. If provided at object creation, this wil take precedence over any vectorizer setting.",
      "type": "array",
      "items": {
        "type": "number",
        "format": "float"
      }
    },
    "Vectors": {
      "description": "A map of named vectors for multi-vector representations.",
      "type": "object",
      "additionalProperties": {
        "$ref": "#/definitions/Vector"
      }
    },
    "C11yVectorBasedQuestion": {
      "description": "Receive question based on array of classes, properties and values.",
      "type": "array",
      "items": {
        "type": "object",
        "properties": {
          "classVectors": {
            "description": "Vectorized classname.",
            "type": "array",
            "items": {
              "type": "number",
              "format": "float"
            },
            "minItems": 300,
            "maxItems": 300
          },
          "classProps": {
            "description": "Vectorized properties.",
            "type": "array",
            "items": {
              "type": "object",
              "properties": {
                "propsVectors": {
                  "type": "array",
                  "items": {
                    "type": "number",
                    "format": "float"
                  }
                },
                "value": {
                  "description": "String with valuename.",
                  "type": "string"
                }
              }
            },
            "minItems": 300,
            "maxItems": 300
          }
        }
      }
    },
    "Deprecation": {
      "type": "object",
      "properties": {
        "id": {
          "type": "string",
          "description": "The id that uniquely identifies this particular deprecations (mostly used internally)"
        },
        "status": {
          "type": "string",
          "description": "Whether the problematic API functionality is deprecated (planned to be removed) or already removed"
        },
        "apiType": {
          "type": "string",
          "description": "Describes which API is effected, usually one of: REST, GraphQL"
        },
        "msg": {
          "type": "string",
          "description": "What this deprecation is about"
        },
        "mitigation": {
          "type": "string",
          "description": "User-required object to not be affected by the (planned) removal"
        },
        "sinceVersion": {
          "type": "string",
          "description": "The deprecation was introduced in this version"
        },
        "plannedRemovalVersion": {
          "type": "string",
          "description": "A best-effort guess of which upcoming version will remove the feature entirely"
        },
        "removedIn": {
          "type": "string",
          "description": "If the feature has already been removed, it was removed in this version",
          "x-nullable": true
        },
        "removedTime": {
          "type": "string",
          "format": "date-time",
          "description": "If the feature has already been removed, it was removed at this timestamp",
          "x-nullable": true
        },
        "sinceTime": {
          "type": "string",
          "format": "date-time",
          "description": "The deprecation was introduced in this version"
        },
        "locations": {
          "type": "array",
          "description": "The locations within the specified API affected by this deprecation",
          "items": {
            "type": "string"
          }
        }
      }
    },
    "ErrorResponse": {
      "description": "An error response given by Weaviate end-points.",
      "properties": {
        "error": {
          "items": {
            "properties": {
              "message": {
                "type": "string"
              }
            },
            "type": "object"
          },
          "type": "array"
        }
      },
      "type": "object"
    },
    "GraphQLError": {
      "description": "An error response caused by a GraphQL query.",
      "properties": {
        "locations": {
          "items": {
            "properties": {
              "column": {
                "format": "int64",
                "type": "integer"
              },
              "line": {
                "format": "int64",
                "type": "integer"
              }
            },
            "type": "object"
          },
          "type": "array"
        },
        "message": {
          "type": "string"
        },
        "path": {
          "items": {
            "type": "string"
          },
          "type": "array"
        }
      }
    },
    "GraphQLQuery": {
      "description": "GraphQL query based on: http://facebook.github.io/graphql/.",
      "properties": {
        "operationName": {
          "description": "The name of the operation if multiple exist in the query.",
          "type": "string"
        },
        "query": {
          "description": "Query based on GraphQL syntax.",
          "type": "string"
        },
        "variables": {
          "description": "Additional variables for the query.",
          "type": "object"
        }
      },
      "type": "object"
    },
    "GraphQLQueries": {
      "description": "A list of GraphQL queries.",
      "items": {
        "$ref": "#/definitions/GraphQLQuery"
      },
      "type": "array"
    },
    "GraphQLResponse": {
      "description": "GraphQL based response: http://facebook.github.io/graphql/.",
      "properties": {
        "data": {
          "additionalProperties": {
            "$ref": "#/definitions/JsonObject"
          },
          "description": "GraphQL data object.",
          "type": "object"
        },
        "errors": {
          "description": "Array with errors.",
          "items": {
            "$ref": "#/definitions/GraphQLError"
          },
          "x-omitempty": true,
          "type": "array"
        }
      }
    },
    "GraphQLResponses": {
      "description": "A list of GraphQL responses.",
      "items": {
        "$ref": "#/definitions/GraphQLResponse"
      },
      "type": "array"
    },
    "InvertedIndexConfig": {
      "description": "Configure the inverted index built into Weaviate (default: 60).",
      "properties": {
        "cleanupIntervalSeconds": {
          "description": "Asynchronous index clean up happens every n seconds",
          "format": "int",
          "type": "number"
        },
        "bm25": {
          "$ref": "#/definitions/BM25Config"
        },
        "stopwords": {
          "$ref": "#/definitions/StopwordConfig"
        },
        "indexTimestamps": {
          "description": "Index each object by its internal timestamps (default: 'false').",
          "type": "boolean"
        },
        "indexNullState": {
          "description": "Index each object with the null state (default: 'false').",
          "type": "boolean"
        },
        "indexPropertyLength": {
          "description": "Index length of properties (default: 'false').",
          "type": "boolean"
        }
      },
      "type": "object"
    },
    "ReplicationConfig": {
      "description": "Configure how replication is executed in a cluster",
      "properties": {
        "factor": {
          "description": "Number of times a class is replicated (default: 1).",
          "type": "integer"
        },
        "asyncEnabled": {
          "description": "Enable asynchronous replication (default: false).",
          "type": "boolean",
          "x-omitempty": false
        },
        "deletionStrategy": {
          "description": "Conflict resolution strategy for deleted objects.",
          "type": "string",
          "enum": [
            "NoAutomatedResolution",
            "DeleteOnConflict"
          ],
          "x-omitempty": true
        }
      },
      "type": "object"
    },
    "BM25Config": {
      "description": "tuning parameters for the BM25 algorithm",
      "properties": {
        "k1": {
          "description": "Calibrates term-weight scaling based on the term frequency within a document (default: 1.2).",
          "format": "float",
          "type": "number"
        },
        "b": {
          "description": "Calibrates term-weight scaling based on the document length (default: 0.75).",
          "format": "float",
          "type": "number"
        }
      },
      "type": "object"
    },
    "StopwordConfig": {
      "description": "fine-grained control over stopword list usage",
      "properties": {
        "preset": {
          "description": "Pre-existing list of common words by language (default: 'en'). Options: ['en', 'none'].",
          "type": "string"
        },
        "additions": {
          "description": "Stopwords to be considered additionally (default: []). Can be any array of custom strings.",
          "type": "array",
          "items": {
            "type": "string"
          }
        },
        "removals": {
          "description": "Stopwords to be removed from consideration (default: []). Can be any array of custom strings.",
          "type": "array",
          "items": {
            "type": "string"
          }
        }
      },
      "type": "object"
    },
    "MultiTenancyConfig": {
      "description": "Configuration related to multi-tenancy within a class",
      "properties": {
        "enabled": {
          "description": "Whether or not multi-tenancy is enabled for this class (default: false).",
          "type": "boolean",
          "x-omitempty": false
        },
        "autoTenantCreation": {
          "description": "Nonexistent tenants should (not) be created implicitly (default: false).",
          "type": "boolean",
          "x-omitempty": false
        },
        "autoTenantActivation": {
          "description": "Existing tenants should (not) be turned HOT implicitly when they are accessed and in another activity status (default: false).",
          "type": "boolean",
          "x-omitempty": false
        }
      }
    },
    "JsonObject": {
      "description": "JSON object value.",
      "type": "object"
    },
    "Meta": {
      "description": "Contains meta information of the current Weaviate instance.",
      "properties": {
        "hostname": {
          "description": "The url of the host.",
          "format": "url",
          "type": "string"
        },
        "version": {
          "description": "The Weaviate server version.",
          "type": "string"
        },
        "modules": {
          "description": "Module-specific meta information.",
          "type": "object"
        },
        "grpcMaxMessageSize": {
          "description": "Max message size for GRPC connection in bytes.",
          "type": "integer"
        }
      },
      "type": "object"
    },
    "MultipleRef": {
      "description": "Multiple instances of references to other objects.",
      "items": {
        "$ref": "#/definitions/SingleRef"
      },
      "type": "array"
    },
    "PatchDocumentObject": {
      "description": "Either a JSONPatch document as defined by RFC 6902 (from, op, path, value), or a merge document (RFC 7396).",
      "properties": {
        "from": {
          "description": "A string containing a JSON Pointer value.",
          "type": "string"
        },
        "op": {
          "description": "The operation to be performed.",
          "enum": [
            "add",
            "remove",
            "replace",
            "move",
            "copy",
            "test"
          ],
          "type": "string"
        },
        "path": {
          "description": "A JSON-Pointer.",
          "type": "string"
        },
        "value": {
          "description": "The value to be used within the operations.",
          "type": "object"
        },
        "merge": {
          "$ref": "#/definitions/Object"
        }
      },
      "required": [
        "op",
        "path"
      ]
    },
    "PatchDocumentAction": {
      "description": "Either a JSONPatch document as defined by RFC 6902 (from, op, path, value), or a merge document (RFC 7396).",
      "properties": {
        "from": {
          "description": "A string containing a JSON Pointer value.",
          "type": "string"
        },
        "op": {
          "description": "The operation to be performed.",
          "enum": [
            "add",
            "remove",
            "replace",
            "move",
            "copy",
            "test"
          ],
          "type": "string"
        },
        "path": {
          "description": "A JSON-Pointer.",
          "type": "string"
        },
        "value": {
          "description": "The value to be used within the operations.",
          "type": "object"
        },
        "merge": {
          "$ref": "#/definitions/Object"
        }
      },
      "required": [
        "op",
        "path"
      ]
    },
    "PeerUpdate": {
      "description": "A single peer in the network.",
      "properties": {
        "id": {
          "description": "The session ID of the peer.",
          "type": "string",
          "format": "uuid"
        },
        "name": {
          "description": "Human readable name.",
          "type": "string"
        },
        "uri": {
          "description": "The location where the peer is exposed to the internet.",
          "type": "string",
          "format": "uri"
        },
        "schemaHash": {
          "description": "The latest known hash of the peer's schema.",
          "type": "string"
        }
      }
    },
    "PeerUpdateList": {
      "description": "List of known peers.",
      "items": {
        "$ref": "#/definitions/PeerUpdate"
      },
      "type": "array"
    },
    "VectorWeights": {
      "description": "Allow custom overrides of vector weights as math expressions. E.g. \"pancake\": \"7\" will set the weight for the word pancake to 7 in the vectorization, whereas \"w * 3\" would triple the originally calculated word. This is an open object, with OpenAPI Specification 3.0 this will be more detailed. See Weaviate docs for more info. In the future this will become a key/value (string/string) object.",
      "type": "object"
    },
    "PropertySchema": {
      "description": "Names and values of an individual property. A returned response may also contain additional metadata, such as from classification or feature projection.",
      "type": "object"
    },
    "SchemaHistory": {
      "description": "This is an open object, with OpenAPI Specification 3.0 this will be more detailed. See Weaviate docs for more info. In the future this will become a key/value OR a SingleRef definition.",
      "type": "object"
    },
    "Schema": {
      "description": "Definitions of semantic schemas (also see: https://github.com/weaviate/weaviate-semantic-schemas).",
      "properties": {
        "classes": {
          "description": "Semantic classes that are available.",
          "items": {
            "$ref": "#/definitions/Class"
          },
          "type": "array"
        },
        "maintainer": {
          "description": "Email of the maintainer.",
          "format": "email",
          "type": "string"
        },
        "name": {
          "description": "Name of the schema.",
          "type": "string"
        }
      },
      "type": "object"
    },
    "SchemaClusterStatus": {
      "description": "Indicates the health of the schema in a cluster.",
      "properties": {
        "healthy": {
          "description": "True if the cluster is in sync, false if there is an issue (see error).",
          "type": "boolean",
          "x-omitempty": false
        },
        "error": {
          "description": "Contains the sync check error if one occurred",
          "type": "string",
          "x-omitempty": true
        },
        "hostname": {
          "description": "Hostname of the coordinating node, i.e. the one that received the cluster. This can be useful information if the error message contains phrases such as 'other nodes agree, but local does not', etc.",
          "type": "string"
        },
        "nodeCount": {
          "description": "Number of nodes that participated in the sync check",
          "type": "number",
          "format": "int"
        },
        "ignoreSchemaSync": {
          "description": "The cluster check at startup can be ignored (to recover from an out-of-sync situation).",
          "type": "boolean",
          "x-omitempty": false
        }
      },
      "type": "object"
    },
    "Class": {
      "properties": {
        "class": {
          "description": "Name of the class (a.k.a. 'collection') (required). Multiple words should be concatenated in CamelCase, e.g. `ArticleAuthor`.",
          "type": "string"
        },
        "vectorConfig": {
          "description": "Configure named vectors. Either use this field or `vectorizer`, `vectorIndexType`, and `vectorIndexConfig` fields. Available from `v1.24.0`.",
          "type": "object",
          "additionalProperties": {
            "$ref": "#/definitions/VectorConfig"
          }
        },
        "vectorIndexType": {
          "description": "Name of the vector index to use, eg. (HNSW)",
          "type": "string"
        },
        "vectorIndexConfig": {
          "description": "Vector-index config, that is specific to the type of index selected in vectorIndexType",
          "type": "object"
        },
        "shardingConfig": {
          "description": "Manage how the index should be sharded and distributed in the cluster",
          "type": "object"
        },
        "replicationConfig": {
          "$ref": "#/definitions/ReplicationConfig"
        },
        "invertedIndexConfig": {
          "$ref": "#/definitions/InvertedIndexConfig"
        },
        "multiTenancyConfig": {
          "$ref": "#/definitions/MultiTenancyConfig"
        },
        "vectorizer": {
          "description": "Specify how the vectors for this class should be determined. The options are either 'none' - this means you have to import a vector with each object yourself - or the name of a module that provides vectorization capabilities, such as 'text2vec-contextionary'. If left empty, it will use the globally configured default which can itself either be 'none' or a specific module.",
          "type": "string"
        },
        "moduleConfig": {
          "description": "Configuration specific to modules in a collection context.",
          "type": "object"
        },
        "description": {
          "description": "Description of the collection for metadata purposes.",          
          "type": "string"
        },
        "properties": {
          "description": "Define properties of the collection.",
          "items": {
            "$ref": "#/definitions/Property"
          },
          "type": "array"
        }
      },
      "type": "object"
    },
    "Property": {
      "properties": {
        "dataType": {
          "description": "Data type of the property (required). If it starts with a capital (for example Person), may be a reference to another type.",
          "items": {
            "type": "string"
          },
          "type": "array"
        },
        "description": {
          "description": "Description of the property.",
          "type": "string"
        },
        "moduleConfig": {
          "description": "Configuration specific to modules this Weaviate instance has installed",
          "type": "object"
        },
        "name": {
          "description": "The name of the property (required). Multiple words should be concatenated in camelCase, e.g. `nameOfAuthor`.",
          "type": "string"
        },
        "indexInverted": {
          "description": "(Deprecated). Whether to include this property in the inverted index. If `false`, this property cannot be used in `where` filters, `bm25` or `hybrid` search. <br/><br/>Unrelated to vectorization behavior (deprecated as of v1.19; use indexFilterable or/and indexSearchable instead)",
          "type": "boolean",
          "x-nullable": true
        },
        "indexFilterable": {
          "description": "Whether to include this property in the filterable, Roaring Bitmap index. If `false`, this property cannot be used in `where` filters. <br/><br/>Note: Unrelated to vectorization behavior.",
          "type": "boolean",
          "x-nullable": true
        },
        "indexSearchable": {
          "description": "Optional. Should this property be indexed in the inverted index. Defaults to true. Applicable only to properties of data type text and text[]. If you choose false, you will not be able to use this property in bm25 or hybrid search. This property has no affect on vectorization decisions done by modules",
          "type": "boolean",
          "x-nullable": true
        },
        "indexRangeFilters": {
          "description": "Whether to include this property in the filterable, range-based Roaring Bitmap index. Provides better performance for range queries compared to filterable index in large datasets. Applicable only to properties of data type int, number, date.",
          "type": "boolean",
          "x-nullable": true
        },
        "tokenization": {
          "description": "Determines tokenization of the property as separate words or whole field. Optional. Applies to text and text[] data types. Allowed values are `word` (default; splits on any non-alphanumerical, lowercases), `lowercase` (splits on white spaces, lowercases), `whitespace` (splits on white spaces), `field` (trims). Not supported for remaining data types",
          "type": "string",
          "enum": [
            "word",
            "lowercase",
            "whitespace",
            "field",
            "trigram",
            "gse",
            "kagome_kr",
            "kagome_ja"
          ]
        },
        "nestedProperties": {
          "description": "The properties of the nested object(s). Applies to object and object[] data types.",
          "items": {
            "$ref": "#/definitions/NestedProperty"
          },
          "type": "array",
          "x-omitempty": true
        }
      },
      "type": "object"
    },
    "VectorConfig": {
      "properties": {
        "vectorizer": {
          "description": "Configuration of a specific vectorizer used by this vector",
          "type": "object"
        },
        "vectorIndexType": {
          "description": "Name of the vector index to use, eg. (HNSW)",
          "type": "string"
        },
        "vectorIndexConfig": {
          "description": "Vector-index config, that is specific to the type of index selected in vectorIndexType",
          "type": "object"
        }
      },
      "type": "object"
    },
    "NestedProperty": {
      "properties": {
        "dataType": {
          "items": {
            "type": "string"
          },
          "type": "array"
        },
        "description": {
          "type": "string"
        },
        "name": {
          "type": "string"
        },
        "indexFilterable": {
          "type": "boolean",
          "x-nullable": true
        },
        "indexSearchable": {
          "type": "boolean",
          "x-nullable": true
        },
        "indexRangeFilters": {
          "type": "boolean",
          "x-nullable": true
        },
        "tokenization": {
          "type": "string",
          "enum": [
            "word",
            "lowercase",
            "whitespace",
            "field",
            "trigram",
            "gse",
            "kagome_kr",
            "kagome_ja"            
          ]
        },
        "nestedProperties": {
          "description": "The properties of the nested object(s). Applies to object and object[] data types.",
          "items": {
            "$ref": "#/definitions/NestedProperty"
          },
          "type": "array",
          "x-omitempty": true
        }
      },
      "type": "object"
    },
    "ShardStatusList": {
      "description": "The status of all the shards of a Class",
      "items": {
        "$ref": "#/definitions/ShardStatusGetResponse"
      },
      "type": "array"
    },
    "ShardStatusGetResponse": {
      "description": "Response body of shard status get request",
      "properties": {
        "name": {
          "description": "Name of the shard",
          "type": "string"
        },
        "status": {
          "description": "Status of the shard",
          "type": "string"
        },
        "vectorQueueSize": {
          "description": "Size of the vector queue of the shard",
          "type": "integer",
          "x-omitempty": false
        }
      }
    },
    "ShardStatus": {
      "description": "The status of a single shard",
      "properties": {
        "status": {
          "description": "Status of the shard",
          "type": "string"
        }
      }
    },
    "BackupCreateStatusResponse": {
      "description": "The definition of a backup create metadata",
      "properties": {
        "id": {
          "description": "The ID of the backup. Must be URL-safe and work as a filesystem path, only lowercase, numbers, underscore, minus characters allowed.",
          "type": "string"
        },
        "backend": {
          "description": "Backup backend name e.g. filesystem, gcs, s3.",
          "type": "string"
        },
        "path": {
          "description": "destination path of backup files proper to selected backend",
          "type": "string"
        },
        "error": {
          "description": "error message if creation failed",
          "type": "string"
        },
        "status": {
          "description": "phase of backup creation process",
          "type": "string",
          "default": "STARTED",
          "enum": [
            "STARTED",
            "TRANSFERRING",
            "TRANSFERRED",
            "SUCCESS",
            "FAILED",
            "CANCELED"
          ]
        }
      }
    },
    "BackupRestoreStatusResponse": {
      "description": "The definition of a backup restore metadata",
      "properties": {
        "id": {
          "description": "The ID of the backup. Must be URL-safe and work as a filesystem path, only lowercase, numbers, underscore, minus characters allowed.",
          "type": "string"
        },
        "backend": {
          "description": "Backup backend name e.g. filesystem, gcs, s3.",
          "type": "string"
        },
        "path": {
          "description": "destination path of backup files proper to selected backup backend, contains bucket and path",
          "type": "string"
        },
        "error": {
          "description": "error message if restoration failed",
          "type": "string"
        },
        "status": {
          "description": "phase of backup restoration process",
          "type": "string",
          "default": "STARTED",
          "enum": [
            "STARTED",
            "TRANSFERRING",
            "TRANSFERRED",
            "SUCCESS",
            "FAILED",
            "CANCELED"
          ]
        }
      }
    },
    "BackupConfig": {
      "description": "Backup custom configuration",
      "type": "object",
      "properties": {
        "Endpoint": {
          "type": "string",
          "description": "name of the endpoint, e.g. s3.amazonaws.com"
        },
        "Bucket": {
          "type": "string",
          "description": "Name of the bucket, container, volume, etc"
        },
        "Path": {
          "type": "string",
          "description": "Path or key within the bucket"
        },
        "CPUPercentage": {
          "description": "Desired CPU core utilization ranging from 1%-80%",
          "type": "integer",
          "default": 50,
          "minimum": 1,
          "maximum": 80,
          "x-nullable": false
        },
        "ChunkSize": {
          "description": "Aimed chunk size, with a minimum of 2MB, default of 128MB, and a maximum of 512MB. The actual chunk size may vary.",
          "type": "integer",
          "default": 128,
          "minimum": 2,
          "maximum": 512,
          "x-nullable": false
        },
        "CompressionLevel": {
          "description": "compression level used by compression algorithm",
          "type": "string",
          "default": "DefaultCompression",
          "x-nullable": false,
          "enum": [
            "DefaultCompression",
            "BestSpeed",
            "BestCompression"
          ]
        }
      }
    },
    "RestoreConfig": {
      "description": "Backup custom configuration",
      "type": "object",
      "properties": {
        "Endpoint": {
          "type": "string",
          "description": "name of the endpoint, e.g. s3.amazonaws.com"
        },
        "Bucket": {
          "type": "string",
          "description": "Name of the bucket, container, volume, etc"
        },
        "Path": {
          "type": "string",
          "description": "Path within the bucket"
        },
        "CPUPercentage": {
          "description": "Desired CPU core utilization ranging from 1%-80%",
          "type": "integer",
          "default": 50,
          "minimum": 1,
          "maximum": 80,
          "x-nullable": false
        }
      }
    },
    "BackupCreateRequest": {
      "description": "Request body for creating a backup of a set of classes",
      "properties": {
        "id": {
          "description": "The ID of the backup (required). Must be URL-safe and work as a filesystem path, only lowercase, numbers, underscore, minus characters allowed.",
          "type": "string"
        },
        "config": {
          "description": "Custom configuration for the backup creation process",
          "type": "object",
          "$ref": "#/definitions/BackupConfig"
        },
        "include": {
<<<<<<< HEAD
          "description": "List of classes to include in the backup creation process, it could be exact class names or wildcard patterns",
=======
          "description": "List of collections to include in the backup creation process. If not set, all collections are included. Cannot be used together with `exclude`.",
>>>>>>> f7b5ed61
          "type": "array",
          "items": {
            "type": "string"
          }
        },
        "exclude": {
<<<<<<< HEAD
          "description": "List of classes to exclude from the backup creation process, it could be exact class names or wildcard patterns",
=======
          "description": "List of collections to exclude from the backup creation process. If not set, all collections are included. Cannot be used together with `include`.",
>>>>>>> f7b5ed61
          "type": "array",
          "items": {
            "type": "string"
          }
        }
      }
    },
    "BackupCreateResponse": {
      "description": "The definition of a backup create response body",
      "properties": {
        "id": {
          "description": "The ID of the backup. Must be URL-safe and work as a filesystem path, only lowercase, numbers, underscore, minus characters allowed.",
          "type": "string"
        },
        "classes": {
          "description": "The list of classes for which the backup creation process was started",
          "type": "array",
          "items": {
            "type": "string"
          }
        },
        "backend": {
          "description": "Backup backend name e.g. filesystem, gcs, s3.",
          "type": "string"
        },
        "bucket": {
          "description": "Name of the bucket, container, volume, etc",
          "type": "string"
        },
        "path": {
          "description": "Path within bucket of backup",
          "type": "string"
        },
        "error": {
          "description": "error message if creation failed",
          "type": "string"
        },
        "status": {
          "description": "phase of backup creation process",
          "type": "string",
          "default": "STARTED",
          "enum": [
            "STARTED",
            "TRANSFERRING",
            "TRANSFERRED",
            "SUCCESS",
            "FAILED",
            "CANCELED"
          ]
        }
      }
    },
    "BackupListResponse": {
      "description": "The definition of a backup create response body",
      "type": "array",
      "items": {
        "type": "object",
        "properties": {
          "id": {
            "description": "The ID of the backup. Must be URL-safe and work as a filesystem path, only lowercase, numbers, underscore, minus characters allowed.",
            "type": "string"
          },
          "path": {
            "description": "destination path of backup files proper to selected backend",
            "type": "string"
          },
          "classes": {
            "description": "The list of classes for which the existed backup process",
            "type": "array",
            "items": {
              "type": "string"
            }
          },
          "status": {
            "description": "status of backup process",
            "type": "string",
            "enum": [
              "STARTED",
              "TRANSFERRING",
              "TRANSFERRED",
              "SUCCESS",
              "FAILED",
              "CANCELED"
            ]
          }
        }
      }
    },
    "BackupRestoreRequest": {
      "description": "Request body for restoring a backup for a set of classes",
      "properties": {
        "config": {
          "description": "Custom configuration for the backup restoration process",
          "type": "object",
          "$ref": "#/definitions/RestoreConfig"
        },
        "include": {
          "description": "List of classes to include in the backup restoration process",
          "type": "array",
          "items": {
            "type": "string"
          }
        },
        "exclude": {
          "description": "List of classes to exclude from the backup restoration process",
          "type": "array",
          "items": {
            "type": "string"
          }
        },
        "node_mapping": {
          "description": "Allows overriding the node names stored in the backup with different ones. Useful when restoring backups to a different environment.",
          "type": "object",
          "additionalProperties": {
            "type": "string"
          }
        }
      }
    },
    "BackupRestoreResponse": {
      "description": "The definition of a backup restore response body",
      "properties": {
        "id": {
          "description": "The ID of the backup. Must be URL-safe and work as a filesystem path, only lowercase, numbers, underscore, minus characters allowed.",
          "type": "string"
        },
        "classes": {
          "description": "The list of classes for which the backup restoration process was started",
          "type": "array",
          "items": {
            "type": "string"
          }
        },
        "backend": {
          "description": "Backup backend name e.g. filesystem, gcs, s3.",
          "type": "string"
        },
        "path": {
          "description": "destination path of backup files proper to selected backend",
          "type": "string"
        },
        "error": {
          "description": "error message if restoration failed",
          "type": "string"
        },
        "status": {
          "description": "phase of backup restoration process",
          "type": "string",
          "default": "STARTED",
          "enum": [
            "STARTED",
            "TRANSFERRING",
            "TRANSFERRED",
            "SUCCESS",
            "FAILED",
            "CANCELED"
          ]
        }
      }
    },
    "NodeStats": {
      "description": "The summary of Weaviate's statistics.",
      "properties": {
        "shardCount": {
          "description": "The count of Weaviate's shards. To see this value, set `output` to `verbose`.",
          "format": "int",
          "type": "number",
          "x-omitempty": false
        },
        "objectCount": {
          "description": "The total number of objects in DB.",
          "format": "int64",
          "type": "number",
          "x-omitempty": false
        }
      }
    },
    "BatchStats": {
      "description": "The summary of a nodes batch queue congestion status.",
      "properties": {
        "queueLength": {
          "description": "How many objects are currently in the batch queue.",
          "format": "int",
          "type": "number",
          "x-omitempty": true,
          "x-nullable": true
        },
        "ratePerSecond": {
          "description": "How many objects are approximately processed from the batch queue per second.",
          "format": "int",
          "type": "number",
          "x-omitempty": false
        }
      }
    },
    "NodeShardStatus": {
      "description": "The definition of a node shard status response body",
      "properties": {
        "name": {
          "description": "The name of the shard.",
          "type": "string",
          "x-omitempty": false
        },
        "class": {
          "description": "The name of shard's class.",
          "type": "string",
          "x-omitempty": false
        },
        "objectCount": {
          "description": "The number of objects in shard.",
          "format": "int64",
          "type": "number",
          "x-omitempty": false
        },
        "vectorIndexingStatus": {
          "description": "The status of the vector indexing process.",
          "format": "string",
          "x-omitempty": false
        },
        "compressed": {
          "description": "The status of vector compression/quantization.",
          "format": "boolean",
          "x-omitempty": false
        },
        "vectorQueueLength": {
          "description": "The length of the vector indexing queue.",
          "format": "int64",
          "type": "number",
          "x-omitempty": false
        },
        "loaded": {
          "description": "The load status of the shard.",
          "type": "boolean",
          "x-omitempty": false
        }
      }
    },
    "NodeStatus": {
      "description": "The definition of a backup node status response body",
      "properties": {
        "name": {
          "description": "The name of the node.",
          "type": "string"
        },
        "status": {
          "description": "Node's status.",
          "type": "string",
          "default": "HEALTHY",
          "enum": [
            "HEALTHY",
            "UNHEALTHY",
            "UNAVAILABLE",
            "TIMEOUT"
          ]
        },
        "version": {
          "description": "The version of Weaviate.",
          "type": "string"
        },
        "gitHash": {
          "description": "The gitHash of Weaviate.",
          "type": "string"
        },
        "stats": {
          "description": "Weaviate overall statistics.",
          "type": "object",
          "$ref": "#/definitions/NodeStats"
        },
        "batchStats": {
          "description": "Weaviate batch statistics.",
          "type": "object",
          "$ref": "#/definitions/BatchStats"
        },
        "shards": {
          "description": "The list of the shards with it's statistics.",
          "type": "array",
          "items": {
            "$ref": "#/definitions/NodeShardStatus"
          }
        }
      }
    },
    "NodesStatusResponse": {
      "description": "The status of all of the Weaviate nodes",
      "type": "object",
      "properties": {
        "nodes": {
          "type": "array",
          "items": {
            "$ref": "#/definitions/NodeStatus"
          }
        }
      }
    },
    "RaftStatistics": {
      "description": "The definition of Raft statistics.",
      "properties": {
        "appliedIndex": {
          "type": "string"
        },
        "commitIndex": {
          "type": "string"
        },
        "fsmPending": {
          "type": "string"
        },
        "lastContact": {
          "type": "string"
        },
        "lastLogIndex": {
          "type": "string"
        },
        "lastLogTerm": {
          "type": "string"
        },
        "lastSnapshotIndex": {
          "type": "string"
        },
        "lastSnapshotTerm": {
          "type": "string"
        },
        "latestConfiguration": {
          "description": "Weaviate Raft nodes.",
          "type": "object"
        },
        "latestConfigurationIndex": {
          "type": "string"
        },
        "numPeers": {
          "type": "string"
        },
        "protocolVersion": {
          "type": "string"
        },
        "protocolVersionMax": {
          "type": "string"
        },
        "protocolVersionMin": {
          "type": "string"
        },
        "snapshotVersionMax": {
          "type": "string"
        },
        "snapshotVersionMin": {
          "type": "string"
        },
        "state": {
          "type": "string"
        },
        "term": {
          "type": "string"
        }
      }
    },
    "Statistics": {
      "description": "The definition of node statistics.",
      "properties": {
        "name": {
          "description": "The name of the node.",
          "type": "string"
        },
        "status": {
          "description": "Node's status.",
          "type": "string",
          "default": "HEALTHY",
          "enum": [
            "HEALTHY",
            "UNHEALTHY",
            "UNAVAILABLE",
            "TIMEOUT"
          ]
        },
        "bootstrapped": {
          "type": "boolean"
        },
        "dbLoaded": {
          "type": "boolean"
        },
        "initialLastAppliedIndex": {
          "type": "number",
          "format": "uint64"
        },
        "lastAppliedIndex": {
          "type": "number"
        },
        "isVoter": {
          "type": "boolean"
        },
        "leaderId": {
          "type": "object"
        },
        "leaderAddress": {
          "type": "object"
        },
        "open": {
          "type": "boolean"
        },
        "ready": {
          "type": "boolean"
        },
        "candidates": {
          "type": "object"
        },
        "raft": {
          "description": "Weaviate Raft statistics.",
          "type": "object",
          "$ref": "#/definitions/RaftStatistics"
        }
      }
    },
    "ClusterStatisticsResponse": {
      "description": "The cluster statistics of all of the Weaviate nodes",
      "type": "object",
      "properties": {
        "statistics": {
          "type": "array",
          "items": {
            "$ref": "#/definitions/Statistics"
          }
        },
        "synchronized": {
          "type": "boolean",
          "x-omitempty": false
        }
      }
    },
    "SingleRef": {
      "description": "Either set beacon (direct reference) or set class and schema (concept reference)",
      "properties": {
        "class": {
          "description": "If using a concept reference (rather than a direct reference), specify the desired class name here",
          "format": "uri",
          "type": "string"
        },
        "schema": {
          "description": "If using a concept reference (rather than a direct reference), specify the desired properties here",
          "$ref": "#/definitions/PropertySchema"
        },
        "beacon": {
          "description": "If using a direct reference, specify the URI to point to the cross-ref here. Should be in the form of weaviate://localhost/<uuid> for the example of a local cross-ref to an object",
          "format": "uri",
          "type": "string"
        },
        "href": {
          "description": "If using a direct reference, this read-only fields provides a link to the referenced resource. If 'origin' is globally configured, an absolute URI is shown - a relative URI otherwise.",
          "format": "uri",
          "type": "string"
        },
        "classification": {
          "description": "Additional Meta information about classifications if the item was part of one",
          "$ref": "#/definitions/ReferenceMetaClassification"
        }
      }
    },
    "AdditionalProperties": {
      "description": "(Response only) Additional meta information about a single object.",
      "type": "object",
      "additionalProperties": {
        "type": "object"
      }
    },
    "ReferenceMetaClassification": {
      "description": "This meta field contains additional info about the classified reference property",
      "properties": {
        "overallCount": {
          "description": "overall neighbors checked as part of the classification. In most cases this will equal k, but could be lower than k - for example if not enough data was present",
          "type": "number",
          "format": "int64"
        },
        "winningCount": {
          "description": "size of the winning group, a number between 1..k",
          "type": "number",
          "format": "int64"
        },
        "losingCount": {
          "description": "size of the losing group, can be 0 if the winning group size equals k",
          "type": "number",
          "format": "int64"
        },
        "closestOverallDistance": {
          "description": "The lowest distance of any neighbor, regardless of whether they were in the winning or losing group",
          "type": "number",
          "format": "float32"
        },
        "winningDistance": {
          "description": "deprecated - do not use, to be removed in 0.23.0",
          "type": "number",
          "format": "float32"
        },
        "meanWinningDistance": {
          "description": "Mean distance of all neighbors from the winning group",
          "type": "number",
          "format": "float32"
        },
        "closestWinningDistance": {
          "description": "Closest distance of a neighbor from the winning group",
          "type": "number",
          "format": "float32"
        },
        "closestLosingDistance": {
          "description": "The lowest distance of a neighbor in the losing group. Optional. If k equals the size of the winning group, there is no losing group",
          "type": "number",
          "format": "float32",
          "x-nullable": true
        },
        "losingDistance": {
          "description": "deprecated - do not use, to be removed in 0.23.0",
          "type": "number",
          "format": "float32",
          "x-nullable": true
        },
        "meanLosingDistance": {
          "description": "Mean distance of all neighbors from the losing group. Optional. If k equals the size of the winning group, there is no losing group.",
          "type": "number",
          "format": "float32",
          "x-nullable": true
        }
      }
    },
    "BatchReference": {
      "properties": {
        "from": {
          "description": "Long-form beacon-style URI to identify the source of the cross-ref including the property name. Should be in the form of weaviate://localhost/<kinds>/<uuid>/<className>/<propertyName>, where <kinds> must be one of 'objects', 'objects' and <className> and <propertyName> must represent the cross-ref property of source class to be used.",
          "format": "uri",
          "type": "string",
          "example": "weaviate://localhost/Zoo/a5d09582-4239-4702-81c9-92a6e0122bb4/hasAnimals"
        },
        "to": {
          "description": "Short-form URI to point to the cross-ref. Should be in the form of weaviate://localhost/<uuid> for the example of a local cross-ref to an object",
          "example": "weaviate://localhost/97525810-a9a5-4eb0-858a-71449aeb007f",
          "format": "uri",
          "type": "string"
        },
        "tenant": {
          "type": "string",
          "description": "Name of the reference tenant."
        }
      }
    },
    "BatchReferenceResponse": {
      "allOf": [
        {
          "$ref": "#/definitions/BatchReference"
        },
        {
          "properties": {
            "result": {
              "description": "Results for this specific reference.",
              "format": "object",
              "properties": {
                "status": {
                  "type": "string",
                  "default": "SUCCESS",
                  "enum": [
                    "SUCCESS",
                    "PENDING",
                    "FAILED"
                  ]
                },
                "errors": {
                  "$ref": "#/definitions/ErrorResponse"
                }
              }
            }
          }
        }
      ],
      "type": "object"
    },
    "GeoCoordinates": {
      "properties": {
        "latitude": {
          "description": "The latitude of the point on earth in decimal form",
          "format": "float",
          "type": "number",
          "x-nullable": true
        },
        "longitude": {
          "description": "The longitude of the point on earth in decimal form",
          "format": "float",
          "type": "number",
          "x-nullable": true
        }
      }
    },
    "PhoneNumber": {
      "properties": {
        "input": {
          "description": "The raw input as the phone number is present in your raw data set. It will be parsed into the standardized formats if valid.",
          "type": "string"
        },
        "internationalFormatted": {
          "description": "Read-only. Parsed result in the international format (e.g. +49 123 ...)",
          "type": "string"
        },
        "defaultCountry": {
          "description": "Optional. The ISO 3166-1 alpha-2 country code. This is used to figure out the correct countryCode and international format if only a national number (e.g. 0123 4567) is provided",
          "type": "string"
        },
        "countryCode": {
          "description": "Read-only. The numerical country code (e.g. 49)",
          "format": "uint64",
          "type": "number"
        },
        "national": {
          "description": "Read-only. The numerical representation of the national part",
          "format": "uint64",
          "type": "number"
        },
        "nationalFormatted": {
          "description": "Read-only. Parsed result in the national format (e.g. 0123 456789)",
          "type": "string"
        },
        "valid": {
          "description": "Read-only. Indicates whether the parsed number is a valid phone number",
          "type": "boolean"
        }
      }
    },
    "Object": {
      "properties": {
        "class": {
          "description": "Class of the Object, defined in the schema.",
          "type": "string"
        },
        "vectorWeights": {
          "$ref": "#/definitions/VectorWeights"
        },
        "properties": {
          "$ref": "#/definitions/PropertySchema"
        },
        "id": {
          "description": "ID of the Object.",
          "format": "uuid",
          "type": "string"
        },
        "creationTimeUnix": {
          "description": "(Response only) Timestamp of creation of this object in milliseconds since epoch UTC.",
          "format": "int64",
          "type": "integer"
        },
        "lastUpdateTimeUnix": {
          "description": "(Response only) Timestamp of the last object update in milliseconds since epoch UTC.",
          "format": "int64",
          "type": "integer"
        },
        "vector": {
          "description": "This field returns vectors associated with the Object. C11yVector, Vector or Vectors values are possible.",
          "$ref": "#/definitions/C11yVector"
        },
        "vectors": {
          "description": "This field returns vectors associated with the Object.",
          "$ref": "#/definitions/Vectors"
        },
        "tenant": {
          "description": "Name of the Objects tenant.",
          "type": "string"
        },
        "additional": {
          "$ref": "#/definitions/AdditionalProperties"
        }
      },
      "type": "object"
    },
    "ObjectsGetResponse": {
      "allOf": [
        {
          "$ref": "#/definitions/Object"
        },
        {
          "properties": {
            "deprecations": {
              "type": "array",
              "items": {
                "$ref": "#/definitions/Deprecation"
              }
            }
          }
        },
        {
          "properties": {
            "result": {
              "description": "Results for this specific Object.",
              "format": "object",
              "properties": {
                "status": {
                  "type": "string",
                  "default": "SUCCESS",
                  "enum": [
                    "SUCCESS",
                    "PENDING",
                    "FAILED"
                  ]
                },
                "errors": {
                  "$ref": "#/definitions/ErrorResponse"
                }
              }
            }
          }
        }
      ],
      "type": "object"
    },
    "BatchDelete": {
      "type": "object",
      "properties": {
        "match": {
          "description": "Outlines how to find the objects to be deleted.",
          "type": "object",
          "properties": {
            "class": {
              "description": "Class (name) which objects will be deleted.",
              "type": "string",
              "example": "City"
            },
            "where": {
              "description": "Filter to limit the objects to be deleted.",
              "type": "object",
              "$ref": "#/definitions/WhereFilter"
            }
          }
        },
        "output": {
          "description": "Controls the verbosity of the output, possible values are: \"minimal\", \"verbose\". Defaults to \"minimal\".",
          "type": "string",
          "default": "minimal"
        },
        "dryRun": {
          "description": "If true, the call will show which objects would be matched using the specified filter without deleting any objects. <br/><br/>Depending on the configured verbosity, you will either receive a count of affected objects, or a list of IDs.",
          "type": "boolean",
          "default": false
        }
      }
    },
    "BatchDeleteResponse": {
      "description": "Delete Objects response.",
      "type": "object",
      "properties": {
        "match": {
          "description": "Outlines how to find the objects to be deleted.",
          "type": "object",
          "properties": {
            "class": {
              "description": "Class (name) which objects will be deleted.",
              "type": "string",
              "example": "City"
            },
            "where": {
              "description": "Filter to limit the objects to be deleted.",
              "type": "object",
              "$ref": "#/definitions/WhereFilter"
            }
          }
        },
        "output": {
          "description": "Controls the verbosity of the output, possible values are: \"minimal\", \"verbose\". Defaults to \"minimal\".",
          "type": "string",
          "default": "minimal"
        },
        "dryRun": {
          "description": "If true, objects will not be deleted yet, but merely listed. Defaults to false.",
          "type": "boolean",
          "default": false
        },
        "results": {
          "type": "object",
          "properties": {
            "matches": {
              "description": "How many objects were matched by the filter.",
              "type": "number",
              "format": "int64",
              "x-omitempty": false
            },
            "limit": {
              "description": "The most amount of objects that can be deleted in a single query, equals QUERY_MAXIMUM_RESULTS.",
              "type": "number",
              "format": "int64",
              "x-omitempty": false
            },
            "successful": {
              "description": "How many objects were successfully deleted in this round.",
              "type": "number",
              "format": "int64",
              "x-omitempty": false
            },
            "failed": {
              "description": "How many objects should have been deleted but could not be deleted.",
              "type": "number",
              "format": "int64",
              "x-omitempty": false
            },
            "objects": {
              "description": "With output set to \"minimal\" only objects with error occurred will the be described. Successfully deleted objects would be omitted. Output set to \"verbose\" will list all of the objets with their respective statuses.",
              "type": "array",
              "items": {
                "description": "Results for this specific Object.",
                "format": "object",
                "properties": {
                  "id": {
                    "description": "ID of the Object.",
                    "format": "uuid",
                    "type": "string"
                  },
                  "status": {
                    "type": "string",
                    "default": "SUCCESS",
                    "enum": [
                      "SUCCESS",
                      "DRYRUN",
                      "FAILED"
                    ]
                  },
                  "errors": {
                    "$ref": "#/definitions/ErrorResponse"
                  }
                }
              }
            }
          }
        }
      }
    },
    "ObjectsListResponse": {
      "description": "List of Objects.",
      "properties": {
        "objects": {
          "description": "The actual list of Objects.",
          "items": {
            "$ref": "#/definitions/Object"
          },
          "type": "array"
        },
        "deprecations": {
          "type": "array",
          "items": {
            "$ref": "#/definitions/Deprecation"
          }
        },
        "totalResults": {
          "description": "The total number of Objects for the query. The number of items in a response may be smaller due to paging.",
          "format": "int64",
          "type": "integer"
        }
      },
      "type": "object"
    },
    "Classification": {
      "description": "Manage classifications, trigger them and view status of past classifications.",
      "properties": {
        "id": {
          "description": "ID to uniquely identify this classification run",
          "format": "uuid",
          "type": "string",
          "example": "ee722219-b8ec-4db1-8f8d-5150bb1a9e0c"
        },
        "class": {
          "description": "class (name) which is used in this classification",
          "type": "string",
          "example": "City"
        },
        "classifyProperties": {
          "description": "which ref-property to set as part of the classification",
          "type": "array",
          "items": {
            "type": "string"
          },
          "example": [
            "inCountry"
          ]
        },
        "basedOnProperties": {
          "description": "base the text-based classification on these fields (of type text)",
          "type": "array",
          "items": {
            "type": "string"
          },
          "example": [
            "description"
          ]
        },
        "status": {
          "description": "status of this classification",
          "type": "string",
          "enum": [
            "running",
            "completed",
            "failed"
          ],
          "example": "running"
        },
        "meta": {
          "description": "additional meta information about the classification",
          "type": "object",
          "$ref": "#/definitions/ClassificationMeta"
        },
        "type": {
          "description": "which algorithm to use for classifications",
          "type": "string"
        },
        "settings": {
          "description": "classification-type specific settings",
          "type": "object"
        },
        "error": {
          "description": "error message if status == failed",
          "type": "string",
          "default": "",
          "example": "classify xzy: something went wrong"
        },
        "filters": {
          "type": "object",
          "properties": {
            "sourceWhere": {
              "description": "limit the objects to be classified",
              "type": "object",
              "$ref": "#/definitions/WhereFilter"
            },
            "trainingSetWhere": {
              "description": "Limit the training objects to be considered during the classification. Can only be used on types with explicit training sets, such as 'knn'",
              "type": "object",
              "$ref": "#/definitions/WhereFilter"
            },
            "targetWhere": {
              "description": "Limit the possible sources when using an algorithm which doesn't really on training data, e.g. 'contextual'. When using an algorithm with a training set, such as 'knn', limit the training set instead",
              "type": "object",
              "$ref": "#/definitions/WhereFilter"
            }
          }
        }
      },
      "type": "object"
    },
    "ClassificationMeta": {
      "description": "Additional information to a specific classification",
      "properties": {
        "started": {
          "description": "time when this classification was started",
          "type": "string",
          "format": "date-time",
          "example": "2017-07-21T17:32:28Z"
        },
        "completed": {
          "description": "time when this classification finished",
          "type": "string",
          "format": "date-time",
          "example": "2017-07-21T17:32:28Z"
        },
        "count": {
          "description": "number of objects which were taken into consideration for classification",
          "type": "integer",
          "example": 147
        },
        "countSucceeded": {
          "description": "number of objects successfully classified",
          "type": "integer",
          "example": 140
        },
        "countFailed": {
          "description": "number of objects which could not be classified - see error message for details",
          "type": "integer",
          "example": 7
        }
      },
      "type": "object"
    },
    "WhereFilter": {
      "description": "Filter search results using a where filter",
      "properties": {
        "operands": {
          "description": "combine multiple where filters, requires 'And' or 'Or' operator",
          "type": "array",
          "items": {
            "$ref": "#/definitions/WhereFilter"
          }
        },
        "operator": {
          "description": "operator to use",
          "type": "string",
          "enum": [
            "And",
            "Or",
            "Equal",
            "Like",
            "NotEqual",
            "GreaterThan",
            "GreaterThanEqual",
            "LessThan",
            "LessThanEqual",
            "WithinGeoRange",
            "IsNull",
            "ContainsAny",
            "ContainsAll"
          ],
          "example": "GreaterThanEqual"
        },
        "path": {
          "description": "path to the property currently being filtered",
          "type": "array",
          "items": {
            "type": "string"
          },
          "example": [
            "inCity",
            "City",
            "name"
          ]
        },
        "valueInt": {
          "description": "value as integer",
          "type": "integer",
          "format": "int64",
          "example": 2000,
          "x-nullable": true
        },
        "valueNumber": {
          "description": "value as number/float",
          "type": "number",
          "format": "float64",
          "example": 3.14,
          "x-nullable": true
        },
        "valueBoolean": {
          "description": "value as boolean",
          "type": "boolean",
          "example": false,
          "x-nullable": true
        },
        "valueString": {
          "description": "value as text (deprecated as of v1.19; alias for valueText)",
          "type": "string",
          "example": "my search term",
          "x-nullable": true
        },
        "valueText": {
          "description": "value as text",
          "type": "string",
          "example": "my search term",
          "x-nullable": true
        },
        "valueDate": {
          "description": "value as date (as string)",
          "type": "string",
          "example": "TODO",
          "x-nullable": true
        },
        "valueIntArray": {
          "description": "value as integer",
          "type": "array",
          "items": {
            "type": "integer",
            "format": "int64"
          },
          "example": "[100, 200]",
          "x-nullable": true,
          "x-omitempty": true
        },
        "valueNumberArray": {
          "description": "value as number/float",
          "type": "array",
          "items": {
            "type": "number",
            "format": "float64"
          },
          "example": [
            3.14
          ],
          "x-nullable": true,
          "x-omitempty": true
        },
        "valueBooleanArray": {
          "description": "value as boolean",
          "type": "array",
          "items": {
            "type": "boolean"
          },
          "example": [
            true,
            false
          ],
          "x-nullable": true,
          "x-omitempty": true
        },
        "valueStringArray": {
          "description": "value as text (deprecated as of v1.19; alias for valueText)",
          "type": "array",
          "items": {
            "type": "string"
          },
          "example": [
            "my search term"
          ],
          "x-nullable": true,
          "x-omitempty": true
        },
        "valueTextArray": {
          "description": "value as text",
          "type": "array",
          "items": {
            "type": "string"
          },
          "example": [
            "my search term"
          ],
          "x-nullable": true,
          "x-omitempty": true
        },
        "valueDateArray": {
          "description": "value as date (as string)",
          "type": "array",
          "items": {
            "type": "string"
          },
          "example": "TODO",
          "x-nullable": true,
          "x-omitempty": true
        },
        "valueGeoRange": {
          "description": "value as geo coordinates and distance",
          "type": "object",
          "$ref": "#/definitions/WhereFilterGeoRange",
          "x-nullable": true
        }
      },
      "type": "object"
    },
    "WhereFilterGeoRange": {
      "type": "object",
      "description": "filter within a distance of a georange",
      "properties": {
        "geoCoordinates": {
          "$ref": "#/definitions/GeoCoordinates",
          "x-nullable": false
        },
        "distance": {
          "type": "object",
          "properties": {
            "max": {
              "type": "number",
              "format": "float64"
            }
          }
        }
      }
    },
    "Tenant": {
      "type": "object",
      "description": "attributes representing a single tenant within weaviate",
      "properties": {
        "name": {
          "description": "The name of the tenant (required).",
          "type": "string"
        },
        "activityStatus": {
          "description": "activity status of the tenant's shard. Optional for creating tenant (implicit `ACTIVE`) and required for updating tenant. For creation, allowed values are `ACTIVE` - tenant is fully active and `INACTIVE` - tenant is inactive; no actions can be performed on tenant, tenant's files are stored locally. For updating, `ACTIVE`, `INACTIVE` and also `OFFLOADED` - as INACTIVE, but files are stored on cloud storage. The following values are read-only and are set by the server for internal use: `OFFLOADING` - tenant is transitioning from ACTIVE/INACTIVE to OFFLOADED, `ONLOADING` - tenant is transitioning from OFFLOADED to ACTIVE/INACTIVE. We still accept deprecated names `HOT` (now `ACTIVE`), `COLD` (now `INACTIVE`), `FROZEN` (now `OFFLOADED`), `FREEZING` (now `OFFLOADING`), `UNFREEZING` (now `ONLOADING`).",
          "type": "string",
          "enum": [
            "ACTIVE",
            "INACTIVE",
            "OFFLOADED",
            "OFFLOADING",
            "ONLOADING",
            "HOT",
            "COLD",
            "FROZEN",
            "FREEZING",
            "UNFREEZING"
          ]
        }
      }
    }
  },
  "externalDocs": {
    "url": "https://github.com/weaviate/weaviate"
  },
  "info": {
    "contact": {
      "email": "hello@weaviate.io",
      "name": "Weaviate",
      "url": "https://github.com/weaviate"
    },
    "description": "# Introduction\n Weaviate is an open source, AI-native vector database that helps developers create intuitive and reliable AI-powered applications. \n ### Base Path \nThe base path for the Weaviate server is structured as `[YOUR-WEAVIATE-HOST]:[PORT]/v1`. As an example, if you wish to access the `schema` endpoint on a local instance, you would navigate to `http://localhost:8080/v1/schema`. Ensure you replace `[YOUR-WEAVIATE-HOST]` and `[PORT]` with your actual server host and port number respectively. \n ### Questions? \nIf you have any comments or questions, please feel free to reach out to us at the community forum [https://forum.weaviate.io/](https://forum.weaviate.io/). \n### Issues? \nIf you find a bug or want to file a feature request, please open an issue on our GitHub repository for [Weaviate](https://github.com/weaviate/weaviate). \n### Want more documentation? \nFor a quickstart, code examples, concepts and more, please visit our [documentation page](https://weaviate.io/developers/weaviate).",
    "title": "Weaviate",
    "version": "1.28.0-dev"
  },
  "parameters": {
    "CommonAfterParameterQuery": {
      "description": "A threshold UUID of the objects to retrieve after, using an UUID-based ordering. This object is not part of the set. <br/><br/>Must be used with `class`, typically in conjunction with `limit`. <br/><br/>Note `after` cannot be used with `offset` or `sort`. <br/><br/>For a null value similar to offset=0, set an empty string in the request, i.e. `after=` or `after`.",
      "in": "query",
      "name": "after",
      "required": false,
      "type": "string"
    },
    "CommonOffsetParameterQuery": {
      "description": "The starting index of the result window. Note `offset` will retrieve `offset+limit` results and return `limit` results from the object with index `offset` onwards. Limited by the value of `QUERY_MAXIMUM_RESULTS`. <br/><br/>Should be used in conjunction with `limit`. <br/><br/>Cannot be used with `after`.",
      "format": "int64",
      "in": "query",
      "name": "offset",
      "required": false,
      "type": "integer",
      "default": 0
    },
    "CommonLimitParameterQuery": {
      "description": "The maximum number of items to be returned per page. The default is 25 unless set otherwise as an environment variable.",
      "format": "int64",
      "in": "query",
      "name": "limit",
      "required": false,
      "type": "integer"
    },
    "CommonIncludeParameterQuery": {
      "description": "Include additional information, such as classification infos. Allowed values include: classification, vector, interpretation",
      "in": "query",
      "name": "include",
      "required": false,
      "type": "string"
    },
    "CommonConsistencyLevelParameterQuery": {
      "description": "Determines how many replicas must acknowledge a request before it is considered successful",
      "in": "query",
      "name": "consistency_level",
      "required": false,
      "type": "string"
    },
    "CommonTenantParameterQuery": {
      "description": "Specifies the tenant in a request targeting a multi-tenant class",
      "in": "query",
      "name": "tenant",
      "required": false,
      "type": "string"
    },
    "CommonNodeNameParameterQuery": {
      "description": "The target node which should fulfill the request",
      "in": "query",
      "name": "node_name",
      "required": false,
      "type": "string"
    },
    "CommonSortParameterQuery": {
      "description": "Name(s) of the property to sort by - e.g. `city`, or `country,city`.",
      "in": "query",
      "name": "sort",
      "required": false,
      "type": "string"
    },
    "CommonOrderParameterQuery": {
      "description": "Order parameter to tell how to order (asc or desc) data within given field. Should be used in conjunction with `sort` parameter. If providing multiple `sort` values, provide multiple `order` values in corresponding order, e.g.: `sort=author_name,title&order=desc,asc`.",
      "in": "query",
      "name": "order",
      "required": false,
      "type": "string"
    },
    "CommonClassParameterQuery": {
      "description": "The collection from which to query objects.  <br/><br/>Note that if `class` is not provided, the response will not include any objects.",
      "in": "query",
      "name": "class",
      "required": false,
      "type": "string"
    },
    "CommonOutputVerbosityParameterQuery": {
      "description": "Controls the verbosity of the output, possible values are: \"minimal\", \"verbose\". Defaults to \"minimal\".",
      "in": "query",
      "name": "output",
      "required": false,
      "type": "string",
      "default": "minimal"
    }
  },
  "paths": {
    "/": {
      "get": {
        "description": "Get links to other endpoints to help discover the REST API",
        "summary": "List available endpoints",
        "operationId": "weaviate.root",
        "responses": {
          "200": {
            "description": "Weaviate is alive and ready to serve content",
            "schema": {
              "type": "object",
              "properties": {
                "links": {
                  "type": "array",
                  "items": {
                    "$ref": "#/definitions/Link"
                  }
                }
              }
            }
          }
        }
      }
    },
    "/.well-known/live": {
      "get": {
        "summary": "Get application liveness.",
        "description": "Determines whether the application is alive. Can be used for kubernetes liveness probe",
        "operationId": "weaviate.wellknown.liveness",
        "responses": {
          "200": {
            "description": "The application is able to respond to HTTP requests"
          }
        }
      }
    },
    "/.well-known/ready": {
      "get": {
        "summary": "Get application readiness.",
        "description": "Determines whether the application is ready to receive traffic. Can be used for kubernetes readiness probe.",
        "operationId": "weaviate.wellknown.readiness",
        "responses": {
          "200": {
            "description": "The application has completed its start-up routine and is ready to accept traffic."
          },
          "503": {
            "description": "The application is currently not able to serve traffic. If other horizontal replicas of weaviate are available and they are capable of receiving traffic, all traffic should be redirected there instead."
          }
        }
      }
    },
    "/.well-known/openid-configuration": {
      "get": {
        "description": "OIDC Discovery page, redirects to the token issuer if one is configured",
        "responses": {
          "200": {
            "description": "Successful response, inspect body",
            "schema": {
              "type": "object",
              "properties": {
                "href": {
                  "description": "The Location to redirect to",
                  "type": "string"
                },
                "clientId": {
                  "description": "OAuth Client ID",
                  "type": "string"
                },
                "scopes": {
                  "description": "OAuth Scopes",
                  "type": "array",
                  "items": {
                    "type": "string"
                  },
                  "x-omitempty": true
                }
              }
            }
          },
          "404": {
            "description": "Not found, no oidc provider present"
          },
          "500": {
            "description": "An error has occurred while trying to fulfill the request. Most likely the ErrorResponse will contain more information about the error.",
            "schema": {
              "$ref": "#/definitions/ErrorResponse"
            }
          }
        },
        "summary": "OIDC discovery information if OIDC auth is enabled",
        "tags": [
          "well-known",
          "oidc",
          "discovery"
        ],
        "x-available-in-mqtt": false,
        "x-available-in-websocket": false
      }
    },
    "/authz/roles": {
      "get": {
        "summary": "Get all roles",
        "operationId": "getRoles",
        "x-serviceIds": [
          "weaviate.authz.get.roles"
        ],
        "tags": [
          "authz"
        ],       
        "responses": {
          "200": {
            "description": "Successful response.",
            "schema": {
              "$ref": "#/definitions/RolesListResponse"
            }
          },
          "400": {
            "description": "Malformed request.",
            "schema": {
              "$ref": "#/definitions/ErrorResponse"
            }
          },
          "401": {
            "description": "Unauthorized or invalid credentials."
          },
          "403": {
            "description": "Forbidden",
            "schema": {
              "$ref": "#/definitions/ErrorResponse"
            }
          },
          "500": {
            "description": "An error has occurred while trying to fulfill the request. Most likely the ErrorResponse will contain more information about the error.",
            "schema": {
              "$ref": "#/definitions/ErrorResponse"
            }
          }
        }
      },
      "post": {
        "summary": "create new role",
        "operationId": "createRole",
        "x-serviceIds": [
          "weaviate.authz.create.role"
        ],
        "tags": [
          "authz"
        ],
        "parameters": [
          {
            "in": "body",
            "name": "body",
            "required": true,
            "schema": {
              "$ref": "#/definitions/Role"
            }
          }
        ],
        "responses": {
          "201": {
            "description": "Role created successfully"
          },
          "401": {
            "description": "Unauthorized or invalid credentials."
          },
          "403": {
            "description": "Forbidden",
            "schema": {
              "$ref": "#/definitions/ErrorResponse"
            }
          },
          "422": {
            "description": "Request body is well-formed (i.e., syntactically correct), but semantically erroneous. Are you sure the class is defined in the configuration file?",
            "schema": {
              "$ref": "#/definitions/ErrorResponse"
            }
          },
          "500": {
            "description": "An error has occurred while trying to fulfill the request. Most likely the ErrorResponse will contain more information about the error.",
            "schema": {
              "$ref": "#/definitions/ErrorResponse"
            }
          }
        }
      }
    },
    "/authz/roles/add-permission":{
      "post": {
        "summary": "Add permission to a role, it will be upsert if the role doesn't exists it will be created.",
        "operationId": "addPermission",
        "x-serviceIds": [
          "weaviate.authz.add.role.permission"
        ],
        "tags": [
          "authz"
        ],
        "parameters": [
          {
            "in": "body",
            "name": "body",
            "required": true,
            "schema": {
              "type": "object",
              "properties": {
                "name":{},
                "permissions": {
                  "type":"array",
                  "items": {
                    "$ref": "#/definitions/Permission"
                  }                  
                }
              }
              
            }
          }
        ],
        "responses": {
          "201": {
            "description": "Permission added successfully"
          },
          "401": {
            "description": "Unauthorized or invalid credentials."
          },
          "403": {
            "description": "Forbidden",
            "schema": {
              "$ref": "#/definitions/ErrorResponse"
            }
          },
          "422": {
            "description": "Request body is well-formed (i.e., syntactically correct), but semantically erroneous. Are you sure the class is defined in the configuration file?",
            "schema": {
              "$ref": "#/definitions/ErrorResponse"
            }
          },
          "500": {
            "description": "An error has occurred while trying to fulfill the request. Most likely the ErrorResponse will contain more information about the error.",
            "schema": {
              "$ref": "#/definitions/ErrorResponse"
            }
          }
        }
      }
    },
    "/authz/roles/remove-permission":{
      "post": {
        "summary": "remove permission from a role",
        "operationId": "removedPermission",
        "x-serviceIds": [
          "weaviate.authz.remove.role.permission"
        ],
        "tags": [
          "authz"
        ],
        "parameters": [
          {
            "in": "body",
            "name": "body",
            "required": true,
            "schema": {
              "type": "object",
              "properties": {
                "name":{},
                "permissions": {
                  "type":"array",
                  "items": {
                    "$ref": "#/definitions/Permission"
                  }
                  
                }
              }
              
            }
          }
        ],
        "responses": {
          "201": {
            "description": "Permission removed successfully"
          },
          "401": {
            "description": "Unauthorized or invalid credentials."
          },
          "403": {
            "description": "Forbidden",
            "schema": {
              "$ref": "#/definitions/ErrorResponse"
            }
          },
          "422": {
            "description": "Request body is well-formed (i.e., syntactically correct), but semantically erroneous. Are you sure the class is defined in the configuration file?",
            "schema": {
              "$ref": "#/definitions/ErrorResponse"
            }
          },
          "500": {
            "description": "An error has occurred while trying to fulfill the request. Most likely the ErrorResponse will contain more information about the error.",
            "schema": {
              "$ref": "#/definitions/ErrorResponse"
            }
          }
        }
      }
    },
    "/authz/roles/{id}": {
      "get": {
        "summary": "Get a role",
        "operationId": "getRole",
        "x-serviceIds": [
          "weaviate.authz.get.role"
        ],
        "tags": [
          "authz"
        ],
        "parameters": [
          {
            "description": "role ID",
            "in": "path",
            "name": "id",
            "required": true,
            "type": "string"
          }      
        ],
        "responses": {
          "200": {
            "description": "Successful response.",
            "schema": {
              "$ref": "#/definitions/Role"
            }
          },
          "400": {
            "description": "Malformed request.",
            "schema": {
              "$ref": "#/definitions/ErrorResponse"
            }
          },
          "401": {
            "description": "Unauthorized or invalid credentials."
          },
          "403": {
            "description": "Forbidden",
            "schema": {
              "$ref": "#/definitions/ErrorResponse"
            }
          },
          "404": {
            "description": "no role found"
          },
          "500": {
            "description": "An error has occurred while trying to fulfill the request. Most likely the ErrorResponse will contain more information about the error.",
            "schema": {
              "$ref": "#/definitions/ErrorResponse"
            }
          }
        }
      },
      "delete": {
        "summary": "Delete role",
        "operationId": "deleteRole",
        "x-serviceIds": [
          "weaviate.authz.delete.role"
        ],
        "tags": [
          "authz"
        ],
        "parameters": [
          {
            "description": "role ID",
            "in": "path",
            "name": "id",
            "required": true,
            "type": "string"
          }
        ],
        "responses": {
          "204": {
              "description": "Successfully deleted."
          },
          "400": {
            "description": "Bad request",
            "schema": {
              "$ref": "#/definitions/ErrorResponse"
            }
          },
          "401": {
            "description": "Unauthorized or invalid credentials."
          },
          "403": {
            "description": "Forbidden",
            "schema": {
              "$ref": "#/definitions/ErrorResponse"
            }
          },
          "500": {
            "description": "An error has occurred while trying to fulfill the request. Most likely the ErrorResponse will contain more information about the error.",
            "schema": {
              "$ref": "#/definitions/ErrorResponse"
            }
          }
        }
      }
    },
    "/authz/roles/{id}/users": {
      "get": {
        "summary": "get users or a keys assigned to role",
        "operationId": "getUsersForRole",
        "x-serviceIds": [
          "weaviate.authz.get.roles.users"
        ],
        "tags": [
          "authz"
        ],
        "parameters": [
          {
            "description": "role ID",
            "in": "path",
            "name": "id",
            "required": true,
            "type": "string"
          }
        ],
        "responses": {
          "200": {
            "description": "Users assigned to this role",
            "schema": {
              "type": "array",
              "items": {
                  "type": "string"
              }
            }
          },
          "400": {
            "description": "Bad request",
            "schema": {
              "$ref": "#/definitions/ErrorResponse"
            }
          },
          "401": {
            "description": "Unauthorized or invalid credentials."
          },
          "403": {
            "description": "Forbidden",
            "schema": {
              "$ref": "#/definitions/ErrorResponse"
            }
          },
          "404": {
            "description": "no role found for user/key"
          },
          "500": {
            "description": "An error has occurred while trying to fulfill the request. Most likely the ErrorResponse will contain more information about the error.",
            "schema": {
              "$ref": "#/definitions/ErrorResponse"
            }
          }
        }
      }
    },
    "/authz/users/{id}/roles": {
      "get": {
        "summary": "get roles assigned to user or a key",
        "operationId": "getRolesForUser",
        "x-serviceIds": [
          "weaviate.authz.get.users.roles"
        ],
        "tags": [
          "authz"
        ],
        "parameters": [
          {
            "description": "user or key ID",
            "in": "path",
            "name": "id",
            "required": true,
            "type": "string"
          }
        ],
        "responses": {
          "200": {
            "description": "Role assigned users",
            "schema": {
              "$ref": "#/definitions/RolesListResponse"
            }
          },
          "400": {
            "description": "Bad request",
            "schema": {
              "$ref": "#/definitions/ErrorResponse"
            }
          },
          "401": {
            "description": "Unauthorized or invalid credentials."
          },
          "403": {
            "description": "Forbidden",
            "schema": {
              "$ref": "#/definitions/ErrorResponse"
            }
          },
          "404": {
            "description": "no role found for user/key"
          },
          "500": {
            "description": "An error has occurred while trying to fulfill the request. Most likely the ErrorResponse will contain more information about the error.",
            "schema": {
              "$ref": "#/definitions/ErrorResponse"
            }
          }
        }
      }
    },
    "/authz/users/{id}/assign": {
      "post": {
        "summary": "Assign a role to a user or key",
        "operationId": "assignRole",
        "x-serviceIds": [
          "weaviate.authz.assign.role"
        ],
        "tags": [
          "authz"
        ],
        "parameters": [
          {
            "description": "user or key ID",
            "in": "path",
            "name": "id",
            "required": true,
            "type": "string"
          },
          {
            "in": "body",
            "name": "body",
            "required": true,
            "schema": {
              "properties": {
                "roles": {
                  "type": "array",
                  "description": "the roles that assigned to the key or user",
                  "items": {
                    "type": "string"
                  }
                }
              }
            }
          }
        ],
        "responses": {
          "200": {
            "description": "Role assigned successfully"
          },
          "400": {
            "description": "Bad request",
            "schema": {
              "$ref": "#/definitions/ErrorResponse"
            }
          },
          "401": {
            "description": "Unauthorized or invalid credentials."
          },
          "403": {
            "description": "Forbidden",
            "schema": {
              "$ref": "#/definitions/ErrorResponse"
            }
          },
          "404": {
            "description": "role is not found."
          },
          "500": {
            "description": "An error has occurred while trying to fulfill the request. Most likely the ErrorResponse will contain more information about the error.",
            "schema": {
              "$ref": "#/definitions/ErrorResponse"
            }
          }
        }
      }
    },
    "/authz/users/{id}/revoke": {
      "post": {
        "summary": "Revoke a role from a user",
        "operationId": "revokeRole",
        "x-serviceIds": [
          "weaviate.authz.revoke.role"
        ],
        "tags": [
          "authz"
        ],
        "parameters": [
          {
            "description": "user or key ID",
            "in": "path",
            "name": "id",
            "required": true,
            "type": "string"
          },
          {
            "in": "body",
            "name": "body",
            "required": true,
            "schema": {
              "properties": {
                "roles": {
                  "type": "array",
                  "description": "the roles that revoked from the key or user",
                  "items": {
                    "type": "string"
                  }
                }
              }
            }
          }
        ],
        "responses": {
          "200": {
            "description": "Role revoked successfully"
          },
          "400": {
            "description": "Bad request",
            "schema": {
              "$ref": "#/definitions/ErrorResponse"
            }
          },
          "401": {
            "description": "Unauthorized or invalid credentials."
          },
          "403": {
            "description": "Forbidden",
            "schema": {
              "$ref": "#/definitions/ErrorResponse"
            }
          },
          "500": {
            "description": "An error has occurred while trying to fulfill the request. Most likely the ErrorResponse will contain more information about the error.",
            "schema": {
              "$ref": "#/definitions/ErrorResponse"
            }
          }
        }
      }
    },
    "/objects": {
      "get": {
        "description": "Lists all Objects in reverse order of creation, owned by the user that belongs to the used token.",
        "operationId": "objects.list",
        "x-serviceIds": [
          "weaviate.local.query"
        ],
        "parameters": [
          {
            "$ref": "#/parameters/CommonAfterParameterQuery"
          },
          {
            "$ref": "#/parameters/CommonOffsetParameterQuery"
          },
          {
            "$ref": "#/parameters/CommonLimitParameterQuery"
          },
          {
            "$ref": "#/parameters/CommonIncludeParameterQuery"
          },
          {
            "$ref": "#/parameters/CommonSortParameterQuery"
          },
          {
            "$ref": "#/parameters/CommonOrderParameterQuery"
          },
          {
            "$ref": "#/parameters/CommonClassParameterQuery"
          },
          {
            "$ref": "#/parameters/CommonTenantParameterQuery"
          }
        ],
        "responses": {
          "200": {
            "description": "Successful response. <br/><br/>If `class` is not provided, the response will not include any objects.",
            "schema": {
              "$ref": "#/definitions/ObjectsListResponse"
            }
          },
          "400": {
            "description": "Malformed request.",
            "schema": {
              "$ref": "#/definitions/ErrorResponse"
            }
          },
          "401": {
            "description": "Unauthorized or invalid credentials."
          },
          "403": {
            "description": "Forbidden",
            "schema": {
              "$ref": "#/definitions/ErrorResponse"
            }
          },
          "404": {
            "description": "Successful query result but no resource was found."
          },
          "422": {
            "description": "Request body is well-formed (i.e., syntactically correct), but semantically erroneous. Are you sure the class is defined in the configuration file?",
            "schema": {
              "$ref": "#/definitions/ErrorResponse"
            }
          },
          "500": {
            "description": "An error has occurred while trying to fulfill the request. Most likely the ErrorResponse will contain more information about the error.",
            "schema": {
              "$ref": "#/definitions/ErrorResponse"
            }
          }
        },
        "summary": "Get a list of Objects.",
        "tags": [
          "objects"
        ],
        "x-available-in-mqtt": false,
        "x-available-in-websocket": false
      },
      "post": {
        "description": "Create a new object. <br/><br/>Meta-data and schema values are validated. <br/><br/>**Note: Use `/batch` for importing many objects**: <br/>If you plan on importing a large number of objects, it's much more efficient to use the `/batch` endpoint. Otherwise, sending multiple single requests sequentially would incur a large performance penalty. <br/><br/>**Note: idempotence of `/objects`**: <br/>POST /objects will fail if an id is provided which already exists in the class. To update an existing object with the objects endpoint, use the PUT or PATCH method.",
        "operationId": "objects.create",
        "x-serviceIds": [
          "weaviate.local.add"
        ],
        "parameters": [
          {
            "in": "body",
            "name": "body",
            "required": true,
            "schema": {
              "$ref": "#/definitions/Object"
            }
          },
          {
            "$ref": "#/parameters/CommonConsistencyLevelParameterQuery"
          }
        ],
        "responses": {
          "200": {
            "description": "Object created.",
            "schema": {
              "$ref": "#/definitions/Object"
            }
          },
          "400": {
            "description": "Malformed request.",
            "schema": {
              "$ref": "#/definitions/ErrorResponse"
            }
          },
          "401": {
            "description": "Unauthorized or invalid credentials."
          },
          "403": {
            "description": "Forbidden",
            "schema": {
              "$ref": "#/definitions/ErrorResponse"
            }
          },
          "422": {
            "description": "Request body is well-formed (i.e., syntactically correct), but semantically erroneous. Are you sure the class is defined in the configuration file?",
            "schema": {
              "$ref": "#/definitions/ErrorResponse"
            }
          },
          "500": {
            "description": "An error has occurred while trying to fulfill the request. Most likely the ErrorResponse will contain more information about the error.",
            "schema": {
              "$ref": "#/definitions/ErrorResponse"
            }
          }
        },
        "summary": "Create a new object.",
        "tags": [
          "objects"
        ],
        "x-available-in-mqtt": false,
        "x-available-in-websocket": false
      }
    },
    "/objects/{id}": {
      "delete": {
        "description": "Deletes an object from the database based on its UUID.",
        "operationId": "objects.delete",
        "x-serviceIds": [
          "weaviate.local.manipulate"
        ],
        "parameters": [
          {
            "description": "Unique ID of the Object.",
            "format": "uuid",
            "in": "path",
            "name": "id",
            "required": true,
            "type": "string"
          },
          {
            "$ref": "#/parameters/CommonConsistencyLevelParameterQuery"
          },
          {
            "$ref": "#/parameters/CommonTenantParameterQuery"
          }
        ],
        "responses": {
          "204": {
            "description": "Successfully deleted."
          },
          "401": {
            "description": "Unauthorized or invalid credentials."
          },
          "403": {
            "description": "Forbidden",
            "schema": {
              "$ref": "#/definitions/ErrorResponse"
            }
          },
          "404": {
            "description": "Successful query result but no resource was found."
          },
          "500": {
            "description": "An error has occurred while trying to fulfill the request. Most likely the ErrorResponse will contain more information about the error.",
            "schema": {
              "$ref": "#/definitions/ErrorResponse"
            }
          }
        },
        "summary": "Delete an Object based on its UUID.",
        "tags": [
          "objects"
        ],
        "x-available-in-mqtt": true,
        "x-available-in-websocket": true,
        "deprecated": true
      },
      "get": {
        "description": "Get a specific object based on its UUID. Also available as Websocket bus.",
        "operationId": "objects.get",
        "x-serviceIds": [
          "weaviate.local.query"
        ],
        "parameters": [
          {
            "description": "Unique ID of the Object.",
            "format": "uuid",
            "in": "path",
            "name": "id",
            "required": true,
            "type": "string"
          },
          {
            "$ref": "#/parameters/CommonIncludeParameterQuery"
          }
        ],
        "responses": {
          "200": {
            "description": "Successful response.",
            "schema": {
              "$ref": "#/definitions/Object"
            }
          },
          "400": {
            "description": "Malformed request.",
            "schema": {
              "$ref": "#/definitions/ErrorResponse"
            }
          },
          "401": {
            "description": "Unauthorized or invalid credentials."
          },
          "403": {
            "description": "Forbidden",
            "schema": {
              "$ref": "#/definitions/ErrorResponse"
            }
          },
          "404": {
            "description": "Successful query result but no resource was found."
          },
          "500": {
            "description": "An error has occurred while trying to fulfill the request. Most likely the ErrorResponse will contain more information about the error.",
            "schema": {
              "$ref": "#/definitions/ErrorResponse"
            }
          }
        },
        "summary": "Get a specific Object based on its UUID and a Object UUID. Also available as Websocket bus.",
        "tags": [
          "objects"
        ],
        "x-available-in-mqtt": false,
        "x-available-in-websocket": false,
        "deprecated": true
      },
      "patch": {
        "description": "Update an object based on its UUID (using patch semantics). This method supports json-merge style patch semantics (RFC 7396). Provided meta-data and schema values are validated. LastUpdateTime is set to the time this function is called.",
        "operationId": "objects.patch",
        "x-serviceIds": [
          "weaviate.local.manipulate"
        ],
        "parameters": [
          {
            "description": "Unique ID of the Object.",
            "format": "uuid",
            "in": "path",
            "name": "id",
            "required": true,
            "type": "string"
          },
          {
            "description": "RFC 7396-style patch, the body contains the object to merge into the existing object.",
            "in": "body",
            "name": "body",
            "required": false,
            "schema": {
              "$ref": "#/definitions/Object"
            }
          },
          {
            "$ref": "#/parameters/CommonConsistencyLevelParameterQuery"
          }
        ],
        "responses": {
          "204": {
            "description": "Successfully applied. No content provided."
          },
          "400": {
            "description": "The patch-JSON is malformed."
          },
          "401": {
            "description": "Unauthorized or invalid credentials."
          },
          "403": {
            "description": "Forbidden",
            "schema": {
              "$ref": "#/definitions/ErrorResponse"
            }
          },
          "404": {
            "description": "Successful query result but no resource was found."
          },
          "422": {
            "description": "The patch-JSON is valid but unprocessable.",
            "schema": {
              "$ref": "#/definitions/ErrorResponse"
            }
          },
          "500": {
            "description": "An error has occurred while trying to fulfill the request. Most likely the ErrorResponse will contain more information about the error.",
            "schema": {
              "$ref": "#/definitions/ErrorResponse"
            }
          }
        },
        "summary": "Update an Object based on its UUID (using patch semantics).",
        "tags": [
          "objects"
        ],
        "x-available-in-mqtt": false,
        "x-available-in-websocket": false,
        "deprecated": true
      },
      "put": {
        "description": "Updates an object based on its UUID. Given meta-data and schema values are validated. LastUpdateTime is set to the time this function is called.",
        "operationId": "objects.update",
        "x-serviceIds": [
          "weaviate.local.manipulate"
        ],
        "parameters": [
          {
            "description": "Unique ID of the Object.",
            "format": "uuid",
            "in": "path",
            "name": "id",
            "required": true,
            "type": "string"
          },
          {
            "in": "body",
            "name": "body",
            "required": true,
            "schema": {
              "$ref": "#/definitions/Object"
            }
          },
          {
            "$ref": "#/parameters/CommonConsistencyLevelParameterQuery"
          }
        ],
        "responses": {
          "200": {
            "description": "Successfully received.",
            "schema": {
              "$ref": "#/definitions/Object"
            }
          },
          "401": {
            "description": "Unauthorized or invalid credentials."
          },
          "403": {
            "description": "Forbidden",
            "schema": {
              "$ref": "#/definitions/ErrorResponse"
            }
          },
          "404": {
            "description": "Successful query result but no resource was found."
          },
          "422": {
            "description": "Request body is well-formed (i.e., syntactically correct), but semantically erroneous. Are you sure the class is defined in the configuration file?",
            "schema": {
              "$ref": "#/definitions/ErrorResponse"
            }
          },
          "500": {
            "description": "An error has occurred while trying to fulfill the request. Most likely the ErrorResponse will contain more information about the error.",
            "schema": {
              "$ref": "#/definitions/ErrorResponse"
            }
          }
        },
        "summary": "Update an Object based on its UUID.",
        "tags": [
          "objects"
        ],
        "x-available-in-mqtt": false,
        "x-available-in-websocket": false,
        "deprecated": true
      },
      "head": {
        "description": "Checks if an object exists in the system based on its UUID.",
        "operationId": "objects.head",
        "x-serviceIds": [
          "weaviate.objects.check"
        ],
        "parameters": [
          {
            "description": "Unique ID of the Object.",
            "format": "uuid",
            "in": "path",
            "name": "id",
            "required": true,
            "type": "string"
          }
        ],
        "responses": {
          "204": {
            "description": "Object exists."
          },
          "401": {
            "description": "Unauthorized or invalid credentials."
          },
          "403": {
            "description": "Forbidden",
            "schema": {
              "$ref": "#/definitions/ErrorResponse"
            }
          },
          "404": {
            "description": "Object doesn't exist."
          },
          "500": {
            "description": "An error has occurred while trying to fulfill the request. Most likely the ErrorResponse will contain more information about the error.",
            "schema": {
              "$ref": "#/definitions/ErrorResponse"
            }
          }
        },
        "summary": "Checks Object's existence based on its UUID.",
        "tags": [
          "objects"
        ],
        "x-available-in-mqtt": true,
        "x-available-in-websocket": true,
        "deprecated": true
      }
    },
    "/objects/{className}/{id}": {
      "get": {
        "description": "Get a data object based on its collection and UUID. Also available as Websocket bus.",
        "operationId": "objects.class.get",
        "x-serviceIds": [
          "weaviate.local.query"
        ],
        "parameters": [
          {
            "name": "className",
            "in": "path",
            "required": true,
            "type": "string"
          },
          {
            "description": "Unique ID of the Object.",
            "format": "uuid",
            "in": "path",
            "name": "id",
            "required": true,
            "type": "string"
          },
          {
            "$ref": "#/parameters/CommonIncludeParameterQuery"
          },
          {
            "$ref": "#/parameters/CommonConsistencyLevelParameterQuery"
          },
          {
            "$ref": "#/parameters/CommonNodeNameParameterQuery"
          },
          {
            "$ref": "#/parameters/CommonTenantParameterQuery"
          }
        ],
        "responses": {
          "200": {
            "description": "Successful response.",
            "schema": {
              "$ref": "#/definitions/Object"
            }
          },
          "400": {
            "description": "Malformed request.",
            "schema": {
              "$ref": "#/definitions/ErrorResponse"
            }
          },
          "401": {
            "description": "Unauthorized or invalid credentials."
          },
          "403": {
            "description": "Forbidden",
            "schema": {
              "$ref": "#/definitions/ErrorResponse"
            }
          },
          "404": {
            "description": "Successful query result but no resource was found."
          },
          "422": {
            "description": "Request is well-formed (i.e., syntactically correct), but erroneous.",
            "schema": {
              "$ref": "#/definitions/ErrorResponse"
            }
          },
          "500": {
            "description": "An error has occurred while trying to fulfill the request. Most likely the ErrorResponse will contain more information about the error.",
            "schema": {
              "$ref": "#/definitions/ErrorResponse"
            }
          }
        },
        "summary": "Get a specific Object based on its class and UUID. Also available as Websocket bus.",
        "tags": [
          "objects"
        ],
        "x-available-in-mqtt": false,
        "x-available-in-websocket": false
      },
      "delete": {
        "description": "Delete an object based on its collection and UUID. <br/><br/>Note: For backward compatibility, beacons also support an older, deprecated format without the collection name. As a result, when deleting a reference, the beacon specified has to match the beacon to be deleted exactly. In other words, if a beacon is present using the old format (without collection name) you also need to specify it the same way. <br/><br/>In the beacon format, you need to always use `localhost` as the host, rather than the actual hostname. `localhost` here refers to the fact that the beacon's target is on the same Weaviate instance, as opposed to a foreign instance.",
        "operationId": "objects.class.delete",
        "x-serviceIds": [
          "weaviate.local.manipulate"
        ],
        "parameters": [
          {
            "name": "className",
            "in": "path",
            "required": true,
            "type": "string"
          },
          {
            "description": "Unique ID of the Object.",
            "format": "uuid",
            "in": "path",
            "name": "id",
            "required": true,
            "type": "string"
          },
          {
            "$ref": "#/parameters/CommonConsistencyLevelParameterQuery"
          },
          {
            "$ref": "#/parameters/CommonTenantParameterQuery"
          }
        ],
        "responses": {
          "204": {
            "description": "Successfully deleted."
          },
          "400": {
            "description": "Malformed request.",
            "schema": {
              "$ref": "#/definitions/ErrorResponse"
            }
          },
          "401": {
            "description": "Unauthorized or invalid credentials."
          },
          "403": {
            "description": "Forbidden",
            "schema": {
              "$ref": "#/definitions/ErrorResponse"
            }
          },
          "404": {
            "description": "Successful query result but no resource was found."
          },
          "422": {
            "description": "Request is well-formed (i.e., syntactically correct), but erroneous.",
            "schema": {
              "$ref": "#/definitions/ErrorResponse"
            }
          },
          "500": {
            "description": "An error has occurred while trying to fulfill the request. Most likely the ErrorResponse will contain more information about the error.",
            "schema": {
              "$ref": "#/definitions/ErrorResponse"
            }
          }
        },
        "summary": "Delete object based on its class and UUID.",
        "tags": [
          "objects"
        ],
        "x-available-in-mqtt": true,
        "x-available-in-websocket": true
      },
      "put": {
        "description": "Update an object based on its uuid and collection. This (`put`) method replaces the object with the provided object.",
        "operationId": "objects.class.put",
        "x-serviceIds": [
          "weaviate.local.manipulate"
        ],
        "parameters": [
          {
            "name": "className",
            "in": "path",
            "required": true,
            "type": "string"
          },
          {
            "description": "The uuid of the data object to update.",
            "format": "uuid",
            "in": "path",
            "name": "id",
            "required": true,
            "type": "string"
          },
          {
            "in": "body",
            "name": "body",
            "required": true,
            "schema": {
              "$ref": "#/definitions/Object"
            }
          },
          {
            "$ref": "#/parameters/CommonConsistencyLevelParameterQuery"
          }
        ],
        "responses": {
          "200": {
            "description": "Successfully received.",
            "schema": {
              "$ref": "#/definitions/Object"
            }
          },
          "401": {
            "description": "Unauthorized or invalid credentials."
          },
          "403": {
            "description": "Forbidden",
            "schema": {
              "$ref": "#/definitions/ErrorResponse"
            }
          },
          "404": {
            "description": "Successful query result but no resource was found."
          },
          "422": {
            "description": "Request body is well-formed (i.e., syntactically correct), but semantically erroneous. Are you sure the class is defined in the configuration file?",
            "schema": {
              "$ref": "#/definitions/ErrorResponse"
            }
          },
          "500": {
            "description": "An error has occurred while trying to fulfill the request. Most likely the ErrorResponse will contain more information about the error.",
            "schema": {
              "$ref": "#/definitions/ErrorResponse"
            }
          }
        },
        "summary": "Update a class object based on its uuid",
        "tags": [
          "objects"
        ],
        "x-available-in-mqtt": false,
        "x-available-in-websocket": false
      },
      "patch": {
        "description": "Update an individual data object based on its class and uuid. This method supports json-merge style patch semantics (RFC 7396). Provided meta-data and schema values are validated. LastUpdateTime is set to the time this function is called.",
        "operationId": "objects.class.patch",
        "x-serviceIds": [
          "weaviate.local.manipulate"
        ],
        "parameters": [
          {
            "description": "The class name as defined in the schema",
            "name": "className",
            "in": "path",
            "required": true,
            "type": "string"
          },
          {
            "description": "The uuid of the data object to update.",
            "format": "uuid",
            "in": "path",
            "name": "id",
            "required": true,
            "type": "string"
          },
          {
            "description": "RFC 7396-style patch, the body contains the object to merge into the existing object.",
            "in": "body",
            "name": "body",
            "required": false,
            "schema": {
              "$ref": "#/definitions/Object"
            }
          },
          {
            "$ref": "#/parameters/CommonConsistencyLevelParameterQuery"
          }
        ],
        "responses": {
          "204": {
            "description": "Successfully applied. No content provided."
          },
          "400": {
            "description": "The patch-JSON is malformed.",
            "schema": {
              "$ref": "#/definitions/ErrorResponse"
            }
          },
          "401": {
            "description": "Unauthorized or invalid credentials."
          },
          "403": {
            "description": "Forbidden",
            "schema": {
              "$ref": "#/definitions/ErrorResponse"
            }
          },
          "404": {
            "description": "Successful query result but no resource was found."
          },
          "422": {
            "description": "The patch-JSON is valid but unprocessable.",
            "schema": {
              "$ref": "#/definitions/ErrorResponse"
            }
          },
          "500": {
            "description": "An error has occurred while trying to fulfill the request. Most likely the ErrorResponse will contain more information about the error.",
            "schema": {
              "$ref": "#/definitions/ErrorResponse"
            }
          }
        },
        "summary": "Update an Object based on its UUID (using patch semantics).",
        "tags": [
          "objects"
        ],
        "x-available-in-mqtt": false,
        "x-available-in-websocket": false
      },
      "head": {
        "description": "Checks if a data object exists based on its collection and uuid without retrieving it. <br/><br/>Internally it skips reading the object from disk other than checking if it is present. Thus it does not use resources on marshalling, parsing, etc., and is faster. Note the resulting HTTP request has no body; the existence of an object is indicated solely by the status code.",
        "operationId": "objects.class.head",
        "x-serviceIds": [
          "weaviate.local.manipulate"
        ],
        "parameters": [
          {
            "description": "The class name as defined in the schema",
            "name": "className",
            "in": "path",
            "required": true,
            "type": "string"
          },
          {
            "description": "The uuid of the data object",
            "format": "uuid",
            "in": "path",
            "name": "id",
            "required": true,
            "type": "string"
          },
          {
            "$ref": "#/parameters/CommonConsistencyLevelParameterQuery"
          },
          {
            "$ref": "#/parameters/CommonTenantParameterQuery"
          }
        ],
        "responses": {
          "204": {
            "description": "Object exists."
          },
          "401": {
            "description": "Unauthorized or invalid credentials."
          },
          "403": {
            "description": "Forbidden",
            "schema": {
              "$ref": "#/definitions/ErrorResponse"
            }
          },
          "404": {
            "description": "Object doesn't exist."
          },
          "422": {
            "description": "Request is well-formed (i.e., syntactically correct), but erroneous.",
            "schema": {
              "$ref": "#/definitions/ErrorResponse"
            }
          },
          "500": {
            "description": "An error has occurred while trying to fulfill the request. Most likely the ErrorResponse will contain more information about the error.",
            "schema": {
              "$ref": "#/definitions/ErrorResponse"
            }
          }
        },
        "summary": "Checks object's existence based on its class and uuid.",
        "tags": [
          "objects"
        ],
        "x-available-in-mqtt": true,
        "x-available-in-websocket": true
      }
    },
    "/objects/{id}/references/{propertyName}": {
      "post": {
        "description": "Add a cross-reference.",
        "operationId": "objects.references.create",
        "x-serviceIds": [
          "weaviate.local.manipulate"
        ],
        "parameters": [
          {
            "description": "Unique ID of the Object.",
            "format": "uuid",
            "in": "path",
            "name": "id",
            "required": true,
            "type": "string"
          },
          {
            "description": "Unique name of the property related to the Object.",
            "in": "path",
            "name": "propertyName",
            "required": true,
            "type": "string"
          },
          {
            "in": "body",
            "name": "body",
            "required": true,
            "schema": {
              "$ref": "#/definitions/SingleRef"
            }
          },
          {
            "$ref": "#/parameters/CommonTenantParameterQuery"
          }
        ],
        "responses": {
          "200": {
            "description": "Successfully added the reference."
          },
          "401": {
            "description": "Unauthorized or invalid credentials."
          },
          "403": {
            "description": "Forbidden",
            "schema": {
              "$ref": "#/definitions/ErrorResponse"
            }
          },
          "422": {
            "description": "Request body is well-formed (i.e., syntactically correct), but semantically erroneous. Are you sure the property exists or that it is a class?",
            "schema": {
              "$ref": "#/definitions/ErrorResponse"
            }
          },
          "500": {
            "description": "An error has occurred while trying to fulfill the request. Most likely the ErrorResponse will contain more information about the error.",
            "schema": {
              "$ref": "#/definitions/ErrorResponse"
            }
          }
        },
        "summary": "Add a single reference to a class-property.",
        "tags": [
          "objects"
        ],
        "x-available-in-mqtt": false,
        "x-available-in-websocket": false,
        "deprecated": true
      },
      "put": {
        "description": "Replace all references in cross-reference property of an object.",
        "operationId": "objects.references.update",
        "x-serviceIds": [
          "weaviate.local.manipulate"
        ],
        "parameters": [
          {
            "description": "Unique ID of the Object.",
            "format": "uuid",
            "in": "path",
            "name": "id",
            "required": true,
            "type": "string"
          },
          {
            "description": "Unique name of the property related to the Object.",
            "in": "path",
            "name": "propertyName",
            "required": true,
            "type": "string"
          },
          {
            "in": "body",
            "name": "body",
            "required": true,
            "schema": {
              "$ref": "#/definitions/MultipleRef"
            }
          },
          {
            "$ref": "#/parameters/CommonTenantParameterQuery"
          }
        ],
        "responses": {
          "200": {
            "description": "Successfully replaced all the references."
          },
          "401": {
            "description": "Unauthorized or invalid credentials."
          },
          "403": {
            "description": "Forbidden",
            "schema": {
              "$ref": "#/definitions/ErrorResponse"
            }
          },
          "422": {
            "description": "Request body is well-formed (i.e., syntactically correct), but semantically erroneous. Are you sure the property exists or that it is a class?",
            "schema": {
              "$ref": "#/definitions/ErrorResponse"
            }
          },
          "500": {
            "description": "An error has occurred while trying to fulfill the request. Most likely the ErrorResponse will contain more information about the error.",
            "schema": {
              "$ref": "#/definitions/ErrorResponse"
            }
          }
        },
        "summary": "Replace all references to a class-property.",
        "tags": [
          "objects"
        ],
        "x-available-in-mqtt": false,
        "x-available-in-websocket": false,
        "deprecated": true
      },
      "delete": {
        "description": "Delete the single reference that is given in the body from the list of references that this property has.",
        "operationId": "objects.references.delete",
        "x-serviceIds": [
          "weaviate.local.manipulate"
        ],
        "parameters": [
          {
            "description": "Unique ID of the Object.",
            "format": "uuid",
            "in": "path",
            "name": "id",
            "required": true,
            "type": "string"
          },
          {
            "description": "Unique name of the property related to the Object.",
            "in": "path",
            "name": "propertyName",
            "required": true,
            "type": "string"
          },
          {
            "in": "body",
            "name": "body",
            "required": true,
            "schema": {
              "$ref": "#/definitions/SingleRef"
            }
          },
          {
            "$ref": "#/parameters/CommonTenantParameterQuery"
          }
        ],
        "responses": {
          "204": {
            "description": "Successfully deleted."
          },
          "401": {
            "description": "Unauthorized or invalid credentials."
          },
          "403": {
            "description": "Forbidden",
            "schema": {
              "$ref": "#/definitions/ErrorResponse"
            }
          },
          "404": {
            "description": "Successful query result but no resource was found.",
            "schema": {
              "$ref": "#/definitions/ErrorResponse"
            }
          },
          "500": {
            "description": "An error has occurred while trying to fulfill the request. Most likely the ErrorResponse will contain more information about the error.",
            "schema": {
              "$ref": "#/definitions/ErrorResponse"
            }
          }
        },
        "summary": "Delete the single reference that is given in the body from the list of references that this property has.",
        "tags": [
          "objects"
        ],
        "x-available-in-mqtt": false,
        "x-available-in-websocket": false,
        "deprecated": true
      }
    },
    "/objects/{className}/{id}/references/{propertyName}": {
      "post": {
        "description": "Add a single reference to an object. This adds a reference to the array of cross-references of the given property in the source object specified by its collection name and id",
        "operationId": "objects.class.references.create",
        "x-serviceIds": [
          "weaviate.local.manipulate"
        ],
        "parameters": [
          {
            "description": "The class name as defined in the schema",
            "name": "className",
            "in": "path",
            "required": true,
            "type": "string"
          },
          {
            "description": "Unique ID of the Object.",
            "format": "uuid",
            "in": "path",
            "name": "id",
            "required": true,
            "type": "string"
          },
          {
            "description": "Unique name of the property related to the Object.",
            "in": "path",
            "name": "propertyName",
            "required": true,
            "type": "string"
          },
          {
            "in": "body",
            "name": "body",
            "required": true,
            "schema": {
              "$ref": "#/definitions/SingleRef"
            }
          },
          {
            "$ref": "#/parameters/CommonConsistencyLevelParameterQuery"
          },
          {
            "$ref": "#/parameters/CommonTenantParameterQuery"
          }
        ],
        "responses": {
          "200": {
            "description": "Successfully added the reference."
          },
          "400": {
            "description": "Malformed request.",
            "schema": {
              "$ref": "#/definitions/ErrorResponse"
            }
          },
          "401": {
            "description": "Unauthorized or invalid credentials."
          },
          "403": {
            "description": "Forbidden",
            "schema": {
              "$ref": "#/definitions/ErrorResponse"
            }
          },
          "404": {
            "description": "Source object doesn't exist."
          },
          "422": {
            "description": "Request body is well-formed (i.e., syntactically correct), but semantically erroneous. Are you sure the property exists or that it is a class?",
            "schema": {
              "$ref": "#/definitions/ErrorResponse"
            }
          },
          "500": {
            "description": "An error has occurred while trying to fulfill the request. Most likely the ErrorResponse will contain more information about the error.",
            "schema": {
              "$ref": "#/definitions/ErrorResponse"
            }
          }
        },
        "summary": "Add a single reference to a class-property.",
        "tags": [
          "objects"
        ],
        "x-available-in-mqtt": false,
        "x-available-in-websocket": false
      },
      "put": {
        "description": "Replace **all** references in cross-reference property of an object.",
        "operationId": "objects.class.references.put",
        "x-serviceIds": [
          "weaviate.local.manipulate"
        ],
        "parameters": [
          {
            "description": "The class name as defined in the schema",
            "name": "className",
            "in": "path",
            "required": true,
            "type": "string"
          },
          {
            "description": "Unique ID of the Object.",
            "format": "uuid",
            "in": "path",
            "name": "id",
            "required": true,
            "type": "string"
          },
          {
            "description": "Unique name of the property related to the Object.",
            "in": "path",
            "name": "propertyName",
            "required": true,
            "type": "string"
          },
          {
            "in": "body",
            "name": "body",
            "required": true,
            "schema": {
              "$ref": "#/definitions/MultipleRef"
            }
          },
          {
            "$ref": "#/parameters/CommonConsistencyLevelParameterQuery"
          },
          {
            "$ref": "#/parameters/CommonTenantParameterQuery"
          }
        ],
        "responses": {
          "200": {
            "description": "Successfully replaced all the references."
          },
          "400": {
            "description": "Malformed request.",
            "schema": {
              "$ref": "#/definitions/ErrorResponse"
            }
          },
          "401": {
            "description": "Unauthorized or invalid credentials."
          },
          "403": {
            "description": "Forbidden",
            "schema": {
              "$ref": "#/definitions/ErrorResponse"
            }
          },
          "404": {
            "description": "Source object doesn't exist."
          },
          "422": {
            "description": "Request body is well-formed (i.e., syntactically correct), but semantically erroneous. Are you sure the property exists or that it is a class?",
            "schema": {
              "$ref": "#/definitions/ErrorResponse"
            }
          },
          "500": {
            "description": "An error has occurred while trying to fulfill the request. Most likely the ErrorResponse will contain more information about the error.",
            "schema": {
              "$ref": "#/definitions/ErrorResponse"
            }
          }
        },
        "summary": "Replace all references to a class-property.",
        "tags": [
          "objects"
        ],
        "x-available-in-mqtt": false,
        "x-available-in-websocket": false
      },
      "delete": {
        "description": "Delete the single reference that is given in the body from the list of references that this property has.",
        "operationId": "objects.class.references.delete",
        "x-serviceIds": [
          "weaviate.local.manipulate"
        ],
        "parameters": [
          {
            "description": "The class name as defined in the schema",
            "name": "className",
            "in": "path",
            "required": true,
            "type": "string"
          },
          {
            "description": "Unique ID of the Object.",
            "format": "uuid",
            "in": "path",
            "name": "id",
            "required": true,
            "type": "string"
          },
          {
            "description": "Unique name of the property related to the Object.",
            "in": "path",
            "name": "propertyName",
            "required": true,
            "type": "string"
          },
          {
            "in": "body",
            "name": "body",
            "required": true,
            "schema": {
              "$ref": "#/definitions/SingleRef"
            }
          },
          {
            "$ref": "#/parameters/CommonConsistencyLevelParameterQuery"
          },
          {
            "$ref": "#/parameters/CommonTenantParameterQuery"
          }
        ],
        "responses": {
          "204": {
            "description": "Successfully deleted."
          },
          "400": {
            "description": "Malformed request.",
            "schema": {
              "$ref": "#/definitions/ErrorResponse"
            }
          },
          "401": {
            "description": "Unauthorized or invalid credentials."
          },
          "403": {
            "description": "Forbidden",
            "schema": {
              "$ref": "#/definitions/ErrorResponse"
            }
          },
          "404": {
            "description": "Successful query result but no resource was found.",
            "schema": {
              "$ref": "#/definitions/ErrorResponse"
            }
          },
          "422": {
            "description": "Request body is well-formed (i.e., syntactically correct), but semantically erroneous. Are you sure the property exists or that it is a class?",
            "schema": {
              "$ref": "#/definitions/ErrorResponse"
            }
          },
          "500": {
            "description": "An error has occurred while trying to fulfill the request. Most likely the ErrorResponse will contain more information about the error.",
            "schema": {
              "$ref": "#/definitions/ErrorResponse"
            }
          }
        },
        "summary": "Delete the single reference that is given in the body from the list of references that this property has.",
        "tags": [
          "objects"
        ],
        "x-available-in-mqtt": false,
        "x-available-in-websocket": false
      }
    },
    "/objects/validate": {
      "post": {
        "description": "Validate an object's schema and meta-data without creating it. <br/><br/>If the schema of the object is valid, the request should return nothing with a plain RESTful request. Otherwise, an error object will be returned.",
        "operationId": "objects.validate",
        "x-serviceIds": [
          "weaviate.local.query.meta"
        ],
        "parameters": [
          {
            "in": "body",
            "name": "body",
            "required": true,
            "schema": {
              "$ref": "#/definitions/Object"
            }
          }
        ],
        "responses": {
          "200": {
            "description": "Successfully validated."
          },
          "401": {
            "description": "Unauthorized or invalid credentials."
          },
          "403": {
            "description": "Forbidden",
            "schema": {
              "$ref": "#/definitions/ErrorResponse"
            }
          },
          "422": {
            "description": "Request body is well-formed (i.e., syntactically correct), but semantically erroneous. Are you sure the class is defined in the configuration file?",
            "schema": {
              "$ref": "#/definitions/ErrorResponse"
            }
          },
          "500": {
            "description": "An error has occurred while trying to fulfill the request. Most likely the ErrorResponse will contain more information about the error.",
            "schema": {
              "$ref": "#/definitions/ErrorResponse"
            }
          }
        },
        "summary": "Validate an Object based on a schema.",
        "tags": [
          "objects"
        ],
        "x-available-in-mqtt": false,
        "x-available-in-websocket": false
      }
    },
    "/batch/objects": {
      "post": {
        "description": "Create new objects in bulk. <br/><br/>Meta-data and schema values are validated. <br/><br/>**Note: idempotence of `/batch/objects`**: <br/>`POST /batch/objects` is idempotent, and will overwrite any existing object given the same id.",
        "operationId": "batch.objects.create",
        "x-serviceIds": [
          "weaviate.local.add"
        ],
        "parameters": [
          {
            "in": "body",
            "name": "body",
            "required": true,
            "schema": {
              "type": "object",
              "properties": {
                "fields": {
                  "description": "Define which fields need to be returned. Default value is ALL",
                  "type": "array",
                  "items": {
                    "type": "string",
                    "default": "ALL",
                    "enum": [
                      "ALL",
                      "class",
                      "schema",
                      "id",
                      "creationTimeUnix"
                    ]
                  }
                },
                "objects": {
                  "type": "array",
                  "items": {
                    "$ref": "#/definitions/Object"
                  }
                }
              }
            }
          },
          {
            "$ref": "#/parameters/CommonConsistencyLevelParameterQuery"
          }
        ],
        "responses": {
          "200": {
            "description": "Request succeeded, see response body to get detailed information about each batched item.",
            "schema": {
              "type": "array",
              "items": {
                "$ref": "#/definitions/ObjectsGetResponse"
              }
            }
          },
          "400": {
            "description": "Malformed request.",
            "schema": {
              "$ref": "#/definitions/ErrorResponse"
            }
          },
          "401": {
            "description": "Unauthorized or invalid credentials."
          },
          "403": {
            "description": "Forbidden",
            "schema": {
              "$ref": "#/definitions/ErrorResponse"
            }
          },
          "422": {
            "description": "Request body is well-formed (i.e., syntactically correct), but semantically erroneous. Are you sure the class is defined in the configuration file?",
            "schema": {
              "$ref": "#/definitions/ErrorResponse"
            }
          },
          "500": {
            "description": "An error has occurred while trying to fulfill the request. Most likely the ErrorResponse will contain more information about the error.",
            "schema": {
              "$ref": "#/definitions/ErrorResponse"
            }
          }
        },
        "summary": "Creates new Objects based on a Object template as a batch.",
        "tags": [
          "batch",
          "objects"
        ],
        "x-available-in-mqtt": false,
        "x-available-in-websocket": false
      },
      "delete": {
        "description": "Batch delete objects that match a particular filter. <br/><br/>The request body takes a single `where` filter and will delete all objects matched. <br/><br/>Note that there is a limit to the number of objects to be deleted at once using this filter, in order to protect against unexpected memory surges and very-long-running requests. The default limit is 10,000 and may be configured by setting the `QUERY_MAXIMUM_RESULTS` environment variable. <br/><br/>Objects are deleted in the same order that they would be returned in an equivalent Get query. To delete more objects than the limit, run the same query multiple times.",
        "operationId": "batch.objects.delete",
        "x-serviceIds": [
          "weaviate.local.manipulate"
        ],
        "parameters": [
          {
            "in": "body",
            "name": "body",
            "required": true,
            "schema": {
              "$ref": "#/definitions/BatchDelete"
            }
          },
          {
            "$ref": "#/parameters/CommonConsistencyLevelParameterQuery"
          },
          {
            "$ref": "#/parameters/CommonTenantParameterQuery"
          }
        ],
        "responses": {
          "200": {
            "description": "Request succeeded, see response body to get detailed information about each batched item.",
            "schema": {
              "$ref": "#/definitions/BatchDeleteResponse"
            }
          },
          "400": {
            "description": "Malformed request.",
            "schema": {
              "$ref": "#/definitions/ErrorResponse"
            }
          },
          "401": {
            "description": "Unauthorized or invalid credentials."
          },
          "403": {
            "description": "Forbidden",
            "schema": {
              "$ref": "#/definitions/ErrorResponse"
            }
          },
          "422": {
            "description": "Request body is well-formed (i.e., syntactically correct), but semantically erroneous. Are you sure the class is defined in the configuration file?",
            "schema": {
              "$ref": "#/definitions/ErrorResponse"
            }
          },
          "500": {
            "description": "An error has occurred while trying to fulfill the request. Most likely the ErrorResponse will contain more information about the error.",
            "schema": {
              "$ref": "#/definitions/ErrorResponse"
            }
          }
        },
        "summary": "Deletes Objects based on a match filter as a batch.",
        "tags": [
          "batch",
          "objects"
        ],
        "x-available-in-mqtt": false,
        "x-available-in-websocket": false
      }
    },
    "/batch/references": {
      "post": {
        "description": "Batch create cross-references between collections items (objects or objects) in bulk.",
        "operationId": "batch.references.create",
        "x-serviceIds": [
          "weaviate.local.add"
        ],
        "parameters": [
          {
            "in": "body",
            "name": "body",
            "description": "A list of references to be batched. The ideal size depends on the used database connector. Please see the documentation of the used connector for help",
            "required": true,
            "schema": {
              "type": "array",
              "items": {
                "$ref": "#/definitions/BatchReference"
              }
            }
          },
          {
            "$ref": "#/parameters/CommonConsistencyLevelParameterQuery"
          }
        ],
        "responses": {
          "200": {
            "description": "Request Successful. Warning: A successful request does not guarantee that every batched reference was successfully created. Inspect the response body to see which references succeeded and which failed.",
            "schema": {
              "type": "array",
              "items": {
                "$ref": "#/definitions/BatchReferenceResponse"
              }
            }
          },
          "400": {
            "description": "Malformed request.",
            "schema": {
              "$ref": "#/definitions/ErrorResponse"
            }
          },
          "401": {
            "description": "Unauthorized or invalid credentials."
          },
          "403": {
            "description": "Forbidden",
            "schema": {
              "$ref": "#/definitions/ErrorResponse"
            }
          },
          "422": {
            "description": "Request body is well-formed (i.e., syntactically correct), but semantically erroneous. Are you sure the class is defined in the configuration file?",
            "schema": {
              "$ref": "#/definitions/ErrorResponse"
            }
          },
          "500": {
            "description": "An error has occurred while trying to fulfill the request. Most likely the ErrorResponse will contain more information about the error.",
            "schema": {
              "$ref": "#/definitions/ErrorResponse"
            }
          }
        },
        "summary": "Creates new Cross-References between arbitrary classes in bulk.",
        "tags": [
          "batch",
          "references"
        ],
        "x-available-in-mqtt": false,
        "x-available-in-websocket": false
      }
    },
    "/graphql": {
      "post": {
        "description": "Get a response based on a GraphQL query",
        "operationId": "graphql.post",
        "x-serviceIds": [
          "weaviate.local.query",
          "weaviate.local.query.meta",
          "weaviate.network.query",
          "weaviate.network.query.meta"
        ],
        "parameters": [
          {
            "description": "The GraphQL query request parameters.",
            "in": "body",
            "name": "body",
            "required": true,
            "schema": {
              "$ref": "#/definitions/GraphQLQuery"
            }
          }
        ],
        "responses": {
          "200": {
            "description": "Successful query (with select).",
            "schema": {
              "$ref": "#/definitions/GraphQLResponse"
            }
          },
          "401": {
            "description": "Unauthorized or invalid credentials."
          },
          "403": {
            "description": "Forbidden",
            "schema": {
              "$ref": "#/definitions/ErrorResponse"
            }
          },
          "422": {
            "description": "Request body is well-formed (i.e., syntactically correct), but semantically erroneous. Are you sure the class is defined in the configuration file?",
            "schema": {
              "$ref": "#/definitions/ErrorResponse"
            }
          },
          "500": {
            "description": "An error has occurred while trying to fulfill the request. Most likely the ErrorResponse will contain more information about the error.",
            "schema": {
              "$ref": "#/definitions/ErrorResponse"
            }
          }
        },
        "summary": "Get a response based on GraphQL",
        "tags": [
          "graphql"
        ],
        "x-available-in-mqtt": false,
        "x-available-in-websocket": false
      }
    },
    "/graphql/batch": {
      "post": {
        "description": "Perform a batched GraphQL query",
        "operationId": "graphql.batch",
        "x-serviceIds": [
          "weaviate.local.query",
          "weaviate.local.query.meta",
          "weaviate.network.query",
          "weaviate.network.query.meta"
        ],
        "parameters": [
          {
            "description": "The GraphQL queries.",
            "in": "body",
            "name": "body",
            "required": true,
            "schema": {
              "$ref": "#/definitions/GraphQLQueries"
            }
          }
        ],
        "responses": {
          "200": {
            "description": "Successful query (with select).",
            "schema": {
              "$ref": "#/definitions/GraphQLResponses"
            }
          },
          "401": {
            "description": "Unauthorized or invalid credentials."
          },
          "403": {
            "description": "Forbidden",
            "schema": {
              "$ref": "#/definitions/ErrorResponse"
            }
          },
          "422": {
            "description": "Request body is well-formed (i.e., syntactically correct), but semantically erroneous. Are you sure the class is defined in the configuration file?",
            "schema": {
              "$ref": "#/definitions/ErrorResponse"
            }
          },
          "500": {
            "description": "An error has occurred while trying to fulfill the request. Most likely the ErrorResponse will contain more information about the error.",
            "schema": {
              "$ref": "#/definitions/ErrorResponse"
            }
          }
        },
        "summary": "Get a response based on GraphQL.",
        "tags": [
          "graphql"
        ],
        "x-available-in-mqtt": false,
        "x-available-in-websocket": false
      }
    },
    "/meta": {
      "get": {
        "description": "Returns meta information about the server. Can be used to provide information to another Weaviate instance that wants to interact with the current instance.",
        "operationId": "meta.get",
        "x-serviceIds": [
          "weaviate.local.query.meta"
        ],
        "responses": {
          "200": {
            "description": "Successful response.",
            "schema": {
              "$ref": "#/definitions/Meta"
            }
          },
          "401": {
            "description": "Unauthorized or invalid credentials."
          },
          "403": {
            "description": "Forbidden",
            "schema": {
              "$ref": "#/definitions/ErrorResponse"
            }
          },
          "500": {
            "description": "An error has occurred while trying to fulfill the request. Most likely the ErrorResponse will contain more information about the error.",
            "schema": {
              "$ref": "#/definitions/ErrorResponse"
            }
          }
        },
        "summary": "Returns meta information of the current Weaviate instance.",
        "tags": [
          "meta"
        ],
        "x-available-in-mqtt": false,
        "x-available-in-websocket": false
      }
    },
    "/schema": {
      "get": {
        "summary": "Dump the current the database schema.",
        "description": "Fetch an array of all collection definitions from the schema.",
        "operationId": "schema.dump",
        "x-serviceIds": [
          "weaviate.local.query.meta"
        ],
        "tags": [
          "schema"
        ],
        "parameters": [
          {
            "name": "consistency",
            "in": "header",
            "required": false,
            "default": true,
            "type": "boolean",
            "description": "If consistency is true, the request will be proxied to the leader to ensure strong schema consistency"
          }
        ],
        "responses": {
          "200": {
            "description": "Successfully dumped the database schema.",
            "schema": {
              "$ref": "#/definitions/Schema"
            }
          },
          "401": {
            "description": "Unauthorized or invalid credentials."
          },
          "403": {
            "description": "Forbidden",
            "schema": {
              "$ref": "#/definitions/ErrorResponse"
            }
          },
          "500": {
            "description": "An error has occurred while trying to fulfill the request. Most likely the ErrorResponse will contain more information about the error.",
            "schema": {
              "$ref": "#/definitions/ErrorResponse"
            }
          }
        }
      },
      "post": {
        "summary": "Create a new Object class in the schema.",
        "description": "Create a new data object collection. <br/><br/>If AutoSchema is enabled, Weaviate will attempt to infer the schema from the data at import time. However, manual schema definition is recommended for production environments.",
        "operationId": "schema.objects.create",
        "x-serviceIds": [
          "weaviate.local.add.meta"
        ],
        "tags": [
          "schema"
        ],
        "parameters": [
          {
            "name": "objectClass",
            "in": "body",
            "required": true,
            "schema": {
              "$ref": "#/definitions/Class"
            }
          }
        ],
        "responses": {
          "200": {
            "description": "Added the new Object class to the schema.",
            "schema": {
              "$ref": "#/definitions/Class"
            }
          },
          "401": {
            "description": "Unauthorized or invalid credentials."
          },
          "403": {
            "description": "Forbidden",
            "schema": {
              "$ref": "#/definitions/ErrorResponse"
            }
          },
          "422": {
            "description": "Invalid Object class",
            "schema": {
              "$ref": "#/definitions/ErrorResponse"
            }
          },
          "500": {
            "description": "An error has occurred while trying to fulfill the request. Most likely the ErrorResponse will contain more information about the error.",
            "schema": {
              "$ref": "#/definitions/ErrorResponse"
            }
          }
        }
      }
    },
    "/schema/{className}": {
      "get": {
        "summary": "Get a single class from the schema",
        "operationId": "schema.objects.get",
        "x-serviceIds": [
          "weaviate.local.get.meta"
        ],
        "tags": [
          "schema"
        ],
        "parameters": [
          {
            "name": "className",
            "in": "path",
            "required": true,
            "type": "string"
          },
          {
            "name": "consistency",
            "in": "header",
            "required": false,
            "default": true,
            "type": "boolean",
            "description": "If consistency is true, the request will be proxied to the leader to ensure strong schema consistency"
          }
        ],
        "responses": {
          "200": {
            "description": "Found the Class, returned as body",
            "schema": {
              "$ref": "#/definitions/Class"
            }
          },
          "401": {
            "description": "Unauthorized or invalid credentials."
          },
          "403": {
            "description": "Forbidden",
            "schema": {
              "$ref": "#/definitions/ErrorResponse"
            }
          },
          "404": {
            "description": "This class does not exist"
          },
          "500": {
            "description": "An error has occurred while trying to fulfill the request. Most likely the ErrorResponse will contain more information about the error.",
            "schema": {
              "$ref": "#/definitions/ErrorResponse"
            }
          }
        }
      },
      "delete": {
        "summary": "Remove an Object class (and all data in the instances) from the schema.",
        "description": "Remove a collection from the schema. This will also delete all the objects in the collection.",
        "operationId": "schema.objects.delete",
        "x-serviceIds": [
          "weaviate.local.manipulate.meta"
        ],
        "tags": [
          "schema"
        ],
        "parameters": [
          {
            "name": "className",
            "in": "path",
            "required": true,
            "type": "string"
          }
        ],
        "responses": {
          "200": {
            "description": "Removed the Object class from the schema."
          },
          "400": {
            "description": "Could not delete the Object class.",
            "schema": {
              "$ref": "#/definitions/ErrorResponse"
            }
          },
          "401": {
            "description": "Unauthorized or invalid credentials."
          },
          "403": {
            "description": "Forbidden",
            "schema": {
              "$ref": "#/definitions/ErrorResponse"
            }
          },
          "500": {
            "description": "An error has occurred while trying to fulfill the request. Most likely the ErrorResponse will contain more information about the error.",
            "schema": {
              "$ref": "#/definitions/ErrorResponse"
            }
          }
        }
      },
      "put": {
        "summary": "Update settings of an existing schema class",
        "description": "Add a property to an existing collection.",
        "operationId": "schema.objects.update",
        "x-serviceIds": [
          "weaviate.local.manipulate.meta"
        ],
        "tags": [
          "schema"
        ],
        "parameters": [
          {
            "name": "className",
            "in": "path",
            "required": true,
            "type": "string"
          },
          {
            "name": "objectClass",
            "in": "body",
            "required": true,
            "schema": {
              "$ref": "#/definitions/Class"
            }
          }
        ],
        "responses": {
          "200": {
            "description": "Class was updated successfully",
            "schema": {
              "$ref": "#/definitions/Class"
            }
          },
          "422": {
            "description": "Invalid update attempt",
            "schema": {
              "$ref": "#/definitions/ErrorResponse"
            }
          },
          "401": {
            "description": "Unauthorized or invalid credentials."
          },
          "403": {
            "description": "Forbidden",
            "schema": {
              "$ref": "#/definitions/ErrorResponse"
            }
          },
          "404": {
            "description": "Class to be updated does not exist",
            "schema": {
              "$ref": "#/definitions/ErrorResponse"
            }
          },
          "500": {
            "description": "An error has occurred while trying to fulfill the request. Most likely the ErrorResponse will contain more information about the error.",
            "schema": {
              "$ref": "#/definitions/ErrorResponse"
            }
          }
        }
      }
    },
    "/schema/{className}/properties": {
      "post": {
        "summary": "Add a property to an Object class.",
        "operationId": "schema.objects.properties.add",
        "x-serviceIds": [
          "weaviate.local.manipulate.meta"
        ],
        "tags": [
          "schema"
        ],
        "parameters": [
          {
            "name": "className",
            "in": "path",
            "required": true,
            "type": "string"
          },
          {
            "name": "body",
            "in": "body",
            "required": true,
            "schema": {
              "$ref": "#/definitions/Property"
            }
          }
        ],
        "responses": {
          "200": {
            "description": "Added the property.",
            "schema": {
              "$ref": "#/definitions/Property"
            }
          },
          "401": {
            "description": "Unauthorized or invalid credentials."
          },
          "403": {
            "description": "Forbidden",
            "schema": {
              "$ref": "#/definitions/ErrorResponse"
            }
          },
          "422": {
            "description": "Invalid property.",
            "schema": {
              "$ref": "#/definitions/ErrorResponse"
            }
          },
          "500": {
            "description": "An error has occurred while trying to fulfill the request. Most likely the ErrorResponse will contain more information about the error.",
            "schema": {
              "$ref": "#/definitions/ErrorResponse"
            }
          }
        }
      }
    },
    "/schema/{className}/shards": {
      "get": {
        "summary": "Get the shards status of an Object class",
        "description": "Get the status of every shard in the cluster.",
        "operationId": "schema.objects.shards.get",
        "x-serviceIds": [
          "weaviate.local.get.meta"
        ],
        "tags": [
          "schema"
        ],
        "parameters": [
          {
            "name": "className",
            "in": "path",
            "required": true,
            "type": "string"
          },
          {
            "name": "tenant",
            "in": "query",
            "type": "string"
          }
        ],
        "responses": {
          "200": {
            "description": "Found the status of the shards, returned as body",
            "schema": {
              "$ref": "#/definitions/ShardStatusList"
            }
          },
          "401": {
            "description": "Unauthorized or invalid credentials."
          },
          "403": {
            "description": "Forbidden",
            "schema": {
              "$ref": "#/definitions/ErrorResponse"
            }
          },
          "404": {
            "description": "This class does not exist",
            "schema": {
              "$ref": "#/definitions/ErrorResponse"
            }
          },
          "500": {
            "description": "An error has occurred while trying to fulfill the request. Most likely the ErrorResponse will contain more information about the error.",
            "schema": {
              "$ref": "#/definitions/ErrorResponse"
            }
          }
        }
      }
    },
    "/schema/{className}/shards/{shardName}": {
      "put": {
        "summary": "Update a shard status.",
        "description": "Update a shard status for a collection. For example, a shard may have been marked as `READONLY` because its disk was full. After providing more disk space, use this endpoint to set the shard status to `READY` again. There is also a convenience function in each client to set the status of all shards of a collection.",
        "operationId": "schema.objects.shards.update",
        "x-serviceIds": [
          "weaviate.local.manipulate.meta"
        ],
        "tags": [
          "schema"
        ],
        "parameters": [
          {
            "name": "className",
            "in": "path",
            "required": true,
            "type": "string"
          },
          {
            "name": "shardName",
            "in": "path",
            "required": true,
            "type": "string"
          },
          {
            "in": "body",
            "name": "body",
            "required": true,
            "schema": {
              "$ref": "#/definitions/ShardStatus"
            }
          }
        ],
        "responses": {
          "200": {
            "description": "Shard status was updated successfully",
            "schema": {
              "$ref": "#/definitions/ShardStatus"
            }
          },
          "422": {
            "description": "Invalid update attempt",
            "schema": {
              "$ref": "#/definitions/ErrorResponse"
            }
          },
          "401": {
            "description": "Unauthorized or invalid credentials."
          },
          "403": {
            "description": "Forbidden",
            "schema": {
              "$ref": "#/definitions/ErrorResponse"
            }
          },
          "404": {
            "description": "Shard to be updated does not exist",
            "schema": {
              "$ref": "#/definitions/ErrorResponse"
            }
          },
          "500": {
            "description": "An error has occurred while trying to fulfill the request. Most likely the ErrorResponse will contain more information about the error.",
            "schema": {
              "$ref": "#/definitions/ErrorResponse"
            }
          }
        }
      }
    },
    "/schema/{className}/tenants": {
      "post": {
        "summary": "Create a new tenant",
        "description": "Create a new tenant for a collection. Multi-tenancy must be enabled in the collection definition.",
        "operationId": "tenants.create",
        "tags": [
          "schema"
        ],
        "parameters": [
          {
            "name": "className",
            "in": "path",
            "required": true,
            "type": "string"
          },
          {
            "in": "body",
            "name": "body",
            "required": true,
            "schema": {
              "type": "array",
              "items": {
                "$ref": "#/definitions/Tenant"
              }
            }
          }
        ],
        "responses": {
          "200": {
            "description": "Added new tenants to the specified class",
            "schema": {
              "type": "array",
              "items": {
                "$ref": "#/definitions/Tenant"
              }
            }
          },
          "401": {
            "description": "Unauthorized or invalid credentials."
          },
          "403": {
            "description": "Forbidden",
            "schema": {
              "$ref": "#/definitions/ErrorResponse"
            }
          },
          "422": {
            "description": "Invalid Tenant class",
            "schema": {
              "$ref": "#/definitions/ErrorResponse"
            }
          },
          "500": {
            "description": "An error has occurred while trying to fulfill the request. Most likely the ErrorResponse will contain more information about the error.",
            "schema": {
              "$ref": "#/definitions/ErrorResponse"
            }
          }
        }
      },
      "put": {
        "summary": "Update a tenant.",
        "description": "Update tenant of a specific class",
        "operationId": "tenants.update",
        "tags": [
          "schema"
        ],
        "parameters": [
          {
            "name": "className",
            "in": "path",
            "required": true,
            "type": "string"
          },
          {
            "in": "body",
            "name": "body",
            "required": true,
            "schema": {
              "type": "array",
              "items": {
                "$ref": "#/definitions/Tenant"
              }
            }
          }
        ],
        "responses": {
          "200": {
            "description": "Updated tenants of the specified class",
            "schema": {
              "type": "array",
              "items": {
                "$ref": "#/definitions/Tenant"
              }
            }
          },
          "401": {
            "description": "Unauthorized or invalid credentials."
          },
          "403": {
            "description": "Forbidden",
            "schema": {
              "$ref": "#/definitions/ErrorResponse"
            }
          },
          "422": {
            "description": "Invalid Tenant class",
            "schema": {
              "$ref": "#/definitions/ErrorResponse"
            }
          },
          "500": {
            "description": "An error has occurred while trying to fulfill the request. Most likely the ErrorResponse will contain more information about the error.",
            "schema": {
              "$ref": "#/definitions/ErrorResponse"
            }
          }
        }
      },
      "delete": {
        "description": "delete tenants from a specific class",
        "operationId": "tenants.delete",
        "tags": [
          "schema"
        ],
        "parameters": [
          {
            "name": "className",
            "in": "path",
            "required": true,
            "type": "string"
          },
          {
            "in": "body",
            "name": "tenants",
            "required": true,
            "schema": {
              "type": "array",
              "items": {
                "type": "string"
              }
            }
          }
        ],
        "responses": {
          "200": {
            "description": "Deleted tenants from specified class."
          },
          "401": {
            "description": "Unauthorized or invalid credentials."
          },
          "403": {
            "description": "Forbidden",
            "schema": {
              "$ref": "#/definitions/ErrorResponse"
            }
          },
          "422": {
            "description": "Invalid Tenant class",
            "schema": {
              "$ref": "#/definitions/ErrorResponse"
            }
          },
          "500": {
            "description": "An error has occurred while trying to fulfill the request. Most likely the ErrorResponse will contain more information about the error.",
            "schema": {
              "$ref": "#/definitions/ErrorResponse"
            }
          }
        }
      },
      "get": {
        "summary": "Get the list of tenants.",
        "description": "get all tenants from a specific class",
        "operationId": "tenants.get",
        "tags": [
          "schema"
        ],
        "parameters": [
          {
            "name": "className",
            "in": "path",
            "required": true,
            "type": "string"
          },
          {
            "name": "consistency",
            "in": "header",
            "required": false,
            "default": true,
            "type": "boolean",
            "description": "If consistency is true, the request will be proxied to the leader to ensure strong schema consistency"
          }
        ],
        "responses": {
          "200": {
            "description": "tenants from specified class.",
            "schema": {
              "type": "array",
              "items": {
                "$ref": "#/definitions/Tenant"
              }
            }
          },
          "401": {
            "description": "Unauthorized or invalid credentials."
          },
          "403": {
            "description": "Forbidden",
            "schema": {
              "$ref": "#/definitions/ErrorResponse"
            }
          },
          "422": {
            "description": "Invalid Tenant class",
            "schema": {
              "$ref": "#/definitions/ErrorResponse"
            }
          },
          "500": {
            "description": "An error has occurred while trying to fulfill the request. Most likely the ErrorResponse will contain more information about the error.",
            "schema": {
              "$ref": "#/definitions/ErrorResponse"
            }
          }
        }
      }
    },
    "/schema/{className}/tenants/{tenantName}": {
      "head": {
        "summary": "Check whether a tenant exists",
        "description": "Check if a tenant exists for a specific class",
        "operationId": "tenant.exists",
        "tags": [
          "schema"
        ],
        "parameters": [
          {
            "name": "className",
            "in": "path",
            "required": true,
            "type": "string"
          },
          {
            "name": "tenantName",
            "in": "path",
            "required": true,
            "type": "string"
          },
          {
            "name": "consistency",
            "in": "header",
            "required": false,
            "default": true,
            "type": "boolean",
            "description": "If consistency is true, the request will be proxied to the leader to ensure strong schema consistency"
          }
        ],
        "responses": {
          "200": {
            "description": "The tenant exists in the specified class"
          },
          "401": {
            "description": "Unauthorized or invalid credentials."
          },
          "403": {
            "description": "Forbidden",
            "schema": {
              "$ref": "#/definitions/ErrorResponse"
            }
          },
          "404": {
            "description": "The tenant not found"
          },
          "422": {
            "description": "Invalid Tenant class",
            "schema": {
              "$ref": "#/definitions/ErrorResponse"
            }
          },
          "500": {
            "description": "An error has occurred while trying to fulfill the request. Most likely the ErrorResponse will contain more information about the error.",
            "schema": {
              "$ref": "#/definitions/ErrorResponse"
            }
          }
        }
      }
    },
    "/backups/{backend}": {
      "post": {
        "summary": "Start a backup process",
        "description": "Start creating a backup for a set of collections. <br/><br/>Notes: <br/>- Weaviate uses gzip compression by default. <br/>- Weaviate stays usable while a backup process is ongoing.",
        "operationId": "backups.create",
        "x-serviceIds": [
          "weaviate.local.backup"
        ],
        "tags": [
          "backups"
        ],
        "parameters": [
          {
            "name": "backend",
            "in": "path",
            "required": true,
            "type": "string",
            "description": "Backup backend name e.g. `filesystem`, `gcs`, `s3`, `azure`."
          },
          {
            "in": "body",
            "name": "body",
            "required": true,
            "schema": {
              "$ref": "#/definitions/BackupCreateRequest"
            }
          }
        ],
        "responses": {
          "200": {
            "description": "Backup create process successfully started.",
            "schema": {
              "$ref": "#/definitions/BackupCreateResponse"
            }
          },
          "401": {
            "description": "Unauthorized or invalid credentials."
          },
          "403": {
            "description": "Forbidden",
            "schema": {
              "$ref": "#/definitions/ErrorResponse"
            }
          },
          "422": {
            "description": "Invalid backup creation attempt.",
            "schema": {
              "$ref": "#/definitions/ErrorResponse"
            }
          },
          "500": {
            "description": "An error has occurred while trying to fulfill the request. Most likely the ErrorResponse will contain more information about the error.",
            "schema": {
              "$ref": "#/definitions/ErrorResponse"
            }
          }
        }
      },
      "get": {
        "summary": "List backups in progress",
        "description": "[Coming soon] List all backups in progress not implemented yet.",
        "operationId": "backups.list",
        "x-serviceIds": [
          "weaviate.local.backup"
        ],
        "tags": [
          "backups"
        ],
        "parameters": [
          {
            "name": "backend",
            "in": "path",
            "required": true,
            "type": "string",
            "description": "Backup backend name e.g. filesystem, gcs, s3."
          }
        ],
        "responses": {
          "200": {
            "description": "Existed backups",
            "schema": {
              "$ref": "#/definitions/BackupListResponse"
            }
          },
          "401": {
            "description": "Unauthorized or invalid credentials."
          },
          "403": {
            "description": "Forbidden",
            "schema": {
              "$ref": "#/definitions/ErrorResponse"
            }
          },
          "422": {
            "description": "Invalid backup list.",
            "schema": {
              "$ref": "#/definitions/ErrorResponse"
            }
          },
          "500": {
            "description": "An error has occurred while trying to fulfill the request. Most likely the ErrorResponse will contain more information about the error.",
            "schema": {
              "$ref": "#/definitions/ErrorResponse"
            }
          }
        }
      }
    },
    "/backups/{backend}/{id}": {
      "get": {
        "summary": "Get backup process status",
        "description": "Returns status of backup creation attempt for a set of collections. <br/><br/>All client implementations have a `wait for completion` option which will poll the backup status in the background and only return once the backup has completed (successfully or unsuccessfully). If you set the `wait for completion` option to false, you can also check the status yourself using this endpoint.",
        "operationId": "backups.create.status",
        "x-serviceIds": [
          "weaviate.local.backup"
        ],
        "tags": [
          "backups"
        ],
        "parameters": [
          {
            "name": "backend",
            "in": "path",
            "required": true,
            "type": "string",
            "description": "Backup backend name e.g. filesystem, gcs, s3."
          },
          {
            "name": "id",
            "in": "path",
            "required": true,
            "type": "string",
            "description": "The ID of a backup. Must be URL-safe and work as a filesystem path, only lowercase, numbers, underscore, minus characters allowed."
          },
          {
            "name": "bucket",
            "in": "query",
            "required": false,
            "type": "string",
            "description": "Name of the bucket, container, volume, etc"
          },
          {
            "name": "path",
            "in": "query",
            "required": false,
            "type": "string",
            "description": "The path within the bucket"
          }
        ],
        "responses": {
          "200": {
            "description": "Backup creation status successfully returned",
            "schema": {
              "$ref": "#/definitions/BackupCreateStatusResponse"
            }
          },
          "401": {
            "description": "Unauthorized or invalid credentials."
          },
          "403": {
            "description": "Forbidden",
            "schema": {
              "$ref": "#/definitions/ErrorResponse"
            }
          },
          "404": {
            "description": "Not Found - Backup does not exist",
            "schema": {
              "$ref": "#/definitions/ErrorResponse"
            }
          },
          "422": {
            "description": "Invalid backup restoration status attempt.",
            "schema": {
              "$ref": "#/definitions/ErrorResponse"
            }
          },
          "500": {
            "description": "An error has occurred while trying to fulfill the request. Most likely the ErrorResponse will contain more information about the error.",
            "schema": {
              "$ref": "#/definitions/ErrorResponse"
            }
          }
        }
      },
      "delete": {
        "summary": "Cancel backup",
        "description": "Cancel created backup with specified ID",
        "operationId": "backups.cancel",
        "x-serviceIds": [
          "weaviate.local.backup"
        ],
        "tags": [
          "backups"
        ],
        "parameters": [
          {
            "name": "backend",
            "in": "path",
            "required": true,
            "type": "string",
            "description": "Backup backend name e.g. filesystem, gcs, s3."
          },
          {
            "name": "id",
            "in": "path",
            "required": true,
            "type": "string",
            "description": "The ID of a backup. Must be URL-safe and work as a filesystem path, only lowercase, numbers, underscore, minus characters allowed."
          },
          {
            "name": "bucket",
            "in": "query",
            "required": false,
            "type": "string",
            "description": "Name of the bucket, container, volume, etc"
          },
          {
            "name": "path",
            "in": "query",
            "required": false,
            "type": "string",
            "description": "The path within the bucket"
          }
        ],
        "responses": {
          "204": {
            "description": "Successfully deleted."
          },
          "401": {
            "description": "Unauthorized or invalid credentials."
          },
          "403": {
            "description": "Forbidden",
            "schema": {
              "$ref": "#/definitions/ErrorResponse"
            }
          },
          "422": {
            "description": "Invalid backup cancellation attempt.",
            "schema": {
              "$ref": "#/definitions/ErrorResponse"
            }
          },
          "500": {
            "description": "An error has occurred while trying to fulfill the request. Most likely the ErrorResponse will contain more information about the error.",
            "schema": {
              "$ref": "#/definitions/ErrorResponse"
            }
          }
        }
      }
    },
    "/backups/{backend}/{id}/restore": {
      "post": {
        "summary": "Start a restoration process",
        "description": "Starts a process of restoring a backup for a set of collections. <br/><br/>Any backup can be restored to any machine, as long as the number of nodes between source and target are identical.<br/><br/>Requrements:<br/><br/>- None of the collections to be restored already exist on the target restoration node(s).<br/>- The node names of the backed-up collections' must match those of the target restoration node(s).",
        "operationId": "backups.restore",
        "x-serviceIds": [
          "weaviate.local.backup"
        ],
        "tags": [
          "backups"
        ],
        "parameters": [
          {
            "name": "backend",
            "in": "path",
            "required": true,
            "type": "string",
            "description": "Backup backend name e.g. `filesystem`, `gcs`, `s3`, `azure`."
          },
          {
            "name": "id",
            "in": "path",
            "required": true,
            "type": "string",
            "description": "The ID of a backup. Must be URL-safe and work as a filesystem path, only lowercase, numbers, underscore, minus characters allowed."
          },
          {
            "in": "body",
            "name": "body",
            "required": true,
            "schema": {
              "$ref": "#/definitions/BackupRestoreRequest"
            }
          }
        ],
        "responses": {
          "200": {
            "description": "Backup restoration process successfully started.",
            "schema": {
              "$ref": "#/definitions/BackupRestoreResponse"
            }
          },
          "401": {
            "description": "Unauthorized or invalid credentials."
          },
          "403": {
            "description": "Forbidden",
            "schema": {
              "$ref": "#/definitions/ErrorResponse"
            }
          },
          "404": {
            "description": "Not Found - Backup does not exist",
            "schema": {
              "$ref": "#/definitions/ErrorResponse"
            }
          },
          "422": {
            "description": "Invalid backup restoration attempt.",
            "schema": {
              "$ref": "#/definitions/ErrorResponse"
            }
          },
          "500": {
            "description": "An error has occurred while trying to fulfill the request. Most likely the ErrorResponse will contain more information about the error.",
            "schema": {
              "$ref": "#/definitions/ErrorResponse"
            }
          }
        }
      },
      "get": {
        "summary": "Get restore process status",
        "description": "Returns status of a backup restoration attempt for a set of classes. <br/><br/>All client implementations have a `wait for completion` option which will poll the backup status in the background and only return once the backup has completed (successfully or unsuccessfully). If you set the `wait for completion` option to false, you can also check the status yourself using the this endpoint.",
        "operationId": "backups.restore.status",
        "x-serviceIds": [
          "weaviate.local.backup"
        ],
        "tags": [
          "backups"
        ],
        "parameters": [
          {
            "name": "backend",
            "in": "path",
            "required": true,
            "type": "string",
            "description": "Backup backend name e.g. `filesystem`, `gcs`, `s3`, `azure`."
          },
          {
            "name": "id",
            "in": "path",
            "required": true,
            "type": "string",
            "description": "The ID of a backup. Must be URL-safe and work as a filesystem path, only lowercase, numbers, underscore, minus characters allowed."
          },
          {
            "name": "bucket",
            "in": "query",
            "required": false,
            "type": "string",
            "description": "Name of the bucket, container, volume, etc"
          },
          {
            "name": "path",
            "in": "query",
            "required": false,
            "type": "string",
            "description": "The path within the bucket"
          }
        ],
        "responses": {
          "200": {
            "description": "Backup restoration status successfully returned",
            "schema": {
              "$ref": "#/definitions/BackupRestoreStatusResponse"
            }
          },
          "401": {
            "description": "Unauthorized or invalid credentials."
          },
          "403": {
            "description": "Forbidden",
            "schema": {
              "$ref": "#/definitions/ErrorResponse"
            }
          },
          "404": {
            "description": "Not Found - Backup does not exist",
            "schema": {
              "$ref": "#/definitions/ErrorResponse"
            }
          },
          "500": {
            "description": "An error has occurred while trying to fulfill the request. Most likely the ErrorResponse will contain more information about the error.",
            "schema": {
              "$ref": "#/definitions/ErrorResponse"
            }
          }
        }
      }
    },
    "/cluster/statistics": {
      "get": {
        "summary": "See Raft cluster statistics",
        "description": "Returns Raft cluster statistics of Weaviate DB.",
        "operationId": "cluster.get.statistics",
        "x-serviceIds": [
          "weaviate.cluster.statistics.get"
        ],
        "tags": [
          "cluster"
        ],
        "responses": {
          "200": {
            "description": "Cluster statistics successfully returned",
            "schema": {
              "$ref": "#/definitions/ClusterStatisticsResponse"
            }
          },
          "401": {
            "description": "Unauthorized or invalid credentials."
          },
          "403": {
            "description": "Forbidden",
            "schema": {
              "$ref": "#/definitions/ErrorResponse"
            }
          },
          "422": {
            "description": "Invalid backup restoration status attempt.",
            "schema": {
              "$ref": "#/definitions/ErrorResponse"
            }
          },
          "500": {
            "description": "An error has occurred while trying to fulfill the request. Most likely the ErrorResponse will contain more information about the error.",
            "schema": {
              "$ref": "#/definitions/ErrorResponse"
            }
          }
        }
      }
    },
    "/nodes": {
      "get": {
        "summary": "Node information for the database.",
        "description": "Returns node information for the entire database.",
        "operationId": "nodes.get",
        "x-serviceIds": [
          "weaviate.nodes.status.get"
        ],
        "tags": [
          "nodes"
        ],
        "parameters": [
          {
            "$ref": "#/parameters/CommonOutputVerbosityParameterQuery"
          }
        ],
        "responses": {
          "200": {
            "description": "Nodes status successfully returned",
            "schema": {
              "$ref": "#/definitions/NodesStatusResponse"
            }
          },
          "401": {
            "description": "Unauthorized or invalid credentials."
          },
          "403": {
            "description": "Forbidden",
            "schema": {
              "$ref": "#/definitions/ErrorResponse"
            }
          },
          "404": {
            "description": "Not Found - Backup does not exist",
            "schema": {
              "$ref": "#/definitions/ErrorResponse"
            }
          },
          "422": {
            "description": "Invalid backup restoration status attempt.",
            "schema": {
              "$ref": "#/definitions/ErrorResponse"
            }
          },
          "500": {
            "description": "An error has occurred while trying to fulfill the request. Most likely the ErrorResponse will contain more information about the error.",
            "schema": {
              "$ref": "#/definitions/ErrorResponse"
            }
          }
        }
      }
    },
    "/nodes/{className}": {
      "get": {
        "summary": "Node information for a collection.",
        "description": "Returns node information for the nodes relevant to the collection.",
        "operationId": "nodes.get.class",
        "x-serviceIds": [
          "weaviate.nodes.status.get.class"
        ],
        "tags": [
          "nodes"
        ],
        "parameters": [
          {
            "name": "className",
            "in": "path",
            "required": true,
            "type": "string"
          },
          {
            "$ref": "#/parameters/CommonOutputVerbosityParameterQuery"
          }
        ],
        "responses": {
          "200": {
            "description": "Nodes status successfully returned",
            "schema": {
              "$ref": "#/definitions/NodesStatusResponse"
            }
          },
          "401": {
            "description": "Unauthorized or invalid credentials."
          },
          "403": {
            "description": "Forbidden",
            "schema": {
              "$ref": "#/definitions/ErrorResponse"
            }
          },
          "404": {
            "description": "Not Found - Backup does not exist",
            "schema": {
              "$ref": "#/definitions/ErrorResponse"
            }
          },
          "422": {
            "description": "Invalid backup restoration status attempt.",
            "schema": {
              "$ref": "#/definitions/ErrorResponse"
            }
          },
          "500": {
            "description": "An error has occurred while trying to fulfill the request. Most likely the ErrorResponse will contain more information about the error.",
            "schema": {
              "$ref": "#/definitions/ErrorResponse"
            }
          }
        }
      }
    },
    "/classifications/": {
      "post": {
        "description": "Trigger a classification based on the specified params. Classifications will run in the background, use GET /classifications/<id> to retrieve the status of your classification.",
        "operationId": "classifications.post",
        "x-serviceIds": [
          "weaviate.classifications.post"
        ],
        "parameters": [
          {
            "description": "parameters to start a classification",
            "in": "body",
            "schema": {
              "$ref": "#/definitions/Classification"
            },
            "name": "params",
            "required": true
          }
        ],
        "responses": {
          "201": {
            "description": "Successfully started classification.",
            "schema": {
              "$ref": "#/definitions/Classification"
            }
          },
          "400": {
            "description": "Incorrect request",
            "schema": {
              "$ref": "#/definitions/ErrorResponse"
            }
          },
          "401": {
            "description": "Unauthorized or invalid credentials."
          },
          "403": {
            "description": "Forbidden",
            "schema": {
              "$ref": "#/definitions/ErrorResponse"
            }
          },
          "500": {
            "description": "An error has occurred while trying to fulfill the request. Most likely the ErrorResponse will contain more information about the error.",
            "schema": {
              "$ref": "#/definitions/ErrorResponse"
            }
          }
        },
        "summary": "Starts a classification.",
        "tags": [
          "classifications"
        ]
      }
    },
    "/classifications/{id}": {
      "get": {
        "description": "Get status, results and metadata of a previously created classification",
        "operationId": "classifications.get",
        "x-serviceIds": [
          "weaviate.classifications.get"
        ],
        "parameters": [
          {
            "description": "classification id",
            "in": "path",
            "type": "string",
            "name": "id",
            "required": true
          }
        ],
        "responses": {
          "200": {
            "description": "Found the classification, returned as body",
            "schema": {
              "$ref": "#/definitions/Classification"
            }
          },
          "404": {
            "description": "Not Found - Classification does not exist"
          },
          "401": {
            "description": "Unauthorized or invalid credentials."
          },
          "403": {
            "description": "Forbidden",
            "schema": {
              "$ref": "#/definitions/ErrorResponse"
            }
          },
          "500": {
            "description": "An error has occurred while trying to fulfill the request. Most likely the ErrorResponse will contain more information about the error.",
            "schema": {
              "$ref": "#/definitions/ErrorResponse"
            }
          }
        },
        "summary": "View previously created classification",
        "tags": [
          "classifications"
        ]
      }
    }
  },
  "produces": [
    "application/json"
  ],
  "schemes": [
    "https"
  ],
  "security": [
    {},
    {
      "oidc": []
    }
  ],
  "securityDefinitions": {
    "oidc": {
      "type": "oauth2",
      "description": "OIDC (OpenConnect ID - based on OAuth2)",
      "flow": "implicit",
      "authorizationUrl": "http://to-be-configured-in-the-application-config"
    }
  },
  "swagger": "2.0",
  "tags": [
    {
      "name": "objects"
    },
    {
      "name": "batch",
      "description": "These operations allow to execute batch requests for Objects and Objects. Mostly used for importing large datasets."
    },
    {
      "name": "graphql"
    },
    {
      "name": "meta"
    },
    {
      "name": "P2P"
    },
    {
      "name": "contextionary-API",
      "description": "All functions related to the Contextionary."
    },
    {
      "name": "schema",
      "description": "These operations enable manipulation of the schema in Weaviate schema."
    }
  ]
}<|MERGE_RESOLUTION|>--- conflicted
+++ resolved
@@ -1116,22 +1116,14 @@
           "$ref": "#/definitions/BackupConfig"
         },
         "include": {
-<<<<<<< HEAD
-          "description": "List of classes to include in the backup creation process, it could be exact class names or wildcard patterns",
-=======
-          "description": "List of collections to include in the backup creation process. If not set, all collections are included. Cannot be used together with `exclude`.",
->>>>>>> f7b5ed61
+          "description": "List of collections to include in the backup creation process. If not set, all collections are included. Cannot be used together with `exclude`. They could be exact class names or wildcard patterns.",
           "type": "array",
           "items": {
             "type": "string"
           }
         },
         "exclude": {
-<<<<<<< HEAD
-          "description": "List of classes to exclude from the backup creation process, it could be exact class names or wildcard patterns",
-=======
-          "description": "List of collections to exclude from the backup creation process. If not set, all collections are included. Cannot be used together with `include`.",
->>>>>>> f7b5ed61
+          "description": "List of collections to exclude from the backup creation process. If not set, all collections are included. Cannot be used together with `include`. They could be exact class names or wildcard patterns.",
           "type": "array",
           "items": {
             "type": "string"
