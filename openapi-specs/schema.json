--- conflicted
+++ resolved
@@ -30,11 +30,7 @@
         "level": {
           "type": "string",
           "description": "level this role has permission to",
-<<<<<<< HEAD
-          "enum": ["database", "collection", "tenant", "object"]
-=======
           "enum": ["database", "collection", "tenant"]
->>>>>>> aa939022
         },
         "resources": {
           "type": "array",
@@ -50,27 +46,6 @@
             "type": "string",
             "description": "HTTP Method like actions the user/key can perform on an object",
             "enum": [
-<<<<<<< HEAD
-              "create_role",
-              "read_role",
-              "update_role",
-              "delete_role",
-
-              "create_collection",
-              "read_collection",
-              "update_collection",
-              "delete_collection",
-
-              "create_tenant",
-              "read_tenant",
-              "update_tenant",
-              "delete_tenant",
-
-              "create_object",
-              "read_object",
-              "update_object",
-              "delete_object"
-=======
               "manage_roles",
               "manage_cluster",
               "create_collection",
@@ -83,7 +58,6 @@
               "read_tenant",
               "update_tenant",
               "delete_tenant"          
->>>>>>> aa939022
             ]
           }
         }
@@ -3057,559 +3031,6 @@
         }
       }
     },
-    "/authz/roles": {
-      "get": {
-        "summary": "Get all roles",
-        "operationId": "getRoles",
-        "x-serviceIds": [
-          "weaviate.authz.get.roles"
-        ],
-        "tags": [
-          "authz"
-        ],
-        "parameters": [
-          {
-            "in": "query",
-            "name": "name",            
-            "required": false,
-            "type": "string",
-            "description": "the name of the role"
-          }        
-        ],
-        "responses": {
-          "200": {
-            "description": "Successful response.",
-            "schema": {
-              "$ref": "#/definitions/RolesListResponse"
-            }
-          },
-          "400": {
-            "description": "Malformed request.",
-            "schema": {
-              "$ref": "#/definitions/ErrorResponse"
-            }
-          },
-          "401": {
-            "description": "Unauthorized or invalid credentials."
-          },
-          "403": {
-            "description": "Forbidden",
-            "schema": {
-              "$ref": "#/definitions/ErrorResponse"
-            }
-          },
-          "500": {
-            "description": "An error has occurred while trying to fulfill the request. Most likely the ErrorResponse will contain more information about the error.",
-            "schema": {
-              "$ref": "#/definitions/ErrorResponse"
-            }
-          }
-        }
-      },
-      "post": {
-        "summary": "create new role",
-        "operationId": "createRole",
-        "x-serviceIds": [
-          "weaviate.authz.create.role"
-        ],
-        "tags": [
-          "authz"
-        ],
-        "parameters": [
-          {
-            "in": "body",
-            "name": "body",
-            "required": true,
-            "schema": {
-              "$ref": "#/definitions/Role"
-            }
-          }
-        ],
-        "responses": {
-          "201": {
-            "description": "Role created successfully"
-          },
-          "401": {
-            "description": "Unauthorized or invalid credentials."
-          },
-          "403": {
-            "description": "Forbidden",
-            "schema": {
-              "$ref": "#/definitions/ErrorResponse"
-            }
-          },
-          "422": {
-            "description": "Request body is well-formed (i.e., syntactically correct), but semantically erroneous. Are you sure the class is defined in the configuration file?",
-            "schema": {
-              "$ref": "#/definitions/ErrorResponse"
-            }
-          },
-          "500": {
-            "description": "An error has occurred while trying to fulfill the request. Most likely the ErrorResponse will contain more information about the error.",
-            "schema": {
-              "$ref": "#/definitions/ErrorResponse"
-            }
-          }
-        }
-      }
-    },
-    "/authz/roles/add-permission":{
-      "post": {
-        "summary": "Add permission to a role",
-        "operationId": "addPermission",
-        "x-serviceIds": [
-          "weaviate.authz.add.role.permission"
-        ],
-        "tags": [
-          "authz"
-        ],
-        "parameters": [
-          {
-            "in": "body",
-            "name": "body",
-            "required": true,
-            "schema": {
-              "type": "object",
-              "properties": {
-                "name":{},
-                "permissions": {
-                  "type":"array",
-                  "items": {
-                    "$ref": "#/definitions/Permission"
-                  }
-                  
-                }
-              }
-              
-            }
-          }
-        ],
-        "responses": {
-          "201": {
-            "description": "Permission added successfully"
-          },
-          "401": {
-            "description": "Unauthorized or invalid credentials."
-          },
-          "403": {
-            "description": "Forbidden",
-            "schema": {
-              "$ref": "#/definitions/ErrorResponse"
-            }
-          },
-          "422": {
-            "description": "Request body is well-formed (i.e., syntactically correct), but semantically erroneous. Are you sure the class is defined in the configuration file?",
-            "schema": {
-              "$ref": "#/definitions/ErrorResponse"
-            }
-          },
-          "500": {
-            "description": "An error has occurred while trying to fulfill the request. Most likely the ErrorResponse will contain more information about the error.",
-            "schema": {
-              "$ref": "#/definitions/ErrorResponse"
-            }
-          }
-        }
-      }
-    },
-    "/authz/roles/remove-permission":{
-      "post": {
-        "summary": "remove permission from a role",
-        "operationId": "removedPermission",
-        "x-serviceIds": [
-          "weaviate.authz.delete.role.permission"
-        ],
-        "tags": [
-          "authz"
-        ],
-        "parameters": [
-          {
-            "in": "body",
-            "name": "body",
-            "required": true,
-            "schema": {
-              "type": "object",
-              "properties": {
-                "name":{},
-                "permissions": {
-                  "type":"array",
-                  "items": {
-                    "$ref": "#/definitions/Permission"
-                  }
-                  
-                }
-              }
-              
-            }
-          }
-        ],
-        "responses": {
-          "201": {
-            "description": "Permission removed successfully"
-          },
-          "401": {
-            "description": "Unauthorized or invalid credentials."
-          },
-          "403": {
-            "description": "Forbidden",
-            "schema": {
-              "$ref": "#/definitions/ErrorResponse"
-            }
-          },
-          "422": {
-            "description": "Request body is well-formed (i.e., syntactically correct), but semantically erroneous. Are you sure the class is defined in the configuration file?",
-            "schema": {
-              "$ref": "#/definitions/ErrorResponse"
-            }
-          },
-          "500": {
-            "description": "An error has occurred while trying to fulfill the request. Most likely the ErrorResponse will contain more information about the error.",
-            "schema": {
-              "$ref": "#/definitions/ErrorResponse"
-            }
-          }
-        }
-      }
-    },
-    "/authz/roles/{id}": {
-      "get": {
-        "summary": "Get a roles",
-        "operationId": "getRole",
-        "x-serviceIds": [
-          "weaviate.authz.get.role"
-        ],
-        "tags": [
-          "authz"
-        ],
-        "parameters": [
-          {
-            "description": "role ID",
-            "in": "path",
-            "name": "id",
-            "required": true,
-            "type": "string"
-          }      
-        ],
-        "responses": {
-          "200": {
-            "description": "Successful response.",
-            "schema": {
-              "$ref": "#/definitions/RolesListResponse"
-            }
-          },
-          "400": {
-            "description": "Malformed request.",
-            "schema": {
-              "$ref": "#/definitions/ErrorResponse"
-            }
-          },
-          "401": {
-            "description": "Unauthorized or invalid credentials."
-          },
-          "403": {
-            "description": "Forbidden",
-            "schema": {
-              "$ref": "#/definitions/ErrorResponse"
-            }
-          },
-          "404": {
-            "description": "no role found"
-          },
-          "500": {
-            "description": "An error has occurred while trying to fulfill the request. Most likely the ErrorResponse will contain more information about the error.",
-            "schema": {
-              "$ref": "#/definitions/ErrorResponse"
-            }
-          }
-        }
-      },
-      "delete": {
-        "summary": "Delete a role",
-        "operationId": "deleteRole",
-        "x-serviceIds": [
-          "weaviate.authz.delete.role"
-        ],
-        "tags": [
-          "authz"
-        ],
-        "parameters": [
-          {
-            "description": "role ID",
-            "in": "path",
-            "name": "id",
-            "required": true,
-            "type": "string"
-          }
-        ],
-        "responses": {
-          "204": {
-              "description": "Successfully deleted."
-          },
-          "400": {
-            "description": "Bad request",
-            "schema": {
-              "$ref": "#/definitions/ErrorResponse"
-            }
-          },
-          "401": {
-            "description": "Unauthorized or invalid credentials."
-          },
-          "403": {
-            "description": "Forbidden",
-            "schema": {
-              "$ref": "#/definitions/ErrorResponse"
-            }
-          },
-          "500": {
-            "description": "An error has occurred while trying to fulfill the request. Most likely the ErrorResponse will contain more information about the error.",
-            "schema": {
-              "$ref": "#/definitions/ErrorResponse"
-            }
-          }
-        }
-      }
-    },
-    "/authz/roles/{id}/users": {
-      "get": {
-        "summary": "get users or a keys for role",
-        "operationId": "getUsersForRole",
-        "x-serviceIds": [
-          "weaviate.authz.get.roles.users"
-        ],
-        "tags": [
-          "authz"
-        ],
-        "parameters": [
-          {
-            "description": "role ID",
-            "in": "path",
-            "name": "id",
-            "required": true,
-            "type": "string"
-          }
-        ],
-        "responses": {
-          "200": {
-            "description": "Users assigned to this role",
-            "schema": {
-              "type": "array",
-              "items": {
-                  "type": "string"
-              }
-            }
-          },
-          "400": {
-            "description": "Bad request",
-            "schema": {
-              "$ref": "#/definitions/ErrorResponse"
-            }
-          },
-          "401": {
-            "description": "Unauthorized or invalid credentials."
-          },
-          "403": {
-            "description": "Forbidden",
-            "schema": {
-              "$ref": "#/definitions/ErrorResponse"
-            }
-          },
-          "404": {
-            "description": "no role found for user/key"
-          },
-          "500": {
-            "description": "An error has occurred while trying to fulfill the request. Most likely the ErrorResponse will contain more information about the error.",
-            "schema": {
-              "$ref": "#/definitions/ErrorResponse"
-            }
-          }
-        }
-      }
-    },
-    "/authz/users/{id}/roles": {
-      "get": {
-        "summary": "get roles for user or a key",
-        "operationId": "getRolesForUser",
-        "x-serviceIds": [
-          "weaviate.authz.get.users.roles"
-        ],
-        "tags": [
-          "authz"
-        ],
-        "parameters": [
-          {
-            "description": "user or key ID",
-            "in": "path",
-            "name": "id",
-            "required": true,
-            "type": "string"
-          }
-        ],
-        "responses": {
-          "200": {
-            "description": "Role assigned users",
-            "schema": {
-             "type": "array",
-              "items": {
-                  "type": "string"
-              }
-            }
-          },
-          "400": {
-            "description": "Bad request",
-            "schema": {
-              "$ref": "#/definitions/ErrorResponse"
-            }
-          },
-          "401": {
-            "description": "Unauthorized or invalid credentials."
-          },
-          "403": {
-            "description": "Forbidden",
-            "schema": {
-              "$ref": "#/definitions/ErrorResponse"
-            }
-          },
-          "404": {
-            "description": "no role found for user/key"
-          },
-          "500": {
-            "description": "An error has occurred while trying to fulfill the request. Most likely the ErrorResponse will contain more information about the error.",
-            "schema": {
-              "$ref": "#/definitions/ErrorResponse"
-            }
-          }
-        }
-      }
-    },
-    "/authz/users/{id}/assign": {
-      "post": {
-        "summary": "Assign a role to a user or key",
-        "operationId": "assignRole",
-        "x-serviceIds": [
-          "weaviate.authz.assign.role"
-        ],
-        "tags": [
-          "authz"
-        ],
-        "parameters": [
-          {
-            "description": "user or key ID",
-            "in": "path",
-            "name": "id",
-            "required": true,
-            "type": "string"
-          },
-          {
-            "in": "body",
-            "name": "body",
-            "required": true,
-            "schema": {
-              "properties": {
-                "roles": {
-                  "type": "array",
-                  "description": "the roles that assigned to the key or user",
-                  "items": {
-                    "type": "string"
-                  }
-                }
-              }
-            }
-          }
-        ],
-        "responses": {
-          "200": {
-            "description": "Role assigned successfully"
-          },
-          "400": {
-            "description": "Bad request",
-            "schema": {
-              "$ref": "#/definitions/ErrorResponse"
-            }
-          },
-          "401": {
-            "description": "Unauthorized or invalid credentials."
-          },
-          "403": {
-            "description": "Forbidden",
-            "schema": {
-              "$ref": "#/definitions/ErrorResponse"
-            }
-          },
-          "404": {
-            "description": "role is not found."
-          },
-          "500": {
-            "description": "An error has occurred while trying to fulfill the request. Most likely the ErrorResponse will contain more information about the error.",
-            "schema": {
-              "$ref": "#/definitions/ErrorResponse"
-            }
-          }
-        }
-      }
-    },
-    "/authz/users/{id}/revoke": {
-      "post": {
-        "summary": "Revoke a role from a user",
-        "operationId": "revokeRole",
-        "x-serviceIds": [
-          "weaviate.authz.revoke.role"
-        ],
-        "tags": [
-          "authz"
-        ],
-        "parameters": [
-          {
-            "description": "user or key ID",
-            "in": "path",
-            "name": "id",
-            "required": true,
-            "type": "string"
-          },
-          {
-            "in": "body",
-            "name": "body",
-            "required": true,
-            "schema": {
-              "properties": {
-                "roles": {
-                  "type": "array",
-                  "description": "the roles that revoked from the key or user",
-                  "items": {
-                    "type": "string"
-                  }
-                }
-              }
-            }
-          }
-        ],
-        "responses": {
-          "200": {
-            "description": "Role revoked successfully"
-          },
-          "400": {
-            "description": "Bad request",
-            "schema": {
-              "$ref": "#/definitions/ErrorResponse"
-            }
-          },
-          "401": {
-            "description": "Unauthorized or invalid credentials."
-          },
-          "403": {
-            "description": "Forbidden",
-            "schema": {
-              "$ref": "#/definitions/ErrorResponse"
-            }
-          },
-          "500": {
-            "description": "An error has occurred while trying to fulfill the request. Most likely the ErrorResponse will contain more information about the error.",
-            "schema": {
-              "$ref": "#/definitions/ErrorResponse"
-            }
-          }
-        }
-      }
-    },
     "/objects": {
       "get": {
         "description": "Lists all Objects in reverse order of creation, owned by the user that belongs to the used token.",
