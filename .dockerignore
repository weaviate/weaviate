--- conflicted
+++ resolved
@@ -21,18 +21,10 @@
 **/*.fvecs  # sift data
 **/*.png  # profiling
 **/*.out
-<<<<<<< HEAD
-**/*.txt
-=======
->>>>>>> f86b937e
 **/*.csv
 **/*.md
 **/*_test.go
 **/.DS_Store
-<<<<<<< HEAD
-**/testdata/
-=======
 **/testdata/
 coverage-integration.txt
 coverage-unit.txt
->>>>>>> f86b937e
