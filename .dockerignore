.git
Dockerfile.*
Dockerfile
docker-compose.yml
data*
logs/
snapshots/
snapshots-fs/
snapshots-node2/
snapshots-s3/
snapshots-gcs/
backups/
backups-fs/
backups-node2/
backups-s3/
backups-gcs/
test/
tools/
**/*.fvecs  # sift data
**/*.png  # profiling
**/*.out
**/*.csv
**/*.md
**/*_test.go
**/.DS_Store
**/testdata/
coverage-integration.txt
coverage-unit.txt

# wikipedia dataset when downloaded according to docs
weaviate-wikipedia-*
# the local path when extracting the wiki dataset
var/weaviate/

<<<<<<< HEAD
# IDE files
.idea
.vscode/
=======
# ignore archives, they are most likely part of some debugging and never part of actual code
*.tar.gz
>>>>>>> e231bae8
<|MERGE_RESOLUTION|>--- conflicted
+++ resolved
@@ -32,11 +32,9 @@
 # the local path when extracting the wiki dataset
 var/weaviate/
 
-<<<<<<< HEAD
 # IDE files
 .idea
 .vscode/
-=======
+
 # ignore archives, they are most likely part of some debugging and never part of actual code
-*.tar.gz
->>>>>>> e231bae8
+*.tar.gz