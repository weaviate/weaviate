--- conflicted
+++ resolved
@@ -103,11 +103,8 @@
 		assert.Equal(t, false, autoSchema.Get())
 		assert.Equal(t, 0, colCount.Get())
 		assert.Equal(t, false, asyncRep.Get()) // this field doesn't exist in original config file.
-<<<<<<< HEAD
-=======
 		assert.Equal(t, 0*time.Second, minFinWait.Get())
 
->>>>>>> cf37d98d
 		require.NoError(t, UpdateRuntimeConfig(reg, parsed))
 
 		// after update (reflect from parsed values)
