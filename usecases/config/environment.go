--- conflicted
+++ resolved
@@ -379,8 +379,6 @@
 		return err
 	}
 
-<<<<<<< HEAD
-=======
 	return nil
 }
 
@@ -403,7 +401,6 @@
 		c.CORS.AllowHeaders = DefaultCORSAllowHeaders
 	}
 
->>>>>>> 1ddb5af7
 	return nil
 }
 
