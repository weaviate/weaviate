//                           _       _
// __      _____  __ ___   ___  __ _| |_ ___
// \ \ /\ / / _ \/ _` \ \ / / |/ _` | __/ _ \
//  \ V  V /  __/ (_| |\ V /| | (_| | ||  __/
//   \_/\_/ \___|\__,_| \_/ |_|\__,_|\__\___|
//
//  Copyright © 2016 - 2024 Weaviate B.V. All rights reserved.
//
//  CONTACT: hello@weaviate.io
//

package config

import (
	"encoding/json"
	"fmt"
	"math"
	"os"
	"regexp"
	"strings"
	"time"

	"github.com/go-openapi/swag"
	"github.com/pkg/errors"
	"github.com/sirupsen/logrus"
	"gopkg.in/yaml.v2"

	"github.com/weaviate/weaviate/deprecations"
	entcfg "github.com/weaviate/weaviate/entities/config"
	"github.com/weaviate/weaviate/entities/replication"
	"github.com/weaviate/weaviate/entities/schema"
	entsentry "github.com/weaviate/weaviate/entities/sentry"
	"github.com/weaviate/weaviate/entities/vectorindex/common"
	"github.com/weaviate/weaviate/usecases/cluster"
	"github.com/weaviate/weaviate/usecases/config/runtime"
	"github.com/weaviate/weaviate/usecases/monitoring"
)

// ServerVersion is deprecated. Use `build.Version`. It's there for backward compatiblility.
// ServerVersion is set when the misc handlers are setup.
// When misc handlers are setup, the entire swagger spec
// is already being parsed for the server version. This is
// a good time for us to set ServerVersion, so that the
// spec only needs to be parsed once.
var ServerVersion string

// DefaultConfigFile is the default file when no config file is provided
const DefaultConfigFile string = "./weaviate.conf.json"

// DefaultCleanupIntervalSeconds can be overwritten on a per-class basis
const DefaultCleanupIntervalSeconds = int64(60)

const (
	// These BM25 tuning params can be overwritten on a per-class basis
	DefaultBM25k1 = float32(1.2)
	DefaultBM25b  = float32(0.75)
)

var DefaultUsingBlockMaxWAND = os.Getenv("USE_INVERTED_SEARCHABLE") == "" || entcfg.Enabled(os.Getenv("USE_INVERTED_SEARCHABLE"))

const (
	DefaultMaxImportGoroutinesFactor = float64(1.5)

	DefaultDiskUseWarningPercentage  = uint64(80)
	DefaultDiskUseReadonlyPercentage = uint64(90)
	DefaultMemUseWarningPercentage   = uint64(80)
	// TODO: off by default for now, to make sure
	//       the measurement is reliable. once
	//       confirmed, we can set this to 90
	DefaultMemUseReadonlyPercentage = uint64(0)
)

// Flags are input options
type Flags struct {
	ConfigFile string `long:"config-file" description:"path to config file (default: ./weaviate.conf.json)"`

	RaftPort               int      `long:"raft-port" description:"the port used by Raft for inter-node communication"`
	RaftInternalRPCPort    int      `long:"raft-internal-rpc-port" description:"the port used for internal RPCs within the cluster"`
	RaftRPCMessageMaxSize  int      `long:"raft-rpc-message-max-size" description:"maximum internal raft grpc message size in bytes, defaults to 1073741824"`
	RaftJoin               []string `long:"raft-join" description:"a comma-separated list of server addresses to join on startup. Each element needs to be in the form NODE_NAME[:NODE_PORT]. If NODE_PORT is not present, raft-internal-rpc-port default value will be used instead"`
	RaftBootstrapTimeout   int      `long:"raft-bootstrap-timeout" description:"the duration for which the raft bootstrap procedure will wait for each node in raft-join to be reachable"`
	RaftBootstrapExpect    int      `long:"raft-bootstrap-expect" description:"specifies the number of server nodes to wait for before bootstrapping the cluster"`
	RaftHeartbeatTimeout   int      `long:"raft-heartbeat-timeout" description:"raft heartbeat timeout"`
	RaftElectionTimeout    int      `long:"raft-election-timeout" description:"raft election timeout"`
	RaftSnapshotThreshold  int      `long:"raft-snap-threshold" description:"number of outstanding log entries before performing a snapshot"`
	RaftSnapshotInterval   int      `long:"raft-snap-interval" description:"controls how often raft checks if it should perform a snapshot"`
	RaftMetadataOnlyVoters bool     `long:"raft-metadata-only-voters" description:"configures the voters to store metadata exclusively, without storing any other data"`

	RuntimeOverridesEnabled      bool          `long:"runtime-overrides.enabled" description:"enable runtime overrides config"`
	RuntimeOverridesPath         string        `long:"runtime-overrides.path" description:"path to runtime overrides config"`
	RuntimeOverridesLoadInterval time.Duration `long:"runtime-overrides.load-interval" description:"load interval for runtime overrides config"`
}

type SchemaHandlerConfig struct {
	MaximumAllowedCollectionsCount *runtime.DynamicValue[int] `json:"maximum_allowed_collections_count" yaml:"maximum_allowed_collections_count"`
}

type RuntimeOverrides struct {
	Enabled      bool          `json:"enabled"`
	Path         string        `json:"path" yaml:"path"`
	LoadInterval time.Duration `json:"load_interval" yaml:"load_interval"`
}

// Config outline of the config file
type Config struct {
	Name                                string                   `json:"name" yaml:"name"`
	Debug                               bool                     `json:"debug" yaml:"debug"`
	QueryDefaults                       QueryDefaults            `json:"query_defaults" yaml:"query_defaults"`
	QueryMaximumResults                 int64                    `json:"query_maximum_results" yaml:"query_maximum_results"`
	QueryNestedCrossReferenceLimit      int64                    `json:"query_nested_cross_reference_limit" yaml:"query_nested_cross_reference_limit"`
	QueryCrossReferenceDepthLimit       int                      `json:"query_cross_reference_depth_limit" yaml:"query_cross_reference_depth_limit"`
	Contextionary                       Contextionary            `json:"contextionary" yaml:"contextionary"`
	Authentication                      Authentication           `json:"authentication" yaml:"authentication"`
	Authorization                       Authorization            `json:"authorization" yaml:"authorization"`
	Origin                              string                   `json:"origin" yaml:"origin"`
	Persistence                         Persistence              `json:"persistence" yaml:"persistence"`
	DefaultVectorizerModule             string                   `json:"default_vectorizer_module" yaml:"default_vectorizer_module"`
	DefaultVectorDistanceMetric         string                   `json:"default_vector_distance_metric" yaml:"default_vector_distance_metric"`
	EnableModules                       string                   `json:"enable_modules" yaml:"enable_modules"`
	EnableApiBasedModules               bool                     `json:"enable_api_based_modules" yaml:"enable_api_based_modules"`
	ModulesPath                         string                   `json:"modules_path" yaml:"modules_path"`
	ModuleHttpClientTimeout             time.Duration            `json:"modules_client_timeout" yaml:"modules_client_timeout"`
	AutoSchema                          AutoSchema               `json:"auto_schema" yaml:"auto_schema"`
	Cluster                             cluster.Config           `json:"cluster" yaml:"cluster"`
	Replication                         replication.GlobalConfig `json:"replication" yaml:"replication"`
	Monitoring                          monitoring.Config        `json:"monitoring" yaml:"monitoring"`
	GRPC                                GRPC                     `json:"grpc" yaml:"grpc"`
	Profiling                           Profiling                `json:"profiling" yaml:"profiling"`
	ResourceUsage                       ResourceUsage            `json:"resource_usage" yaml:"resource_usage"`
	MaxImportGoroutinesFactor           float64                  `json:"max_import_goroutine_factor" yaml:"max_import_goroutine_factor"`
	MaximumConcurrentGetRequests        int                      `json:"maximum_concurrent_get_requests" yaml:"maximum_concurrent_get_requests"`
	MaximumConcurrentShardLoads         int                      `json:"maximum_concurrent_shard_loads" yaml:"maximum_concurrent_shard_loads"`
	TrackVectorDimensions               bool                     `json:"track_vector_dimensions" yaml:"track_vector_dimensions"`
	ReindexVectorDimensionsAtStartup    bool                     `json:"reindex_vector_dimensions_at_startup" yaml:"reindex_vector_dimensions_at_startup"`
	DisableLazyLoadShards               bool                     `json:"disable_lazy_load_shards" yaml:"disable_lazy_load_shards"`
	ForceFullReplicasSearch             bool                     `json:"force_full_replicas_search" yaml:"force_full_replicas_search"`
	TransferInactivityTimeout           time.Duration            `json:"transfer_inactivity_timeout" yaml:"transfer_inactivity_timeout"`
	RecountPropertiesAtStartup          bool                     `json:"recount_properties_at_startup" yaml:"recount_properties_at_startup"`
	ReindexSetToRoaringsetAtStartup     bool                     `json:"reindex_set_to_roaringset_at_startup" yaml:"reindex_set_to_roaringset_at_startup"`
	ReindexerGoroutinesFactor           float64                  `json:"reindexer_goroutines_factor" yaml:"reindexer_goroutines_factor"`
	ReindexMapToBlockmaxAtStartup       bool                     `json:"reindex_map_to_blockmax_at_startup" yaml:"reindex_map_to_blockmax_at_startup"`
	ReindexMapToBlockmaxConfig          MapToBlockamaxConfig     `json:"reindex_map_to_blockmax_config" yaml:"reindex_map_to_blockmax_config"`
	IndexMissingTextFilterableAtStartup bool                     `json:"index_missing_text_filterable_at_startup" yaml:"index_missing_text_filterable_at_startup"`
	DisableGraphQL                      bool                     `json:"disable_graphql" yaml:"disable_graphql"`
	AvoidMmap                           bool                     `json:"avoid_mmap" yaml:"avoid_mmap"`
	CORS                                CORS                     `json:"cors" yaml:"cors"`
	DisableTelemetry                    bool                     `json:"disable_telemetry" yaml:"disable_telemetry"`
	HNSWStartupWaitForVectorCache       bool                     `json:"hnsw_startup_wait_for_vector_cache" yaml:"hnsw_startup_wait_for_vector_cache"`
	HNSWVisitedListPoolMaxSize          int                      `json:"hnsw_visited_list_pool_max_size" yaml:"hnsw_visited_list_pool_max_size"`
	HNSWFlatSearchConcurrency           int                      `json:"hnsw_flat_search_concurrency" yaml:"hnsw_flat_search_concurrency"`
	HNSWAcornFilterRatio                float64                  `json:"hnsw_acorn_filter_ratio" yaml:"hnsw_acorn_filter_ratio"`
	Sentry                              *entsentry.ConfigOpts    `json:"sentry" yaml:"sentry"`
	MetadataServer                      MetadataServer           `json:"metadata_server" yaml:"metadata_server"`
	SchemaHandlerConfig                 SchemaHandlerConfig      `json:"schema" yaml:"schema"`
	DistributedTasks                    DistributedTasksConfig   `json:"distributed_tasks" yaml:"distributed_tasks"`
	ReplicationEngineMaxWorkers         int                      `json:"replication_engine_max_workers" yaml:"replication_engine_max_workers"`
	// Raft Specific configuration
	// TODO-RAFT: Do we want to be able to specify these with config file as well ?
	Raft Raft

	// map[className][]propertyName
	ReindexIndexesAtStartup map[string][]string `json:"reindex_indexes_at_startup" yaml:"reindex_indexes_at_startup"`

	RuntimeOverrides RuntimeOverrides `json:"runtime_overrides" yaml:"runtime_overrides"`

	ReplicaMovementMinimumAsyncWait *runtime.DynamicValue[time.Duration] `json:"REPLICA_MOVEMENT_MINIMUM_ASYNC_WAIT" yaml:"REPLICA_MOVEMENT_MINIMUM_ASYNC_WAIT"`
}

type MapToBlockamaxConfig struct {
	SwapBuckets               bool                     `json:"swap_buckets" yaml:"swap_buckets"`
	UnswapBuckets             bool                     `json:"unswap_buckets" yaml:"unswap_buckets"`
	TidyBuckets               bool                     `json:"tidy_buckets" yaml:"tidy_buckets"`
	ReloadShards              bool                     `json:"reload_shards" yaml:"reload_shards"`
	Rollback                  bool                     `json:"rollback" yaml:"rollback"`
	ConditionalStart          bool                     `json:"conditional_start" yaml:"conditional_start"`
	ProcessingDurationSeconds int                      `json:"processing_duration_seconds" yaml:"processing_duration_seconds"`
	PauseDurationSeconds      int                      `json:"pause_duration_seconds" yaml:"pause_duration_seconds"`
	Selected                  []CollectionPropsTenants `json:"selected" yaml:"selected"`
}

type CollectionPropsTenants struct {
	Collection string   `json:"collection" yaml:"collection"`
	Props      []string `json:"props" yaml:"props"`
	Tenants    []string `json:"tenants" yaml:"tenants"`
}

// Validate the configuration
func (c *Config) Validate() error {
	if err := c.Authentication.Validate(); err != nil {
		return configErr(err)
	}

	if err := c.Authorization.Validate(); err != nil {
		return configErr(err)
	}

	if c.Authentication.AnonymousAccess.Enabled && c.Authorization.Rbac.Enabled {
		return fmt.Errorf("cannot enable anonymous access and rbac authorization")
	}

	if err := c.Persistence.Validate(); err != nil {
		return configErr(err)
	}

	if err := c.AutoSchema.Validate(); err != nil {
		return configErr(err)
	}

	if err := c.ResourceUsage.Validate(); err != nil {
		return configErr(err)
	}

	if err := c.Raft.Validate(); err != nil {
		return configErr(err)
	}

	return nil
}

// ValidateModules validates the non-nested parameters. Nested objects must provide their own
// validation methods
func (c *Config) ValidateModules(modProv moduleProvider) error {
	if err := c.validateDefaultVectorizerModule(modProv); err != nil {
		return errors.Wrap(err, "default vectorizer module")
	}

	if err := c.validateDefaultVectorDistanceMetric(); err != nil {
		return errors.Wrap(err, "default vector distance metric")
	}

	return nil
}

func (c *Config) validateDefaultVectorizerModule(modProv moduleProvider) error {
	if c.DefaultVectorizerModule == VectorizerModuleNone {
		return nil
	}

	return modProv.ValidateVectorizer(c.DefaultVectorizerModule)
}

type moduleProvider interface {
	ValidateVectorizer(moduleName string) error
}

func (c *Config) validateDefaultVectorDistanceMetric() error {
	switch c.DefaultVectorDistanceMetric {
	case "", common.DistanceCosine, common.DistanceDot, common.DistanceL2Squared, common.DistanceManhattan, common.DistanceHamming:
		return nil
	default:
		return fmt.Errorf("must be one of [\"cosine\", \"dot\", \"l2-squared\", \"manhattan\",\"hamming\"]")
	}
}

type AutoSchema struct {
	Enabled       *runtime.DynamicValue[bool] `json:"enabled" yaml:"enabled"`
	DefaultString string                      `json:"defaultString" yaml:"defaultString"`
	DefaultNumber string                      `json:"defaultNumber" yaml:"defaultNumber"`
	DefaultDate   string                      `json:"defaultDate" yaml:"defaultDate"`
}

func (a AutoSchema) Validate() error {
	if a.DefaultNumber != "int" && a.DefaultNumber != "number" {
		return fmt.Errorf("autoSchema.defaultNumber must be either 'int' or 'number")
	}
	if a.DefaultString != schema.DataTypeText.String() &&
		a.DefaultString != schema.DataTypeString.String() {
		return fmt.Errorf("autoSchema.defaultString must be either 'string' or 'text")
	}
	if a.DefaultDate != "date" &&
		a.DefaultDate != schema.DataTypeText.String() &&
		a.DefaultDate != schema.DataTypeString.String() {
		return fmt.Errorf("autoSchema.defaultDate must be either 'date' or 'string' or 'text")
	}

	return nil
}

// QueryDefaults for optional parameters
type QueryDefaults struct {
	Limit int64 `json:"limit" yaml:"limit"`
}

// DefaultQueryDefaultsLimit is the default query limit when no limit is provided
const DefaultQueryDefaultsLimit int64 = 10

type Contextionary struct {
	URL string `json:"url" yaml:"url"`
}

// Support independent TLS credentials for gRPC
type GRPC struct {
	Port       int    `json:"port" yaml:"port"`
	CertFile   string `json:"certFile" yaml:"certFile"`
	KeyFile    string `json:"keyFile" yaml:"keyFile"`
	MaxMsgSize int    `json:"maxMsgSize" yaml:"maxMsgSize"`
}

type Profiling struct {
	BlockProfileRate     int  `json:"blockProfileRate" yaml:"blockProfileRate"`
	MutexProfileFraction int  `json:"mutexProfileFraction" yaml:"mutexProfileFraction"`
	Disabled             bool `json:"disabled" yaml:"disabled"`
	Port                 int  `json:"port" yaml:"port"`
}

type DistributedTasksConfig struct {
	CompletedTaskTTL      time.Duration `json:"completedTaskTTL" yaml:"completedTaskTTL"`
	SchedulerTickInterval time.Duration `json:"schedulerTickInterval" yaml:"schedulerTickInterval"`
}

type Persistence struct {
	DataPath                            string `json:"dataPath" yaml:"dataPath"`
	MemtablesFlushDirtyAfter            int    `json:"flushDirtyMemtablesAfter" yaml:"flushDirtyMemtablesAfter"`
	MemtablesMaxSizeMB                  int    `json:"memtablesMaxSizeMB" yaml:"memtablesMaxSizeMB"`
	MemtablesMinActiveDurationSeconds   int    `json:"memtablesMinActiveDurationSeconds" yaml:"memtablesMinActiveDurationSeconds"`
	MemtablesMaxActiveDurationSeconds   int    `json:"memtablesMaxActiveDurationSeconds" yaml:"memtablesMaxActiveDurationSeconds"`
	LSMMaxSegmentSize                   int64  `json:"lsmMaxSegmentSize" yaml:"lsmMaxSegmentSize"`
	LSMSegmentsCleanupIntervalSeconds   int    `json:"lsmSegmentsCleanupIntervalSeconds" yaml:"lsmSegmentsCleanupIntervalSeconds"`
	LSMSeparateObjectsCompactions       bool   `json:"lsmSeparateObjectsCompactions" yaml:"lsmSeparateObjectsCompactions"`
	LSMEnableSegmentsChecksumValidation bool   `json:"lsmEnableSegmentsChecksumValidation" yaml:"lsmEnableSegmentsChecksumValidation"`
	LSMCycleManagerRoutinesFactor       int    `json:"lsmCycleManagerRoutinesFactor" yaml:"lsmCycleManagerRoutinesFactor"`
	IndexRangeableInMemory              bool   `json:"indexRangeableInMemory" yaml:"indexRangeableInMemory"`
	MinMMapSize                         int64  `json:"minMMapSize" yaml:"minMMapSize"`
<<<<<<< HEAD

	HNSWMaxLogSize                               int64 `json:"hnswMaxLogSize" yaml:"hnswMaxLogSize"`
	HNSWDisableSnapshots                         bool  `json:"hnswDisableSnapshots" yaml:"hnswDisableSnapshots"`
	HNSWSnapshotIntervalSeconds                  int   `json:"hnswSnapshotIntervalSeconds" yaml:"hnswSnapshotIntervalSeconds"`
	HNSWSnapshotOnStartup                        bool  `json:"hnswSnapshotOnStartup" yaml:"hnswSnapshotOnStartup"`
	HNSWSnapshotMinDeltaCommitlogsNumber         int   `json:"hnswSnapshotMinDeltaCommitlogsNumber" yaml:"hnswSnapshotMinDeltaCommitlogsNumber"`
	HNSWSnapshotMinDeltaCommitlogsSizePercentage int   `json:"hnswSnapshotMinDeltaCommitlogsSizePercentage" yaml:"hnswSnapshotMinDeltaCommitlogsSizePercentage"`
=======
	MaxReuseWalSize                     int64  `json:"MaxReuseWalSize" yaml:"MaxReuseWalSize"`
>>>>>>> 4aebaa55
}

// DefaultPersistenceDataPath is the default location for data directory when no location is provided
const DefaultPersistenceDataPath string = "./data"

// DefaultPersistenceLSMMaxSegmentSize is effectively unlimited for backward
// compatibility. TODO: consider changing this in a future release and make
// some noise about it. This is technically a breaking change.
const DefaultPersistenceLSMMaxSegmentSize = math.MaxInt64

// DefaultPersistenceLSMSegmentsCleanupIntervalSeconds = 0 for backward compatibility.
// value = 0 means cleanup is turned off.
const DefaultPersistenceLSMSegmentsCleanupIntervalSeconds = 0

// DefaultPersistenceLSMCycleManagerRoutinesFactor - determines how many goroutines
// are started for cyclemanager (factor * NUMCPU)
const DefaultPersistenceLSMCycleManagerRoutinesFactor = 2

const DefaultPersistenceHNSWMaxLogSize = 500 * 1024 * 1024 // 500MB for backward compatibility

const (
	// minimal interval for new hnws snapshot to be created after last one
	DefaultHNSWSnapshotIntervalSeconds                  = 6 * 3600 // 6h
	DefaultHNSWSnapshotDisabled                         = true
	DefaultHNSWSnapshotOnStartup                        = true
	DefaultHNSWSnapshotMinDeltaCommitlogsNumber         = 1
	DefaultHNSWSnapshotMinDeltaCommitlogsSizePercentage = 5 // 5%
)

const (
	DefaultReindexerGoroutinesFactor = 0.5

	DefaultMapToBlockmaxProcessingDurationSeconds = 3 * 60
	DefaultMapToBlockmaxPauseDurationSeconds      = 60
)

// MetadataServer is experimental.
type MetadataServer struct {
	// When enabled startup will include a "metadata server"
	// for separation of storage/compute Weaviate.
	Enabled                   bool   `json:"enabled" yaml:"enabled"`
	GrpcListenAddress         string `json:"grpc_listen_address" yaml:"grpc_listen_address"`
	DataEventsChannelCapacity int    `json:"data_events_channel_capacity" yaml:"data_events_channel_capacity"`
}

const (
	DefaultMetadataServerGrpcListenAddress         = ":9050"
	DefaultMetadataServerDataEventsChannelCapacity = 100
)

const DefaultHNSWVisitedListPoolSize = -1 // unlimited for backward compatibility

const DefaultHNSWFlatSearchConcurrency = 1 // 1 for backward compatibility

const (
	DefaultPersistenceMinMMapSize     = 8192 // 8kb by default
	DefaultPersistenceMaxReuseWalSize = 4096 // 4kb by default
)

func (p Persistence) Validate() error {
	if p.DataPath == "" {
		return fmt.Errorf("persistence.dataPath must be set")
	}

	return nil
}

type DiskUse struct {
	WarningPercentage  uint64 `json:"warning_percentage" yaml:"warning_percentage"`
	ReadOnlyPercentage uint64 `json:"readonly_percentage" yaml:"readonly_percentage"`
}

func (d DiskUse) Validate() error {
	if d.WarningPercentage > 100 {
		return fmt.Errorf("disk_use.read_only_percentage must be between 0 and 100")
	}

	if d.ReadOnlyPercentage > 100 {
		return fmt.Errorf("disk_use.read_only_percentage must be between 0 and 100")
	}

	return nil
}

type MemUse struct {
	WarningPercentage  uint64 `json:"warning_percentage" yaml:"warning_percentage"`
	ReadOnlyPercentage uint64 `json:"readonly_percentage" yaml:"readonly_percentage"`
}

func (m MemUse) Validate() error {
	if m.WarningPercentage > 100 {
		return fmt.Errorf("mem_use.read_only_percentage must be between 0 and 100")
	}

	if m.ReadOnlyPercentage > 100 {
		return fmt.Errorf("mem_use.read_only_percentage must be between 0 and 100")
	}

	return nil
}

type ResourceUsage struct {
	DiskUse DiskUse
	MemUse  MemUse
}

type CORS struct {
	AllowOrigin  string `json:"allow_origin" yaml:"allow_origin"`
	AllowMethods string `json:"allow_methods" yaml:"allow_methods"`
	AllowHeaders string `json:"allow_headers" yaml:"allow_headers"`
}

const (
	DefaultCORSAllowOrigin  = "*"
	DefaultCORSAllowMethods = "*"
	DefaultCORSAllowHeaders = "Content-Type, Authorization, Batch, X-Openai-Api-Key, X-Openai-Organization, X-Openai-Baseurl, X-Anyscale-Baseurl, X-Anyscale-Api-Key, X-Cohere-Api-Key, X-Cohere-Baseurl, X-Huggingface-Api-Key, X-Azure-Api-Key, X-Azure-Deployment-Id, X-Azure-Resource-Name, X-Azure-Concurrency, X-Azure-Block-Size, X-Google-Api-Key, X-Google-Vertex-Api-Key, X-Google-Studio-Api-Key, X-Goog-Api-Key, X-Goog-Vertex-Api-Key, X-Goog-Studio-Api-Key, X-Palm-Api-Key, X-Jinaai-Api-Key, X-Aws-Access-Key, X-Aws-Secret-Key, X-Voyageai-Baseurl, X-Voyageai-Api-Key, X-Mistral-Baseurl, X-Mistral-Api-Key, X-Anthropic-Baseurl, X-Anthropic-Api-Key, X-Databricks-Endpoint, X-Databricks-Token, X-Databricks-User-Agent, X-Friendli-Token, X-Friendli-Baseurl, X-Weaviate-Api-Key, X-Weaviate-Cluster-Url, X-Nvidia-Api-Key, X-Nvidia-Baseurl"
)

func (r ResourceUsage) Validate() error {
	if err := r.DiskUse.Validate(); err != nil {
		return err
	}

	if err := r.MemUse.Validate(); err != nil {
		return err
	}

	return nil
}

type Raft struct {
	Port              int
	InternalRPCPort   int
	RPCMessageMaxSize int
	Join              []string

	SnapshotInterval  time.Duration
	SnapshotThreshold uint64
	TrailingLogs      uint64

	HeartbeatTimeout       time.Duration
	ElectionTimeout        time.Duration
	ConsistencyWaitTimeout time.Duration

	BootstrapTimeout   time.Duration
	BootstrapExpect    int
	MetadataOnlyVoters bool

	EnableOneNodeRecovery bool
	ForceOneNodeRecovery  bool
}

func (r *Raft) Validate() error {
	if r.Port == 0 {
		return fmt.Errorf("raft.port must be greater than 0")
	}

	if r.InternalRPCPort == 0 {
		return fmt.Errorf("raft.intra_rpc_port must be greater than 0")
	}

	uniqueMap := make(map[string]struct{}, len(r.Join))
	updatedJoinList := make([]string, len(r.Join))
	for i, nodeNameAndPort := range r.Join {
		// Check that the format is correct. In case only node name is present we append the default raft port
		nodeNameAndPortSplitted := strings.Split(nodeNameAndPort, ":")
		if len(nodeNameAndPortSplitted) == 0 {
			return fmt.Errorf("raft.join element %s has no node name", nodeNameAndPort)
		} else if len(nodeNameAndPortSplitted) < 2 {
			// If user only specify a node name and no port, use the default raft port
			nodeNameAndPortSplitted = append(nodeNameAndPortSplitted, fmt.Sprintf("%d", DefaultRaftPort))
		} else if len(nodeNameAndPortSplitted) > 2 {
			return fmt.Errorf("raft.join element %s has unexpected amount of element", nodeNameAndPort)
		}

		// Check that the node name is unique
		nodeName := nodeNameAndPortSplitted[0]
		if _, ok := uniqueMap[nodeName]; ok {
			return fmt.Errorf("raft.join contains the value %s multiple times. Joined nodes must have a unique id", nodeName)
		} else {
			uniqueMap[nodeName] = struct{}{}
		}

		// TODO-RAFT START
		// Validate host and port

		updatedJoinList[i] = strings.Join(nodeNameAndPortSplitted, ":")
	}
	r.Join = updatedJoinList

	if r.BootstrapExpect == 0 {
		return fmt.Errorf("raft.bootstrap_expect must be greater than 0")
	}

	if r.BootstrapExpect > len(r.Join) {
		return fmt.Errorf("raft.bootstrap.expect must be less than or equal to the length of raft.join")
	}

	if r.SnapshotInterval <= 0 {
		return fmt.Errorf("raft.bootstrap.snapshot_interval must be more than 0")
	}

	if r.SnapshotThreshold <= 0 {
		return fmt.Errorf("raft.bootstrap.snapshot_threshold must be more than 0")
	}

	if r.ConsistencyWaitTimeout <= 0 {
		return fmt.Errorf("raft.bootstrap.consistency_wait_timeout must be more than 0")
	}

	return nil
}

// GetConfigOptionGroup creates an option group for swagger
func GetConfigOptionGroup() *swag.CommandLineOptionsGroup {
	commandLineOptionsGroup := swag.CommandLineOptionsGroup{
		ShortDescription: "Connector, raft & MQTT config",
		LongDescription:  "",
		Options:          &Flags{},
	}

	return &commandLineOptionsGroup
}

// WeaviateConfig represents the used schema's
type WeaviateConfig struct {
	Config   Config
	Hostname string
	Scheme   string
}

// GetHostAddress from config locations
func (f *WeaviateConfig) GetHostAddress() string {
	return fmt.Sprintf("%s://%s", f.Scheme, f.Hostname)
}

// LoadConfig from config locations. The load order for configuration values if the following
// 1. Config file
// 2. Environment variables
// 3. Command line flags
// If a config option is specified multiple times in different locations, the latest one will be used in this order.
func (f *WeaviateConfig) LoadConfig(flags *swag.CommandLineOptionsGroup, logger logrus.FieldLogger) error {
	// Get command line flags
	configFileName := flags.Options.(*Flags).ConfigFile
	// Set default if not given
	if configFileName == "" {
		configFileName = DefaultConfigFile
	}

	// Read config file
	file, err := os.ReadFile(configFileName)
	_ = err // explicitly ignore

	// Load config from config file if present
	if len(file) > 0 {
		logger.WithField("action", "config_load").WithField("config_file_path", configFileName).
			Info("Usage of the weaviate.conf.json file is deprecated and will be removed in the future. Please use environment variables.")
		config, err := f.parseConfigFile(file, configFileName)
		if err != nil {
			return configErr(err)
		}
		f.Config = config

		deprecations.Log(logger, "config-files")
	}

	// Load config from env
	if err := FromEnv(&f.Config); err != nil {
		return configErr(err)
	}

	// Load config from flags
	f.fromFlags(flags.Options.(*Flags))

	return f.Config.Validate()
}

func (f *WeaviateConfig) parseConfigFile(file []byte, name string) (Config, error) {
	var config Config

	m := regexp.MustCompile(`.*\.(\w+)$`).FindStringSubmatch(name)
	if len(m) < 2 {
		return config, fmt.Errorf("config file does not have a file ending, got '%s'", name)
	}

	switch m[1] {
	case "json":
		err := json.Unmarshal(file, &config)
		if err != nil {
			return config, fmt.Errorf("error unmarshalling the json config file: %w", err)
		}
	case "yaml":
		err := yaml.Unmarshal(file, &config)
		if err != nil {
			return config, fmt.Errorf("error unmarshalling the yaml config file: %w", err)
		}
	default:
		return config, fmt.Errorf("unsupported config file extension '%s', use .yaml or .json", m[1])
	}

	return config, nil
}

// fromFlags parses values from flags given as parameter and overrides values in the config
func (f *WeaviateConfig) fromFlags(flags *Flags) {
	if flags.RaftPort > 0 {
		f.Config.Raft.Port = flags.RaftPort
	}
	if flags.RaftInternalRPCPort > 0 {
		f.Config.Raft.InternalRPCPort = flags.RaftInternalRPCPort
	}
	if flags.RaftRPCMessageMaxSize > 0 {
		f.Config.Raft.RPCMessageMaxSize = flags.RaftRPCMessageMaxSize
	}
	if flags.RaftJoin != nil {
		f.Config.Raft.Join = flags.RaftJoin
	}
	if flags.RaftBootstrapTimeout > 0 {
		f.Config.Raft.BootstrapTimeout = time.Second * time.Duration(flags.RaftBootstrapTimeout)
	}
	if flags.RaftBootstrapExpect > 0 {
		f.Config.Raft.BootstrapExpect = flags.RaftBootstrapExpect
	}
	if flags.RaftSnapshotInterval > 0 {
		f.Config.Raft.SnapshotInterval = time.Second * time.Duration(flags.RaftSnapshotInterval)
	}
	if flags.RaftSnapshotThreshold > 0 {
		f.Config.Raft.SnapshotThreshold = uint64(flags.RaftSnapshotThreshold)
	}
	if flags.RaftMetadataOnlyVoters {
		f.Config.Raft.MetadataOnlyVoters = true
	}

	if flags.RuntimeOverridesEnabled {
		f.Config.RuntimeOverrides.Enabled = flags.RuntimeOverridesEnabled
	}

	if flags.RuntimeOverridesPath != "" {
		f.Config.RuntimeOverrides.Path = flags.RuntimeOverridesPath
	}

	if flags.RuntimeOverridesLoadInterval > 0 {
		f.Config.RuntimeOverrides.LoadInterval = flags.RuntimeOverridesLoadInterval
	}
}

func configErr(err error) error {
	return fmt.Errorf("invalid config: %w", err)
}<|MERGE_RESOLUTION|>--- conflicted
+++ resolved
@@ -309,29 +309,25 @@
 }
 
 type Persistence struct {
-	DataPath                            string `json:"dataPath" yaml:"dataPath"`
-	MemtablesFlushDirtyAfter            int    `json:"flushDirtyMemtablesAfter" yaml:"flushDirtyMemtablesAfter"`
-	MemtablesMaxSizeMB                  int    `json:"memtablesMaxSizeMB" yaml:"memtablesMaxSizeMB"`
-	MemtablesMinActiveDurationSeconds   int    `json:"memtablesMinActiveDurationSeconds" yaml:"memtablesMinActiveDurationSeconds"`
-	MemtablesMaxActiveDurationSeconds   int    `json:"memtablesMaxActiveDurationSeconds" yaml:"memtablesMaxActiveDurationSeconds"`
-	LSMMaxSegmentSize                   int64  `json:"lsmMaxSegmentSize" yaml:"lsmMaxSegmentSize"`
-	LSMSegmentsCleanupIntervalSeconds   int    `json:"lsmSegmentsCleanupIntervalSeconds" yaml:"lsmSegmentsCleanupIntervalSeconds"`
-	LSMSeparateObjectsCompactions       bool   `json:"lsmSeparateObjectsCompactions" yaml:"lsmSeparateObjectsCompactions"`
-	LSMEnableSegmentsChecksumValidation bool   `json:"lsmEnableSegmentsChecksumValidation" yaml:"lsmEnableSegmentsChecksumValidation"`
-	LSMCycleManagerRoutinesFactor       int    `json:"lsmCycleManagerRoutinesFactor" yaml:"lsmCycleManagerRoutinesFactor"`
-	IndexRangeableInMemory              bool   `json:"indexRangeableInMemory" yaml:"indexRangeableInMemory"`
-	MinMMapSize                         int64  `json:"minMMapSize" yaml:"minMMapSize"`
-<<<<<<< HEAD
-
-	HNSWMaxLogSize                               int64 `json:"hnswMaxLogSize" yaml:"hnswMaxLogSize"`
-	HNSWDisableSnapshots                         bool  `json:"hnswDisableSnapshots" yaml:"hnswDisableSnapshots"`
-	HNSWSnapshotIntervalSeconds                  int   `json:"hnswSnapshotIntervalSeconds" yaml:"hnswSnapshotIntervalSeconds"`
-	HNSWSnapshotOnStartup                        bool  `json:"hnswSnapshotOnStartup" yaml:"hnswSnapshotOnStartup"`
-	HNSWSnapshotMinDeltaCommitlogsNumber         int   `json:"hnswSnapshotMinDeltaCommitlogsNumber" yaml:"hnswSnapshotMinDeltaCommitlogsNumber"`
-	HNSWSnapshotMinDeltaCommitlogsSizePercentage int   `json:"hnswSnapshotMinDeltaCommitlogsSizePercentage" yaml:"hnswSnapshotMinDeltaCommitlogsSizePercentage"`
-=======
-	MaxReuseWalSize                     int64  `json:"MaxReuseWalSize" yaml:"MaxReuseWalSize"`
->>>>>>> 4aebaa55
+	DataPath                                     string `json:"dataPath" yaml:"dataPath"`
+	MemtablesFlushDirtyAfter                     int    `json:"flushDirtyMemtablesAfter" yaml:"flushDirtyMemtablesAfter"`
+	MemtablesMaxSizeMB                           int    `json:"memtablesMaxSizeMB" yaml:"memtablesMaxSizeMB"`
+	MemtablesMinActiveDurationSeconds            int    `json:"memtablesMinActiveDurationSeconds" yaml:"memtablesMinActiveDurationSeconds"`
+	MemtablesMaxActiveDurationSeconds            int    `json:"memtablesMaxActiveDurationSeconds" yaml:"memtablesMaxActiveDurationSeconds"`
+	LSMMaxSegmentSize                            int64  `json:"lsmMaxSegmentSize" yaml:"lsmMaxSegmentSize"`
+	LSMSegmentsCleanupIntervalSeconds            int    `json:"lsmSegmentsCleanupIntervalSeconds" yaml:"lsmSegmentsCleanupIntervalSeconds"`
+	LSMSeparateObjectsCompactions                bool   `json:"lsmSeparateObjectsCompactions" yaml:"lsmSeparateObjectsCompactions"`
+	LSMEnableSegmentsChecksumValidation          bool   `json:"lsmEnableSegmentsChecksumValidation" yaml:"lsmEnableSegmentsChecksumValidation"`
+	LSMCycleManagerRoutinesFactor                int    `json:"lsmCycleManagerRoutinesFactor" yaml:"lsmCycleManagerRoutinesFactor"`
+	IndexRangeableInMemory                       bool   `json:"indexRangeableInMemory" yaml:"indexRangeableInMemory"`
+	MinMMapSize                                  int64  `json:"minMMapSize" yaml:"minMMapSize"`
+	MaxReuseWalSize                              int64  `json:"MaxReuseWalSize" yaml:"MaxReuseWalSize"`
+	HNSWMaxLogSize                               int64  `json:"hnswMaxLogSize" yaml:"hnswMaxLogSize"`
+	HNSWDisableSnapshots                         bool   `json:"hnswDisableSnapshots" yaml:"hnswDisableSnapshots"`
+	HNSWSnapshotIntervalSeconds                  int    `json:"hnswSnapshotIntervalSeconds" yaml:"hnswSnapshotIntervalSeconds"`
+	HNSWSnapshotOnStartup                        bool   `json:"hnswSnapshotOnStartup" yaml:"hnswSnapshotOnStartup"`
+	HNSWSnapshotMinDeltaCommitlogsNumber         int    `json:"hnswSnapshotMinDeltaCommitlogsNumber" yaml:"hnswSnapshotMinDeltaCommitlogsNumber"`
+	HNSWSnapshotMinDeltaCommitlogsSizePercentage int    `json:"hnswSnapshotMinDeltaCommitlogsSizePercentage" yaml:"hnswSnapshotMinDeltaCommitlogsSizePercentage"`
 }
 
 // DefaultPersistenceDataPath is the default location for data directory when no location is provided
