//                           _       _
// __      _____  __ ___   ___  __ _| |_ ___
// \ \ /\ / / _ \/ _` \ \ / / |/ _` | __/ _ \
//  \ V  V /  __/ (_| |\ V /| | (_| | ||  __/
//   \_/\_/ \___|\__,_| \_/ |_|\__,_|\__\___|
//
//  Copyright © 2016 - 2024 Weaviate B.V. All rights reserved.
//
//  CONTACT: hello@weaviate.io
//

package config

import (
	"encoding/json"
	"fmt"
	"os"
	"regexp"
	"strings"
	"time"

	"github.com/go-openapi/swag"
	"github.com/pkg/errors"
	"github.com/sirupsen/logrus"
	"github.com/weaviate/weaviate/deprecations"
	"github.com/weaviate/weaviate/entities/replication"
	"github.com/weaviate/weaviate/entities/schema"
	"github.com/weaviate/weaviate/entities/vectorindex/common"
	"github.com/weaviate/weaviate/usecases/cluster"
	"github.com/weaviate/weaviate/usecases/monitoring"
	"gopkg.in/yaml.v2"
)

// ServerVersion is set when the misc handlers are setup.
// When misc handlers are setup, the entire swagger spec
// is already being parsed for the server version. This is
// a good time for us to set ServerVersion, so that the
// spec only needs to be parsed once.
var ServerVersion string

// GitHash keeps the current git hash commit information
var GitHash = "unknown"

// DefaultConfigFile is the default file when no config file is provided
const DefaultConfigFile string = "./weaviate.conf.json"

// DefaultCleanupIntervalSeconds can be overwritten on a per-class basis
const DefaultCleanupIntervalSeconds = int64(60)

const (
	// These BM25 tuning params can be overwritten on a per-class basis
	DefaultBM25k1 = float32(1.2)
	DefaultBM25b  = float32(0.75)
)

const (
	DefaultMaxImportGoroutinesFactor = float64(1.5)

	DefaultDiskUseWarningPercentage  = uint64(80)
	DefaultDiskUseReadonlyPercentage = uint64(90)
	DefaultMemUseWarningPercentage   = uint64(80)
	// TODO: off by default for now, to make sure
	//       the measurement is reliable. once
	//       confirmed, we can set this to 90
	DefaultMemUseReadonlyPercentage = uint64(0)
)

// Flags are input options
type Flags struct {
	ConfigFile string `long:"config-file" description:"path to config file (default: ./weaviate.conf.json)"`

	RaftPort               int      `long:"raft-port" description:"the port used by Raft for inter-node communication"`
	RaftInternalRPCPort    int      `long:"raft-internal-rpc-port" description:"the port used for internal RPCs within the cluster"`
	RaftRPCMessageMaxSize  int      `long:"raft-rpc-message-max-size" description:"maximum internal raft grpc message size in bytes, defaults to 1073741824"`
	RaftJoin               []string `long:"raft-join" description:"a comma-separated list of server addresses to join on startup. Each element needs to be in the form NODE_NAME[:NODE_PORT]. If NODE_PORT is not present, raft-internal-rpc-port default value will be used instead"`
	RaftBootstrapTimeout   int      `long:"raft-bootstrap-timeout" description:"the duration for which the raft bootstrap procedure will wait for each node in raft-join to be reachable"`
	RaftBootstrapExpect    int      `long:"raft-bootstrap-expect" description:"specifies the number of server nodes to wait for before bootstrapping the cluster"`
	RaftHeartbeatTimeout   int      `long:"raft-heartbeat-timeout" description:"raft heartbeat timeout"`
	RaftElectionTimeout    int      `long:"raft-election-timeout" description:"raft election timeout"`
	RaftSnapshotThreshold  int      `long:"raft-snap-threshold" description:"number of outstanding log entries before performing a snapshot"`
	RaftSnapshotInterval   int      `long:"raft-snap-interval" description:"controls how often raft checks if it should perform a snapshot"`
	RaftMetadataOnlyVoters bool     `long:"raft-metadata-only-voters" description:"configures the voters to store metadata exclusively, without storing any other data"`
}

// Config outline of the config file
type Config struct {
	Name                                string                   `json:"name" yaml:"name"`
	Debug                               bool                     `json:"debug" yaml:"debug"`
	QueryDefaults                       QueryDefaults            `json:"query_defaults" yaml:"query_defaults"`
	QueryMaximumResults                 int64                    `json:"query_maximum_results" yaml:"query_maximum_results"`
	QueryNestedCrossReferenceLimit      int64                    `json:"query_nested_cross_reference_limit" yaml:"query_nested_cross_reference_limit"`
	Contextionary                       Contextionary            `json:"contextionary" yaml:"contextionary"`
	Bigram							  Bigram                   `json:"bigram" yaml:"bigram"`
	Authentication                      Authentication           `json:"authentication" yaml:"authentication"`
	Authorization                       Authorization            `json:"authorization" yaml:"authorization"`
	Origin                              string                   `json:"origin" yaml:"origin"`
	Persistence                         Persistence              `json:"persistence" yaml:"persistence"`
	DefaultVectorizerModule             string                   `json:"default_vectorizer_module" yaml:"default_vectorizer_module"`
	DefaultVectorDistanceMetric         string                   `json:"default_vector_distance_metric" yaml:"default_vector_distance_metric"`
	EnableModules                       string                   `json:"enable_modules" yaml:"enable_modules"`
	ModulesPath                         string                   `json:"modules_path" yaml:"modules_path"`
	ModuleHttpClientTimeout             time.Duration            `json:"modules_client_timeout" yaml:"modules_client_timeout"`
	AutoSchema                          AutoSchema               `json:"auto_schema" yaml:"auto_schema"`
	Cluster                             cluster.Config           `json:"cluster" yaml:"cluster"`
	Replication                         replication.GlobalConfig `json:"replication" yaml:"replication"`
	Monitoring                          monitoring.Config        `json:"monitoring" yaml:"monitoring"`
	GRPC                                GRPC                     `json:"grpc" yaml:"grpc"`
	Profiling                           Profiling                `json:"profiling" yaml:"profiling"`
	ResourceUsage                       ResourceUsage            `json:"resource_usage" yaml:"resource_usage"`
	MaxImportGoroutinesFactor           float64                  `json:"max_import_goroutine_factor" yaml:"max_import_goroutine_factor"`
	MaximumConcurrentGetRequests        int                      `json:"maximum_concurrent_get_requests" yaml:"maximum_concurrent_get_requests"`
	TrackVectorDimensions               bool                     `json:"track_vector_dimensions" yaml:"track_vector_dimensions"`
	ReindexVectorDimensionsAtStartup    bool                     `json:"reindex_vector_dimensions_at_startup" yaml:"reindex_vector_dimensions_at_startup"`
	DisableLazyLoadShards               bool                     `json:"disable_lazy_load_shards" yaml:"disable_lazy_load_shards"`
	RecountPropertiesAtStartup          bool                     `json:"recount_properties_at_startup" yaml:"recount_properties_at_startup"`
	ReindexSetToRoaringsetAtStartup     bool                     `json:"reindex_set_to_roaringset_at_startup" yaml:"reindex_set_to_roaringset_at_startup"`
	IndexMissingTextFilterableAtStartup bool                     `json:"index_missing_text_filterable_at_startup" yaml:"index_missing_text_filterable_at_startup"`
	DisableGraphQL                      bool                     `json:"disable_graphql" yaml:"disable_graphql"`
	AvoidMmap                           bool                     `json:"avoid_mmap" yaml:"avoid_mmap"`
	CORS                                CORS                     `json:"cors" yaml:"cors"`
	DisableTelemetry                    bool                     `json:"disable_telemetry" yaml:"disable_telemetry"`

	// Raft Specific configuration
	// TODO-RAFT: Do we want to be able to specify these with config file as well ?
	Raft Raft
}

type moduleProvider interface {
	ValidateVectorizer(moduleName string) error
}

// Validate the non-nested parameters. Nested objects must provide their own
// validation methods
func (c Config) Validate(modProv moduleProvider) error {
	if err := c.validateDefaultVectorizerModule(modProv); err != nil {
		return errors.Wrap(err, "default vectorizer module")
	}

	if err := c.validateDefaultVectorDistanceMetric(); err != nil {
		return errors.Wrap(err, "default vector distance metric")
	}

	return nil
}

func (c Config) validateDefaultVectorizerModule(modProv moduleProvider) error {
	if c.DefaultVectorizerModule == VectorizerModuleNone {
		return nil
	}

	return modProv.ValidateVectorizer(c.DefaultVectorizerModule)
}

func (c Config) validateDefaultVectorDistanceMetric() error {
	switch c.DefaultVectorDistanceMetric {
	case "", common.DistanceCosine, common.DistanceDot, common.DistanceL2Squared, common.DistanceManhattan, common.DistanceHamming:
		return nil
	default:
		return fmt.Errorf("must be one of [\"cosine\", \"dot\", \"l2-squared\", \"manhattan\",\"hamming\"]")
	}
}

type AutoSchema struct {
	Enabled       bool   `json:"enabled" yaml:"enabled"`
	DefaultString string `json:"defaultString" yaml:"defaultString"`
	DefaultNumber string `json:"defaultNumber" yaml:"defaultNumber"`
	DefaultDate   string `json:"defaultDate" yaml:"defaultDate"`
}

func (a AutoSchema) Validate() error {
	if a.DefaultNumber != "int" && a.DefaultNumber != "number" {
		return fmt.Errorf("autoSchema.defaultNumber must be either 'int' or 'number")
	}
	if a.DefaultString != schema.DataTypeText.String() &&
		a.DefaultString != schema.DataTypeString.String() {
		return fmt.Errorf("autoSchema.defaultString must be either 'string' or 'text")
	}
	if a.DefaultDate != "date" &&
		a.DefaultDate != schema.DataTypeText.String() &&
		a.DefaultDate != schema.DataTypeString.String() {
		return fmt.Errorf("autoSchema.defaultDate must be either 'date' or 'string' or 'text")
	}

	return nil
}

// QueryDefaults for optional parameters
type QueryDefaults struct {
	Limit int64 `json:"limit" yaml:"limit"`
}

// DefaultQueryDefaultsLimit is the default query limit when no limit is provided
const DefaultQueryDefaultsLimit int64 = 10

type Contextionary struct {
	URL string `json:"url" yaml:"url"`
}

<<<<<<< HEAD
type Bigram struct {
	Method string `json:"method" yaml:"method"`
}

type Monitoring struct {
	Enabled bool   `json:"enabled" yaml:"enabled"`
	Tool    string `json:"tool" yaml:"tool"`
	Port    int    `json:"port" yaml:"port"`
	Group   bool   `json:"group_classes" yaml:"group_classes"`
}

=======
>>>>>>> fecf237a
// Support independent TLS credentials for gRPC
type GRPC struct {
	Port     int    `json:"port" yaml:"port"`
	CertFile string `json:"certFile" yaml:"certFile"`
	KeyFile  string `json:"keyFile" yaml:"keyFile"`
}

type Profiling struct {
	BlockProfileRate     int  `json:"blockProfileRate" yaml:"blockProfileRate"`
	MutexProfileFraction int  `json:"mutexProfileFraction" yaml:"mutexProfileFraction"`
	Disabled             bool `json:"disabled" yaml:"disabled"`
	Port                 int  `json:"port" yaml:"port"`
}

type Persistence struct {
	DataPath                          string `json:"dataPath" yaml:"dataPath"`
	MemtablesFlushDirtyAfter          int    `json:"flushDirtyMemtablesAfter" yaml:"flushDirtyMemtablesAfter"`
	MemtablesMaxSizeMB                int    `json:"memtablesMaxSizeMB" yaml:"memtablesMaxSizeMB"`
	MemtablesMinActiveDurationSeconds int    `json:"memtablesMinActiveDurationSeconds" yaml:"memtablesMinActiveDurationSeconds"`
	MemtablesMaxActiveDurationSeconds int    `json:"memtablesMaxActiveDurationSeconds" yaml:"memtablesMaxActiveDurationSeconds"`
}

// DefaultPersistenceDataPath is the default location for data directory when no location is provided
const DefaultPersistenceDataPath string = "./data"

func (p Persistence) Validate() error {
	if p.DataPath == "" {
		return fmt.Errorf("persistence.dataPath must be set")
	}

	return nil
}

type DiskUse struct {
	WarningPercentage  uint64 `json:"warning_percentage" yaml:"warning_percentage"`
	ReadOnlyPercentage uint64 `json:"readonly_percentage" yaml:"readonly_percentage"`
}

func (d DiskUse) Validate() error {
	if d.WarningPercentage > 100 {
		return fmt.Errorf("disk_use.read_only_percentage must be between 0 and 100")
	}

	if d.ReadOnlyPercentage > 100 {
		return fmt.Errorf("disk_use.read_only_percentage must be between 0 and 100")
	}

	return nil
}

type MemUse struct {
	WarningPercentage  uint64 `json:"warning_percentage" yaml:"warning_percentage"`
	ReadOnlyPercentage uint64 `json:"readonly_percentage" yaml:"readonly_percentage"`
}

func (m MemUse) Validate() error {
	if m.WarningPercentage > 100 {
		return fmt.Errorf("mem_use.read_only_percentage must be between 0 and 100")
	}

	if m.ReadOnlyPercentage > 100 {
		return fmt.Errorf("mem_use.read_only_percentage must be between 0 and 100")
	}

	return nil
}

type ResourceUsage struct {
	DiskUse DiskUse
	MemUse  MemUse
}

type CORS struct {
	AllowOrigin  string `json:"allow_origin" yaml:"allow_origin"`
	AllowMethods string `json:"allow_methods" yaml:"allow_methods"`
	AllowHeaders string `json:"allow_headers" yaml:"allow_headers"`
}

const (
	DefaultCORSAllowOrigin  = "*"
	DefaultCORSAllowMethods = "*"
	DefaultCORSAllowHeaders = "Content-Type, Authorization, Batch, X-Openai-Api-Key, X-Openai-Organization, X-Openai-Baseurl, X-Anyscale-Baseurl, X-Anyscale-Api-Key, X-Cohere-Api-Key, X-Cohere-Baseurl, X-Huggingface-Api-Key, X-Azure-Api-Key, X-Google-Api-Key, X-Palm-Api-Key, X-Jinaai-Api-Key, X-Aws-Access-Key, X-Aws-Secret-Key, X-Voyageai-Baseurl, X-Voyageai-Api-Key, X-Mistral-Baseurl, X-Mistral-Api-Key, X-OctoAI-Api-Key"
)

func (r ResourceUsage) Validate() error {
	if err := r.DiskUse.Validate(); err != nil {
		return err
	}

	if err := r.MemUse.Validate(); err != nil {
		return err
	}

	return nil
}

type Raft struct {
	Port              int
	InternalRPCPort   int
	RPCMessageMaxSize int
	Join              []string
	SnapshotThreshold uint64
	HeartbeatTimeout  time.Duration
	RecoveryTimeout   time.Duration
	ElectionTimeout   time.Duration
	SnapshotInterval  time.Duration

	BootstrapTimeout   time.Duration
	BootstrapExpect    int
	MetadataOnlyVoters bool
}

func (r *Raft) Validate() error {
	if r.Port == 0 {
		return fmt.Errorf("raft.port must be greater than 0")
	}

	if r.InternalRPCPort == 0 {
		return fmt.Errorf("raft.intra_rpc_port must be greater than 0")
	}

	uniqueMap := make(map[string]struct{}, len(r.Join))
	updatedJoinList := make([]string, len(r.Join))
	for i, nodeNameAndPort := range r.Join {
		// Check that the format is correct. In case only node name is present we append the default raft port
		nodeNameAndPortSplitted := strings.Split(nodeNameAndPort, ":")
		if len(nodeNameAndPortSplitted) == 0 {
			return fmt.Errorf("raft.join element %s has no node name", nodeNameAndPort)
		} else if len(nodeNameAndPortSplitted) < 2 {
			// If user only specify a node name and no port, use the default raft port
			nodeNameAndPortSplitted = append(nodeNameAndPortSplitted, fmt.Sprintf("%d", DefaultRaftPort))
		} else if len(nodeNameAndPortSplitted) > 2 {
			return fmt.Errorf("raft.join element %s has unexpected amount of element", nodeNameAndPort)
		}

		// Check that the node name is unique
		nodeName := nodeNameAndPortSplitted[0]
		if _, ok := uniqueMap[nodeName]; ok {
			return fmt.Errorf("raft.join contains the value %s multiple times. Joined nodes must have a unique id", nodeName)
		} else {
			uniqueMap[nodeName] = struct{}{}
		}

		// TODO-RAFT START
		// Validate host and port

		updatedJoinList[i] = strings.Join(nodeNameAndPortSplitted, ":")
	}
	r.Join = updatedJoinList

	if r.BootstrapExpect == 0 {
		return fmt.Errorf("raft.bootstrap_expect must be greater than 0")
	}

	if r.BootstrapExpect > len(r.Join) {
		return fmt.Errorf("raft.bootstrap.expect must be less than or equal to the length of raft.join")
	}
	return nil
}

// GetConfigOptionGroup creates an option group for swagger
func GetConfigOptionGroup() *swag.CommandLineOptionsGroup {
	commandLineOptionsGroup := swag.CommandLineOptionsGroup{
		ShortDescription: "Connector, raft & MQTT config",
		LongDescription:  "",
		Options:          &Flags{},
	}

	return &commandLineOptionsGroup
}

// WeaviateConfig represents the used schema's
type WeaviateConfig struct {
	Config   Config
	Hostname string
	Scheme   string
}

// GetHostAddress from config locations
func (f *WeaviateConfig) GetHostAddress() string {
	return fmt.Sprintf("%s://%s", f.Scheme, f.Hostname)
}

// LoadConfig from config locations. The load order for configuration values if the following
// 1. Config file
// 2. Environment variables
// 3. Command line flags
// If a config option is specified multiple times in different locations, the latest one will be used in this order.
func (f *WeaviateConfig) LoadConfig(flags *swag.CommandLineOptionsGroup, logger logrus.FieldLogger) error {
	// Get command line flags
	configFileName := flags.Options.(*Flags).ConfigFile
	// Set default if not given
	if configFileName == "" {
		configFileName = DefaultConfigFile
	}

	// Read config file
	file, err := os.ReadFile(configFileName)
	_ = err // explicitly ignore

	// Load config from config file if present
	if len(file) > 0 {
		logger.WithField("action", "config_load").WithField("config_file_path", configFileName).
			Info("Usage of the weaviate.conf.json file is deprecated and will be removed in the future. Please use environment variables.")
		config, err := f.parseConfigFile(file, configFileName)
		if err != nil {
			return configErr(err)
		}
		f.Config = config

		deprecations.Log(logger, "config-files")
	}

	// Load config from env
	if err := FromEnv(&f.Config); err != nil {
		return configErr(err)
	}

	// Load config from flags
	f.fromFlags(flags.Options.(*Flags))

	if err := f.Config.Authentication.Validate(); err != nil {
		return configErr(err)
	}

	if err := f.Config.Authorization.Validate(); err != nil {
		return configErr(err)
	}

	if err := f.Config.Persistence.Validate(); err != nil {
		return configErr(err)
	}

	if err := f.Config.AutoSchema.Validate(); err != nil {
		return configErr(err)
	}

	if err := f.Config.ResourceUsage.Validate(); err != nil {
		return configErr(err)
	}

	if err := f.Config.Raft.Validate(); err != nil {
		return configErr(err)
	}

	return nil
}

func (f *WeaviateConfig) parseConfigFile(file []byte, name string) (Config, error) {
	var config Config

	m := regexp.MustCompile(`.*\.(\w+)$`).FindStringSubmatch(name)
	if len(m) < 2 {
		return config, fmt.Errorf("config file does not have a file ending, got '%s'", name)
	}

	switch m[1] {
	case "json":
		err := json.Unmarshal(file, &config)
		if err != nil {
			return config, fmt.Errorf("error unmarshalling the json config file: %s", err)
		}
	case "yaml":
		err := yaml.Unmarshal(file, &config)
		if err != nil {
			return config, fmt.Errorf("error unmarshalling the yaml config file: %s", err)
		}
	default:
		return config, fmt.Errorf("unsupported config file extension '%s', use .yaml or .json", m[1])
	}

	return config, nil
}

// fromFlags parses values from flags given as parameter and overrides values in the config
func (f *WeaviateConfig) fromFlags(flags *Flags) {
	if flags.RaftPort > 0 {
		f.Config.Raft.Port = flags.RaftPort
	}
	if flags.RaftInternalRPCPort > 0 {
		f.Config.Raft.InternalRPCPort = flags.RaftInternalRPCPort
	}
	if flags.RaftRPCMessageMaxSize > 0 {
		f.Config.Raft.RPCMessageMaxSize = flags.RaftRPCMessageMaxSize
	}
	if flags.RaftJoin != nil {
		f.Config.Raft.Join = flags.RaftJoin
	}
	if flags.RaftBootstrapTimeout > 0 {
		f.Config.Raft.BootstrapTimeout = time.Second * time.Duration(flags.RaftBootstrapTimeout)
	}
	if flags.RaftBootstrapExpect > 0 {
		f.Config.Raft.BootstrapExpect = flags.RaftBootstrapExpect
	}
	if flags.RaftSnapshotInterval > 0 {
		f.Config.Raft.SnapshotInterval = time.Second * time.Duration(flags.RaftSnapshotInterval)
	}
	if flags.RaftSnapshotThreshold > 0 {
		f.Config.Raft.SnapshotThreshold = uint64(flags.RaftSnapshotThreshold)
	}
	if flags.RaftMetadataOnlyVoters {
		f.Config.Raft.MetadataOnlyVoters = true
	}
}

func configErr(err error) error {
	return fmt.Errorf("invalid config: %v", err)
}<|MERGE_RESOLUTION|>--- conflicted
+++ resolved
@@ -196,20 +196,10 @@
 	URL string `json:"url" yaml:"url"`
 }
 
-<<<<<<< HEAD
 type Bigram struct {
 	Method string `json:"method" yaml:"method"`
 }
 
-type Monitoring struct {
-	Enabled bool   `json:"enabled" yaml:"enabled"`
-	Tool    string `json:"tool" yaml:"tool"`
-	Port    int    `json:"port" yaml:"port"`
-	Group   bool   `json:"group_classes" yaml:"group_classes"`
-}
-
-=======
->>>>>>> fecf237a
 // Support independent TLS credentials for gRPC
 type GRPC struct {
 	Port     int    `json:"port" yaml:"port"`
