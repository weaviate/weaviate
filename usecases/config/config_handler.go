//                           _       _
// __      _____  __ ___   ___  __ _| |_ ___
// \ \ /\ / / _ \/ _` \ \ / / |/ _` | __/ _ \
//  \ V  V /  __/ (_| |\ V /| | (_| | ||  __/
//   \_/\_/ \___|\__,_| \_/ |_|\__,_|\__\___|
//
//  Copyright © 2016 - 2023 Weaviate B.V. All rights reserved.
//
//  CONTACT: hello@weaviate.io
//

package config

import (
	"encoding/json"
	"fmt"
	"os"
	"regexp"

	"github.com/go-openapi/swag"
	"github.com/pkg/errors"
	"github.com/sirupsen/logrus"
	"github.com/weaviate/weaviate/deprecations"
	"github.com/weaviate/weaviate/entities/vectorindex/hnsw"
	"github.com/weaviate/weaviate/usecases/cluster"
	"gopkg.in/yaml.v2"
)

// ServerVersion is set when the misc handlers are setup.
// When misc handlers are setup, the entire swagger spec
// is already being parsed for the server version. This is
// a good time for us to set ServerVersion, so that the
// spec only needs to be parsed once.
var ServerVersion string

// GitHash keeps the current git hash commit information
var GitHash = "unknown"

// DefaultConfigFile is the default file when no config file is provided
const DefaultConfigFile string = "./weaviate.conf.json"

// DefaultCleanupIntervalSeconds can be overwritten on a per-class basis
const DefaultCleanupIntervalSeconds = int64(60)

const (
	// These BM25 tuning params can be overwritten on a per-class basis
	DefaultBM25k1 = float32(1.2)
	DefaultBM25b  = float32(0.75)

	// These hybrid tuning params can be overwritten on a per-class basis
	DefaultAlpha = float64(0.75)
)

const (
	DefaultMaxImportGoroutinesFactor = float64(1.5)

	DefaultDiskUseWarningPercentage  = uint64(80)
	DefaultDiskUseReadonlyPercentage = uint64(90)
	DefaultMemUseWarningPercentage   = uint64(80)
	// TODO: off by default for now, to make sure
	//       the measurement is reliable. once
	//       confirmed, we can set this to 90
	DefaultMemUseReadonlyPercentage = uint64(0)
)

// Flags are input options
type Flags struct {
	ConfigFile string `long:"config-file" description:"path to config file (default: ./weaviate.conf.json)"`
}

// Config outline of the config file
type Config struct {
	Name                             string         `json:"name" yaml:"name"`
	Debug                            bool           `json:"debug" yaml:"debug"`
	QueryDefaults                    QueryDefaults  `json:"query_defaults" yaml:"query_defaults"`
	QueryMaximumResults              int64          `json:"query_maximum_results" yaml:"query_maximum_results"`
	Contextionary                    Contextionary  `json:"contextionary" yaml:"contextionary"`
	Authentication                   Authentication `json:"authentication" yaml:"authentication"`
	Authorization                    Authorization  `json:"authorization" yaml:"authorization"`
	Origin                           string         `json:"origin" yaml:"origin"`
	Persistence                      Persistence    `json:"persistence" yaml:"persistence"`
	DefaultVectorizerModule          string         `json:"default_vectorizer_module" yaml:"default_vectorizer_module"`
	DefaultVectorDistanceMetric      string         `json:"default_vector_distance_metric" yaml:"default_vector_distance_metric"`
	EnableModules                    string         `json:"enable_modules" yaml:"enable_modules"`
	ModulesPath                      string         `json:"modules_path" yaml:"modules_path"`
	AutoSchema                       AutoSchema     `json:"auto_schema" yaml:"auto_schema"`
	Cluster                          cluster.Config `json:"cluster" yaml:"cluster"`
	Monitoring                       Monitoring     `json:"monitoring" yaml:"monitoring"`
	Profiling                        Profiling      `json:"profiling" yaml:"profiling"`
	ResourceUsage                    ResourceUsage  `json:"resource_usage" yaml:"resource_usage"`
	MaxImportGoroutinesFactor        float64        `json:"max_import_goroutine_factor" yaml:"max_import_goroutine_factor"`
	MaximumConcurrentGetRequests     int            `json:"maximum_concurrent_get_requests" yaml:"maximum_concurrent_get_requests"`
	TrackVectorDimensions            bool           `json:"track_vector_dimensions" yaml:"track_vector_dimensions"`
	ReindexVectorDimensionsAtStartup bool           `json:"reindex_vector_dimensions_at_startup" yaml:"reindex_vector_dimensions_at_startup"`
<<<<<<< HEAD
    DefaultVectorIndexType           string         `json:"default_vector_index_type" yaml:"default_vector_index_type"`
=======
	ReindexSetToRoaringsetAtStartup  bool           `json:"reindex_set_to_roaringset_at_startup" yaml:"reindex_set_to_roaringset_at_startup"`
>>>>>>> 6b9db314
}

type moduleProvider interface {
	ValidateVectorizer(moduleName string) error
}

// Validate the non-nested parameters. Nested objects must provide their own
// validation methods
func (c Config) Validate(modProv moduleProvider) error {
	if err := c.validateDefaultVectorizerModule(modProv); err != nil {
		return errors.Wrap(err, "default vectorizer module")
	}

	if err := c.validateDefaultVectorDistanceMetric(); err != nil {
		return errors.Wrap(err, "default vector distance metric")
	}

	return nil
}

func (c Config) validateDefaultVectorizerModule(modProv moduleProvider) error {
	if c.DefaultVectorizerModule == VectorizerModuleNone {
		return nil
	}

	return modProv.ValidateVectorizer(c.DefaultVectorizerModule)
}

func (c Config) validateDefaultVectorDistanceMetric() error {
	switch c.DefaultVectorDistanceMetric {
	case "", hnsw.DistanceCosine, hnsw.DistanceDot, hnsw.DistanceL2Squared, hnsw.DistanceManhattan, hnsw.DistanceHamming:
		return nil
	default:
		return fmt.Errorf("must be one of [\"cosine\", \"dot\", \"l2-squared\", \"manhattan\",\"hamming\"]")
	}
}

type AutoSchema struct {
	Enabled       bool   `json:"enabled" yaml:"enabled"`
	DefaultString string `json:"defaultString" yaml:"defaultString"`
	DefaultNumber string `json:"defaultNumber" yaml:"defaultNumber"`
	DefaultDate   string `json:"defaultDate" yaml:"defaultDate"`
}

func (a AutoSchema) Validate() error {
	if a.DefaultNumber != "int" && a.DefaultNumber != "number" {
		return fmt.Errorf("autoSchema.defaultNumber must be either 'int' or 'number")
	}
	if a.DefaultString != "string" && a.DefaultString != "text" {
		return fmt.Errorf("autoSchema.defaultString must be either 'string' or 'text")
	}
	if a.DefaultDate != "date" && a.DefaultDate != "string" && a.DefaultDate != "text" {
		return fmt.Errorf("autoSchema.defaultDate must be either 'date' or 'string' or 'text")
	}

	return nil
}

// QueryDefaults for optional parameters
type QueryDefaults struct {
	Limit int64 `json:"limit" yaml:"limit"`
}

type Contextionary struct {
	URL string `json:"url" yaml:"url"`
}

type Monitoring struct {
	Enabled bool   `json:"enabled" yaml:"enabled"`
	Tool    string `json:"tool" yaml:"tool"`
	Port    int    `json:"port" yaml:"port"`
}

type Profiling struct {
	BlockProfileRate     int `json:"blockProfileRate" yaml:"blockProfileRate"`
	MutexProfileFraction int `json:"mutexProfileFraction" yaml:"mutexProfileFraction"`
}

type Persistence struct {
	DataPath                          string `json:"dataPath" yaml:"dataPath"`
	FlushIdleMemtablesAfter           int    `json:"flushIdleMemtablesAfter" yaml:"flushIdleMemtablesAfter"`
	MemtablesMaxSizeMB                int    `json:"memtablesMaxSizeMB" yaml:"memtablesMaxSizeMB"`
	MemtablesMinActiveDurationSeconds int    `json:"memtablesMinActiveDurationSeconds" yaml:"memtablesMinActiveDurationSeconds"`
	MemtablesMaxActiveDurationSeconds int    `json:"memtablesMaxActiveDurationSeconds" yaml:"memtablesMaxActiveDurationSeconds"`
}

func (p Persistence) Validate() error {
	if p.DataPath == "" {
		return fmt.Errorf("persistence.dataPath must be set")
	}

	return nil
}

type DiskUse struct {
	WarningPercentage  uint64 `json:"warning_percentage" yaml:"warning_percentage"`
	ReadOnlyPercentage uint64 `json:"readonly_percentage" yaml:"readonly_percentage"`
}

func (d DiskUse) Validate() error {
	if d.WarningPercentage > 100 {
		return fmt.Errorf("disk_use.read_only_percentage must be between 0 and 100")
	}

	if d.ReadOnlyPercentage > 100 {
		return fmt.Errorf("disk_use.read_only_percentage must be between 0 and 100")
	}

	return nil
}

type MemUse struct {
	WarningPercentage  uint64 `json:"warning_percentage" yaml:"warning_percentage"`
	ReadOnlyPercentage uint64 `json:"readonly_percentage" yaml:"readonly_percentage"`
}

func (m MemUse) Validate() error {
	if m.WarningPercentage > 100 {
		return fmt.Errorf("mem_use.read_only_percentage must be between 0 and 100")
	}

	if m.ReadOnlyPercentage > 100 {
		return fmt.Errorf("mem_use.read_only_percentage must be between 0 and 100")
	}

	return nil
}

type ResourceUsage struct {
	DiskUse DiskUse
	MemUse  MemUse
}

func (r ResourceUsage) Validate() error {
	if err := r.DiskUse.Validate(); err != nil {
		return err
	}

	if err := r.MemUse.Validate(); err != nil {
		return err
	}

	return nil
}

// GetConfigOptionGroup creates an option group for swagger
func GetConfigOptionGroup() *swag.CommandLineOptionsGroup {
	commandLineOptionsGroup := swag.CommandLineOptionsGroup{
		ShortDescription: "Connector config & MQTT config",
		LongDescription:  "",
		Options:          &Flags{},
	}

	return &commandLineOptionsGroup
}

// WeaviateConfig represents the used schema's
type WeaviateConfig struct {
	Config   Config
	Hostname string
	Scheme   string
}

// GetHostAddress from config locations
func (f *WeaviateConfig) GetHostAddress() string {
	return fmt.Sprintf("%s://%s", f.Scheme, f.Hostname)
}

// LoadConfig from config locations
func (f *WeaviateConfig) LoadConfig(flags *swag.CommandLineOptionsGroup, logger logrus.FieldLogger) error {
	// Get command line flags
	configFileName := flags.Options.(*Flags).ConfigFile

	// Set default if not given
	if configFileName == "" {
		configFileName = DefaultConfigFile
	}

	// Read config file
	file, err := os.ReadFile(configFileName)
	_ = err // explicitly ignore

	if len(file) > 0 {
		logger.WithField("action", "config_load").WithField("config_file_path", configFileName).
			Info("Usage of the weaviate.conf.json file is deprecated and will be removed in the future. Please use environment variables.")
		config, err := f.parseConfigFile(file, configFileName)
		if err != nil {
			return configErr(err)
		}
		f.Config = config

		deprecations.Log(logger, "config-files")
	}

	if err := FromEnv(&f.Config); err != nil {
		return configErr(err)
	}

	if err := f.Config.Authentication.Validate(); err != nil {
		return configErr(err)
	}

	if err := f.Config.Authorization.Validate(); err != nil {
		return configErr(err)
	}

	if err := f.Config.Persistence.Validate(); err != nil {
		return configErr(err)
	}

	if err := f.Config.AutoSchema.Validate(); err != nil {
		return configErr(err)
	}

	if err := f.Config.ResourceUsage.Validate(); err != nil {
		return configErr(err)
	}

	return nil
}

func (f *WeaviateConfig) parseConfigFile(file []byte, name string) (Config, error) {

	var config Config

	m := regexp.MustCompile(`.*\.(\w+)$`).FindStringSubmatch(name)
	if len(m) < 2 {
		return config, fmt.Errorf("config file does not have a file ending, got '%s'", name)
	}

	switch m[1] {
	case "json":
		err := json.Unmarshal(file, &config)
		if err != nil {
			return config, fmt.Errorf("error unmarshalling the json config file: %s", err)
		}
	case "yaml":
		err := yaml.Unmarshal(file, &config)
		if err != nil {
			return config, fmt.Errorf("error unmarshalling the yaml config file: %s", err)
		}
	default:
		return config, fmt.Errorf("unsupported config file extension '%s', use .yaml or .json", m[1])
	}

	return config, nil
}

func configErr(err error) error {
	return fmt.Errorf("invalid config: %v", err)
}<|MERGE_RESOLUTION|>--- conflicted
+++ resolved
@@ -92,11 +92,8 @@
 	MaximumConcurrentGetRequests     int            `json:"maximum_concurrent_get_requests" yaml:"maximum_concurrent_get_requests"`
 	TrackVectorDimensions            bool           `json:"track_vector_dimensions" yaml:"track_vector_dimensions"`
 	ReindexVectorDimensionsAtStartup bool           `json:"reindex_vector_dimensions_at_startup" yaml:"reindex_vector_dimensions_at_startup"`
-<<<<<<< HEAD
     DefaultVectorIndexType           string         `json:"default_vector_index_type" yaml:"default_vector_index_type"`
-=======
 	ReindexSetToRoaringsetAtStartup  bool           `json:"reindex_set_to_roaringset_at_startup" yaml:"reindex_set_to_roaringset_at_startup"`
->>>>>>> 6b9db314
 }
 
 type moduleProvider interface {
