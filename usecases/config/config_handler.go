--- conflicted
+++ resolved
@@ -58,11 +58,7 @@
 	ModulesPath             string         `json:"modules_path" yaml:"modules_path"`
 	AutoSchema              AutoSchema     `json:"auto_schema" yaml:"auto_schema"`
 	Cluster                 cluster.Config `json:"cluster" yaml:"cluster"`
-<<<<<<< HEAD
 	DiskUse                 DiskUse        `json:"disk_use" yaml:"disk_use"`
-=======
-	// BM25                    BM25           `json:"bm25" yaml:"bm25"`
->>>>>>> 38293e2b
 }
 
 type moduleProvider interface {
