//                           _       _
// __      _____  __ ___   ___  __ _| |_ ___
// \ \ /\ / / _ \/ _` \ \ / / |/ _` | __/ _ \
//  \ V  V /  __/ (_| |\ V /| | (_| | ||  __/
//   \_/\_/ \___|\__,_| \_/ |_|\__,_|\__\___|
//
//  Copyright © 2016 - 2023 Weaviate B.V. All rights reserved.
//
//  CONTACT: hello@weaviate.io
//

package config

import (
	"encoding/json"
	"fmt"
	"os"
	"regexp"

	"github.com/go-openapi/swag"
	"github.com/pkg/errors"
	"github.com/sirupsen/logrus"
	"github.com/weaviate/weaviate/deprecations"
	"github.com/weaviate/weaviate/entities/replication"
	"github.com/weaviate/weaviate/entities/schema"
	"github.com/weaviate/weaviate/entities/vectorindex/hnsw"
	"github.com/weaviate/weaviate/usecases/cluster"
	"gopkg.in/yaml.v2"
)

// ServerVersion is set when the misc handlers are setup.
// When misc handlers are setup, the entire swagger spec
// is already being parsed for the server version. This is
// a good time for us to set ServerVersion, so that the
// spec only needs to be parsed once.
var ServerVersion string

// GitHash keeps the current git hash commit information
var GitHash = "unknown"

// DefaultConfigFile is the default file when no config file is provided
const DefaultConfigFile string = "./weaviate.conf.json"

// DefaultCleanupIntervalSeconds can be overwritten on a per-class basis
const DefaultCleanupIntervalSeconds = int64(60)

const (
	// These BM25 tuning params can be overwritten on a per-class basis
	DefaultBM25k1 = float32(1.2)
	DefaultBM25b  = float32(0.75)
)

const (
	DefaultMaxImportGoroutinesFactor = float64(1.5)

	DefaultDiskUseWarningPercentage  = uint64(80)
	DefaultDiskUseReadonlyPercentage = uint64(90)
	DefaultMemUseWarningPercentage   = uint64(80)
	// TODO: off by default for now, to make sure
	//       the measurement is reliable. once
	//       confirmed, we can set this to 90
	DefaultMemUseReadonlyPercentage = uint64(0)
)

// Flags are input options
type Flags struct {
	ConfigFile string `long:"config-file" description:"path to config file (default: ./weaviate.conf.json)"`
}

// Config outline of the config file
type Config struct {
<<<<<<< HEAD
	Name                                string         `json:"name" yaml:"name"`
	Debug                               bool           `json:"debug" yaml:"debug"`
	QueryDefaults                       QueryDefaults  `json:"query_defaults" yaml:"query_defaults"`
	QueryMaximumResults                 int64          `json:"query_maximum_results" yaml:"query_maximum_results"`
	Contextionary                       Contextionary  `json:"contextionary" yaml:"contextionary"`
	Authentication                      Authentication `json:"authentication" yaml:"authentication"`
	Authorization                       Authorization  `json:"authorization" yaml:"authorization"`
	Origin                              string         `json:"origin" yaml:"origin"`
	Persistence                         Persistence    `json:"persistence" yaml:"persistence"`
	DefaultVectorizerModule             string         `json:"default_vectorizer_module" yaml:"default_vectorizer_module"`
	DefaultVectorDistanceMetric         string         `json:"default_vector_distance_metric" yaml:"default_vector_distance_metric"`
	EnableModules                       string         `json:"enable_modules" yaml:"enable_modules"`
	ModulesPath                         string         `json:"modules_path" yaml:"modules_path"`
	AutoSchema                          AutoSchema     `json:"auto_schema" yaml:"auto_schema"`
	Cluster                             cluster.Config `json:"cluster" yaml:"cluster"`
	Monitoring                          Monitoring     `json:"monitoring" yaml:"monitoring"`
	GRPC                                GRPC           `json:"grpc" yaml:"grpc"`
	Profiling                           Profiling      `json:"profiling" yaml:"profiling"`
	ResourceUsage                       ResourceUsage  `json:"resource_usage" yaml:"resource_usage"`
	MaxImportGoroutinesFactor           float64        `json:"max_import_goroutine_factor" yaml:"max_import_goroutine_factor"`
	MaximumConcurrentGetRequests        int            `json:"maximum_concurrent_get_requests" yaml:"maximum_concurrent_get_requests"`
	TrackVectorDimensions               bool           `json:"track_vector_dimensions" yaml:"track_vector_dimensions"`
	ReindexVectorDimensionsAtStartup    bool           `json:"reindex_vector_dimensions_at_startup" yaml:"reindex_vector_dimensions_at_startup"`
	RecountPropertiesAtStartup          bool           `json:"recount_properties_at_startup" yaml:"recount_properties_at_startup"`
	ReindexSetToRoaringsetAtStartup     bool           `json:"reindex_set_to_roaringset_at_startup" yaml:"reindex_set_to_roaringset_at_startup"`
	IndexMissingTextFilterableAtStartup bool           `json:"index_missing_text_filterable_at_startup" yaml:"index_missing_text_filterable_at_startup"`
	DisableGraphQL                      bool           `json:"disable_graphql" yaml:"disable_graphql"`
	AvoidMmap                           bool           `json:"avoid_mmap" yaml:"avoid_mmap"`
=======
	Name                                string                   `json:"name" yaml:"name"`
	Debug                               bool                     `json:"debug" yaml:"debug"`
	QueryDefaults                       QueryDefaults            `json:"query_defaults" yaml:"query_defaults"`
	QueryMaximumResults                 int64                    `json:"query_maximum_results" yaml:"query_maximum_results"`
	Contextionary                       Contextionary            `json:"contextionary" yaml:"contextionary"`
	Authentication                      Authentication           `json:"authentication" yaml:"authentication"`
	Authorization                       Authorization            `json:"authorization" yaml:"authorization"`
	Origin                              string                   `json:"origin" yaml:"origin"`
	Persistence                         Persistence              `json:"persistence" yaml:"persistence"`
	DefaultVectorizerModule             string                   `json:"default_vectorizer_module" yaml:"default_vectorizer_module"`
	DefaultVectorDistanceMetric         string                   `json:"default_vector_distance_metric" yaml:"default_vector_distance_metric"`
	EnableModules                       string                   `json:"enable_modules" yaml:"enable_modules"`
	ModulesPath                         string                   `json:"modules_path" yaml:"modules_path"`
	AutoSchema                          AutoSchema               `json:"auto_schema" yaml:"auto_schema"`
	Cluster                             cluster.Config           `json:"cluster" yaml:"cluster"`
	Replication                         replication.GlobalConfig `json:"replication" yaml:"replication"`
	Monitoring                          Monitoring               `json:"monitoring" yaml:"monitoring"`
	GRPC                                GRPC                     `json:"grpc" yaml:"grpc"`
	Profiling                           Profiling                `json:"profiling" yaml:"profiling"`
	ResourceUsage                       ResourceUsage            `json:"resource_usage" yaml:"resource_usage"`
	MaxImportGoroutinesFactor           float64                  `json:"max_import_goroutine_factor" yaml:"max_import_goroutine_factor"`
	MaximumConcurrentGetRequests        int                      `json:"maximum_concurrent_get_requests" yaml:"maximum_concurrent_get_requests"`
	TrackVectorDimensions               bool                     `json:"track_vector_dimensions" yaml:"track_vector_dimensions"`
	ReindexVectorDimensionsAtStartup    bool                     `json:"reindex_vector_dimensions_at_startup" yaml:"reindex_vector_dimensions_at_startup"`
	RecountPropertiesAtStartup          bool                     `json:"recount_properties_at_startup" yaml:"recount_properties_at_startup"`
	ReindexSetToRoaringsetAtStartup     bool                     `json:"reindex_set_to_roaringset_at_startup" yaml:"reindex_set_to_roaringset_at_startup"`
	IndexMissingTextFilterableAtStartup bool                     `json:"index_missing_text_filterable_at_startup" yaml:"index_missing_text_filterable_at_startup"`
	DisableGraphQL                      bool                     `json:"disable_graphql" yaml:"disable_graphql"`
>>>>>>> 426b0bf1
}

type moduleProvider interface {
	ValidateVectorizer(moduleName string) error
}

// Validate the non-nested parameters. Nested objects must provide their own
// validation methods
func (c Config) Validate(modProv moduleProvider) error {
	if err := c.validateDefaultVectorizerModule(modProv); err != nil {
		return errors.Wrap(err, "default vectorizer module")
	}

	if err := c.validateDefaultVectorDistanceMetric(); err != nil {
		return errors.Wrap(err, "default vector distance metric")
	}

	return nil
}

func (c Config) validateDefaultVectorizerModule(modProv moduleProvider) error {
	if c.DefaultVectorizerModule == VectorizerModuleNone {
		return nil
	}

	return modProv.ValidateVectorizer(c.DefaultVectorizerModule)
}

func (c Config) validateDefaultVectorDistanceMetric() error {
	switch c.DefaultVectorDistanceMetric {
	case "", hnsw.DistanceCosine, hnsw.DistanceDot, hnsw.DistanceL2Squared, hnsw.DistanceManhattan, hnsw.DistanceHamming:
		return nil
	default:
		return fmt.Errorf("must be one of [\"cosine\", \"dot\", \"l2-squared\", \"manhattan\",\"hamming\"]")
	}
}

type AutoSchema struct {
	Enabled       bool   `json:"enabled" yaml:"enabled"`
	DefaultString string `json:"defaultString" yaml:"defaultString"`
	DefaultNumber string `json:"defaultNumber" yaml:"defaultNumber"`
	DefaultDate   string `json:"defaultDate" yaml:"defaultDate"`
}

func (a AutoSchema) Validate() error {
	if a.DefaultNumber != "int" && a.DefaultNumber != "number" {
		return fmt.Errorf("autoSchema.defaultNumber must be either 'int' or 'number")
	}
	if a.DefaultString != schema.DataTypeText.String() &&
		a.DefaultString != schema.DataTypeString.String() {
		return fmt.Errorf("autoSchema.defaultString must be either 'string' or 'text")
	}
	if a.DefaultDate != "date" &&
		a.DefaultDate != schema.DataTypeText.String() &&
		a.DefaultDate != schema.DataTypeString.String() {
		return fmt.Errorf("autoSchema.defaultDate must be either 'date' or 'string' or 'text")
	}

	return nil
}

// QueryDefaults for optional parameters
type QueryDefaults struct {
	Limit int64 `json:"limit" yaml:"limit"`
}

type Contextionary struct {
	URL string `json:"url" yaml:"url"`
}

type Monitoring struct {
	Enabled bool   `json:"enabled" yaml:"enabled"`
	Tool    string `json:"tool" yaml:"tool"`
	Port    int    `json:"port" yaml:"port"`
	Group   bool   `json:"group_classes" yaml:"group_classes"`
}

type GRPC struct {
	Port int `json:"port" yaml:"port"`
}

type Profiling struct {
	BlockProfileRate     int `json:"blockProfileRate" yaml:"blockProfileRate"`
	MutexProfileFraction int `json:"mutexProfileFraction" yaml:"mutexProfileFraction"`
}

type Persistence struct {
	DataPath                          string `json:"dataPath" yaml:"dataPath"`
	FlushIdleMemtablesAfter           int    `json:"flushIdleMemtablesAfter" yaml:"flushIdleMemtablesAfter"`
	MemtablesMaxSizeMB                int    `json:"memtablesMaxSizeMB" yaml:"memtablesMaxSizeMB"`
	MemtablesMinActiveDurationSeconds int    `json:"memtablesMinActiveDurationSeconds" yaml:"memtablesMinActiveDurationSeconds"`
	MemtablesMaxActiveDurationSeconds int    `json:"memtablesMaxActiveDurationSeconds" yaml:"memtablesMaxActiveDurationSeconds"`
}

func (p Persistence) Validate() error {
	if p.DataPath == "" {
		return fmt.Errorf("persistence.dataPath must be set")
	}

	return nil
}

type DiskUse struct {
	WarningPercentage  uint64 `json:"warning_percentage" yaml:"warning_percentage"`
	ReadOnlyPercentage uint64 `json:"readonly_percentage" yaml:"readonly_percentage"`
}

func (d DiskUse) Validate() error {
	if d.WarningPercentage > 100 {
		return fmt.Errorf("disk_use.read_only_percentage must be between 0 and 100")
	}

	if d.ReadOnlyPercentage > 100 {
		return fmt.Errorf("disk_use.read_only_percentage must be between 0 and 100")
	}

	return nil
}

type MemUse struct {
	WarningPercentage  uint64 `json:"warning_percentage" yaml:"warning_percentage"`
	ReadOnlyPercentage uint64 `json:"readonly_percentage" yaml:"readonly_percentage"`
}

func (m MemUse) Validate() error {
	if m.WarningPercentage > 100 {
		return fmt.Errorf("mem_use.read_only_percentage must be between 0 and 100")
	}

	if m.ReadOnlyPercentage > 100 {
		return fmt.Errorf("mem_use.read_only_percentage must be between 0 and 100")
	}

	return nil
}

type ResourceUsage struct {
	DiskUse DiskUse
	MemUse  MemUse
}

func (r ResourceUsage) Validate() error {
	if err := r.DiskUse.Validate(); err != nil {
		return err
	}

	if err := r.MemUse.Validate(); err != nil {
		return err
	}

	return nil
}

// GetConfigOptionGroup creates an option group for swagger
func GetConfigOptionGroup() *swag.CommandLineOptionsGroup {
	commandLineOptionsGroup := swag.CommandLineOptionsGroup{
		ShortDescription: "Connector config & MQTT config",
		LongDescription:  "",
		Options:          &Flags{},
	}

	return &commandLineOptionsGroup
}

// WeaviateConfig represents the used schema's
type WeaviateConfig struct {
	Config   Config
	Hostname string
	Scheme   string
}

// GetHostAddress from config locations
func (f *WeaviateConfig) GetHostAddress() string {
	return fmt.Sprintf("%s://%s", f.Scheme, f.Hostname)
}

// LoadConfig from config locations
func (f *WeaviateConfig) LoadConfig(flags *swag.CommandLineOptionsGroup, logger logrus.FieldLogger) error {
	// Get command line flags
	configFileName := flags.Options.(*Flags).ConfigFile

	// Set default if not given
	if configFileName == "" {
		configFileName = DefaultConfigFile
	}

	// Read config file
	file, err := os.ReadFile(configFileName)
	_ = err // explicitly ignore

	if len(file) > 0 {
		logger.WithField("action", "config_load").WithField("config_file_path", configFileName).
			Info("Usage of the weaviate.conf.json file is deprecated and will be removed in the future. Please use environment variables.")
		config, err := f.parseConfigFile(file, configFileName)
		if err != nil {
			return configErr(err)
		}
		f.Config = config

		deprecations.Log(logger, "config-files")
	}

	if err := FromEnv(&f.Config); err != nil {
		return configErr(err)
	}

	if err := f.Config.Authentication.Validate(); err != nil {
		return configErr(err)
	}

	if err := f.Config.Authorization.Validate(); err != nil {
		return configErr(err)
	}

	if err := f.Config.Persistence.Validate(); err != nil {
		return configErr(err)
	}

	if err := f.Config.AutoSchema.Validate(); err != nil {
		return configErr(err)
	}

	if err := f.Config.ResourceUsage.Validate(); err != nil {
		return configErr(err)
	}

	return nil
}

func (f *WeaviateConfig) parseConfigFile(file []byte, name string) (Config, error) {
	var config Config

	m := regexp.MustCompile(`.*\.(\w+)$`).FindStringSubmatch(name)
	if len(m) < 2 {
		return config, fmt.Errorf("config file does not have a file ending, got '%s'", name)
	}

	switch m[1] {
	case "json":
		err := json.Unmarshal(file, &config)
		if err != nil {
			return config, fmt.Errorf("error unmarshalling the json config file: %s", err)
		}
	case "yaml":
		err := yaml.Unmarshal(file, &config)
		if err != nil {
			return config, fmt.Errorf("error unmarshalling the yaml config file: %s", err)
		}
	default:
		return config, fmt.Errorf("unsupported config file extension '%s', use .yaml or .json", m[1])
	}

	return config, nil
}

func configErr(err error) error {
	return fmt.Errorf("invalid config: %v", err)
}<|MERGE_RESOLUTION|>--- conflicted
+++ resolved
@@ -69,36 +69,6 @@
 
 // Config outline of the config file
 type Config struct {
-<<<<<<< HEAD
-	Name                                string         `json:"name" yaml:"name"`
-	Debug                               bool           `json:"debug" yaml:"debug"`
-	QueryDefaults                       QueryDefaults  `json:"query_defaults" yaml:"query_defaults"`
-	QueryMaximumResults                 int64          `json:"query_maximum_results" yaml:"query_maximum_results"`
-	Contextionary                       Contextionary  `json:"contextionary" yaml:"contextionary"`
-	Authentication                      Authentication `json:"authentication" yaml:"authentication"`
-	Authorization                       Authorization  `json:"authorization" yaml:"authorization"`
-	Origin                              string         `json:"origin" yaml:"origin"`
-	Persistence                         Persistence    `json:"persistence" yaml:"persistence"`
-	DefaultVectorizerModule             string         `json:"default_vectorizer_module" yaml:"default_vectorizer_module"`
-	DefaultVectorDistanceMetric         string         `json:"default_vector_distance_metric" yaml:"default_vector_distance_metric"`
-	EnableModules                       string         `json:"enable_modules" yaml:"enable_modules"`
-	ModulesPath                         string         `json:"modules_path" yaml:"modules_path"`
-	AutoSchema                          AutoSchema     `json:"auto_schema" yaml:"auto_schema"`
-	Cluster                             cluster.Config `json:"cluster" yaml:"cluster"`
-	Monitoring                          Monitoring     `json:"monitoring" yaml:"monitoring"`
-	GRPC                                GRPC           `json:"grpc" yaml:"grpc"`
-	Profiling                           Profiling      `json:"profiling" yaml:"profiling"`
-	ResourceUsage                       ResourceUsage  `json:"resource_usage" yaml:"resource_usage"`
-	MaxImportGoroutinesFactor           float64        `json:"max_import_goroutine_factor" yaml:"max_import_goroutine_factor"`
-	MaximumConcurrentGetRequests        int            `json:"maximum_concurrent_get_requests" yaml:"maximum_concurrent_get_requests"`
-	TrackVectorDimensions               bool           `json:"track_vector_dimensions" yaml:"track_vector_dimensions"`
-	ReindexVectorDimensionsAtStartup    bool           `json:"reindex_vector_dimensions_at_startup" yaml:"reindex_vector_dimensions_at_startup"`
-	RecountPropertiesAtStartup          bool           `json:"recount_properties_at_startup" yaml:"recount_properties_at_startup"`
-	ReindexSetToRoaringsetAtStartup     bool           `json:"reindex_set_to_roaringset_at_startup" yaml:"reindex_set_to_roaringset_at_startup"`
-	IndexMissingTextFilterableAtStartup bool           `json:"index_missing_text_filterable_at_startup" yaml:"index_missing_text_filterable_at_startup"`
-	DisableGraphQL                      bool           `json:"disable_graphql" yaml:"disable_graphql"`
-	AvoidMmap                           bool           `json:"avoid_mmap" yaml:"avoid_mmap"`
-=======
 	Name                                string                   `json:"name" yaml:"name"`
 	Debug                               bool                     `json:"debug" yaml:"debug"`
 	QueryDefaults                       QueryDefaults            `json:"query_defaults" yaml:"query_defaults"`
@@ -127,7 +97,7 @@
 	ReindexSetToRoaringsetAtStartup     bool                     `json:"reindex_set_to_roaringset_at_startup" yaml:"reindex_set_to_roaringset_at_startup"`
 	IndexMissingTextFilterableAtStartup bool                     `json:"index_missing_text_filterable_at_startup" yaml:"index_missing_text_filterable_at_startup"`
 	DisableGraphQL                      bool                     `json:"disable_graphql" yaml:"disable_graphql"`
->>>>>>> 426b0bf1
+	AvoidMmap                           bool                     `json:"avoid_mmap" yaml:"avoid_mmap"`
 }
 
 type moduleProvider interface {
