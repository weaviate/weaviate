--- conflicted
+++ resolved
@@ -48,11 +48,8 @@
 	UsagePolicyVersion                   *runtime.DynamicValue[string]        `json:"usage_policy_version" yaml:"usage_policy_version"`
 	UsageVerifyPermissions               *runtime.DynamicValue[bool]          `json:"usage_verify_permissions" yaml:"usage_verify_permissions"`
 	ReplicatedIndicesRequestQueueEnabled *runtime.DynamicValue[bool]          `json:"replicated_indices_request_queue_enabled" yaml:"replicated_indices_request_queue_enabled"`
-<<<<<<< HEAD
 	OperationalMode                      *runtime.DynamicValue[string]        `json:"operational_mode" yaml:"operational_mode"`
-=======
 	DefaultQuantization                  *runtime.DynamicValue[string]        `yaml:"default_quantization" json:"default_quantization"`
->>>>>>> 4fe29fdc
 
 	// RAFT specific configs
 	RaftDrainSleep        *runtime.DynamicValue[time.Duration] `json:"raft_drain_sleep" yaml:"raft_drain_sleep"`
