//                           _       _
// __      _____  __ ___   ___  __ _| |_ ___
// \ \ /\ / / _ \/ _` \ \ / / |/ _` | __/ _ \
//  \ V  V /  __/ (_| |\ V /| | (_| | ||  __/
//   \_/\_/ \___|\__,_| \_/ |_|\__,_|\__\___|
//
//  Copyright © 2016 - 2022 SeMI Technologies B.V. All rights reserved.
//
//  CONTACT: hello@semi.technology
//

package traverser

import (
	"context"
	"testing"
	"time"

	"github.com/go-openapi/strfmt"
	"github.com/pkg/errors"
	"github.com/semi-technologies/weaviate/entities/additional"
	"github.com/semi-technologies/weaviate/entities/filters"
	"github.com/semi-technologies/weaviate/entities/models"
	"github.com/semi-technologies/weaviate/entities/modulecapabilities"
	"github.com/semi-technologies/weaviate/entities/near"
	"github.com/semi-technologies/weaviate/entities/search"
	"github.com/semi-technologies/weaviate/entities/searchparams"
	"github.com/sirupsen/logrus/hooks/test"
	"github.com/stretchr/testify/assert"
	"github.com/stretchr/testify/require"
)

func Test_Explorer_GetClass(t *testing.T) {
	t.Run("when an explore param is set for nearVector", func(t *testing.T) {
		// TODO: this is a module specific test case, which relies on the
		// text2vec-contextionary module
		params := GetParams{
			ClassName: "BestClass",
<<<<<<< HEAD
			NearVector: &near.NearVectorParams{
=======
			NearVector: &searchparams.NearVector{
>>>>>>> 65194256
				Vector: []float32{0.8, 0.2, 0.7},
			},
			Pagination: &filters.Pagination{Limit: 100},
			Filters:    nil,
		}

		searchResults := []search.Result{
			{
				ID: "id1",
				Schema: map[string]interface{}{
					"name": "Foo",
				},
			},
			{
				ID: "id2",
				Schema: map[string]interface{}{
					"age": 200,
				},
			},
		}

		search := &fakeVectorSearcher{}
		log, _ := test.NewNullLogger()
		explorer := NewExplorer(search, newFakeDistancer(), log, getFakeModulesProvider())
		expectedParamsToSearch := params
		expectedParamsToSearch.SearchVector = []float32{0.8, 0.2, 0.7}
		search.
			On("VectorClassSearch", expectedParamsToSearch).
			Return(searchResults, nil)

		res, err := explorer.GetClass(context.Background(), params)

		t.Run("vector search must be called with right params", func(t *testing.T) {
			assert.Nil(t, err)
			search.AssertExpectations(t)
		})

		t.Run("response must contain concepts", func(t *testing.T) {
			require.Len(t, res, 2)
			assert.Equal(t,
				map[string]interface{}{
					"name": "Foo",
				}, res[0])
			assert.Equal(t,
				map[string]interface{}{
					"age": 200,
				}, res[1])
		})
	})

	t.Run("when an explore param is set for nearObject without id and beacon", func(t *testing.T) {
		// TODO: this is a module specific test case, which relies on the
		// text2vec-contextionary module
		params := GetParams{
			ClassName: "BestClass",
<<<<<<< HEAD
			NearObject: &near.NearObjectParams{
=======
			NearObject: &searchparams.NearObject{
>>>>>>> 65194256
				Certainty: 0.9,
			},
			Pagination: &filters.Pagination{Limit: 100},
			Filters:    nil,
		}

		search := &fakeVectorSearcher{}
		log, _ := test.NewNullLogger()
		explorer := NewExplorer(search, newFakeDistancer(), log, getFakeModulesProvider())

		res, err := explorer.GetClass(context.Background(), params)

		t.Run("vector search must be called with right params", func(t *testing.T) {
			assert.NotNil(t, err)
			assert.Nil(t, res)
			assert.Contains(t, err.Error(), "explorer: get class: vectorize params: nearObject params: empty id and beacon")
		})
	})

	t.Run("when an explore param is set for nearObject with beacon", func(t *testing.T) {
		// TODO: this is a module specific test case, which relies on the
		// text2vec-contextionary module
		params := GetParams{
			ClassName: "BestClass",
<<<<<<< HEAD
			NearObject: &near.NearObjectParams{
=======
			NearObject: &searchparams.NearObject{
>>>>>>> 65194256
				Beacon:    "weaviate://localhost/e9c12c22-766f-4bde-b140-d4cf8fd6e041",
				Certainty: 0.9,
			},
			Pagination: &filters.Pagination{Limit: 100},
			Filters:    nil,
		}

		searchRes := search.Result{
			ID: "e9c12c22-766f-4bde-b140-d4cf8fd6e041",
			Schema: map[string]interface{}{
				"name": "Foo",
			},
		}

		searchResults := []search.Result{
			{
				ID: "id1",
				Schema: map[string]interface{}{
					"name": "Foo",
				},
			},
			{
				ID: "id2",
				Schema: map[string]interface{}{
					"age": 200,
				},
			},
		}

		search := &fakeVectorSearcher{}
		log, _ := test.NewNullLogger()
		explorer := NewExplorer(search, newFakeDistancer(), log, getFakeModulesProvider())
		expectedParamsToSearch := params
		search.
			On("ObjectByID", strfmt.UUID("e9c12c22-766f-4bde-b140-d4cf8fd6e041")).
			Return(&searchRes, nil)
		search.
			On("VectorClassSearch", expectedParamsToSearch).
			Return(searchResults, nil)

		res, err := explorer.GetClass(context.Background(), params)

		t.Run("vector search must be called with right params", func(t *testing.T) {
			assert.Nil(t, err)
			search.AssertExpectations(t)
		})

		t.Run("response must contain object", func(t *testing.T) {
			require.Len(t, res, 2)
			assert.Equal(t,
				map[string]interface{}{
					"name": "Foo",
				}, res[0])
			assert.Equal(t,
				map[string]interface{}{
					"age": 200,
				}, res[1])
		})
	})

	t.Run("when an explore param is set for nearObject with id", func(t *testing.T) {
		// TODO: this is a module specific test case, which relies on the
		// text2vec-contextionary module
		params := GetParams{
			ClassName: "BestClass",
<<<<<<< HEAD
			NearObject: &near.NearObjectParams{
=======
			NearObject: &searchparams.NearObject{
>>>>>>> 65194256
				ID:        "e9c12c22-766f-4bde-b140-d4cf8fd6e041",
				Certainty: 0.9,
			},
			Pagination: &filters.Pagination{Limit: 100},
			Filters:    nil,
		}

		searchRes := search.Result{
			ID: "e9c12c22-766f-4bde-b140-d4cf8fd6e041",
			Schema: map[string]interface{}{
				"name": "Foo",
			},
		}

		searchResults := []search.Result{
			{
				ID: "id1",
				Schema: map[string]interface{}{
					"name": "Foo",
				},
			},
			{
				ID: "id2",
				Schema: map[string]interface{}{
					"age": 200,
				},
			},
		}

		search := &fakeVectorSearcher{}
		log, _ := test.NewNullLogger()
		explorer := NewExplorer(search, newFakeDistancer(), log, getFakeModulesProvider())
		expectedParamsToSearch := params
		search.
			On("ObjectByID", strfmt.UUID("e9c12c22-766f-4bde-b140-d4cf8fd6e041")).
			Return(&searchRes, nil)
		search.
			On("VectorClassSearch", expectedParamsToSearch).
			Return(searchResults, nil)

		res, err := explorer.GetClass(context.Background(), params)

		t.Run("vector search must be called with right params", func(t *testing.T) {
			assert.Nil(t, err)
			search.AssertExpectations(t)
		})

		t.Run("response must contain object", func(t *testing.T) {
			require.Len(t, res, 2)
			assert.Equal(t,
				map[string]interface{}{
					"name": "Foo",
				}, res[0])
			assert.Equal(t,
				map[string]interface{}{
					"age": 200,
				}, res[1])
		})
	})

	t.Run("when an explore param is set for nearVector and the required certainty not met",
		func(t *testing.T) {
			params := GetParams{
				ClassName: "BestClass",
<<<<<<< HEAD
				NearVector: &near.NearVectorParams{
=======
				NearVector: &searchparams.NearVector{
>>>>>>> 65194256
					Vector:    []float32{0.8, 0.2, 0.7},
					Certainty: 0.8,
				},
				Pagination: &filters.Pagination{Limit: 100},
				Filters:    nil,
			}

			searchResults := []search.Result{
				{
					ID:   "id1",
					Dist: 2 * 0.69,
				},
				{
					ID:   "id2",
					Dist: 2 * 0.69,
				},
			}

			search := &fakeVectorSearcher{}
			log, _ := test.NewNullLogger()
			explorer := NewExplorer(search, newFakeDistancer(), log, getFakeModulesProvider())
			expectedParamsToSearch := params
			expectedParamsToSearch.SearchVector = []float32{0.8, 0.2, 0.7}
			search.
				On("VectorClassSearch", expectedParamsToSearch).
				Return(searchResults, nil)

			res, err := explorer.GetClass(context.Background(), params)

			t.Run("vector search must be called with right params", func(t *testing.T) {
				assert.Nil(t, err)
				search.AssertExpectations(t)
			})

			t.Run("no concept met the required certainty", func(t *testing.T) {
				assert.Len(t, res, 0)
			})
		})

	t.Run("when two conflicting (nearVector, nearObject) near searchers are set", func(t *testing.T) {
		params := GetParams{
			ClassName:  "BestClass",
			Pagination: &filters.Pagination{Limit: 100},
			Filters:    nil,
<<<<<<< HEAD
			NearVector: &near.NearVectorParams{
				Vector: []float32{0.8, 0.2, 0.7},
			},
			NearObject: &near.NearObjectParams{
=======
			NearVector: &searchparams.NearVector{
				Vector: []float32{0.8, 0.2, 0.7},
			},
			NearObject: &searchparams.NearObject{
>>>>>>> 65194256
				Beacon: "weaviate://localhost/e9c12c22-766f-4bde-b140-d4cf8fd6e041",
			},
		}

		search := &fakeVectorSearcher{}
		log, _ := test.NewNullLogger()
		explorer := NewExplorer(search, newFakeDistancer(), log, getFakeModulesProvider())
		_, err := explorer.GetClass(context.Background(), params)
		require.NotNil(t, err)
		assert.Contains(t, err.Error(), "parameters which are conflicting")
	})

	t.Run("when no explore param is set", func(t *testing.T) {
		params := GetParams{
			ClassName:  "BestClass",
			Pagination: &filters.Pagination{Limit: 100},
			Filters:    nil,
		}

		searchResults := []search.Result{
			{
				ID: "id1",
				Schema: map[string]interface{}{
					"name": "Foo",
				},
			},
			{
				ID: "id2",
				Schema: map[string]interface{}{
					"age": 200,
				},
			},
		}

		search := &fakeVectorSearcher{}
		log, _ := test.NewNullLogger()
		explorer := NewExplorer(search, newFakeDistancer(), log, getFakeModulesProvider())
		expectedParamsToSearch := params
		expectedParamsToSearch.SearchVector = nil
		search.
			On("ClassSearch", expectedParamsToSearch).
			Return(searchResults, nil)

		res, err := explorer.GetClass(context.Background(), params)

		t.Run("class search must be called with right params", func(t *testing.T) {
			assert.Nil(t, err)
			search.AssertExpectations(t)
		})

		t.Run("response must contain concepts", func(t *testing.T) {
			require.Len(t, res, 2)
			assert.Equal(t,
				map[string]interface{}{
					"name": "Foo",
				}, res[0])
			assert.Equal(t,
				map[string]interface{}{
					"age": 200,
				}, res[1])
		})
	})

	t.Run("when the semanticPath prop is set but cannot be", func(t *testing.T) {
		params := GetParams{
			ClassName:  "BestClass",
			Pagination: &filters.Pagination{Limit: 100},
			Filters:    nil,
			AdditionalProperties: additional.Properties{
				ModuleParams: map[string]interface{}{
					"semanticPath": getDefaultParam("semanticPath"),
				},
			},
		}

		searchResults := []search.Result{
			{
				ID: "id1",
				Schema: map[string]interface{}{
					"name": "Foo",
				},
			},
			{
				ID: "id2",
				Schema: map[string]interface{}{
					"age": 200,
				},
			},
		}

		search := &fakeVectorSearcher{}
		log, _ := test.NewNullLogger()
		explorer := NewExplorer(search, newFakeDistancer(), log, getFakeModulesProvider())
		expectedParamsToSearch := params
		expectedParamsToSearch.SearchVector = nil
		search.
			On("ClassSearch", expectedParamsToSearch).
			Return(searchResults, nil)

		res, err := explorer.GetClass(context.Background(), params)

		t.Run("error can't be nil", func(t *testing.T) {
			assert.NotNil(t, err)
			assert.Nil(t, res)
			assert.Contains(t, err.Error(), "unknown capability: semanticPath")
		})
	})

	t.Run("when the classification prop is set", func(t *testing.T) {
		params := GetParams{
			ClassName:  "BestClass",
			Pagination: &filters.Pagination{Limit: 100},
			Filters:    nil,
			AdditionalProperties: additional.Properties{
				Classification: true,
			},
		}

		searchResults := []search.Result{
			{
				ID: "id1",
				Schema: map[string]interface{}{
					"name": "Foo",
				},
				AdditionalProperties: models.AdditionalProperties{
					"classification": nil,
				},
			},
			{
				ID: "id2",
				Schema: map[string]interface{}{
					"age": 200,
				},
				AdditionalProperties: models.AdditionalProperties{
					"classification": &additional.Classification{
						ID: "1234",
					},
				},
			},
		}

		search := &fakeVectorSearcher{}
		log, _ := test.NewNullLogger()
		explorer := NewExplorer(search, newFakeDistancer(), log, getFakeModulesProvider())
		expectedParamsToSearch := params
		expectedParamsToSearch.SearchVector = nil
		search.
			On("ClassSearch", expectedParamsToSearch).
			Return(searchResults, nil)

		res, err := explorer.GetClass(context.Background(), params)

		t.Run("class search must be called with right params", func(t *testing.T) {
			assert.Nil(t, err)
			search.AssertExpectations(t)
		})

		t.Run("response must contain concepts", func(t *testing.T) {
			require.Len(t, res, 2)
			assert.Equal(t,
				map[string]interface{}{
					"name": "Foo",
				}, res[0])
			assert.Equal(t,
				map[string]interface{}{
					"age": 200,
					"_additional": map[string]interface{}{
						"classification": &additional.Classification{
							ID: "1234",
						},
					},
				}, res[1])
		})
	})

	t.Run("when the interpretation prop is set", func(t *testing.T) {
		params := GetParams{
			ClassName:  "BestClass",
			Pagination: &filters.Pagination{Limit: 100},
			Filters:    nil,
			AdditionalProperties: additional.Properties{
				ModuleParams: map[string]interface{}{
					"interpretation": true,
				},
			},
		}

		searchResults := []search.Result{
			{
				ID: "id1",
				Schema: map[string]interface{}{
					"name": "Foo",
				},
				AdditionalProperties: models.AdditionalProperties{
					"interpretation": nil,
				},
			},
			{
				ID: "id2",
				Schema: map[string]interface{}{
					"age": 200,
				},
				AdditionalProperties: models.AdditionalProperties{
					"interpretation": &Interpretation{
						Source: []*InterpretationSource{
							{
								Concept:    "foo",
								Weight:     0.123,
								Occurrence: 123,
							},
						},
					},
				},
			},
		}

		search := &fakeVectorSearcher{}
		log, _ := test.NewNullLogger()
		explorer := NewExplorer(search, newFakeDistancer(), log, getFakeModulesProvider())
		expectedParamsToSearch := params
		expectedParamsToSearch.SearchVector = nil
		search.
			On("ClassSearch", expectedParamsToSearch).
			Return(searchResults, nil)

		res, err := explorer.GetClass(context.Background(), params)

		t.Run("class search must be called with right params", func(t *testing.T) {
			assert.Nil(t, err)
			search.AssertExpectations(t)
		})

		t.Run("response must contain concepts", func(t *testing.T) {
			require.Len(t, res, 2)
			assert.Equal(t,
				map[string]interface{}{
					"name": "Foo",
				}, res[0])
			assert.Equal(t,
				map[string]interface{}{
					"age": 200,
					"_additional": map[string]interface{}{
						"interpretation": &Interpretation{
							Source: []*InterpretationSource{
								{
									Concept:    "foo",
									Weight:     0.123,
									Occurrence: 123,
								},
							},
						},
					},
				}, res[1])
		})
	})

	t.Run("when the vector _additional prop is set", func(t *testing.T) {
		params := GetParams{
			ClassName:  "BestClass",
			Pagination: &filters.Pagination{Limit: 100},
			Filters:    nil,
			AdditionalProperties: additional.Properties{
				Vector: true,
			},
		}

		searchResults := []search.Result{
			{
				ID: "id1",
				Schema: map[string]interface{}{
					"name": "Foo",
				},
				Vector: []float32{0.1, -0.3},
			},
		}

		search := &fakeVectorSearcher{}
		log, _ := test.NewNullLogger()
		explorer := NewExplorer(search, newFakeDistancer(), log, getFakeModulesProvider())
		expectedParamsToSearch := params
		expectedParamsToSearch.SearchVector = nil
		search.
			On("ClassSearch", expectedParamsToSearch).
			Return(searchResults, nil)

		res, err := explorer.GetClass(context.Background(), params)

		t.Run("class search must be called with right params", func(t *testing.T) {
			assert.Nil(t, err)
			search.AssertExpectations(t)
		})

		t.Run("response must contain vector", func(t *testing.T) {
			require.Len(t, res, 1)
			assert.Equal(t,
				map[string]interface{}{
					"name": "Foo",
					"_additional": map[string]interface{}{
						"vector": []float32{0.1, -0.3},
					},
				}, res[0])
		})
	})

	t.Run("when the creationTimeUnix _additional prop is set", func(t *testing.T) {
		params := GetParams{
			ClassName:  "BestClass",
			Pagination: &filters.Pagination{Limit: 100},
			Filters:    nil,
			AdditionalProperties: additional.Properties{
				CreationTimeUnix: true,
			},
		}

		now := time.Now().UnixNano() / int64(time.Millisecond)

		searchResults := []search.Result{
			{
				ID: "id1",
				Schema: map[string]interface{}{
					"name": "Foo",
				},
				Created: now,
			},
		}

		search := &fakeVectorSearcher{}
		log, _ := test.NewNullLogger()
		explorer := NewExplorer(search, newFakeDistancer(), log, getFakeModulesProvider())
		expectedParamsToSearch := params
		expectedParamsToSearch.SearchVector = nil
		search.
			On("ClassSearch", expectedParamsToSearch).
			Return(searchResults, nil)

		res, err := explorer.GetClass(context.Background(), params)

		t.Run("class search must be called with right params", func(t *testing.T) {
			assert.Nil(t, err)
			search.AssertExpectations(t)
		})

		t.Run("response must contain creationTimeUnix", func(t *testing.T) {
			require.Len(t, res, 1)
			assert.Equal(t,
				map[string]interface{}{
					"name": "Foo",
					"_additional": map[string]interface{}{
						"creationTimeUnix": now,
					},
				}, res[0])
		})
	})

	t.Run("when the lastUpdateTimeUnix _additional prop is set", func(t *testing.T) {
		params := GetParams{
			ClassName:  "BestClass",
			Pagination: &filters.Pagination{Limit: 100},
			Filters:    nil,
			AdditionalProperties: additional.Properties{
				LastUpdateTimeUnix: true,
			},
		}

		now := time.Now().UnixNano() / int64(time.Millisecond)

		searchResults := []search.Result{
			{
				ID: "id1",
				Schema: map[string]interface{}{
					"name": "Foo",
				},
				Updated: now,
			},
		}

		search := &fakeVectorSearcher{}
		log, _ := test.NewNullLogger()
		explorer := NewExplorer(search, newFakeDistancer(), log, getFakeModulesProvider())
		expectedParamsToSearch := params
		expectedParamsToSearch.SearchVector = nil
		search.
			On("ClassSearch", expectedParamsToSearch).
			Return(searchResults, nil)

		res, err := explorer.GetClass(context.Background(), params)

		t.Run("class search must be called with right params", func(t *testing.T) {
			assert.Nil(t, err)
			search.AssertExpectations(t)
		})

		t.Run("response must contain lastUpdateTimeUnix", func(t *testing.T) {
			require.Len(t, res, 1)
			assert.Equal(t,
				map[string]interface{}{
					"name": "Foo",
					"_additional": map[string]interface{}{
						"lastUpdateTimeUnix": now,
					},
				}, res[0])
		})
	})

	t.Run("when the nearestNeighbors prop is set", func(t *testing.T) {
		params := GetParams{
			ClassName:  "BestClass",
			Pagination: &filters.Pagination{Limit: 100},
			Filters:    nil,
			AdditionalProperties: additional.Properties{
				ModuleParams: map[string]interface{}{
					"nearestNeighbors": true,
				},
			},
		}

		searchResults := []search.Result{
			{
				ID: "id1",
				Schema: map[string]interface{}{
					"name": "Foo",
				},
			},
			{
				ID: "id2",
				Schema: map[string]interface{}{
					"name": "Bar",
				},
			},
		}

		searcher := &fakeVectorSearcher{}
		log, _ := test.NewNullLogger()
		extender := &fakeExtender{
			returnArgs: []search.Result{
				{
					ID: "id1",
					Schema: map[string]interface{}{
						"name": "Foo",
					},
					AdditionalProperties: models.AdditionalProperties{
						"nearestNeighbors": &NearestNeighbors{
							Neighbors: []*NearestNeighbor{
								{
									Concept:  "foo",
									Distance: 0.1,
								},
							},
						},
					},
				},
				{
					ID: "id2",
					Schema: map[string]interface{}{
						"name": "Bar",
					},
					AdditionalProperties: models.AdditionalProperties{
						"nearestNeighbors": &NearestNeighbors{
							Neighbors: []*NearestNeighbor{
								{
									Concept:  "bar",
									Distance: 0.1,
								},
							},
						},
					},
				},
			},
		}
		explorer := NewExplorer(searcher, newFakeDistancer(), log, getFakeModulesProviderWithCustomExtenders(extender, nil, nil))
		expectedParamsToSearch := params
		expectedParamsToSearch.SearchVector = nil
		searcher.
			On("ClassSearch", expectedParamsToSearch).
			Return(searchResults, nil)

		res, err := explorer.GetClass(context.Background(), params)

		t.Run("class search must be called with right params", func(t *testing.T) {
			assert.Nil(t, err)
			searcher.AssertExpectations(t)
		})

		t.Run("response must contain concepts", func(t *testing.T) {
			require.Len(t, res, 2)
			assert.Equal(t,
				map[string]interface{}{
					"name": "Foo",
					"_additional": map[string]interface{}{
						"nearestNeighbors": &NearestNeighbors{
							Neighbors: []*NearestNeighbor{
								{
									Concept:  "foo",
									Distance: 0.1,
								},
							},
						},
					},
				}, res[0])
			assert.Equal(t,
				map[string]interface{}{
					"name": "Bar",
					"_additional": map[string]interface{}{
						"nearestNeighbors": &NearestNeighbors{
							Neighbors: []*NearestNeighbor{
								{
									Concept:  "bar",
									Distance: 0.1,
								},
							},
						},
					},
				}, res[1])
		})
	})

	t.Run("when the featureProjection prop is set", func(t *testing.T) {
		params := GetParams{
			ClassName:  "BestClass",
			Pagination: &filters.Pagination{Limit: 100},
			Filters:    nil,
			AdditionalProperties: additional.Properties{
				ModuleParams: map[string]interface{}{
					"featureProjection": getDefaultParam("featureProjection"),
				},
			},
		}

		searchResults := []search.Result{
			{
				ID: "id1",
				Schema: map[string]interface{}{
					"name": "Foo",
				},
			},
			{
				ID: "id2",
				Schema: map[string]interface{}{
					"name": "Bar",
				},
			},
		}

		searcher := &fakeVectorSearcher{}
		log, _ := test.NewNullLogger()
		projector := &fakeProjector{
			returnArgs: []search.Result{
				{
					ID: "id1",
					Schema: map[string]interface{}{
						"name": "Foo",
					},
					AdditionalProperties: models.AdditionalProperties{
						"featureProjection": &FeatureProjection{
							Vector: []float32{0, 1},
						},
					},
				},
				{
					ID: "id2",
					Schema: map[string]interface{}{
						"name": "Bar",
					},
					AdditionalProperties: models.AdditionalProperties{
						"featureProjection": &FeatureProjection{
							Vector: []float32{1, 0},
						},
					},
				},
			},
		}
		explorer := NewExplorer(searcher, newFakeDistancer(), log, getFakeModulesProviderWithCustomExtenders(nil, projector, nil))
		expectedParamsToSearch := params
		expectedParamsToSearch.SearchVector = nil
		searcher.
			On("ClassSearch", expectedParamsToSearch).
			Return(searchResults, nil)

		res, err := explorer.GetClass(context.Background(), params)

		t.Run("class search must be called with right params", func(t *testing.T) {
			assert.Nil(t, err)
			searcher.AssertExpectations(t)
		})

		t.Run("response must contain concepts", func(t *testing.T) {
			require.Len(t, res, 2)
			assert.Equal(t,
				map[string]interface{}{
					"name": "Foo",
					"_additional": map[string]interface{}{
						"featureProjection": &FeatureProjection{
							Vector: []float32{0, 1},
						},
					},
				}, res[0])
			assert.Equal(t,
				map[string]interface{}{
					"name": "Bar",
					"_additional": map[string]interface{}{
						"featureProjection": &FeatureProjection{
							Vector: []float32{1, 0},
						},
					},
				}, res[1])
		})
	})

	t.Run("when the _additional on ref prop is set", func(t *testing.T) {
		params := GetParams{
			ClassName:  "BestClass",
			Pagination: &filters.Pagination{Limit: 100},
			Filters:    nil,
			Properties: []search.SelectProperty{
				{
					Name: "ofBestRefClass",
					Refs: []search.SelectClass{
						{
							ClassName: "BestRefClass",
							AdditionalProperties: additional.Properties{
								ID: true,
							},
						},
					},
				},
			},
		}

		searchResults := []search.Result{
			{
				ID: "id1",
				Schema: map[string]interface{}{
					"name": "Foo",
					"ofBestRefClass": []interface{}{
						search.LocalRef{
							Class: "BestRefClass",
							Fields: map[string]interface{}{
								"id": "2d68456c-73b4-4cfc-a6dc-718efc5b4cea",
							},
						},
					},
				},
				AdditionalProperties: models.AdditionalProperties{
					"classification": nil,
				},
			},
			{
				ID: "id2",
				Schema: map[string]interface{}{
					"age": 200,
					"ofBestRefClass": []interface{}{
						search.LocalRef{
							Class: "BestRefClass",
							Fields: map[string]interface{}{
								"id": "2d68456c-73b4-4cfc-a6dc-718efc5b4ceb",
							},
						},
					},
				},
				AdditionalProperties: models.AdditionalProperties{
					"classification": &additional.Classification{
						ID: "1234",
					},
				},
			},
		}

		fakeSearch := &fakeVectorSearcher{}
		log, _ := test.NewNullLogger()
		explorer := NewExplorer(fakeSearch, newFakeDistancer(), log, getFakeModulesProvider())
		expectedParamsToSearch := params
		expectedParamsToSearch.SearchVector = nil
		fakeSearch.
			On("ClassSearch", expectedParamsToSearch).
			Return(searchResults, nil)

		res, err := explorer.GetClass(context.Background(), params)

		t.Run("class search must be called with right params", func(t *testing.T) {
			assert.Nil(t, err)
			fakeSearch.AssertExpectations(t)
		})

		t.Run("response must contain _additional id param for ref prop", func(t *testing.T) {
			require.Len(t, res, 2)
			assert.Equal(t,
				map[string]interface{}{
					"name": "Foo",
					"ofBestRefClass": []interface{}{
						search.LocalRef{
							Class: "BestRefClass",
							Fields: map[string]interface{}{
								"_additional": map[string]interface{}{
									"id": "2d68456c-73b4-4cfc-a6dc-718efc5b4cea",
								},
								"id": "2d68456c-73b4-4cfc-a6dc-718efc5b4cea",
							},
						},
					},
				}, res[0])
			assert.Equal(t,
				map[string]interface{}{
					"age": 200,
					"ofBestRefClass": []interface{}{
						search.LocalRef{
							Class: "BestRefClass",
							Fields: map[string]interface{}{
								"_additional": map[string]interface{}{
									"id": "2d68456c-73b4-4cfc-a6dc-718efc5b4ceb",
								},
								"id": "2d68456c-73b4-4cfc-a6dc-718efc5b4ceb",
							},
						},
					},
					"_additional": map[string]interface{}{
						"classification": &additional.Classification{
							ID: "1234",
						},
					},
				}, res[1])
		})
	})

	t.Run("when the _additional on all refs prop is set", func(t *testing.T) {
		params := GetParams{
			ClassName:  "BestClass",
			Pagination: &filters.Pagination{Limit: 100},
			Filters:    nil,
			Properties: []search.SelectProperty{
				{
					Name: "ofBestRefClass",
					Refs: []search.SelectClass{
						{
							ClassName: "BestRefClass",
							AdditionalProperties: additional.Properties{
								ID: true,
							},
							RefProperties: search.SelectProperties{
								search.SelectProperty{
									Name: "ofBestRefInnerClass",
									Refs: []search.SelectClass{
										{
											ClassName: "BestRefInnerClass",
											AdditionalProperties: additional.Properties{
												ID: true,
											},
										},
									},
								},
							},
						},
					},
				},
			},
		}

		searchResults := []search.Result{
			{
				ID: "id1",
				Schema: map[string]interface{}{
					"name": "Foo",
					"ofBestRefClass": []interface{}{
						search.LocalRef{
							Class: "BestRefClass",
							Fields: map[string]interface{}{
								"id": "2d68456c-73b4-4cfc-a6dc-718efc5b4cea",
								"ofBestRefInnerClass": []interface{}{
									search.LocalRef{
										Class: "BestRefInnerClass",
										Fields: map[string]interface{}{
											"id": "2d68456c-73b4-4cfc-a6dc-718efc5b4caa",
										},
									},
								},
							},
						},
					},
				},
				AdditionalProperties: models.AdditionalProperties{
					"classification": nil,
				},
			},
			{
				ID: "id2",
				Schema: map[string]interface{}{
					"age": 200,
					"ofBestRefClass": []interface{}{
						search.LocalRef{
							Class: "BestRefClass",
							Fields: map[string]interface{}{
								"id": "2d68456c-73b4-4cfc-a6dc-718efc5b4ceb",
								"ofBestRefInnerClass": []interface{}{
									search.LocalRef{
										Class: "BestRefInnerClass",
										Fields: map[string]interface{}{
											"id": "2d68456c-73b4-4cfc-a6dc-718efc5b4cbb",
										},
									},
								},
							},
						},
					},
				},
				AdditionalProperties: models.AdditionalProperties{
					"classification": &additional.Classification{
						ID: "1234",
					},
				},
			},
		}

		fakeSearch := &fakeVectorSearcher{}
		log, _ := test.NewNullLogger()
		explorer := NewExplorer(fakeSearch, newFakeDistancer(), log, getFakeModulesProvider())
		expectedParamsToSearch := params
		expectedParamsToSearch.SearchVector = nil
		fakeSearch.
			On("ClassSearch", expectedParamsToSearch).
			Return(searchResults, nil)

		res, err := explorer.GetClass(context.Background(), params)

		t.Run("class search must be called with right params", func(t *testing.T) {
			assert.Nil(t, err)
			fakeSearch.AssertExpectations(t)
		})

		t.Run("response must contain _additional id param for ref prop", func(t *testing.T) {
			require.Len(t, res, 2)
			assert.Equal(t,
				map[string]interface{}{
					"name": "Foo",
					"ofBestRefClass": []interface{}{
						search.LocalRef{
							Class: "BestRefClass",
							Fields: map[string]interface{}{
								"_additional": map[string]interface{}{
									"id": "2d68456c-73b4-4cfc-a6dc-718efc5b4cea",
								},
								"id": "2d68456c-73b4-4cfc-a6dc-718efc5b4cea",
								"ofBestRefInnerClass": []interface{}{
									search.LocalRef{
										Class: "BestRefInnerClass",
										Fields: map[string]interface{}{
											"_additional": map[string]interface{}{
												"id": "2d68456c-73b4-4cfc-a6dc-718efc5b4caa",
											},
											"id": "2d68456c-73b4-4cfc-a6dc-718efc5b4caa",
										},
									},
								},
							},
						},
					},
				}, res[0])
			assert.Equal(t,
				map[string]interface{}{
					"age": 200,
					"ofBestRefClass": []interface{}{
						search.LocalRef{
							Class: "BestRefClass",
							Fields: map[string]interface{}{
								"_additional": map[string]interface{}{
									"id": "2d68456c-73b4-4cfc-a6dc-718efc5b4ceb",
								},
								"id": "2d68456c-73b4-4cfc-a6dc-718efc5b4ceb",
								"ofBestRefInnerClass": []interface{}{
									search.LocalRef{
										Class: "BestRefInnerClass",
										Fields: map[string]interface{}{
											"_additional": map[string]interface{}{
												"id": "2d68456c-73b4-4cfc-a6dc-718efc5b4cbb",
											},
											"id": "2d68456c-73b4-4cfc-a6dc-718efc5b4cbb",
										},
									},
								},
							},
						},
					},
					"_additional": map[string]interface{}{
						"classification": &additional.Classification{
							ID: "1234",
						},
					},
				}, res[1])
		})
	})

	t.Run("when the _additional on lots of refs prop is set", func(t *testing.T) {
		params := GetParams{
			ClassName:  "BestClass",
			Pagination: &filters.Pagination{Limit: 100},
			Filters:    nil,
			Properties: []search.SelectProperty{
				{
					Name: "ofBestRefClass",
					Refs: []search.SelectClass{
						{
							ClassName: "BestRefClass",
							AdditionalProperties: additional.Properties{
								ID: true,
							},
							RefProperties: search.SelectProperties{
								search.SelectProperty{
									Name: "ofBestRefInnerClass",
									Refs: []search.SelectClass{
										{
											ClassName: "BestRefInnerClass",
											AdditionalProperties: additional.Properties{
												ID: true,
											},
											RefProperties: search.SelectProperties{
												search.SelectProperty{
													Name: "ofBestRefInnerInnerClass",
													Refs: []search.SelectClass{
														{
															ClassName: "BestRefInnerInnerClass",
															AdditionalProperties: additional.Properties{
																ID: true,
															},
														},
													},
												},
											},
										},
									},
								},
							},
						},
					},
				},
			},
		}

		searchResults := []search.Result{
			{
				ID: "id1",
				Schema: map[string]interface{}{
					"name": "Foo",
					"ofBestRefClass": []interface{}{
						search.LocalRef{
							Class: "BestRefClass",
							Fields: map[string]interface{}{
								"id": "2d68456c-73b4-4cfc-a6dc-718efc5b4cea",
								"ofBestRefInnerClass": []interface{}{
									search.LocalRef{
										Class: "BestRefInnerClass",
										Fields: map[string]interface{}{
											"id": "2d68456c-73b4-4cfc-a6dc-718efc5b4caa",
											"ofBestRefInnerInnerClass": []interface{}{
												search.LocalRef{
													Class: "BestRefInnerInnerClass",
													Fields: map[string]interface{}{
														"id": "2d68456c-73b4-4cfc-a6dc-718efc5b4aaa",
													},
												},
											},
										},
									},
								},
							},
						},
					},
				},
				AdditionalProperties: models.AdditionalProperties{
					"classification": nil,
				},
			},
			{
				ID: "id2",
				Schema: map[string]interface{}{
					"age": 200,
					"ofBestRefClass": []interface{}{
						search.LocalRef{
							Class: "BestRefClass",
							Fields: map[string]interface{}{
								"id": "2d68456c-73b4-4cfc-a6dc-718efc5b4ceb",
								"ofBestRefInnerClass": []interface{}{
									search.LocalRef{
										Class: "BestRefInnerClass",
										Fields: map[string]interface{}{
											"id": "2d68456c-73b4-4cfc-a6dc-718efc5b4cbb",
											"ofBestRefInnerInnerClass": []interface{}{
												search.LocalRef{
													Class: "BestRefInnerInnerClass",
													Fields: map[string]interface{}{
														"id": "2d68456c-73b4-4cfc-a6dc-718efc5b4bbb",
													},
												},
											},
										},
									},
								},
							},
						},
					},
				},
				AdditionalProperties: models.AdditionalProperties{
					"classification": &additional.Classification{
						ID: "1234",
					},
				},
			},
		}

		fakeSearch := &fakeVectorSearcher{}
		log, _ := test.NewNullLogger()
		explorer := NewExplorer(fakeSearch, newFakeDistancer(), log, getFakeModulesProvider())
		expectedParamsToSearch := params
		expectedParamsToSearch.SearchVector = nil
		fakeSearch.
			On("ClassSearch", expectedParamsToSearch).
			Return(searchResults, nil)

		res, err := explorer.GetClass(context.Background(), params)

		t.Run("class search must be called with right params", func(t *testing.T) {
			assert.Nil(t, err)
			fakeSearch.AssertExpectations(t)
		})

		t.Run("response must contain _additional id param for ref prop", func(t *testing.T) {
			require.Len(t, res, 2)
			assert.Equal(t,
				map[string]interface{}{
					"name": "Foo",
					"ofBestRefClass": []interface{}{
						search.LocalRef{
							Class: "BestRefClass",
							Fields: map[string]interface{}{
								"_additional": map[string]interface{}{
									"id": "2d68456c-73b4-4cfc-a6dc-718efc5b4cea",
								},
								"id": "2d68456c-73b4-4cfc-a6dc-718efc5b4cea",
								"ofBestRefInnerClass": []interface{}{
									search.LocalRef{
										Class: "BestRefInnerClass",
										Fields: map[string]interface{}{
											"_additional": map[string]interface{}{
												"id": "2d68456c-73b4-4cfc-a6dc-718efc5b4caa",
											},
											"id": "2d68456c-73b4-4cfc-a6dc-718efc5b4caa",
											"ofBestRefInnerInnerClass": []interface{}{
												search.LocalRef{
													Class: "BestRefInnerInnerClass",
													Fields: map[string]interface{}{
														"_additional": map[string]interface{}{
															"id": "2d68456c-73b4-4cfc-a6dc-718efc5b4aaa",
														},
														"id": "2d68456c-73b4-4cfc-a6dc-718efc5b4aaa",
													},
												},
											},
										},
									},
								},
							},
						},
					},
				}, res[0])
			assert.Equal(t,
				map[string]interface{}{
					"age": 200,
					"ofBestRefClass": []interface{}{
						search.LocalRef{
							Class: "BestRefClass",
							Fields: map[string]interface{}{
								"_additional": map[string]interface{}{
									"id": "2d68456c-73b4-4cfc-a6dc-718efc5b4ceb",
								},
								"id": "2d68456c-73b4-4cfc-a6dc-718efc5b4ceb",
								"ofBestRefInnerClass": []interface{}{
									search.LocalRef{
										Class: "BestRefInnerClass",
										Fields: map[string]interface{}{
											"_additional": map[string]interface{}{
												"id": "2d68456c-73b4-4cfc-a6dc-718efc5b4cbb",
											},
											"id": "2d68456c-73b4-4cfc-a6dc-718efc5b4cbb",
											"ofBestRefInnerInnerClass": []interface{}{
												search.LocalRef{
													Class: "BestRefInnerInnerClass",
													Fields: map[string]interface{}{
														"_additional": map[string]interface{}{
															"id": "2d68456c-73b4-4cfc-a6dc-718efc5b4bbb",
														},
														"id": "2d68456c-73b4-4cfc-a6dc-718efc5b4bbb",
													},
												},
											},
										},
									},
								},
							},
						},
					},
					"_additional": map[string]interface{}{
						"classification": &additional.Classification{
							ID: "1234",
						},
					},
				}, res[1])
		})
	})

	t.Run("when the almost all _additional props set", func(t *testing.T) {
		params := GetParams{
			ClassName:  "BestClass",
			Pagination: &filters.Pagination{Limit: 100},
			Filters:    nil,
			AdditionalProperties: additional.Properties{
				ID:             true,
				Classification: true,
				ModuleParams: map[string]interface{}{
					"interpretation":   true,
					"nearestNeighbors": true,
				},
			},
		}

		searchResults := []search.Result{
			{
				ID: "id1",
				Schema: map[string]interface{}{
					"name": "Foo",
				},
				AdditionalProperties: models.AdditionalProperties{
					"classification": &additional.Classification{
						ID: "1234",
					},
					"nearestNeighbors": &NearestNeighbors{
						Neighbors: []*NearestNeighbor{
							{
								Concept:  "foo",
								Distance: 0.1,
							},
						},
					},
				},
			},
			{
				ID: "id2",
				Schema: map[string]interface{}{
					"name": "Bar",
				},
				AdditionalProperties: models.AdditionalProperties{
					"classification": &additional.Classification{
						ID: "5678",
					},
					"nearestNeighbors": &NearestNeighbors{
						Neighbors: []*NearestNeighbor{
							{
								Concept:  "bar",
								Distance: 0.1,
							},
						},
					},
				},
			},
		}

		searcher := &fakeVectorSearcher{}
		log, _ := test.NewNullLogger()
		extender := &fakeExtender{
			returnArgs: []search.Result{
				{
					ID: "id1",
					Schema: map[string]interface{}{
						"name": "Foo",
					},
					AdditionalProperties: models.AdditionalProperties{
						"classification": &additional.Classification{
							ID: "1234",
						},
						"interpretation": &Interpretation{
							Source: []*InterpretationSource{
								{
									Concept:    "foo",
									Weight:     0.123,
									Occurrence: 123,
								},
							},
						},
						"nearestNeighbors": &NearestNeighbors{
							Neighbors: []*NearestNeighbor{
								{
									Concept:  "foo",
									Distance: 0.1,
								},
							},
						},
					},
				},
				{
					ID: "id2",
					Schema: map[string]interface{}{
						"name": "Bar",
					},
					AdditionalProperties: models.AdditionalProperties{
						"classification": &additional.Classification{
							ID: "5678",
						},
						"interpretation": &Interpretation{
							Source: []*InterpretationSource{
								{
									Concept:    "bar",
									Weight:     0.456,
									Occurrence: 456,
								},
							},
						},
						"nearestNeighbors": &NearestNeighbors{
							Neighbors: []*NearestNeighbor{
								{
									Concept:  "bar",
									Distance: 0.1,
								},
							},
						},
					},
				},
			},
		}
		explorer := NewExplorer(searcher, newFakeDistancer(), log, getFakeModulesProviderWithCustomExtenders(extender, nil, nil))
		expectedParamsToSearch := params
		expectedParamsToSearch.SearchVector = nil
		searcher.
			On("ClassSearch", expectedParamsToSearch).
			Return(searchResults, nil)

		res, err := explorer.GetClass(context.Background(), params)

		t.Run("class search must be called with right params", func(t *testing.T) {
			assert.Nil(t, err)
			searcher.AssertExpectations(t)
		})

		t.Run("response must contain concepts", func(t *testing.T) {
			require.Len(t, res, 2)
			assert.Equal(t,
				map[string]interface{}{
					"name": "Foo",
					"_additional": map[string]interface{}{
						"id": strfmt.UUID("id1"),
						"classification": &additional.Classification{
							ID: "1234",
						},
						"nearestNeighbors": &NearestNeighbors{
							Neighbors: []*NearestNeighbor{
								{
									Concept:  "foo",
									Distance: 0.1,
								},
							},
						},
						"interpretation": &Interpretation{
							Source: []*InterpretationSource{
								{
									Concept:    "foo",
									Weight:     0.123,
									Occurrence: 123,
								},
							},
						},
					},
				}, res[0])
			assert.Equal(t,
				map[string]interface{}{
					"name": "Bar",
					"_additional": map[string]interface{}{
						"id": strfmt.UUID("id2"),
						"classification": &additional.Classification{
							ID: "5678",
						},
						"nearestNeighbors": &NearestNeighbors{
							Neighbors: []*NearestNeighbor{
								{
									Concept:  "bar",
									Distance: 0.1,
								},
							},
						},
						"interpretation": &Interpretation{
							Source: []*InterpretationSource{
								{
									Concept:    "bar",
									Weight:     0.456,
									Occurrence: 456,
								},
							},
						},
					},
				}, res[1])
		})
	})
}

func Test_Explorer_GetClass_With_Modules(t *testing.T) {
	t.Run("when an explore param is set for nearCustomText", func(t *testing.T) {
		params := GetParams{
			ClassName: "BestClass",
			ModuleParams: map[string]interface{}{
				"nearCustomText": extractNearCustomTextParam(map[string]interface{}{
					"concepts": []interface{}{"foo"},
				}),
			},
			Pagination: &filters.Pagination{Limit: 100},
			Filters:    nil,
		}

		searchResults := []search.Result{
			{
				ID: "id1",
				Schema: map[string]interface{}{
					"name": "Foo",
				},
			},
			{
				ID: "id2",
				Schema: map[string]interface{}{
					"age": 200,
				},
			},
		}

		search := &fakeVectorSearcher{}
		log, _ := test.NewNullLogger()
		explorer := NewExplorer(search, newFakeDistancer(), log, getFakeModulesProvider())
		expectedParamsToSearch := params
		expectedParamsToSearch.SearchVector = []float32{1, 2, 3}
		search.
			On("VectorClassSearch", expectedParamsToSearch).
			Return(searchResults, nil)

		res, err := explorer.GetClass(context.Background(), params)

		t.Run("vector search must be called with right params", func(t *testing.T) {
			assert.Nil(t, err)
			search.AssertExpectations(t)
		})

		t.Run("response must contain concepts", func(t *testing.T) {
			require.Len(t, res, 2)
			assert.Equal(t,
				map[string]interface{}{
					"name": "Foo",
				}, res[0])
			assert.Equal(t,
				map[string]interface{}{
					"age": 200,
				}, res[1])
		})
	})

	t.Run("when an explore param is set for nearCustomText and the required certainty not met",
		func(t *testing.T) {
			params := GetParams{
				ClassName: "BestClass",
				ModuleParams: map[string]interface{}{
					"nearCustomText": extractNearCustomTextParam(map[string]interface{}{
						"concepts":  []interface{}{"foo"},
						"certainty": float64(0.8),
					}),
				},
				Pagination: &filters.Pagination{Limit: 100},
				Filters:    nil,
			}

			searchResults := []search.Result{
				{
					ID:   "id1",
					Dist: 2 * 0.69,
				},
				{
					ID:   "id2",
					Dist: 2 * 0.69,
				},
			}

			search := &fakeVectorSearcher{}
			log, _ := test.NewNullLogger()
			explorer := NewExplorer(search, newFakeDistancer(), log, getFakeModulesProvider())
			expectedParamsToSearch := params
			expectedParamsToSearch.SearchVector = []float32{1, 2, 3}
			search.
				On("VectorClassSearch", expectedParamsToSearch).
				Return(searchResults, nil)

			res, err := explorer.GetClass(context.Background(), params)

			t.Run("vector search must be called with right params", func(t *testing.T) {
				assert.Nil(t, err)
				search.AssertExpectations(t)
			})

			t.Run("no object met the required certainty", func(t *testing.T) {
				assert.Len(t, res, 0)
			})
		})

	t.Run("when two conflicting (nearVector, nearCustomText) near searchers are set", func(t *testing.T) {
		params := GetParams{
			ClassName:  "BestClass",
			Pagination: &filters.Pagination{Limit: 100},
			Filters:    nil,
<<<<<<< HEAD
			NearVector: &near.NearVectorParams{
=======
			NearVector: &searchparams.NearVector{
>>>>>>> 65194256
				Vector: []float32{0.8, 0.2, 0.7},
			},
			ModuleParams: map[string]interface{}{
				"nearCustomText": extractNearCustomTextParam(map[string]interface{}{
					"concepts": []interface{}{"foo"},
				}),
			},
		}

		search := &fakeVectorSearcher{}
		log, _ := test.NewNullLogger()
		explorer := NewExplorer(search, newFakeDistancer(), log, getFakeModulesProvider())
		_, err := explorer.GetClass(context.Background(), params)
		require.NotNil(t, err)
		assert.Contains(t, err.Error(), "parameters which are conflicting")
	})

	t.Run("when two conflicting (nearCustomText, nearObject) near searchers are set", func(t *testing.T) {
		params := GetParams{
			ClassName:  "BestClass",
			Pagination: &filters.Pagination{Limit: 100},
			Filters:    nil,
<<<<<<< HEAD
			NearObject: &near.NearObjectParams{
=======
			NearObject: &searchparams.NearObject{
>>>>>>> 65194256
				Beacon: "weaviate://localhost/e9c12c22-766f-4bde-b140-d4cf8fd6e041",
			},
			ModuleParams: map[string]interface{}{
				"nearCustomText": extractNearCustomTextParam(map[string]interface{}{
					"concepts": []interface{}{"foo"},
				}),
			},
		}

		search := &fakeVectorSearcher{}
		log, _ := test.NewNullLogger()
		explorer := NewExplorer(search, newFakeDistancer(), log, getFakeModulesProvider())
		_, err := explorer.GetClass(context.Background(), params)
		require.NotNil(t, err)
		assert.Contains(t, err.Error(), "parameters which are conflicting")
	})

	t.Run("when three conflicting (nearCustomText, nearVector, nearObject) near searchers are set", func(t *testing.T) {
		params := GetParams{
			ClassName:  "BestClass",
			Pagination: &filters.Pagination{Limit: 100},
			Filters:    nil,
<<<<<<< HEAD
			NearVector: &near.NearVectorParams{
				Vector: []float32{0.8, 0.2, 0.7},
			},
			NearObject: &near.NearObjectParams{
=======
			NearVector: &searchparams.NearVector{
				Vector: []float32{0.8, 0.2, 0.7},
			},
			NearObject: &searchparams.NearObject{
>>>>>>> 65194256
				Beacon: "weaviate://localhost/e9c12c22-766f-4bde-b140-d4cf8fd6e041",
			},
			ModuleParams: map[string]interface{}{
				"nearCustomText": extractNearCustomTextParam(map[string]interface{}{
					"concepts": []interface{}{"foo"},
				}),
			},
		}

		search := &fakeVectorSearcher{}
		log, _ := test.NewNullLogger()
		explorer := NewExplorer(search, newFakeDistancer(), log, getFakeModulesProvider())
		_, err := explorer.GetClass(context.Background(), params)
		require.NotNil(t, err)
		assert.Contains(t, err.Error(), "parameters which are conflicting")
	})

	t.Run("when nearCustomText.moveTo has no concepts and objects defined", func(t *testing.T) {
		params := GetParams{
			ClassName:  "BestClass",
			Pagination: &filters.Pagination{Limit: 100},
			Filters:    nil,
			ModuleParams: map[string]interface{}{
				"nearCustomText": extractNearCustomTextParam(map[string]interface{}{
					"concepts": []interface{}{"foo"},
					"moveTo": map[string]interface{}{
						"force": float64(0.1),
					},
				}),
			},
		}

		search := &fakeVectorSearcher{}
		log, _ := test.NewNullLogger()
		explorer := NewExplorer(search, newFakeDistancer(), log, getFakeModulesProvider())
		_, err := explorer.GetClass(context.Background(), params)
		require.NotNil(t, err)
		assert.Contains(t, err.Error(), "needs to have defined either 'concepts' or 'objects' fields")
	})

	t.Run("when nearCustomText.moveAwayFrom has no concepts and objects defined", func(t *testing.T) {
		params := GetParams{
			ClassName:  "BestClass",
			Pagination: &filters.Pagination{Limit: 100},
			Filters:    nil,
			ModuleParams: map[string]interface{}{
				"nearCustomText": extractNearCustomTextParam(map[string]interface{}{
					"concepts": []interface{}{"foo"},
					"moveAwayFrom": map[string]interface{}{
						"force": float64(0.1),
					},
				}),
			},
		}

		search := &fakeVectorSearcher{}
		log, _ := test.NewNullLogger()
		explorer := NewExplorer(search, newFakeDistancer(), log, getFakeModulesProvider())
		_, err := explorer.GetClass(context.Background(), params)
		require.NotNil(t, err)
		assert.Contains(t, err.Error(), "needs to have defined either 'concepts' or 'objects' fields")
	})

	t.Run("when the certainty prop is set", func(t *testing.T) {
		params := GetParams{
			Filters:      nil,
			ClassName:    "BestClass",
			Pagination:   &filters.Pagination{Limit: 100},
			SearchVector: []float32{1.0, 2.0, 3.0},
			AdditionalProperties: additional.Properties{
				Certainty: true,
			},
			ModuleParams: map[string]interface{}{
				"nearCustomText": extractNearCustomTextParam(map[string]interface{}{
					"concepts":  []interface{}{"foobar"},
					"limit":     100,
					"certainty": float64(0.0),
				}),
			},
		}

		searchResults := []search.Result{
			{
				ID: "id2",
				Schema: map[string]interface{}{
					"age": 200,
				},
				Vector: []float32{0.5, 1.5, 0.0},
				Dist:   2 * 0.69,
			},
		}

		search := &fakeVectorSearcher{}
		log, _ := test.NewNullLogger()
		explorer := NewExplorer(search, newFakeDistancer69(), log, getFakeModulesProvider())
		expectedParamsToSearch := params
		expectedParamsToSearch.SearchVector = []float32{1.0, 2.0, 3.0}
		// expectedParamsToSearch.SearchVector = nil
		search.
			On("VectorClassSearch", expectedParamsToSearch).
			Return(searchResults, nil)

		res, err := explorer.GetClass(context.Background(), params)

		t.Run("class search must be called with right params", func(t *testing.T) {
			assert.Nil(t, err)
			search.AssertExpectations(t)
		})

		t.Run("response must contain concepts", func(t *testing.T) {
			require.Len(t, res, 1)

			resMap := res[0].(map[string]interface{})
			assert.Equal(t, 2, len(resMap))
			assert.Contains(t, resMap, "age")
			assert.Equal(t, 200, resMap["age"])
			additionalMap := resMap["_additional"]
			assert.Contains(t, additionalMap, "certainty")
			// Certainty is fixed to 0.69 in this mock
			assert.InEpsilon(t, 0.31, additionalMap.(map[string]interface{})["certainty"], 0.000001)
		})
	})

	t.Run("when the semanticPath prop is set", func(t *testing.T) {
		params := GetParams{
			ClassName:  "BestClass",
			Pagination: &filters.Pagination{Limit: 100},
			Filters:    nil,
			AdditionalProperties: additional.Properties{
				ModuleParams: map[string]interface{}{
					"semanticPath": getDefaultParam("semanticPath"),
				},
			},
			ModuleParams: map[string]interface{}{
				"nearCustomText": extractNearCustomTextParam(map[string]interface{}{
					"concepts": []interface{}{"foobar"},
				}),
			},
		}

		searchResults := []search.Result{
			{
				ID: "id1",
				Schema: map[string]interface{}{
					"name": "Foo",
				},
			},
			{
				ID: "id2",
				Schema: map[string]interface{}{
					"name": "Bar",
				},
			},
		}

		searcher := &fakeVectorSearcher{}
		log, _ := test.NewNullLogger()
		pathBuilder := &fakePathBuilder{
			returnArgs: []search.Result{
				{
					ID: "id1",
					Schema: map[string]interface{}{
						"name": "Foo",
					},
					AdditionalProperties: models.AdditionalProperties{
						"semanticPath": &SemanticPath{
							Path: []*SemanticPathElement{
								{
									Concept:            "pathelem1",
									DistanceToQuery:    0,
									DistanceToResult:   2.1,
									DistanceToPrevious: nil,
									DistanceToNext:     ptFloat32(0.5),
								},
								{
									Concept:            "pathelem2",
									DistanceToQuery:    2.1,
									DistanceToResult:   0,
									DistanceToPrevious: ptFloat32(0.5),
									DistanceToNext:     nil,
								},
							},
						},
					},
				},
				{
					ID: "id2",
					Schema: map[string]interface{}{
						"name": "Bar",
					},
					AdditionalProperties: models.AdditionalProperties{
						"semanticPath": &SemanticPath{
							Path: []*SemanticPathElement{
								{
									Concept:            "pathelem1",
									DistanceToQuery:    0,
									DistanceToResult:   2.1,
									DistanceToPrevious: nil,
									DistanceToNext:     ptFloat32(0.5),
								},
								{
									Concept:            "pathelem2",
									DistanceToQuery:    2.1,
									DistanceToResult:   0,
									DistanceToPrevious: ptFloat32(0.5),
									DistanceToNext:     nil,
								},
							},
						},
					},
				},
			},
		}
		explorer := NewExplorer(searcher, newFakeDistancer(), log, getFakeModulesProviderWithCustomExtenders(nil, nil, pathBuilder))
		expectedParamsToSearch := params
		expectedParamsToSearch.SearchVector = []float32{1, 2, 3}
		expectedParamsToSearch.AdditionalProperties.Vector = true // any custom additional params will trigger vector
		searcher.
			On("VectorClassSearch", expectedParamsToSearch).
			Return(searchResults, nil)

		res, err := explorer.GetClass(context.Background(), params)

		t.Run("class search must be called with right params", func(t *testing.T) {
			assert.Nil(t, err)
			searcher.AssertExpectations(t)
		})

		t.Run("response must contain concepts", func(t *testing.T) {
			require.Len(t, res, 2)
			assert.Equal(t,
				map[string]interface{}{
					"name": "Foo",
					"_additional": map[string]interface{}{
						"vector": []float32(nil),
						"semanticPath": &SemanticPath{
							Path: []*SemanticPathElement{
								{
									Concept:            "pathelem1",
									DistanceToQuery:    0,
									DistanceToResult:   2.1,
									DistanceToPrevious: nil,
									DistanceToNext:     ptFloat32(0.5),
								},
								{
									Concept:            "pathelem2",
									DistanceToQuery:    2.1,
									DistanceToResult:   0,
									DistanceToPrevious: ptFloat32(0.5),
									DistanceToNext:     nil,
								},
							},
						},
					},
				}, res[0])
			assert.Equal(t,
				map[string]interface{}{
					"name": "Bar",
					"_additional": map[string]interface{}{
						"vector": []float32(nil),
						"semanticPath": &SemanticPath{
							Path: []*SemanticPathElement{
								{
									Concept:            "pathelem1",
									DistanceToQuery:    0,
									DistanceToResult:   2.1,
									DistanceToPrevious: nil,
									DistanceToNext:     ptFloat32(0.5),
								},
								{
									Concept:            "pathelem2",
									DistanceToQuery:    2.1,
									DistanceToResult:   0,
									DistanceToPrevious: ptFloat32(0.5),
									DistanceToNext:     nil,
								},
							},
						},
					},
				}, res[1])
		})
	})
}

func newFakeDistancer() func(a, b []float32) (float32, error) {
	return func(source, target []float32) (float32, error) {
		return 0.5, nil
	}
}

// newFakeDistancer69 return 0.69 to allow the assertion of certainty vs distance.
func newFakeDistancer69() func(a, b []float32) (float32, error) {
	return func(source, target []float32) (float32, error) {
		return 0.69, nil
	}
}

func ptFloat32(in float32) *float32 {
	return &in
}

type fakeModulesProvider struct {
	customC11yModule *fakeText2vecContextionaryModule
}

func (p *fakeModulesProvider) VectorFromSearchParam(ctx context.Context, className,
	param string, params interface{},
	findVectorFn modulecapabilities.FindVectorFn) ([]float32, error) {
	txt2vec := p.getFakeT2Vec()
	vectorForParams := txt2vec.VectorSearches()["nearCustomText"]
	return vectorForParams(ctx, params, findVectorFn, nil)
}

func (p *fakeModulesProvider) CrossClassVectorFromSearchParam(ctx context.Context,
	param string, params interface{},
	findVectorFn modulecapabilities.FindVectorFn) ([]float32, error) {
	txt2vec := p.getFakeT2Vec()
	vectorForParams := txt2vec.VectorSearches()["nearCustomText"]
	return vectorForParams(ctx, params, findVectorFn, nil)
}

func (p *fakeModulesProvider) CrossClassValidateSearchParam(name string, value interface{}) error {
	return p.ValidateSearchParam(name, value, "")
}

func (p *fakeModulesProvider) ValidateSearchParam(name string, value interface{}, className string) error {
	txt2vec := p.getFakeT2Vec()
	arg := txt2vec.Arguments()["nearCustomText"]
	return arg.ValidateFunction(value)
}

func (p *fakeModulesProvider) GetExploreAdditionalExtend(ctx context.Context, in []search.Result,
	moduleParams map[string]interface{}, searchVector []float32,
	argumentModuleParams map[string]interface{}) ([]search.Result, error) {
	return p.additionalExtend(ctx, in, moduleParams, searchVector, "ExploreGet")
}

func (p *fakeModulesProvider) ListExploreAdditionalExtend(ctx context.Context, in []search.Result,
	moduleParams map[string]interface{},
	argumentModuleParams map[string]interface{}) ([]search.Result, error) {
	return p.additionalExtend(ctx, in, moduleParams, nil, "ExploreList")
}

func (p *fakeModulesProvider) additionalExtend(ctx context.Context,
	in search.Results, moduleParams map[string]interface{},
	searchVector []float32, capability string) (search.Results, error) {
	txt2vec := p.getFakeT2Vec()
	if additionalProperties := txt2vec.AdditionalProperties(); len(additionalProperties) > 0 {
		for name, value := range moduleParams {
			additionalPropertyFn := p.getAdditionalPropertyFn(additionalProperties[name], capability)
			if additionalPropertyFn != nil && value != nil {
				searchValue := value
				if searchVectorValue, ok := value.(modulecapabilities.AdditionalPropertyWithSearchVector); ok {
					searchVectorValue.SetSearchVector(searchVector)
					searchValue = searchVectorValue
				}
				resArray, err := additionalPropertyFn(ctx, in, searchValue, nil, nil)
				if err != nil {
					return nil, err
				}
				in = resArray
			} else {
				return nil, errors.Errorf("unknown capability: %s", name)
			}
		}
	}
	return in, nil
}

func (p *fakeModulesProvider) getAdditionalPropertyFn(additionalProperty modulecapabilities.AdditionalProperty,
	capability string) modulecapabilities.AdditionalPropertyFn {
	switch capability {
	case "ObjectGet":
		return additionalProperty.SearchFunctions.ObjectGet
	case "ObjectList":
		return additionalProperty.SearchFunctions.ObjectList
	case "ExploreGet":
		return additionalProperty.SearchFunctions.ExploreGet
	case "ExploreList":
		return additionalProperty.SearchFunctions.ExploreList
	default:
		return nil
	}
}

func (p *fakeModulesProvider) getFakeT2Vec() *fakeText2vecContextionaryModule {
	if p.customC11yModule != nil {
		return p.customC11yModule
	}
	return &fakeText2vecContextionaryModule{}
}

func extractNearCustomTextParam(param map[string]interface{}) interface{} {
	txt2vec := &fakeText2vecContextionaryModule{}
	argument := txt2vec.Arguments()["nearCustomText"]
	return argument.ExtractFunction(param)
}

func getDefaultParam(name string) interface{} {
	switch name {
	case "featureProjection":
		return &fakeProjectorParams{}
	case "semanticPath":
		return &pathBuilderParams{}
	case "nearestNeighbors":
		return true
	default:
		return nil
	}
}

func getFakeModulesProviderWithCustomExtenders(
	customExtender *fakeExtender,
	customProjector *fakeProjector,
	customPathBuilder *fakePathBuilder,
) ModulesProvider {
	return &fakeModulesProvider{
		newFakeText2vecContextionaryModuleWithCustomExtender(customExtender, customProjector, customPathBuilder),
	}
}

func getFakeModulesProvider() ModulesProvider {
	return &fakeModulesProvider{}
}<|MERGE_RESOLUTION|>--- conflicted
+++ resolved
@@ -22,7 +22,6 @@
 	"github.com/semi-technologies/weaviate/entities/filters"
 	"github.com/semi-technologies/weaviate/entities/models"
 	"github.com/semi-technologies/weaviate/entities/modulecapabilities"
-	"github.com/semi-technologies/weaviate/entities/near"
 	"github.com/semi-technologies/weaviate/entities/search"
 	"github.com/semi-technologies/weaviate/entities/searchparams"
 	"github.com/sirupsen/logrus/hooks/test"
@@ -36,11 +35,7 @@
 		// text2vec-contextionary module
 		params := GetParams{
 			ClassName: "BestClass",
-<<<<<<< HEAD
-			NearVector: &near.NearVectorParams{
-=======
 			NearVector: &searchparams.NearVector{
->>>>>>> 65194256
 				Vector: []float32{0.8, 0.2, 0.7},
 			},
 			Pagination: &filters.Pagination{Limit: 100},
@@ -96,11 +91,7 @@
 		// text2vec-contextionary module
 		params := GetParams{
 			ClassName: "BestClass",
-<<<<<<< HEAD
-			NearObject: &near.NearObjectParams{
-=======
 			NearObject: &searchparams.NearObject{
->>>>>>> 65194256
 				Certainty: 0.9,
 			},
 			Pagination: &filters.Pagination{Limit: 100},
@@ -125,11 +116,7 @@
 		// text2vec-contextionary module
 		params := GetParams{
 			ClassName: "BestClass",
-<<<<<<< HEAD
-			NearObject: &near.NearObjectParams{
-=======
 			NearObject: &searchparams.NearObject{
->>>>>>> 65194256
 				Beacon:    "weaviate://localhost/e9c12c22-766f-4bde-b140-d4cf8fd6e041",
 				Certainty: 0.9,
 			},
@@ -195,11 +182,7 @@
 		// text2vec-contextionary module
 		params := GetParams{
 			ClassName: "BestClass",
-<<<<<<< HEAD
-			NearObject: &near.NearObjectParams{
-=======
 			NearObject: &searchparams.NearObject{
->>>>>>> 65194256
 				ID:        "e9c12c22-766f-4bde-b140-d4cf8fd6e041",
 				Certainty: 0.9,
 			},
@@ -264,11 +247,7 @@
 		func(t *testing.T) {
 			params := GetParams{
 				ClassName: "BestClass",
-<<<<<<< HEAD
-				NearVector: &near.NearVectorParams{
-=======
 				NearVector: &searchparams.NearVector{
->>>>>>> 65194256
 					Vector:    []float32{0.8, 0.2, 0.7},
 					Certainty: 0.8,
 				},
@@ -313,17 +292,10 @@
 			ClassName:  "BestClass",
 			Pagination: &filters.Pagination{Limit: 100},
 			Filters:    nil,
-<<<<<<< HEAD
-			NearVector: &near.NearVectorParams{
-				Vector: []float32{0.8, 0.2, 0.7},
-			},
-			NearObject: &near.NearObjectParams{
-=======
 			NearVector: &searchparams.NearVector{
 				Vector: []float32{0.8, 0.2, 0.7},
 			},
 			NearObject: &searchparams.NearObject{
->>>>>>> 65194256
 				Beacon: "weaviate://localhost/e9c12c22-766f-4bde-b140-d4cf8fd6e041",
 			},
 		}
@@ -1730,11 +1702,7 @@
 			ClassName:  "BestClass",
 			Pagination: &filters.Pagination{Limit: 100},
 			Filters:    nil,
-<<<<<<< HEAD
-			NearVector: &near.NearVectorParams{
-=======
 			NearVector: &searchparams.NearVector{
->>>>>>> 65194256
 				Vector: []float32{0.8, 0.2, 0.7},
 			},
 			ModuleParams: map[string]interface{}{
@@ -1757,11 +1725,7 @@
 			ClassName:  "BestClass",
 			Pagination: &filters.Pagination{Limit: 100},
 			Filters:    nil,
-<<<<<<< HEAD
-			NearObject: &near.NearObjectParams{
-=======
 			NearObject: &searchparams.NearObject{
->>>>>>> 65194256
 				Beacon: "weaviate://localhost/e9c12c22-766f-4bde-b140-d4cf8fd6e041",
 			},
 			ModuleParams: map[string]interface{}{
@@ -1784,17 +1748,10 @@
 			ClassName:  "BestClass",
 			Pagination: &filters.Pagination{Limit: 100},
 			Filters:    nil,
-<<<<<<< HEAD
-			NearVector: &near.NearVectorParams{
-				Vector: []float32{0.8, 0.2, 0.7},
-			},
-			NearObject: &near.NearObjectParams{
-=======
 			NearVector: &searchparams.NearVector{
 				Vector: []float32{0.8, 0.2, 0.7},
 			},
 			NearObject: &searchparams.NearObject{
->>>>>>> 65194256
 				Beacon: "weaviate://localhost/e9c12c22-766f-4bde-b140-d4cf8fd6e041",
 			},
 			ModuleParams: map[string]interface{}{
