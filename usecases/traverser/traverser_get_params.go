--- conflicted
+++ resolved
@@ -14,7 +14,6 @@
 import (
 	"github.com/semi-technologies/weaviate/entities/additional"
 	"github.com/semi-technologies/weaviate/entities/filters"
-	"github.com/semi-technologies/weaviate/entities/near"
 	"github.com/semi-technologies/weaviate/entities/search"
 	"github.com/semi-technologies/weaviate/entities/searchparams"
 )
@@ -24,15 +23,9 @@
 	ClassName            string
 	Pagination           *filters.Pagination
 	Properties           search.SelectProperties
-<<<<<<< HEAD
-	NearVector           *near.NearVectorParams
-	NearObject           *near.NearObjectParams
-	KeywordRanking       *KeywordRankingParams
-=======
 	NearVector           *searchparams.NearVector
 	NearObject           *searchparams.NearObject
 	KeywordRanking       *searchparams.KeywordRanking
->>>>>>> 65194256
 	SearchVector         []float32
 	Group                *GroupParams
 	ModuleParams         map[string]interface{}
