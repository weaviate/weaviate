//                           _       _
// __      _____  __ ___   ___  __ _| |_ ___
// \ \ /\ / / _ \/ _` \ \ / / |/ _` | __/ _ \
//  \ V  V /  __/ (_| |\ V /| | (_| | ||  __/
//   \_/\_/ \___|\__,_| \_/ |_|\__,_|\__\___|
//
//  Copyright © 2016 - 2022 SeMI Technologies B.V. All rights reserved.
//
//  CONTACT: hello@semi.technology
//

package traverser

import (
	"context"

	"github.com/semi-technologies/weaviate/entities/models"
	"github.com/semi-technologies/weaviate/entities/near"
	"github.com/semi-technologies/weaviate/entities/search"
)

// Explore through unstructured search terms
func (t *Traverser) Explore(ctx context.Context,
	principal *models.Principal, params near.ExploreParams) ([]search.Result, error) {
	if params.Limit == 0 {
		params.Limit = 20
	}

	err := t.authorizer.Authorize(principal, "get", "traversal/*")
	if err != nil {
		return nil, err
	}

	return t.explorer.Concepts(ctx, params)
<<<<<<< HEAD
=======
}

type NearVectorParams struct {
	Vector    []float32
	Certainty float64
}

type KeywordRankingParams struct {
	Type       string   `json:"type"`
	Properties []string `json:"properties"`
	Query      string   `json:"query"`
}

type NearObjectParams struct {
	ID        string
	Beacon    string
	Certainty float64
}

// ExploreParams are the parameters used by the GraphQL `Explore { }` API
type ExploreParams struct {
	NearVector   *NearVectorParams
	NearObject   *NearObjectParams
	Offset       int
	Limit        int
	ModuleParams map[string]interface{}
>>>>>>> dabac9cc
}<|MERGE_RESOLUTION|>--- conflicted
+++ resolved
@@ -32,8 +32,6 @@
 	}
 
 	return t.explorer.Concepts(ctx, params)
-<<<<<<< HEAD
-=======
 }
 
 type NearVectorParams struct {
@@ -60,5 +58,4 @@
 	Offset       int
 	Limit        int
 	ModuleParams map[string]interface{}
->>>>>>> dabac9cc
 }