//                           _       _
// __      _____  __ ___   ___  __ _| |_ ___
// \ \ /\ / / _ \/ _` \ \ / / |/ _` | __/ _ \
//  \ V  V /  __/ (_| |\ V /| | (_| | ||  __/
//   \_/\_/ \___|\__,_| \_/ |_|\__,_|\__\___|
//
//  Copyright © 2016 - 2023 Weaviate B.V. All rights reserved.
//
//  CONTACT: hello@weaviate.io
//

package traverser

import (
	"context"

	"github.com/go-openapi/strfmt"
	"github.com/pkg/errors"
	"github.com/sirupsen/logrus"
	"github.com/weaviate/weaviate/entities/additional"
	"github.com/weaviate/weaviate/entities/dto"
	"github.com/weaviate/weaviate/entities/filters"
	"github.com/weaviate/weaviate/entities/modulecapabilities"
	"github.com/weaviate/weaviate/entities/schema"
	"github.com/weaviate/weaviate/entities/schema/crossref"
	"github.com/weaviate/weaviate/entities/search"
	"github.com/weaviate/weaviate/entities/searchparams"
	"github.com/weaviate/weaviate/entities/storobj"
	"github.com/weaviate/weaviate/entities/vectorindex/hnsw"
	"github.com/weaviate/weaviate/usecases/floatcomp"
	uc "github.com/weaviate/weaviate/usecases/schema"
	"github.com/weaviate/weaviate/usecases/traverser/grouper"
	"github.com/weaviate/weaviate/usecases/traverser/hybrid"
)

// Explorer is a helper construct to perform vector-based searches. It does not
// contain monitoring or authorization checks. It should thus never be directly
// used by an API, but through a Traverser.
type Explorer struct {
	search           vectorClassSearch
	logger           logrus.FieldLogger
	modulesProvider  ModulesProvider
	schemaGetter     uc.SchemaGetter
	nearParamsVector *nearParamsVector
	metrics          explorerMetrics
}

type explorerMetrics interface {
	AddUsageDimensions(className, queryType, operation string, dims int)
}

type ModulesProvider interface {
	ValidateSearchParam(name string, value interface{}, className string) error
	CrossClassValidateSearchParam(name string, value interface{}) error
	VectorFromSearchParam(ctx context.Context, className string, param string,
		params interface{}, findVectorFn modulecapabilities.FindVectorFn) ([]float32, error)
	CrossClassVectorFromSearchParam(ctx context.Context, param string,
		params interface{}, findVectorFn modulecapabilities.FindVectorFn) ([]float32, error)
	GetExploreAdditionalExtend(ctx context.Context, in []search.Result,
		moduleParams map[string]interface{}, searchVector []float32,
		argumentModuleParams map[string]interface{}) ([]search.Result, error)
	ListExploreAdditionalExtend(ctx context.Context, in []search.Result,
		moduleParams map[string]interface{},
		argumentModuleParams map[string]interface{}) ([]search.Result, error)
	VectorFromInput(ctx context.Context, className string, input string) ([]float32, error)
}

type vectorClassSearch interface {
	ClassObjectSearch(ctx context.Context, params dto.GetParams) ([]*storobj.Object, []float32, error)
	ClassObjectVectorSearch(context.Context, string, []float32,
		int, int, *filters.LocalFilter) ([]*storobj.Object, []float32, int64, error)
	ClassSearch(ctx context.Context, params dto.GetParams) ([]search.Result, error)
	VectorClassSearch(ctx context.Context, params dto.GetParams) ([]search.Result, error)
	VectorSearch(ctx context.Context, vector []float32, offset, limit int,
		filters *filters.LocalFilter) ([]search.Result, error)
	ClassVectorSearch(ctx context.Context, class string, vector []float32, offset, limit int,
		filters *filters.LocalFilter) ([]search.Result, error)
	Object(ctx context.Context, className string, id strfmt.UUID,
		props search.SelectProperties, additional additional.Properties,
		properties *additional.ReplicationProperties) (*search.Result, error)
	ObjectsByID(ctx context.Context, id strfmt.UUID,
		props search.SelectProperties, additional additional.Properties) (search.Results, error)
	ResolveReferences(ctx context.Context, objs search.Results,
		props search.SelectProperties, additional additional.Properties,
	) (search.Results, error)
}

// NewExplorer with search and connector repo
func NewExplorer(search vectorClassSearch, logger logrus.FieldLogger,
	modulesProvider ModulesProvider, metrics explorerMetrics,
) *Explorer {
	return &Explorer{
		search:           search,
		logger:           logger,
		modulesProvider:  modulesProvider,
		metrics:          metrics,
		schemaGetter:     nil, // schemaGetter is set later
		nearParamsVector: newNearParamsVector(modulesProvider, search),
	}
}

func (e *Explorer) SetSchemaGetter(sg uc.SchemaGetter) {
	e.schemaGetter = sg
}

// GetClass from search and connector repo
func (e *Explorer) GetClass(ctx context.Context,
	params dto.GetParams,
) ([]interface{}, error) {
	if params.Pagination == nil {
		params.Pagination = &filters.Pagination{
			Offset: 0,
			Limit:  100,
		}
	}

	if err := e.validateFilters(params.Filters); err != nil {
		return nil, errors.Wrap(err, "invalid 'where' filter")
	}

	if err := e.validateSort(params.ClassName, params.Sort); err != nil {
		return nil, errors.Wrap(err, "invalid 'sort' parameter")
	}

	if err := e.validateCursor(params); err != nil {
		return nil, errors.Wrap(err, "cursor api: invalid 'after' parameter")
	}

	if params.KeywordRanking != nil {
		return e.getClassKeywordBased(ctx, params)
	}

	if params.NearVector != nil || params.NearObject != nil || len(params.ModuleParams) > 0 {
		return e.getClassVectorSearch(ctx, params)
	}

	return e.getClassList(ctx, params)
}

func (e *Explorer) getClassKeywordBased(ctx context.Context, params dto.GetParams) ([]interface{}, error) {
	if params.NearVector != nil || params.NearObject != nil || len(params.ModuleParams) > 0 {
		return nil, errors.Errorf("conflict: both near<Media> and keyword-based (bm25) arguments present, choose one")
	}

	if len(params.KeywordRanking.Query) == 0 {
		return nil, errors.Errorf("keyword search (bm25) must have query set")
	}

	if len(params.AdditionalProperties.ModuleParams) > 0 {
		// if a module-specific additional prop is set, assume it needs the vector
		// present for backward-compatibility. This could be improved by actually
		// asking the module based on specific conditions
		params.AdditionalProperties.Vector = true
	}

	res, err := e.search.ClassSearch(ctx, params)
	if err != nil {
		return nil, errors.Errorf("explorer: get class: vector search: %v", err)
	}

	if params.Group != nil {
		grouped, err := grouper.New(e.logger).Group(res, params.Group.Strategy, params.Group.Force)
		if err != nil {
			return nil, errors.Errorf("grouper: %v", err)
		}

		res = grouped
	}

	if e.modulesProvider != nil {
		res, err = e.modulesProvider.GetExploreAdditionalExtend(ctx, res,
			params.AdditionalProperties.ModuleParams, nil, params.ModuleParams)
		if err != nil {
			return nil, errors.Errorf("explorer: get class: extend: %v", err)
		}
	}

	return e.searchResultsToGetResponse(ctx, res, nil, params)
}

func (e *Explorer) getClassVectorSearch(ctx context.Context,
	params dto.GetParams,
) ([]interface{}, error) {
	searchVector, err := e.vectorFromParams(ctx, params)
	if err != nil {
		return nil, errors.Errorf("explorer: get class: vectorize params: %v", err)
	}

	params.SearchVector = searchVector

	if len(params.AdditionalProperties.ModuleParams) > 0 || params.Group != nil {
		// if a module-specific additional prop is set, assume it needs the vector
		// present for backward-compatibility. This could be improved by actually
		// asking the module based on specific conditions
		// if a group is set, vectors are needed
		params.AdditionalProperties.Vector = true
	}

	res, err := e.search.VectorClassSearch(ctx, params)
	if err != nil {
		return nil, errors.Errorf("explorer: get class: vector search: %v", err)
	}

	if params.Group != nil {
		grouped, err := grouper.New(e.logger).Group(res, params.Group.Strategy, params.Group.Force)
		if err != nil {
			return nil, errors.Errorf("grouper: %v", err)
		}

		res = grouped
	}

	if e.modulesProvider != nil {
		res, err = e.modulesProvider.GetExploreAdditionalExtend(ctx, res,
			params.AdditionalProperties.ModuleParams, searchVector, params.ModuleParams)
		if err != nil {
			return nil, errors.Errorf("explorer: get class: extend: %v", err)
		}
	}

	e.trackUsageGet(res, params)

	return e.searchResultsToGetResponse(ctx, res, searchVector, params)
}

func (e *Explorer) Hybrid(ctx context.Context, params dto.GetParams) ([]search.Result, error) {
	sparseSearch := func() ([]*storobj.Object, []float32, error) {
		params.KeywordRanking = &searchparams.KeywordRanking{
			Query: params.HybridSearch.Query,
			Type:  "bm25",
		}

		res, dists, err := e.search.ClassObjectSearch(ctx, params)
		if err != nil {
			return nil, nil, err
		}

		return res, dists, nil
	}

	denseSearch := func(vec []float32) ([]*storobj.Object, []float32, error) {
		hybridSearchLimit := params.Pagination.Limit
		if hybridSearchLimit == 0 {
			hybridSearchLimit = hybrid.DefaultLimit
		}
<<<<<<< HEAD
		res, dists, err := e.search.ClassObjectVectorSearch(
=======
		res, dists, _, err := e.search.ClassObjectVectorSearch(
>>>>>>> fe55f7de
			ctx, params.ClassName, vec, 0, hybridSearchLimit, params.Filters)
		if err != nil {
			return nil, nil, err
		}

		return res, dists, nil
	}

	postProcess := func(results hybrid.Results) ([]search.Result, error) {
		res, err := e.search.ResolveReferences(ctx, results.SearchResults(),
			params.Properties, params.AdditionalProperties)
		if err != nil {
			return nil, err
		}
		return res, nil
	}

	h := hybrid.NewSearcher(&hybrid.Params{
		HybridSearch: params.HybridSearch,
		Keyword:      params.KeywordRanking,
		Class:        params.ClassName,
	}, e.logger, sparseSearch, denseSearch,
		postProcess, e.modulesProvider)

	res, err := h.Search(ctx)
	if err != nil {
		return nil, err
	}

	return res.SearchResults(), nil
}

func (e *Explorer) getClassList(ctx context.Context,
	params dto.GetParams,
) ([]interface{}, error) {
	// we will modify the params because of the workaround outlined below,
	// however, we only want to track what the user actually set for the usage
	// metrics, not our own workaround, so here's a copy of the original user
	// input
	userSetAdditionalVector := params.AdditionalProperties.Vector

	// if both grouping and whereFilter/sort are present, the below
	// class search will eventually call storobj.FromBinaryOptional
	// to unmarshal the record. in this case, we must manually set
	// the vector addl prop to unmarshal the result vector into each
	// result payload. if we skip this step, the grouper will attempt
	// to compute the distance with a `nil` vector, resulting in NaN.
	// this was the cause of [github issue 1958]
	// (https://github.com/weaviate/weaviate/issues/1958)
	if params.Group != nil && (params.Filters != nil || params.Sort != nil) {
		params.AdditionalProperties.Vector = true
	}
	var res []search.Result
	var err error
	if params.HybridSearch != nil {
		res, err = e.Hybrid(ctx, params)
		if err != nil {
			return nil, err
		}
	} else {
		res, err = e.search.ClassSearch(ctx, params)
		if err != nil {
			return nil, errors.Errorf("explorer: list class: search: %v", err)
		}
	}

	if params.Group != nil {
		grouped, err := grouper.New(e.logger).Group(res, params.Group.Strategy, params.Group.Force)
		if err != nil {
			return nil, errors.Errorf("grouper: %v", err)
		}

		res = grouped
	}

	if e.modulesProvider != nil {
		res, err = e.modulesProvider.ListExploreAdditionalExtend(ctx, res,
			params.AdditionalProperties.ModuleParams, params.ModuleParams)
		if err != nil {
			return nil, errors.Errorf("explorer: list class: extend: %v", err)
		}
	}

	if userSetAdditionalVector {
		e.trackUsageGetExplicitVector(res, params)
	}

	return e.searchResultsToGetResponse(ctx, res, nil, params)
}

func (e *Explorer) searchResultsToGetResponse(ctx context.Context,
	input []search.Result,
	searchVector []float32, params dto.GetParams,
) ([]interface{}, error) {
	output := make([]interface{}, 0, len(input))

	for _, res := range input {
		additionalProperties := make(map[string]interface{})

		if res.AdditionalProperties != nil {
			for additionalProperty, value := range res.AdditionalProperties {
				if value != nil {
					additionalProperties[additionalProperty] = value
				}
			}
		}

		if searchVector != nil {
			// Dist is between 0..2, we need to reduce to the user space of 0..1
			normalizedResultDist := res.Dist / 2

			certainty := ExtractCertaintyFromParams(params)
			if 1-(normalizedResultDist) < float32(certainty) && 1-normalizedResultDist >= 0 {
				// TODO: Clean this up. The >= check is so that this logic does not run
				// non-cosine distance.
				continue
			}

			if certainty == 0 {
				distance, withDistance := ExtractDistanceFromParams(params)
				if withDistance && (!floatcomp.InDelta(float64(res.Dist), distance, 1e-6) &&
					float64(res.Dist) > distance) {
					continue
				}
			}

			if params.AdditionalProperties.Certainty {
				if err := e.checkCertaintyCompatibility(params.ClassName); err != nil {
					return nil, errors.Errorf("additional: %s", err)
				}
				additionalProperties["certainty"] = additional.DistToCertainty(float64(res.Dist))
			}

			if params.AdditionalProperties.Distance {
				additionalProperties["distance"] = res.Dist
			}
		}

		if params.AdditionalProperties.ID {
			additionalProperties["id"] = res.ID
		}

		if params.AdditionalProperties.Score {
			additionalProperties["score"] = res.Score
		}

		if params.AdditionalProperties.ExplainScore {
			additionalProperties["explainScore"] = res.ExplainScore
		}

		if params.AdditionalProperties.Vector {
			additionalProperties["vector"] = res.Vector
		}

		if params.AdditionalProperties.CreationTimeUnix {
			additionalProperties["creationTimeUnix"] = res.Created
		}

		if params.AdditionalProperties.LastUpdateTimeUnix {
			// This used to be "=res.Updated" but now is "res.SearchTime"
			// so its awful hack to surface the searchtime to
			// Weaviate clients.
			additionalProperties["lastUpdateTimeUnix"] = res.Updated
		}

		if len(additionalProperties) > 0 {
			res.Schema.(map[string]interface{})["_additional"] = additionalProperties
		}

		e.extractAdditionalPropertiesFromRefs(res.Schema, params.Properties)

		output = append(output, res.Schema)
	}

	return output, nil
}

func (e *Explorer) extractAdditionalPropertiesFromRefs(propertySchema interface{}, params search.SelectProperties) {
	for _, selectProp := range params {
		for _, refClass := range selectProp.Refs {
			propertySchemaMap, ok := propertySchema.(map[string]interface{})
			if ok {
				refProperty := propertySchemaMap[selectProp.Name]
				if refProperty != nil {
					e.extractAdditionalPropertiesFromRef(refProperty, refClass)
				}
			}
			if refClass.RefProperties != nil {
				propertySchemaMap, ok := propertySchema.(map[string]interface{})
				if ok {
					innerPropertySchema := propertySchemaMap[selectProp.Name]
					if innerPropertySchema != nil {
						innerRef, ok := innerPropertySchema.([]interface{})
						if ok {
							for _, props := range innerRef {
								innerRefSchema, ok := props.(search.LocalRef)
								if ok {
									e.extractAdditionalPropertiesFromRefs(innerRefSchema.Fields, refClass.RefProperties)
								}
							}
						}
					}
				}
			}
		}
	}
}

func (e *Explorer) extractAdditionalPropertiesFromRef(ref interface{},
	refClass search.SelectClass,
) {
	innerRefClass, ok := ref.([]interface{})
	if ok {
		for _, innerRefProp := range innerRefClass {
			innerRef, ok := innerRefProp.(search.LocalRef)
			if !ok {
				continue
			}
			if innerRef.Class == refClass.ClassName {
				additionalProperties := make(map[string]interface{})
				if refClass.AdditionalProperties.ID {
					additionalProperties["id"] = innerRef.Fields["id"]
				}
				if refClass.AdditionalProperties.Vector {
					additionalProperties["vector"] = innerRef.Fields["vector"]
				}
				if refClass.AdditionalProperties.CreationTimeUnix {
					additionalProperties["creationTimeUnix"] = innerRef.Fields["creationTimeUnix"]
				}
				if refClass.AdditionalProperties.LastUpdateTimeUnix {
					additionalProperties["lastUpdateTimeUnix"] = innerRef.Fields["lastUpdateTimeUnix"]
				}
				if len(additionalProperties) > 0 {
					innerRef.Fields["_additional"] = additionalProperties
				}
			}
		}
	}
}

func (e *Explorer) CrossClassVectorSearch(ctx context.Context,
	params ExploreParams,
) ([]search.Result, error) {
	if err := e.validateExploreParams(params); err != nil {
		return nil, errors.Wrap(err, "invalid params")
	}

	vector, err := e.vectorFromExploreParams(ctx, params)
	if err != nil {
		return nil, errors.Errorf("vectorize params: %v", err)
	}

	res, err := e.search.VectorSearch(ctx, vector, params.Offset, params.Limit, nil)
	if err != nil {
		return nil, errors.Errorf("vector search: %v", err)
	}

	e.trackUsageExplore(res, params)

	results := []search.Result{}
	for _, item := range res {
		item.Beacon = crossref.NewLocalhost(item.ClassName, item.ID).String()
		err = e.appendResultsIfSimilarityThresholdMet(item, &results, params)
		if err != nil {
			return nil, errors.Errorf("append results based on similarity: %s", err)
		}
	}

	return results, nil
}

func (e *Explorer) appendResultsIfSimilarityThresholdMet(item search.Result,
	results *[]search.Result, params ExploreParams,
) error {
	distance, withDistance := extractDistanceFromExploreParams(params)
	certainty := extractCertaintyFromExploreParams(params)

	if withDistance && (floatcomp.InDelta(float64(item.Dist), distance, 1e-6) ||
		item.Dist <= float32(distance)) {
		*results = append(*results, item)
	} else if certainty != 0 && item.Certainty >= float32(certainty) {
		*results = append(*results, item)
	} else if !withDistance && certainty == 0 {
		*results = append(*results, item)
	}

	return nil
}

func (e *Explorer) validateExploreParams(params ExploreParams) error {
	if params.NearVector == nil && params.NearObject == nil && len(params.ModuleParams) == 0 {
		return errors.Errorf("received no search params, one of [nearVector, nearObject] " +
			"or module search params is required for an exploration")
	}

	return nil
}

func (e *Explorer) vectorFromParams(ctx context.Context,
	params dto.GetParams,
) ([]float32, error) {
	return e.nearParamsVector.vectorFromParams(ctx, params.NearVector,
		params.NearObject, params.ModuleParams, params.ClassName)
}

func (e *Explorer) vectorFromExploreParams(ctx context.Context,
	params ExploreParams,
) ([]float32, error) {
	err := e.nearParamsVector.validateNearParams(params.NearVector, params.NearObject, params.ModuleParams)
	if err != nil {
		return nil, err
	}

	if len(params.ModuleParams) == 1 {
		for name, value := range params.ModuleParams {
			return e.crossClassVectorFromModules(ctx, name, value)
		}
	}

	if params.NearVector != nil {
		return params.NearVector.Vector, nil
	}

	if params.NearObject != nil {
		// TODO: cross class
		vector, err := e.nearParamsVector.crossClassVectorFromNearObjectParams(ctx, params.NearObject)
		if err != nil {
			return nil, errors.Errorf("nearObject params: %v", err)
		}

		return vector, nil
	}

	// either nearObject or nearVector or module search param has to be set,
	// so if we land here, something has gone very wrong
	panic("vectorFromParams was called without any known params present")
}

// similar to vectorFromModules, but not specific to a single class
func (e *Explorer) crossClassVectorFromModules(ctx context.Context,
	paramName string, paramValue interface{},
) ([]float32, error) {
	if e.modulesProvider != nil {
		vector, err := e.modulesProvider.CrossClassVectorFromSearchParam(ctx,
			paramName, paramValue, e.nearParamsVector.findVector,
		)
		if err != nil {
			return nil, errors.Errorf("vectorize params: %v", err)
		}
		return vector, nil
	}
	return nil, errors.New("no modules defined")
}

func (e *Explorer) checkCertaintyCompatibility(className string) error {
	s := e.schemaGetter.GetSchemaSkipAuth()
	if s.Objects == nil {
		return errors.Errorf("failed to get schema")
	}
	class := s.GetClass(schema.ClassName(className))
	if class == nil {
		return errors.Errorf("failed to get class: %s", className)
	}
	hnswConfig, err := typeAssertVectorIndex(class)
	if err != nil {
		return err
	}
	if hnswConfig.Distance != hnsw.DistanceCosine {
		return certaintyUnsupportedError(hnswConfig.Distance)
	}

	return nil
}

func ExtractDistanceFromParams(params dto.GetParams) (distance float64, withDistance bool) {
	if params.NearVector != nil {
		distance = params.NearVector.Distance
		withDistance = params.NearVector.WithDistance
		return
	}

	if params.NearObject != nil {
		distance = params.NearObject.Distance
		withDistance = params.NearObject.WithDistance
		return
	}

	if len(params.ModuleParams) == 1 {
		distance, withDistance = extractDistanceFromModuleParams(params.ModuleParams)
	}

	return
}

func ExtractCertaintyFromParams(params dto.GetParams) (certainty float64) {
	if params.NearVector != nil {
		certainty = params.NearVector.Certainty
		return
	}

	if params.NearObject != nil {
		certainty = params.NearObject.Certainty
		return
	}

	if len(params.ModuleParams) == 1 {
		certainty = extractCertaintyFromModuleParams(params.ModuleParams)
		return
	}

	return
}

func extractCertaintyFromExploreParams(params ExploreParams) (certainty float64) {
	if params.NearVector != nil {
		certainty = params.NearVector.Certainty
		return
	}

	if params.NearObject != nil {
		certainty = params.NearObject.Certainty
		return
	}

	if len(params.ModuleParams) == 1 {
		certainty = extractCertaintyFromModuleParams(params.ModuleParams)
	}

	return
}

func extractDistanceFromExploreParams(params ExploreParams) (distance float64, withDistance bool) {
	if params.NearVector != nil {
		distance = params.NearVector.Distance
		withDistance = params.NearVector.WithDistance
		return
	}

	if params.NearObject != nil {
		distance = params.NearObject.Distance
		withDistance = params.NearObject.WithDistance
		return
	}

	if len(params.ModuleParams) == 1 {
		distance, withDistance = extractDistanceFromModuleParams(params.ModuleParams)
	}

	return
}

func extractCertaintyFromModuleParams(moduleParams map[string]interface{}) float64 {
	for _, param := range moduleParams {
		if nearParam, ok := param.(modulecapabilities.NearParam); ok {
			if nearParam.SimilarityMetricProvided() {
				if certainty := nearParam.GetCertainty(); certainty != 0 {
					return certainty
				}
			}
		}
	}

	return 0
}

func extractDistanceFromModuleParams(moduleParams map[string]interface{}) (distance float64, withDistance bool) {
	for _, param := range moduleParams {
		if nearParam, ok := param.(modulecapabilities.NearParam); ok {
			if nearParam.SimilarityMetricProvided() {
				if certainty := nearParam.GetCertainty(); certainty != 0 {
					distance, withDistance = 0, false
					return
				}
				distance, withDistance = nearParam.GetDistance(), true
				return
			}
		}
	}

	return
}

func (e *Explorer) trackUsageGet(res search.Results, params dto.GetParams) {
	if len(res) == 0 {
		return
	}

	op := e.usageOperationFromGetParams(params)
	e.metrics.AddUsageDimensions(params.ClassName, "get_graphql", op, res[0].Dims)
}

func (e *Explorer) trackUsageGetExplicitVector(res search.Results, params dto.GetParams) {
	if len(res) == 0 {
		return
	}

	e.metrics.AddUsageDimensions(params.ClassName, "get_graphql", "_additional.vector",
		res[0].Dims)
}

func (e *Explorer) usageOperationFromGetParams(params dto.GetParams) string {
	if params.NearObject != nil {
		return "nearObject"
	}

	if params.NearVector != nil {
		return "nearVector"
	}

	// there is at most one module param, so we can return the first we find
	for param := range params.ModuleParams {
		return param
	}

	return "n/a"
}

func (e *Explorer) trackUsageExplore(res search.Results, params ExploreParams) {
	if len(res) == 0 {
		return
	}

	op := e.usageOperationFromExploreParams(params)
	e.metrics.AddUsageDimensions("n/a", "explore_graphql", op, res[0].Dims)
}

func (e *Explorer) usageOperationFromExploreParams(params ExploreParams) string {
	if params.NearObject != nil {
		return "nearObject"
	}

	if params.NearVector != nil {
		return "nearVector"
	}

	// there is at most one module param, so we can return the first we find
	for param := range params.ModuleParams {
		return param
	}

	return "n/a"
}<|MERGE_RESOLUTION|>--- conflicted
+++ resolved
@@ -243,11 +243,7 @@
 		if hybridSearchLimit == 0 {
 			hybridSearchLimit = hybrid.DefaultLimit
 		}
-<<<<<<< HEAD
-		res, dists, err := e.search.ClassObjectVectorSearch(
-=======
 		res, dists, _, err := e.search.ClassObjectVectorSearch(
->>>>>>> fe55f7de
 			ctx, params.ClassName, vec, 0, hybridSearchLimit, params.Filters)
 		if err != nil {
 			return nil, nil, err
