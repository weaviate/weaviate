--- conflicted
+++ resolved
@@ -249,11 +249,7 @@
 				searchVectorParam = searchVectorParams
 			}
 
-<<<<<<< HEAD
-			searchVectors[i], err = e.vectorFromParamsForTarget(ctx, searchVectorParam, params.NearObject, params.ModuleParams, params.ClassName, params.Tenant, targetVectors[i], i)
-=======
-			vec, err := e.vectorFromParamsForTarget(ctx, searchVectorParam, params.NearObject, params.ModuleParams, params.ClassName, params.Tenant, targetVectors[i])
->>>>>>> 27d71f18
+			vec, err := e.vectorFromParamsForTarget(ctx, searchVectorParam, params.NearObject, params.ModuleParams, params.ClassName, params.Tenant, targetVectors[i], i)
 			if err != nil {
 				return errors.Errorf("explorer: get class: vectorize search vector: %v", err)
 			}
