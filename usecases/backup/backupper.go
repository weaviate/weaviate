--- conflicted
+++ resolved
@@ -165,63 +165,4 @@
 	}()
 
 	return ret, nil
-<<<<<<< HEAD
-}
-
-// wait for the coordinator to confirm or to abort previous operation
-func (b *backupper) wait(d time.Duration, id string) error {
-	defer b.waitingForCoodinatorToCommit.Store(false)
-	if d == 0 {
-		return nil
-	}
-
-	timer := time.NewTimer(d)
-	defer timer.Stop()
-	for {
-		select {
-		case <-timer.C:
-			return fmt.Errorf("timed out waiting for coordinator to commit")
-		case v, ok := <-b.coordChan:
-			if !ok {
-				continue
-			}
-			switch v := v.(type) {
-			case AbortRequest:
-				if v.ID == id {
-					return fmt.Errorf("coordinator aborted operation")
-				}
-			case StatusRequest:
-				if v.ID == id {
-					return nil
-				}
-			}
-		}
-	}
-}
-
-// OnCommit will be triggered when the coordinator confirms the execution of a previous operation
-func (b *backupper) OnCommit(ctx context.Context, req *StatusRequest) error {
-	st := b.lastBackup.get()
-	if st.ID == req.ID && b.waitingForCoodinatorToCommit.Load() {
-		b.coordChan <- *req
-		return nil
-	}
-	return fmt.Errorf("shard has abandoned backup opeartion")
-}
-
-// Abort tells a node to abort the previous backup operation
-func (b *backupper) OnAbort(_ context.Context, req *AbortRequest) error {
-	st := b.lastBackup.get()
-	if st.ID == req.ID && b.waitingForCoodinatorToCommit.Load() {
-		b.coordChan <- *req
-		return nil
-	}
-	return nil
-}
-
-// TODO: implement
-func (b *backupper) onStatus(ctx context.Context, req *StatusRequest) (*StatusResponse, error) {
-	return nil, nil
-=======
->>>>>>> cfaf5e98
 }