--- conflicted
+++ resolved
@@ -246,41 +246,26 @@
 }
 
 // OnCommit will be triggered when the coordinator confirms the execution of a previous operation
-<<<<<<< HEAD
-func (b *backupper) onCommit(ctx context.Context, req *StatusRequest) error {
-=======
 func (b *backupper) OnCommit(ctx context.Context, req *StatusRequest) error {
->>>>>>> 04387a2d
 	st := b.lastBackup.get()
 	if st.ID == req.ID && b.waitingForCoodinatorToCommit.Load() {
 		b.coordChan <- *req
 		return nil
 	}
-<<<<<<< HEAD
-	return fmt.Errorf("shard has abandon backup opeartion")
-}
-
-// Abort tells a node to abort the previous backup operation
-func (b *backupper) onAbort(_ context.Context, req *AbortRequest) error {
-=======
 	return fmt.Errorf("shard has abandoned backup opeartion")
 }
 
 // Abort tells a node to abort the previous backup operation
 func (b *backupper) OnAbort(_ context.Context, req *AbortRequest) error {
->>>>>>> 04387a2d
 	st := b.lastBackup.get()
 	if st.ID == req.ID && b.waitingForCoodinatorToCommit.Load() {
 		b.coordChan <- *req
 		return nil
 	}
 	return nil
-<<<<<<< HEAD
 }
 
 // TODO: implement
 func (b *backupper) onStatus(ctx context.Context, req *StatusRequest) (*StatusResponse, error) {
 	return nil, nil
-=======
->>>>>>> 04387a2d
 }