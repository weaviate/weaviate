--- conflicted
+++ resolved
@@ -43,11 +43,7 @@
 
 // Backup is called by the User
 func (b *backupper) Backup(ctx context.Context,
-<<<<<<< HEAD
-	store ObjectStore, id string, classes []string,
-=======
 	store nodeStore, id string, classes []string,
->>>>>>> 4f6241cf
 ) (*backup.CreateMeta, error) {
 	// make sure there is no active backup
 	req := Request{
@@ -116,23 +112,9 @@
 	}, nil
 }
 
-<<<<<<< HEAD
-func (b *backupper) objectStore(backend string) (ObjectStore, error) {
-	caps, err := b.backends.BackupBackend(backend)
-	if err != nil {
-		return &objectStore{}, err
-	}
-	return &objectStore{caps}, nil
-}
-
-// Backup is called by the User
-func (b *backupper) backup(ctx context.Context,
-	store ObjectStore, req *Request,
-=======
 // Backup is called by the User
 func (b *backupper) backup(ctx context.Context,
 	store nodeStore, req *Request,
->>>>>>> 4f6241cf
 ) (CanCommitResponse, error) {
 	id := req.ID
 	expiration := req.Duration
