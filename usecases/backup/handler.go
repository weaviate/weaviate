//                           _       _
// __      _____  __ ___   ___  __ _| |_ ___
// \ \ /\ / / _ \/ _` \ \ / / |/ _` | __/ _ \
//  \ V  V /  __/ (_| |\ V /| | (_| | ||  __/
//   \_/\_/ \___|\__,_| \_/ |_|\__,_|\__\___|
//
//  Copyright © 2016 - 2022 SeMI Technologies B.V. All rights reserved.
//
//  CONTACT: hello@semi.technology
//

package backup

import (
	"context"
	"fmt"
	"regexp"
	"sync"
	"time"

	"github.com/pkg/errors"
	"github.com/semi-technologies/weaviate/entities/backup"
	"github.com/semi-technologies/weaviate/entities/models"
	"github.com/semi-technologies/weaviate/entities/modulecapabilities"
	"github.com/sirupsen/logrus"
)

// Version of backup structure
const Version = "1.0"

// TODO
// 1. maybe add node to the base path when initializing backup module
// the base path = "bucket/node/backupid" or somthing like that
// 2. error handling need to be implemented properly.
// Current error handling is not idiomatic and relays on string comparisons which makes testing very brittle.

type BackupBackendProvider interface {
	BackupBackend(backend string) (modulecapabilities.BackupBackend, error)
}

type authorizer interface {
	Authorize(principal *models.Principal, verb, resource string) error
}

type schemaManger interface {
	RestoreClass(ctx context.Context,
		principal *models.Principal,
		d *backup.ClassDescriptor,
	) error
}

type nodeResolver interface {
	NodeHostname(nodeName string) (string, bool)
}

type RestoreStatus struct {
	Path        string
	StartedAt   time.Time
	CompletedAt time.Time
	Status      backup.Status
	Err         error
}

type Manager struct {
	logger       logrus.FieldLogger
	authorizer   authorizer
	backupper    *backupper
	restorer     *restorer
	backends     BackupBackendProvider
	nodeResolver nodeResolver

	// TODO: keeping status in memory after restore has been done
	// is not a proper solution for communicating status to the user.
	// On app crash or restart this data will be lost
	// This should be regarded as workaround and should be fixed asap
	restoreStatusMap sync.Map
}

func NewManager(
	logger logrus.FieldLogger,
	authorizer authorizer,
	schema schemaManger,
	sourcer Sourcer,
	backends BackupBackendProvider,
	nodeResolver nodeResolver,
) *Manager {
	m := &Manager{
		logger:     logger,
		authorizer: authorizer,
		backends:   backends,
		backupper: newBackupper(logger,
			sourcer,
			backends),
		restorer: newRestorer(logger,
			sourcer,
			backends,
			schema,
		),
		nodeResolver: nodeResolver,
	}
	return m
}

type BackupRequest struct {
	// ID is the backup ID
	ID string
	// Backend specify on which backend to store backups (gcs, s3, ..)
	Backend string

	// Include is list of class which need to be backed up
	// The same class cannot appear in both Include and Exclude in the same request
	Include []string
	// Exclude means include all classes but those specified in Exclude
	// The same class cannot appear in both Include and Exclude in the same request
	Exclude []string
}

func (m *Manager) Backup(ctx context.Context, pr *models.Principal, req *BackupRequest,
) (*models.BackupCreateResponse, error) {
	path := fmt.Sprintf("backups/%s/%s", req.Backend, req.ID)
	if err := m.authorizer.Authorize(pr, "add", path); err != nil {
		return nil, err
	}
	store, err := backend(m.backends, req.Backend)
	if err != nil {
		err = fmt.Errorf("no backup backend %q, did you enable the right module?", req.Backend)
		return nil, backup.NewErrUnprocessable(err)
	}

	classes, err := m.validateBackupRequest(ctx, store, req)
	if err != nil {
		return nil, backup.NewErrUnprocessable(err)
	}

	if err := store.Initialize(ctx, req.ID); err != nil {
		return nil, backup.NewErrUnprocessable(fmt.Errorf("init uploader: %w", err))
	}
	if meta, err := m.backupper.Backup(ctx, store, req.ID, classes); err != nil {
		return nil, err
	} else {
		status := string(meta.Status)
		return &models.BackupCreateResponse{
			Classes: classes,
			ID:      req.ID,
			Backend: req.Backend,
			Status:  &status,
			Path:    meta.Path,
		}, nil
	}
}

func (m *Manager) Restore(ctx context.Context, pr *models.Principal,
	req *BackupRequest,
) (*models.BackupRestoreResponse, error) {
	path := fmt.Sprintf("backups/%s/%s/restore", req.Backend, req.ID)
	if err := m.authorizer.Authorize(pr, "restore", path); err != nil {
		return nil, err
	}
	store, err := backend(m.backends, req.Backend)
	if err != nil {
		err = fmt.Errorf("no backup backend %q, did you enable the right module?", req.Backend)
		return nil, backup.NewErrUnprocessable(err)
	}
	meta, err := m.validateRestoreRequst(ctx, store, req)
	if err != nil {
		return nil, err
	}
	cs := meta.List()
	if cls := m.restorer.AnyExists(cs); cls != "" {
		err := fmt.Errorf("cannot restore class %q because it already exists", cls)
		return nil, backup.NewErrUnprocessable(err)
	}
	status := string(backup.Started)
	destPath := store.HomeDir(req.ID)
	returnData := &models.BackupRestoreResponse{
		Classes: cs,
		ID:      req.ID,
		Backend: req.Backend,
		Status:  &status,
		Path:    destPath,
	}
	// make sure there is no active restore
	if prevID := m.restorer.lastStatus.renew(req.ID, time.Now(), destPath); prevID != "" {
		err := fmt.Errorf("restore %s already in progress", prevID)
		return nil, backup.NewErrUnprocessable(err)
	}
	go func() {
		var err error
		status := RestoreStatus{
			Path:      destPath,
			StartedAt: time.Now().UTC(),
			Status:    backup.Transferring,
			Err:       nil,
		}
		defer func() {
			status.CompletedAt = time.Now().UTC()
			if err == nil {
				status.Status = backup.Success
			} else {
				status.Err = err
				status.Status = backup.Failed
			}
			m.restoreStatusMap.Store(basePath(req.Backend, req.ID), status)
			m.restorer.lastStatus.reset()
		}()

		err = m.restorer.restoreAll(context.Background(), pr, meta, store)
		if err != nil {
			m.logger.WithField("action", "restore").WithField("backup_id", meta.ID).Error(err)
		}
	}()

	return returnData, nil
}

func (m *Manager) BackupStatus(ctx context.Context, principal *models.Principal,
	backend, backupID string,
) (*models.BackupCreateStatusResponse, error) {
	path := fmt.Sprintf("backups/%s/%s", backend, backupID)
	err := m.authorizer.Authorize(principal, "get", path)
	if err != nil {
		return nil, err
	}

	return m.backupper.Status(ctx, backend, backupID)
}

func (m *Manager) RestorationStatus(ctx context.Context, principal *models.Principal, backend, ID string,
) (_ RestoreStatus, err error) {
	ppath := fmt.Sprintf("backups/%s/%s/restore", backend, ID)
	if err := m.authorizer.Authorize(principal, "get", ppath); err != nil {
		return RestoreStatus{}, err
	}
	if st := m.restorer.status(); st.ID == ID {
		return RestoreStatus{
			Path:      st.path,
			StartedAt: st.Starttime,
			Status:    st.Status,
		}, nil
	}
	ref := basePath(backend, ID)
	istatus, ok := m.restoreStatusMap.Load(ref)
	if !ok {
		err := errors.Errorf("status not found: %s", ref)
		return RestoreStatus{}, backup.NewErrNotFound(err)
	}
	return istatus.(RestoreStatus), nil
}

// OnCanCommit will be triggered when coordinator asks the node to participate
// in a distributed backup operation
<<<<<<< HEAD
func (m *Manager) OnCanCommit(ctx context.Context, req *Request) *CanCommitResponse {
	ret := &CanCommitResponse{Method: req.Method, ID: req.ID}
=======
func (m *Manager) OnCanCommit(ctx context.Context, req *Request) CanCommitResponse {
	ret := CanCommitResponse{Method: req.Method, ID: req.ID}
>>>>>>> 04387a2d
	store, err := backend(m.backends, req.Backend)
	if err != nil {
		ret.Err = fmt.Sprintf("no backup backend %q, did you enable the right module?", req.Backend)
		return ret
	}

	// TODO: validate if all req.Classes exist locally
	if req.Method == OpCreate {
		if err = store.Initialize(ctx, req.ID); err != nil {
			ret.Err = fmt.Sprintf("init uploader: %v", err)
			return ret
		}
		res, err := m.backupper.backup(ctx, store, req)
		if err != nil {
			ret.Err = err.Error()
			return ret
		}
		ret.Timeout = res.Timeout
	}
	return ret
}

// OnCommit will be triggered when the coordinator confirms the execution of a previous operation
func (m *Manager) OnCommit(ctx context.Context, req *StatusRequest) error {
	if req.Method == OpCreate {
<<<<<<< HEAD
		return m.backupper.onCommit(ctx, req)
=======
		return m.backupper.OnCommit(ctx, req)
>>>>>>> 04387a2d
	}
	return nil
}

// OnAbort will be triggered when the coordinator abort the execution of a previous operation
func (m *Manager) OnAbort(ctx context.Context, req *AbortRequest) error {
	if req.Method == OpCreate {
<<<<<<< HEAD
		return m.backupper.onAbort(ctx, req)
=======
		return m.backupper.OnAbort(ctx, req)
>>>>>>> 04387a2d
	}
	return nil
}

<<<<<<< HEAD
// OnStatus will be triggered when the coordinator requests the status of an ongoing operation
func (m *Manager) OnStatus(ctx context.Context, req *StatusRequest) (*StatusResponse, error) {
	return m.backupper.onStatus(ctx, req)
}

=======
>>>>>>> 04387a2d
func (m *Manager) validateBackupRequest(ctx context.Context, store objectStore, req *BackupRequest) ([]string, error) {
	if err := validateID(req.ID); err != nil {
		return nil, err
	}
	if len(req.Include) > 0 && len(req.Exclude) > 0 {
		return nil, fmt.Errorf("malformed request: 'include' and 'exclude' cannot be both empty")
	}
	classes := req.Include
	if len(classes) == 0 {
		classes = m.backupper.sourcer.ListBackupable()
	}
	if classes = filterClasses(classes, req.Exclude); len(classes) == 0 {
		return nil, fmt.Errorf("empty class list: please choose from : %v", classes)
	}

	if err := m.backupper.sourcer.Backupable(ctx, classes); err != nil {
		return nil, err
	}
	destPath := store.HomeDir(req.ID)
	// there is no backup with given id on the backend, regardless of its state (valid or corrupted)
	_, err := store.Meta(ctx, req.ID)
	if err == nil {
		return nil, fmt.Errorf("backup %q already exists at %q", req.ID, destPath)
	}
	if _, ok := err.(backup.ErrNotFound); !ok {
		return nil, fmt.Errorf("check if backup %q exists at %q: %w", req.ID, destPath, err)
	}
	return classes, nil
}

func (m *Manager) validateRestoreRequst(ctx context.Context, store objectStore, req *BackupRequest) (*backup.BackupDescriptor, error) {
	if len(req.Include) > 0 && len(req.Exclude) > 0 {
		err := fmt.Errorf("malformed request: 'include' and 'exclude' cannot be both empty")
		return nil, backup.NewErrUnprocessable(err)
	}
	destPath := store.HomeDir(req.ID)
	meta, err := store.Meta(ctx, req.ID)
	if err != nil {
		err = fmt.Errorf("find backup %s: %w", destPath, err)
		nerr := backup.ErrNotFound{}
		if errors.As(err, &nerr) {
			return nil, backup.NewErrNotFound(err)
		}
		return nil, backup.NewErrUnprocessable(err)
	}
	if meta.ID != req.ID {
		err = fmt.Errorf("wrong backup file: expected %q got %q", req.ID, meta.ID)
		return nil, backup.NewErrUnprocessable(err)
	}
	if meta.Status != string(backup.Success) {
		err = fmt.Errorf("invalid backup %s status: %s", destPath, meta.Status)
		return nil, backup.NewErrUnprocessable(err)
	}
	if err := meta.Validate(); err != nil {
		err = fmt.Errorf("corrupted backup file: %w", err)
		return nil, backup.NewErrUnprocessable(err)
	}
	classes := meta.List()
	if len(req.Include) > 0 {
		if first := meta.AllExists(req.Include); first != "" {
			cs := meta.List()
			err = fmt.Errorf("class %s doesn't exist in the backup, but does have %v: ", first, cs)
			return nil, backup.NewErrUnprocessable(err)
		}
		meta.Include(req.Include)
	} else {
		meta.Exclude(req.Exclude)
	}
	if len(meta.Classes) == 0 {
		err = fmt.Errorf("empty class list: please choose from : %v", classes)
		return nil, backup.NewErrUnprocessable(err)
	}
	return meta, nil
}

func validateID(backupID string) error {
	if backupID == "" {
		return fmt.Errorf("missing backupID value")
	}

	exp := regexp.MustCompile("^[a-z0-9_-]+$")
	if !exp.MatchString(backupID) {
		return fmt.Errorf("invalid characters for backupID. Allowed are lowercase, numbers, underscore, minus")
	}

	return nil
}

func backend(provider BackupBackendProvider, backend string) (objectStore, error) {
	caps, err := provider.BackupBackend(backend)
	if err != nil {
		return objectStore{}, err
	}
	return objectStore{caps}, nil
}

// basePath of the backup
func basePath(backendType, backupID string) string {
	return fmt.Sprintf("%s/%s", backendType, backupID)
}

func filterClasses(classes, excludes []string) []string {
	if len(excludes) == 0 {
		return classes
	}
	cs := classes[:0]
	xmap := make(map[string]struct{}, len(excludes))
	for _, c := range excludes {
		xmap[c] = struct{}{}
	}
	for _, c := range classes {
		if _, ok := xmap[c]; !ok {
			cs = append(cs, c)
		}
	}
	return cs
}<|MERGE_RESOLUTION|>--- conflicted
+++ resolved
@@ -249,13 +249,8 @@
 
 // OnCanCommit will be triggered when coordinator asks the node to participate
 // in a distributed backup operation
-<<<<<<< HEAD
 func (m *Manager) OnCanCommit(ctx context.Context, req *Request) *CanCommitResponse {
 	ret := &CanCommitResponse{Method: req.Method, ID: req.ID}
-=======
-func (m *Manager) OnCanCommit(ctx context.Context, req *Request) CanCommitResponse {
-	ret := CanCommitResponse{Method: req.Method, ID: req.ID}
->>>>>>> 04387a2d
 	store, err := backend(m.backends, req.Backend)
 	if err != nil {
 		ret.Err = fmt.Sprintf("no backup backend %q, did you enable the right module?", req.Backend)
@@ -281,11 +276,7 @@
 // OnCommit will be triggered when the coordinator confirms the execution of a previous operation
 func (m *Manager) OnCommit(ctx context.Context, req *StatusRequest) error {
 	if req.Method == OpCreate {
-<<<<<<< HEAD
-		return m.backupper.onCommit(ctx, req)
-=======
 		return m.backupper.OnCommit(ctx, req)
->>>>>>> 04387a2d
 	}
 	return nil
 }
@@ -293,23 +284,16 @@
 // OnAbort will be triggered when the coordinator abort the execution of a previous operation
 func (m *Manager) OnAbort(ctx context.Context, req *AbortRequest) error {
 	if req.Method == OpCreate {
-<<<<<<< HEAD
-		return m.backupper.onAbort(ctx, req)
-=======
 		return m.backupper.OnAbort(ctx, req)
->>>>>>> 04387a2d
 	}
 	return nil
 }
 
-<<<<<<< HEAD
 // OnStatus will be triggered when the coordinator requests the status of an ongoing operation
 func (m *Manager) OnStatus(ctx context.Context, req *StatusRequest) (*StatusResponse, error) {
 	return m.backupper.onStatus(ctx, req)
 }
 
-=======
->>>>>>> 04387a2d
 func (m *Manager) validateBackupRequest(ctx context.Context, store objectStore, req *BackupRequest) ([]string, error) {
 	if err := validateID(req.ID); err != nil {
 		return nil, err
