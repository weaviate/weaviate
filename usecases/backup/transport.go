//                           _       _
// __      _____  __ ___   ___  __ _| |_ ___
// \ \ /\ / / _ \/ _` \ \ / / |/ _` | __/ _ \
//  \ V  V /  __/ (_| |\ V /| | (_| | ||  __/
//   \_/\_/ \___|\__,_| \_/ |_|\__,_|\__\___|
//
//  Copyright © 2016 - 2022 SeMI Technologies B.V. All rights reserved.
//
//  CONTACT: hello@semi.technology
//

package backup

import (
	"context"
	"time"

	"github.com/semi-technologies/weaviate/entities/backup"
)

type client interface {
	// CanCommit ask a node if it can participate in a distributed backup operation
	CanCommit(ctx context.Context, node string, req *Request) (*CanCommitResponse, error)
	// Commit tells a node to commit its part
	Commit(ctx context.Context, node string, _ *StatusRequest) error
	// Status returns the status of a backup operation of a specific node
	Status(_ context.Context, node string, _ *StatusRequest) (*StatusResponse, error)
	// Abort tells a node to abort the previous backup operation
	Abort(_ context.Context, node string, _ *AbortRequest) error
}

type Request struct {
	// Method is the backup operation (create, restore)
	Method Op
	// ID is the backup ID
	ID string
	// Backend specify on which backend to store backups (gcs, s3, ..)
	Backend string

	// Classes is list of class which need to be backed up
	Classes []string

	// Duration
	Duration time.Duration
}

type CanCommitResponse struct {
	// Method is the backup operation (create, restore)
	Method Op
	// ID is the backup ID
	ID string
	// Timeout for how long the promise might be hold
	Timeout time.Duration
<<<<<<< HEAD
	//
=======
	// Err error
>>>>>>> 04387a2d
	Err string
}

type StatusRequest struct {
	// Method is the backup operation (create, restore)
	Method Op
	ID     string
}

type StatusResponse struct {
	// Method is the backup operation (create, restore)
	Method Op
	ID     string
	Status backup.Status
	Err    string
}

type (
	AbortRequest  StatusRequest
	AbortResponse StatusResponse
)<|MERGE_RESOLUTION|>--- conflicted
+++ resolved
@@ -51,11 +51,7 @@
 	ID string
 	// Timeout for how long the promise might be hold
 	Timeout time.Duration
-<<<<<<< HEAD
-	//
-=======
 	// Err error
->>>>>>> 04387a2d
 	Err string
 }
 
