--- conflicted
+++ resolved
@@ -42,42 +42,18 @@
 	_TempDirectory   = ".backup.tmp"
 )
 
-<<<<<<< HEAD
-type ObjectStore interface {
-	modulecapabilities.BackupBackend
-	Meta(ctx context.Context, backupID string) (*backup.BackupDescriptor, error)
-	PutMeta(ctx context.Context, desc *backup.BackupDescriptor) error
-	GlobalMeta(ctx context.Context, backupID string) (*backup.DistributedBackupDescriptor, error)
-	PutGlobalMeta(ctx context.Context, desc *backup.DistributedBackupDescriptor) error
-}
-
-type objectStore struct {
-	modulecapabilities.BackupBackend
-}
-
-// Meta gets a node's metadata from object store
-func (s *objectStore) Meta(ctx context.Context, backupID string) (*backup.BackupDescriptor, error) {
-	var backup backup.BackupDescriptor
-	err := s.meta(ctx, backupID, BackupFile, &backup)
-	return &backup, err
-}
-
-// PutMeta puts a node's metadata into object store
-func (s *objectStore) PutMeta(ctx context.Context, desc *backup.BackupDescriptor) error {
-	return s.putMeta(ctx, desc.ID, BackupFile, desc)
-=======
 type objStore struct {
 	b        modulecapabilities.BackupBackend
 	BasePath string
 }
 
+// Meta gets a node's metadata from object store
 func (s *objStore) HomeDir() string {
 	return s.b.HomeDir(s.BasePath)
 }
 
 func (s *objStore) WriteToFile(ctx context.Context, key, destPath string) error {
 	return s.b.WriteToFile(ctx, s.BasePath, key, destPath)
->>>>>>> 4f6241cf
 }
 
 // SourceDataPath is data path of all source files
@@ -93,12 +69,8 @@
 	return s.b.Initialize(ctx, s.BasePath)
 }
 
-<<<<<<< HEAD
-func (s *objectStore) putMeta(ctx context.Context, backupID, key string, desc interface{}) error {
-=======
 // meta marshals and uploads metadata
 func (s *objStore) putMeta(ctx context.Context, key string, desc interface{}) error {
->>>>>>> 4f6241cf
 	bytes, err := json.Marshal(desc)
 	if err != nil {
 		return fmt.Errorf("marshal meta file %q: %w", key, err)
@@ -111,14 +83,8 @@
 	return nil
 }
 
-<<<<<<< HEAD
-// meta marshals and uploads metadata
-func (s *objectStore) meta(ctx context.Context, backupID, key string, dest interface{}) error {
-	bytes, err := s.GetObject(ctx, backupID, key)
-=======
 func (s *objStore) meta(ctx context.Context, key string, dest interface{}) error {
 	bytes, err := s.b.GetObject(ctx, s.BasePath, key)
->>>>>>> 4f6241cf
 	if err != nil {
 		return err
 	}
@@ -163,20 +129,12 @@
 // uploader uploads backup artifacts. This includes db files and metadata
 type uploader struct {
 	sourcer   Sourcer
-<<<<<<< HEAD
-	backend   ObjectStore
-=======
 	backend   nodeStore
->>>>>>> 4f6241cf
 	backupID  string
 	setStatus func(st backup.Status)
 }
 
-<<<<<<< HEAD
-func newUploader(sourcer Sourcer, backend ObjectStore,
-=======
 func newUploader(sourcer Sourcer, backend nodeStore,
->>>>>>> 4f6241cf
 	backupID string, setstaus func(st backup.Status),
 ) *uploader {
 	return &uploader{sourcer, backend, backupID, setstaus}
@@ -224,11 +182,7 @@
 
 // class uploads one class
 func (u *uploader) class(ctx context.Context, id string, desc backup.ClassDescriptor) (err error) {
-<<<<<<< HEAD
-	metric, err := monitoring.GetMetrics().BackupStoreDurations.GetMetricWithLabelValues(getType(u.backend), desc.Name)
-=======
 	metric, err := monitoring.GetMetrics().BackupStoreDurations.GetMetricWithLabelValues(getType(u.backend.b), desc.Name)
->>>>>>> 4f6241cf
 	if err == nil {
 		timer := prometheus.NewTimer(metric)
 		defer timer.ObserveDuration()
@@ -255,21 +209,13 @@
 // fileWriter downloads files from object store and writes files to the destintion folder destDir
 type fileWriter struct {
 	sourcer    Sourcer
-<<<<<<< HEAD
-	backend    ObjectStore
-=======
 	backend    nodeStore
->>>>>>> 4f6241cf
 	tempDir    string
 	destDir    string
 	movedFiles []string // files successfully moved to destination folder
 }
 
-<<<<<<< HEAD
-func newFileWriter(sourcer Sourcer, backend ObjectStore,
-=======
 func newFileWriter(sourcer Sourcer, backend nodeStore,
->>>>>>> 4f6241cf
 	backupID string,
 ) *fileWriter {
 	destDir := backend.SourceDataPath()
