//                           _       _
// __      _____  __ ___   ___  __ _| |_ ___
// \ \ /\ / / _ \/ _` \ \ / / |/ _` | __/ _ \
//  \ V  V /  __/ (_| |\ V /| | (_| | ||  __/
//   \_/\_/ \___|\__,_| \_/ |_|\__,_|\__\___|
//
//  Copyright © 2016 - 2022 SeMI Technologies B.V. All rights reserved.
//
//  CONTACT: hello@semi.technology
//

package backup

import (
	"context"
	"testing"
	"time"

	"github.com/semi-technologies/weaviate/entities/backup"
	"github.com/semi-technologies/weaviate/usecases/config"
	"github.com/sirupsen/logrus"
	"github.com/sirupsen/logrus/hooks/test"
	"github.com/stretchr/testify/assert"
	"github.com/stretchr/testify/mock"
)

func TestCoordinatedBackup(t *testing.T) {
	t.Parallel()
	var (
		backendName = "s3"
		any         = mock.Anything
		backupID    = "1"
		ctx         = context.Background()
		nodes       = []string{"N1", "N2"}
		classes     = []string{"Class-A", "Class-B"}
		req         = Request{
			ID:      backupID,
			Backend: backendName,
			Classes: classes,
		}
		now  = time.Now().UTC()
		creq = &Request{
			Method:   OpCreate,
			ID:       backupID,
			Backend:  backendName,
			Classes:  req.Classes,
			Duration: _BookingPeriod,
		}
<<<<<<< HEAD
		cresp        = &CanCommitResponse{Method: OpCreate, ID: backupID, Timeout: 1}
		sReq         = &StatusRequest{OpCreate, backupID}
		sresp        = &StatusResponse{Status: backup.Success, ID: backupID, Method: OpCreate}
		abortReq     = &AbortRequest{OpCreate, backupID}
		nodeResolver = newFakeNodeResolver(nodes)
=======
		cresp    = &CanCommitResponse{Method: OpCreate, ID: backupID, Timeout: 1}
		sReq     = &StatusRequest{OpCreate, backupID, backendName}
		sresp    = &StatusResponse{Status: backup.Success, ID: backupID, Method: OpCreate}
		abortReq = &AbortRequest{OpCreate, backupID, backendName}
>>>>>>> cfaf5e98
	)

	t.Run("Success", func(t *testing.T) {
		t.Parallel()
		fc := newFakeCoordinator(nodeResolver)
		fc.selector.On("Shards", ctx, classes[0]).Return(nodes)
		fc.selector.On("Shards", ctx, classes[1]).Return(nodes)

		fc.client.On("CanCommit", any, nodes[0], creq).Return(cresp, nil)
		fc.client.On("CanCommit", any, nodes[1], creq).Return(cresp, nil)
		fc.client.On("Commit", any, nodes[0], sReq).Return(nil)
		fc.client.On("Commit", any, nodes[1], sReq).Return(nil)
		fc.client.On("Status", any, nodes[0], sReq).Return(sresp, nil)
		fc.client.On("Status", any, nodes[1], sReq).Return(sresp, nil)
		fc.backend.On("PutObject", any, backupID, GlobalBackupFile, any).Return(nil).Once()
		coordinator := *fc.coordinator()
		err := coordinator.Backup(ctx, &req)
		assert.Nil(t, err)
		<-fc.backend.doneChan

		got := fc.backend.glMeta
		assert.GreaterOrEqual(t, got.StartedAt, now)
		assert.Greater(t, got.CompletedAt, got.StartedAt)
		want := backup.DistributedBackupDescriptor{
			StartedAt:     got.StartedAt,
			CompletedAt:   got.CompletedAt,
			ID:            backupID,
			Backend:       backendName,
			Status:        backup.Success,
			Version:       Version,
			ServerVersion: config.ServerVersion,
			Nodes: map[string]backup.NodeDescriptor{
				nodes[0]: {
					Classes: classes,
					Status:  backup.Success,
				},
				nodes[1]: {
					Classes: classes,
					Status:  backup.Success,
				},
			},
		}
		assert.Equal(t, want, got)
	})

	t.Run("Shards", func(t *testing.T) {
		t.Parallel()
		fc := newFakeCoordinator(nodeResolver)
		fc.selector.On("Shards", ctx, classes[0]).Return([]string{})
		fc.selector.On("Shards", ctx, classes[1]).Return(nodes)
		coordinator := *fc.coordinator()
		err := coordinator.Backup(ctx, &req)
		assert.ErrorIs(t, err, errNoShardFound)
		assert.Contains(t, err.Error(), classes[0])
	})

	t.Run("CanCommit", func(t *testing.T) {
		t.Parallel()

		fc := newFakeCoordinator(nodeResolver)
		fc.selector.On("Shards", ctx, classes[0]).Return(nodes)
		fc.selector.On("Shards", ctx, classes[1]).Return(nodes)

		fc.client.On("CanCommit", any, nodes[0], creq).Return(cresp, nil)
		fc.client.On("CanCommit", any, nodes[1], creq).Return(&CanCommitResponse{}, nil)
		fc.client.On("Abort", any, nodes[0], abortReq).Return(ErrAny)

		coordinator := *fc.coordinator()
		err := coordinator.Backup(ctx, &req)
		assert.ErrorIs(t, err, errCannotCommit)
		assert.Contains(t, err.Error(), nodes[1])
	})

	t.Run("NodeDown", func(t *testing.T) {
		t.Parallel()
		var (
			fc          = newFakeCoordinator(nodeResolver)
			coordinator = *fc.coordinator()
		)
		coordinator.timeoutNodeDown = 0
		fc.selector.On("Shards", ctx, classes[0]).Return(nodes)
		fc.selector.On("Shards", ctx, classes[1]).Return(nodes)

		fc.client.On("CanCommit", any, nodes[0], creq).Return(cresp, nil)
		fc.client.On("CanCommit", any, nodes[1], creq).Return(cresp, nil)
		fc.client.On("Commit", any, nodes[0], sReq).Return(nil)
		fc.client.On("Commit", any, nodes[1], sReq).Return(nil)
		fc.client.On("Status", any, nodes[0], sReq).Return(sresp, nil)
		fc.client.On("Status", any, nodes[1], sReq).Return(sresp, ErrAny)
		fc.backend.On("PutObject", any, backupID, GlobalBackupFile, any).Return(nil).Once()
		err := coordinator.Backup(ctx, &req)
		assert.Nil(t, err)
		<-fc.backend.doneChan

		got := fc.backend.glMeta
		assert.GreaterOrEqual(t, got.StartedAt, now)
		assert.Greater(t, got.CompletedAt, got.StartedAt)
		assert.Contains(t, got.Nodes[nodes[1]].Error, ErrAny.Error())
		want := backup.DistributedBackupDescriptor{
			StartedAt:     got.StartedAt,
			CompletedAt:   got.CompletedAt,
			ID:            backupID,
			Backend:       backendName,
			Status:        backup.Failed,
			Error:         got.Nodes[nodes[1]].Error,
			Version:       Version,
			ServerVersion: config.ServerVersion,
			Nodes: map[string]backup.NodeDescriptor{
				nodes[0]: {
					Classes: classes,
					Status:  backup.Success,
				},
				nodes[1]: {
					Classes: classes,
					Status:  backup.Failed,
					Error:   got.Nodes[nodes[1]].Error,
				},
			},
		}
		assert.Equal(t, want, got)
	})

	t.Run("NodeDisconnect", func(t *testing.T) {
		t.Parallel()
		var (
			fc          = newFakeCoordinator(nodeResolver)
			coordinator = *fc.coordinator()
		)
		coordinator.timeoutNodeDown = 0
		fc.selector.On("Shards", ctx, classes[0]).Return(nodes)
		fc.selector.On("Shards", ctx, classes[1]).Return(nodes)

		fc.client.On("CanCommit", any, nodes[0], creq).Return(cresp, nil)
		fc.client.On("CanCommit", any, nodes[1], creq).Return(cresp, nil)
		fc.client.On("Commit", any, nodes[0], sReq).Return(ErrAny)
		fc.client.On("Commit", any, nodes[1], sReq).Return(nil)
		fc.client.On("Status", any, nodes[1], sReq).Return(sresp, nil)
		fc.backend.On("PutObject", any, backupID, GlobalBackupFile, any).Return(nil).Once()
		err := coordinator.Backup(ctx, &req)
		assert.Nil(t, err)
		<-fc.backend.doneChan

		got := fc.backend.glMeta
		assert.GreaterOrEqual(t, got.StartedAt, now)
		assert.Greater(t, got.CompletedAt, got.StartedAt)
		assert.Contains(t, got.Nodes[nodes[0]].Error, ErrAny.Error())
		want := backup.DistributedBackupDescriptor{
			StartedAt:     got.StartedAt,
			CompletedAt:   got.CompletedAt,
			ID:            backupID,
			Backend:       backendName,
			Status:        backup.Failed,
			Error:         got.Nodes[nodes[0]].Error,
			Version:       Version,
			ServerVersion: config.ServerVersion,
			Nodes: map[string]backup.NodeDescriptor{
				nodes[1]: {
					Classes: classes,
					Status:  backup.Success,
				},
				nodes[0]: {
					Classes: classes,
					Status:  backup.Failed,
					Error:   got.Nodes[nodes[0]].Error,
				},
			},
		}
		assert.Equal(t, want, got)
	})
}

func TestCoordinatedRestore(t *testing.T) {
	t.Parallel()
	var (
		now          = time.Now().UTC()
		backendName  = "s3"
		any          = mock.Anything
		backupID     = "1"
		ctx          = context.Background()
		nodes        = []string{"N1", "N2"}
		classes      = []string{"Class-A", "Class-B"}
		nodeResolver = newFakeNodeResolver(nodes)
		genReq       = func() *backup.DistributedBackupDescriptor {
			return &backup.DistributedBackupDescriptor{
				StartedAt:     now,
				CompletedAt:   now.Add(time.Second).UTC(),
				ID:            backupID,
				Backend:       backendName,
				Status:        backup.Success,
				Version:       Version,
				ServerVersion: config.ServerVersion,
				Nodes: map[string]backup.NodeDescriptor{
					nodes[0]: {
						Classes: classes,
						Status:  backup.Success,
					},
					nodes[1]: {
						Classes: classes,
						Status:  backup.Success,
					},
				},
			}
		}
		creq = &Request{
			Method:   OpRestore,
			ID:       backupID,
			Backend:  backendName,
			Classes:  classes,
			Duration: _BookingPeriod,
		}
		cresp    = &CanCommitResponse{Method: OpRestore, ID: backupID, Timeout: 1}
<<<<<<< HEAD
		sReq     = &StatusRequest{OpRestore, backupID}
=======
		sReq     = &StatusRequest{OpRestore, backupID, backendName}
>>>>>>> cfaf5e98
		sresp    = &StatusResponse{Status: backup.Success, ID: backupID, Method: OpRestore}
		abortReq = &AbortRequest{OpRestore, backupID, backendName}
	)

	t.Run("Success", func(t *testing.T) {
		t.Parallel()
		fc := newFakeCoordinator(nodeResolver)
		fc.selector.On("Shards", ctx, classes[0]).Return(nodes)
		fc.selector.On("Shards", ctx, classes[1]).Return(nodes)

		fc.client.On("CanCommit", any, nodes[0], creq).Return(cresp, nil)
		fc.client.On("CanCommit", any, nodes[1], creq).Return(cresp, nil)
		fc.client.On("Commit", any, nodes[0], sReq).Return(nil)
		fc.client.On("Commit", any, nodes[1], sReq).Return(nil)
		fc.client.On("Status", any, nodes[0], sReq).Return(sresp, nil)
		fc.client.On("Status", any, nodes[1], sReq).Return(sresp, nil)
		coordinator := *fc.coordinator()
		err := coordinator.Restore(ctx, genReq())
		assert.Nil(t, err)
	})

	t.Run("CanCommit", func(t *testing.T) {
		t.Parallel()

		fc := newFakeCoordinator(nodeResolver)
		fc.client.On("CanCommit", any, nodes[0], creq).Return(cresp, nil)
		fc.client.On("CanCommit", any, nodes[1], creq).Return(&CanCommitResponse{}, nil)
		fc.client.On("Abort", any, nodes[0], abortReq).Return(nil)

		coordinator := *fc.coordinator()
		err := coordinator.Restore(ctx, genReq())
		assert.ErrorIs(t, err, errCannotCommit)
		assert.Contains(t, err.Error(), nodes[1])
	})
}

type fakeSelector struct {
	mock.Mock
}

func (s *fakeSelector) Shards(ctx context.Context, class string) []string {
	args := s.Called(ctx, class)
	return args.Get(0).([]string)
}

func (s *fakeSelector) ListClasses(ctx context.Context) []string {
	args := s.Called(ctx)
	return args.Get(0).([]string)
}

type fakeCoordinator struct {
	selector     fakeSelector
	client       fakeClient
	backend      *fakeBackend
	log          logrus.FieldLogger
	nodeResolver nodeResolver
}

func newFakeCoordinator(resolver nodeResolver) *fakeCoordinator {
	fc := fakeCoordinator{}
	fc.backend = newFakeBackend()
	logger, _ := test.NewNullLogger()
	fc.log = logger
	fc.nodeResolver = resolver
	return &fc
}

type fakeNodeResolver struct {
	hosts map[string]string
}

func (r *fakeNodeResolver) NodeHostname(nodeName string) (string, bool) {
	return r.hosts[nodeName], true
}

func newFakeNodeResolver(nodes []string) *fakeNodeResolver {
	hosts := make(map[string]string)
	for _, node := range nodes {
		hosts[node] = mock.Anything
	}
	return &fakeNodeResolver{hosts: hosts}
}

func (fc *fakeCoordinator) coordinator() *coordinator {
	store := objectStore{fc.backend}
	c := NewCoordinator(store, &fc.selector, &fc.client, fc.log, fc.nodeResolver)
	c.timeoutNextRound = time.Millisecond * 200
	return c
}

type fakeClient struct {
	mock.Mock
}

func (f *fakeClient) CanCommit(ctx context.Context, node string, req *Request) (*CanCommitResponse, error) {
	args := f.Called(ctx, node, req)
	if args.Get(0) != nil {
		return args.Get(0).(*CanCommitResponse), args.Error(1)
	}
<<<<<<< HEAD
	return &CanCommitResponse{}, args.Error(1)
=======
	return nil, args.Error(1)
>>>>>>> cfaf5e98
}

func (f *fakeClient) Commit(ctx context.Context, node string, req *StatusRequest) error {
	args := f.Called(ctx, node, req)
	return args.Error(0)
}

func (f *fakeClient) Status(ctx context.Context, node string, req *StatusRequest) (*StatusResponse, error) {
	args := f.Called(ctx, node, req)
	if args.Get(0) != nil {
		return args.Get(0).(*StatusResponse), args.Error(1)
	}
	return nil, args.Error(1)
}

func (f *fakeClient) Abort(ctx context.Context, node string, req *AbortRequest) error {
	args := f.Called(ctx, node, req)
	return args.Error(0)
}<|MERGE_RESOLUTION|>--- conflicted
+++ resolved
@@ -46,18 +46,11 @@
 			Classes:  req.Classes,
 			Duration: _BookingPeriod,
 		}
-<<<<<<< HEAD
 		cresp        = &CanCommitResponse{Method: OpCreate, ID: backupID, Timeout: 1}
-		sReq         = &StatusRequest{OpCreate, backupID}
+		sReq         = &StatusRequest{OpCreate, backupID, backendName}
 		sresp        = &StatusResponse{Status: backup.Success, ID: backupID, Method: OpCreate}
-		abortReq     = &AbortRequest{OpCreate, backupID}
+		abortReq     = &AbortRequest{OpCreate, backupID, backendName}
 		nodeResolver = newFakeNodeResolver(nodes)
-=======
-		cresp    = &CanCommitResponse{Method: OpCreate, ID: backupID, Timeout: 1}
-		sReq     = &StatusRequest{OpCreate, backupID, backendName}
-		sresp    = &StatusResponse{Status: backup.Success, ID: backupID, Method: OpCreate}
-		abortReq = &AbortRequest{OpCreate, backupID, backendName}
->>>>>>> cfaf5e98
 	)
 
 	t.Run("Success", func(t *testing.T) {
@@ -269,11 +262,7 @@
 			Duration: _BookingPeriod,
 		}
 		cresp    = &CanCommitResponse{Method: OpRestore, ID: backupID, Timeout: 1}
-<<<<<<< HEAD
-		sReq     = &StatusRequest{OpRestore, backupID}
-=======
 		sReq     = &StatusRequest{OpRestore, backupID, backendName}
->>>>>>> cfaf5e98
 		sresp    = &StatusResponse{Status: backup.Success, ID: backupID, Method: OpRestore}
 		abortReq = &AbortRequest{OpRestore, backupID, backendName}
 	)
@@ -373,11 +362,7 @@
 	if args.Get(0) != nil {
 		return args.Get(0).(*CanCommitResponse), args.Error(1)
 	}
-<<<<<<< HEAD
-	return &CanCommitResponse{}, args.Error(1)
-=======
 	return nil, args.Error(1)
->>>>>>> cfaf5e98
 }
 
 func (f *fakeClient) Commit(ctx context.Context, node string, req *StatusRequest) error {
