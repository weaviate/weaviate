//                           _       _
// __      _____  __ ___   ___  __ _| |_ ___
// \ \ /\ / / _ \/ _` \ \ / / |/ _` | __/ _ \
//  \ V  V /  __/ (_| |\ V /| | (_| | ||  __/
//   \_/\_/ \___|\__,_| \_/ |_|\__,_|\__\___|
//
//  Copyright © 2016 - 2022 SeMI Technologies B.V. All rights reserved.
//
//  CONTACT: hello@semi.technology
//

package backup

import (
	"context"
	"testing"
	"time"

	"github.com/semi-technologies/weaviate/entities/backup"
	"github.com/semi-technologies/weaviate/usecases/config"
	"github.com/sirupsen/logrus"
	"github.com/sirupsen/logrus/hooks/test"
	"github.com/stretchr/testify/assert"
	"github.com/stretchr/testify/mock"
)

func TestCoordinatedBackup(t *testing.T) {
	t.Parallel()
	var (
		backendName = "s3"
		any         = mock.Anything
		backupID    = "1"
		ctx         = context.Background()
		nodes       = []string{"N1", "N2"}
		classes     = []string{"Class-A", "Class-B"}
		req         = Request{
			ID:      backupID,
			Backend: backendName,
			Classes: classes,
		}
		now  = time.Now().UTC()
		creq = &Request{
			Method:   OpCreate,
			ID:       backupID,
			Backend:  backendName,
			Classes:  req.Classes,
			Duration: _BookingPeriod,
		}
		cresp        = &CanCommitResponse{Method: OpCreate, ID: backupID, Timeout: 1}
		sReq         = &StatusRequest{OpCreate, backupID, backendName}
		sresp        = &StatusResponse{Status: backup.Success, ID: backupID, Method: OpCreate}
		abortReq     = &AbortRequest{OpCreate, backupID, backendName}
		nodeResolver = newFakeNodeResolver(nodes)
	)

	t.Run("Success", func(t *testing.T) {
		t.Parallel()
		fc := newFakeCoordinator(nodeResolver)
		fc.selector.On("Shards", ctx, classes[0]).Return(nodes)
		fc.selector.On("Shards", ctx, classes[1]).Return(nodes)

		fc.client.On("CanCommit", any, nodes[0], creq).Return(cresp, nil)
		fc.client.On("CanCommit", any, nodes[1], creq).Return(cresp, nil)
		fc.client.On("Commit", any, nodes[0], sReq).Return(nil)
		fc.client.On("Commit", any, nodes[1], sReq).Return(nil)
		fc.client.On("Status", any, nodes[0], sReq).Return(sresp, nil)
		fc.client.On("Status", any, nodes[1], sReq).Return(sresp, nil)
		fc.backend.On("HomeDir", backupID).Return("bucket/" + backupID)
		fc.backend.On("PutObject", any, backupID, GlobalBackupFile, any).Return(nil).Once()

		coordinator := *fc.coordinator()
		store := coordStore{objStore{fc.backend, req.ID}}
		err := coordinator.Backup(ctx, store, &req)
		assert.Nil(t, err)
		<-fc.backend.doneChan

		got := fc.backend.glMeta
		assert.GreaterOrEqual(t, got.StartedAt, now)
		assert.Greater(t, got.CompletedAt, got.StartedAt)
		want := backup.DistributedBackupDescriptor{
			StartedAt:     got.StartedAt,
			CompletedAt:   got.CompletedAt,
			ID:            backupID,
			Backend:       backendName,
			Status:        backup.Success,
			Version:       Version,
			ServerVersion: config.ServerVersion,
			Nodes: map[string]backup.NodeDescriptor{
				nodes[0]: {
					Classes: classes,
					Status:  backup.Success,
				},
				nodes[1]: {
					Classes: classes,
					Status:  backup.Success,
				},
			},
		}
		assert.Equal(t, want, got)
	})

	t.Run("Shards", func(t *testing.T) {
		t.Parallel()
		fc := newFakeCoordinator(nodeResolver)
		fc.selector.On("Shards", ctx, classes[0]).Return([]string{})
		fc.selector.On("Shards", ctx, classes[1]).Return(nodes)
		coordinator := *fc.coordinator()
		store := coordStore{objStore: objStore{fc.backend, req.ID}}
		err := coordinator.Backup(ctx, store, &req)
		assert.ErrorIs(t, err, errNoShardFound)
		assert.Contains(t, err.Error(), classes[0])
	})

	t.Run("CanCommit", func(t *testing.T) {
		t.Parallel()

		fc := newFakeCoordinator(nodeResolver)
		fc.selector.On("Shards", ctx, classes[0]).Return(nodes)
		fc.selector.On("Shards", ctx, classes[1]).Return(nodes)

		fc.client.On("CanCommit", any, nodes[0], creq).Return(cresp, nil)
		fc.client.On("CanCommit", any, nodes[1], creq).Return(&CanCommitResponse{}, nil)
		fc.client.On("Abort", any, nodes[0], abortReq).Return(ErrAny)
		fc.backend.On("HomeDir", backupID).Return("bucket/" + backupID)

		coordinator := *fc.coordinator()
		store := coordStore{objStore: objStore{fc.backend, req.ID}}
		err := coordinator.Backup(ctx, store, &req)
		assert.ErrorIs(t, err, errCannotCommit)
		assert.Contains(t, err.Error(), nodes[1])
	})

	t.Run("NodeDown", func(t *testing.T) {
		t.Parallel()
		var (
			fc          = newFakeCoordinator(nodeResolver)
			coordinator = *fc.coordinator()
			store       = coordStore{objStore{fc.backend, req.ID}}
		)
		coordinator.timeoutNodeDown = 0
		fc.selector.On("Shards", ctx, classes[0]).Return(nodes)
		fc.selector.On("Shards", ctx, classes[1]).Return(nodes)

		fc.client.On("CanCommit", any, nodes[0], creq).Return(cresp, nil)
		fc.client.On("CanCommit", any, nodes[1], creq).Return(cresp, nil)
		fc.client.On("Commit", any, nodes[0], sReq).Return(nil)
		fc.client.On("Commit", any, nodes[1], sReq).Return(nil)
		fc.client.On("Status", any, nodes[0], sReq).Return(sresp, nil)
		fc.client.On("Status", any, nodes[1], sReq).Return(sresp, ErrAny)
		fc.backend.On("HomeDir", backupID).Return("bucket/" + backupID)
		fc.backend.On("PutObject", any, backupID, GlobalBackupFile, any).Return(nil).Once()
		err := coordinator.Backup(ctx, store, &req)
		assert.Nil(t, err)
		<-fc.backend.doneChan

		got := fc.backend.glMeta
		assert.GreaterOrEqual(t, got.StartedAt, now)
		assert.Greater(t, got.CompletedAt, got.StartedAt)
		assert.Contains(t, got.Nodes[nodes[1]].Error, ErrAny.Error())
		want := backup.DistributedBackupDescriptor{
			StartedAt:     got.StartedAt,
			CompletedAt:   got.CompletedAt,
			ID:            backupID,
			Backend:       backendName,
			Status:        backup.Failed,
			Error:         got.Nodes[nodes[1]].Error,
			Version:       Version,
			ServerVersion: config.ServerVersion,
			Nodes: map[string]backup.NodeDescriptor{
				nodes[0]: {
					Classes: classes,
					Status:  backup.Success,
				},
				nodes[1]: {
					Classes: classes,
					Status:  backup.Failed,
					Error:   got.Nodes[nodes[1]].Error,
				},
			},
		}
		assert.Equal(t, want, got)
	})

	t.Run("NodeDisconnect", func(t *testing.T) {
		t.Parallel()
		var (
			fc          = newFakeCoordinator(nodeResolver)
			coordinator = *fc.coordinator()
		)
		coordinator.timeoutNodeDown = 0
		fc.selector.On("Shards", ctx, classes[0]).Return(nodes)
		fc.selector.On("Shards", ctx, classes[1]).Return(nodes)

		fc.client.On("CanCommit", any, nodes[0], creq).Return(cresp, nil)
		fc.client.On("CanCommit", any, nodes[1], creq).Return(cresp, nil)
		fc.client.On("Commit", any, nodes[0], sReq).Return(ErrAny)
		fc.client.On("Commit", any, nodes[1], sReq).Return(nil)
		fc.client.On("Status", any, nodes[1], sReq).Return(sresp, nil)
		fc.backend.On("HomeDir", backupID).Return("bucket/" + backupID)
		fc.backend.On("PutObject", any, backupID, GlobalBackupFile, any).Return(nil).Once()
		store := coordStore{objStore: objStore{fc.backend, req.ID}}
		err := coordinator.Backup(ctx, store, &req)
		assert.Nil(t, err)
		<-fc.backend.doneChan

		got := fc.backend.glMeta
		assert.GreaterOrEqual(t, got.StartedAt, now)
		assert.Greater(t, got.CompletedAt, got.StartedAt)
		assert.Contains(t, got.Nodes[nodes[0]].Error, ErrAny.Error())
		want := backup.DistributedBackupDescriptor{
			StartedAt:     got.StartedAt,
			CompletedAt:   got.CompletedAt,
			ID:            backupID,
			Backend:       backendName,
			Status:        backup.Failed,
			Error:         got.Nodes[nodes[0]].Error,
			Version:       Version,
			ServerVersion: config.ServerVersion,
			Nodes: map[string]backup.NodeDescriptor{
				nodes[1]: {
					Classes: classes,
					Status:  backup.Success,
				},
				nodes[0]: {
					Classes: classes,
					Status:  backup.Failed,
					Error:   got.Nodes[nodes[0]].Error,
				},
			},
		}
		assert.Equal(t, want, got)
	})
}

func TestCoordinatedRestore(t *testing.T) {
	t.Parallel()
	var (
		now          = time.Now().UTC()
		backendName  = "s3"
		any          = mock.Anything
		backupID     = "1"
		ctx          = context.Background()
		nodes        = []string{"N1", "N2"}
		classes      = []string{"Class-A", "Class-B"}
		nodeResolver = newFakeNodeResolver(nodes)
		genReq       = func() *backup.DistributedBackupDescriptor {
			return &backup.DistributedBackupDescriptor{
				StartedAt:     now,
				CompletedAt:   now.Add(time.Second).UTC(),
				ID:            backupID,
				Backend:       backendName,
				Status:        backup.Success,
				Version:       Version,
				ServerVersion: config.ServerVersion,
				Nodes: map[string]backup.NodeDescriptor{
					nodes[0]: {
						Classes: classes,
						Status:  backup.Success,
					},
					nodes[1]: {
						Classes: classes,
						Status:  backup.Success,
					},
				},
			}
		}
		creq = &Request{
			Method:   OpRestore,
			ID:       backupID,
			Backend:  backendName,
			Classes:  classes,
			Duration: _BookingPeriod,
		}
		cresp    = &CanCommitResponse{Method: OpRestore, ID: backupID, Timeout: 1}
		sReq     = &StatusRequest{OpRestore, backupID, backendName}
		sresp    = &StatusResponse{Status: backup.Success, ID: backupID, Method: OpRestore}
		abortReq = &AbortRequest{OpRestore, backupID, backendName}
	)

	t.Run("Success", func(t *testing.T) {
		t.Parallel()
		fc := newFakeCoordinator(nodeResolver)
		fc.selector.On("Shards", ctx, classes[0]).Return(nodes)
		fc.selector.On("Shards", ctx, classes[1]).Return(nodes)

		fc.client.On("CanCommit", any, nodes[0], creq).Return(cresp, nil)
		fc.client.On("CanCommit", any, nodes[1], creq).Return(cresp, nil)

		fc.client.On("Commit", any, nodes[0], sReq).Return(nil)
		fc.client.On("Commit", any, nodes[1], sReq).Return(nil)
		fc.client.On("Status", any, nodes[0], sReq).Return(sresp, nil)
		fc.client.On("Status", any, nodes[1], sReq).Return(sresp, nil)
		fc.backend.On("HomeDir", backupID).Return("bucket/" + backupID)

		coordinator := *fc.coordinator()
		err := coordinator.Restore(ctx, genReq())
		assert.Nil(t, err)
	})

	t.Run("CanCommit", func(t *testing.T) {
		t.Parallel()

		fc := newFakeCoordinator(nodeResolver)
		fc.client.On("CanCommit", any, nodes[0], creq).Return(cresp, nil)
		fc.client.On("CanCommit", any, nodes[1], creq).Return(&CanCommitResponse{}, nil)
		fc.client.On("Abort", any, nodes[0], abortReq).Return(nil)

		coordinator := *fc.coordinator()
		err := coordinator.Restore(ctx, genReq())
		assert.ErrorIs(t, err, errCannotCommit)
		assert.Contains(t, err.Error(), nodes[1])
	})
}

type fakeSelector struct {
	mock.Mock
}

func (s *fakeSelector) Shards(ctx context.Context, class string) []string {
	args := s.Called(ctx, class)
	return args.Get(0).([]string)
}

func (s *fakeSelector) ListClasses(ctx context.Context) []string {
	args := s.Called(ctx)
	return args.Get(0).([]string)
}

func (s *fakeSelector) Backupable(ctx context.Context, classes []string) error {
	args := s.Called(ctx, classes)
	return args.Error(0)
}

type fakeCoordinator struct {
	selector     fakeSelector
	client       fakeClient
	backend      *fakeBackend
	log          logrus.FieldLogger
	nodeResolver nodeResolver
}

func newFakeCoordinator(resolver nodeResolver) *fakeCoordinator {
	fc := fakeCoordinator{}
	fc.backend = newFakeBackend()
	logger, _ := test.NewNullLogger()
	fc.log = logger
	fc.nodeResolver = resolver
	return &fc
}

type fakeNodeResolver struct {
	hosts map[string]string
}

func (r *fakeNodeResolver) NodeHostname(nodeName string) (string, bool) {
	return r.hosts[nodeName], true
}

func newFakeNodeResolver(nodes []string) *fakeNodeResolver {
	hosts := make(map[string]string)
	for _, node := range nodes {
		hosts[node] = mock.Anything
	}
	return &fakeNodeResolver{hosts: hosts}
}

<<<<<<< HEAD
func (fc *fakeCoordinator) coordinator() *Coordinator {
	store := &objectStore{fc.backend}
	c := NewCoordinator(store, &fc.selector, &fc.client, fc.log, fc.nodeResolver)
=======
func (fc *fakeCoordinator) coordinator() *coordinator {
	c := newCoordinator(&fc.selector, &fc.client, fc.log, fc.nodeResolver)
>>>>>>> 4f6241cf
	c.timeoutNextRound = time.Millisecond * 200
	return c
}

type fakeClient struct {
	mock.Mock
}

func (f *fakeClient) CanCommit(ctx context.Context, node string, req *Request) (*CanCommitResponse, error) {
	args := f.Called(ctx, node, req)
	if args.Get(0) != nil {
		return args.Get(0).(*CanCommitResponse), args.Error(1)
	}
	return nil, args.Error(1)
}

func (f *fakeClient) Commit(ctx context.Context, node string, req *StatusRequest) error {
	args := f.Called(ctx, node, req)
	return args.Error(0)
}

func (f *fakeClient) Status(ctx context.Context, node string, req *StatusRequest) (*StatusResponse, error) {
	args := f.Called(ctx, node, req)
	if args.Get(0) != nil {
		return args.Get(0).(*StatusResponse), args.Error(1)
	}
	return nil, args.Error(1)
}

func (f *fakeClient) Abort(ctx context.Context, node string, req *AbortRequest) error {
	args := f.Called(ctx, node, req)
	return args.Error(0)
}<|MERGE_RESOLUTION|>--- conflicted
+++ resolved
@@ -364,14 +364,8 @@
 	return &fakeNodeResolver{hosts: hosts}
 }
 
-<<<<<<< HEAD
-func (fc *fakeCoordinator) coordinator() *Coordinator {
-	store := &objectStore{fc.backend}
-	c := NewCoordinator(store, &fc.selector, &fc.client, fc.log, fc.nodeResolver)
-=======
 func (fc *fakeCoordinator) coordinator() *coordinator {
 	c := newCoordinator(&fc.selector, &fc.client, fc.log, fc.nodeResolver)
->>>>>>> 4f6241cf
 	c.timeoutNextRound = time.Millisecond * 200
 	return c
 }
