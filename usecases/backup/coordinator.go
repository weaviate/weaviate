//                           _       _
// __      _____  __ ___   ___  __ _| |_ ___
// \ \ /\ / / _ \/ _` \ \ / / |/ _` | __/ _ \
//  \ V  V /  __/ (_| |\ V /| | (_| | ||  __/
//   \_/\_/ \___|\__,_| \_/ |_|\__,_|\__\___|
//
//  Copyright © 2016 - 2022 SeMI Technologies B.V. All rights reserved.
//
//  CONTACT: hello@semi.technology
//

package backup

import (
	"context"
	"errors"
	"fmt"
	"sync"
	"sync/atomic"
	"time"

	"github.com/semi-technologies/weaviate/entities/backup"
	"github.com/semi-technologies/weaviate/usecases/config"
	"github.com/sirupsen/logrus"
	"golang.org/x/sync/errgroup"
)

// Op is the kind of a backup operation
type Op string

const (
	OpCreate  Op = "create"
	OpRestore Op = "restore"
)

var (
	errNoShardFound = errors.New("no shard found")
	errCannotCommit = errors.New("cannot commit")
	errMetaNotFound = errors.New("metadata not found")
	errUnknownOp    = errors.New("unknown backup operation")
)

const (
	_BookingPeriod      = time.Second * 20
	_TimeoutNodeDown    = 7 * time.Minute
	_TimeoutQueryStatus = 5 * time.Second
	_TimeoutCanCommit   = 8 * time.Second
	_NextRoundPeriod    = 10 * time.Second
	_MaxNumberConns     = 16
)

type nodeMap map[string]backup.NodeDescriptor

// participantStatus tracks status of a participant in a DBRO
type participantStatus struct {
	Status   backup.Status
	LastTime time.Time
	Reason   string
}

// selector is used to select participant nodes
type selector interface {
	// Shards gets all nodes on which this class is sharded
	Shards(ctx context.Context, class string) []string
	// ListClasses returns a list of all existing classes
	// This will be needed if user doesn't include any classes
	ListClasses(ctx context.Context) []string

	// Backupable returns whether all given class can be backed up.
	Backupable(_ context.Context, classes []string) error
}

<<<<<<< HEAD
// Coordinator coordinates a distributed backup and restore operation (DBRO):
=======
// coordinator coordinates a distributed backup and restore operation (DBRO):
>>>>>>> 4f6241cf
//
// - It determines what request to send to which shard.
//
// - I will return an error, If any shards refuses to participate in DBRO.
//
// - It keeps all metadata needed to resume a DBRO in an external storage (e.g. s3).
//
// - When it starts it will check for any broken DBROs using its metadata.
//
// - It can resume a broken a DBRO
//
// - It marks the whole DBRO as failed if any shard fails to do its BRO.
//
// - The Coordinator will try to repair previous DBROs whenever it is possible
type Coordinator struct {
	// dependencies
	selector     selector
	client       client
<<<<<<< HEAD
	store        ObjectStore
=======
>>>>>>> 4f6241cf
	log          logrus.FieldLogger
	nodeResolver nodeResolver

	// state
	Participants map[string]participantStatus
	descriptor   backup.DistributedBackupDescriptor
	shardSyncChan

	// timeouts
	timeoutNodeDown    time.Duration
	timeoutQueryStatus time.Duration
	timeoutCanCommit   time.Duration
	timeoutNextRound   time.Duration
}

<<<<<<< HEAD
// NewCoordinator instantiates a Coordinator instance
func NewCoordinator(
	store ObjectStore,
=======
// newcoordinator creates an instance which coordinates distributed BRO operations among many shards.
func newCoordinator(
>>>>>>> 4f6241cf
	selector selector,
	client client,
	log logrus.FieldLogger,
	nodeResolver nodeResolver,
) *Coordinator {
	return &Coordinator{
		selector:           selector,
		client:             client,
		log:                log,
		nodeResolver:       nodeResolver,
		Participants:       make(map[string]participantStatus, 16),
		timeoutNodeDown:    _TimeoutNodeDown,
		timeoutQueryStatus: _TimeoutQueryStatus,
		timeoutCanCommit:   _TimeoutCanCommit,
		timeoutNextRound:   _NextRoundPeriod,
	}
}

// Backup coordinates a distributed backup among participants
<<<<<<< HEAD
func (c *Coordinator) Backup(ctx context.Context, req *Request) error {
=======
func (c *coordinator) Backup(ctx context.Context, store coordStore, req *Request) error {
>>>>>>> 4f6241cf
	groups, err := c.groupByShard(ctx, req.Classes)
	if err != nil {
		return err
	}
	c.descriptor = backup.DistributedBackupDescriptor{
		StartedAt:     time.Now().UTC(),
		Status:        backup.Started,
		ID:            req.ID,
		Backend:       req.Backend,
		Nodes:         groups,
		Version:       Version,
		ServerVersion: config.ServerVersion,
	}

	// make sure there is no active backup
	if prevID := c.lastOp.renew(req.ID, time.Now(), store.HomeDir()); prevID != "" {
		return fmt.Errorf("backup %s already in progress", prevID)
	}
	nodes, err := c.canCommit(ctx, OpCreate)
	if err != nil {
		c.lastOp.reset()
		return err
	}

	statusReq := StatusRequest{
		Method:  OpCreate,
		ID:      req.ID,
		Backend: req.Backend,
	}

	go func() {
		defer c.lastOp.reset()
		ctx := context.Background()
		c.commit(ctx, &statusReq, nodes)
		if err := store.PutGlobalMeta(ctx, &c.descriptor); err != nil {
			c.log.WithField("action", OpCreate).
				WithField("backup_id", req.ID).Errorf("put_meta: %v", err)
		}
	}()

	return nil
}

// Restore coordinates a distributed restoration among participants
func (c *Coordinator) Restore(ctx context.Context, req *backup.DistributedBackupDescriptor) error {
	c.descriptor = *req
	nodes, err := c.canCommit(ctx, OpRestore)
	if err != nil {
		return err
	}

	statusReq := StatusRequest{
		Method:  OpRestore,
		ID:      req.ID,
		Backend: req.Backend,
	}

	go func() {
		c.commit(context.Background(), &statusReq, nodes)
	}()

	return nil
}

// canCommit asks candidates if they agree to participate in DBRO
// It returns and error if any candidates refuses to participate
func (c *Coordinator) canCommit(ctx context.Context, method Op) (map[string]struct{}, error) {
	ctx, cancel := context.WithTimeout(ctx, c.timeoutCanCommit)
	defer cancel()
	type pair struct {
		n string
		r *Request
	}

	id, backend := c.descriptor.ID, c.descriptor.Backend
	groups := c.descriptor.Nodes

	g, ctx := errgroup.WithContext(ctx)
	g.SetLimit(_MaxNumberConns)
	reqChan := make(chan pair)
	g.Go(func() error {
		defer close(reqChan)
		for node, gr := range groups {
			select {
			case <-ctx.Done():
				return ctx.Err()
			default:
			}

			// TODO: this is where nodeResolver can be used to find node hostname.
			//       once found, it can be passed to pair below, rather than `node`
			//host, found := c.nodeResolver.NodeHostname(node)
			//if !found {
			//	return fmt.Errorf("failed to find hostname for node %q", node)
			//}

			reqChan <- pair{node, &Request{
				Method:   method,
				ID:       id,
				Backend:  backend,
				Classes:  gr.Classes,
				Duration: _BookingPeriod,
			}}
		}
		return nil
	})

	mutex := sync.RWMutex{}
	nodes := make(map[string]struct{}, len(groups))
	for pair := range reqChan {
		pair := pair
		g.Go(func() error {
			resp, err := c.client.CanCommit(ctx, pair.n, pair.r)
			if err == nil && resp.Timeout == 0 {
				err = errCannotCommit
			}
			if err != nil {
				return fmt.Errorf("node %q: %w", pair.n, err)
			}
			mutex.Lock()
			nodes[pair.n] = struct{}{}
			mutex.Unlock()
			return nil
		})
	}
	req := &AbortRequest{Method: method, ID: id, Backend: backend}
	if err := g.Wait(); err != nil {
		c.abortAll(ctx, req, nodes)
		return nil, err
	}
	return nodes, nil
}

// commit tells each participant to commit its backup operation
// It stores the final result in the provided backend
func (c *Coordinator) commit(ctx context.Context, req *StatusRequest, nodes map[string]struct{}) {
	c.commitAll(ctx, req, nodes)

	for len(nodes) > 0 {
		select {
		case <-ctx.Done():
			return
		case <-time.After(c.timeoutNextRound):
			c.queryAll(ctx, req, nodes)
		}
	}
	c.descriptor.CompletedAt = time.Now().UTC()
	status := backup.Success
	reason := ""
	groups := c.descriptor.Nodes
	for node, p := range c.Participants {
		st := groups[node]
		st.Status, st.Error = p.Status, p.Reason
		if p.Status != backup.Success {
			status = backup.Failed
			reason = p.Reason
		}
		groups[node] = st
	}
	c.descriptor.Status = status
	c.descriptor.Error = reason
}

// queryAll queries all participant and store their statuses internally
//
// It returns the number of remaining nodes to query in the next round
func (c *Coordinator) queryAll(ctx context.Context, req *StatusRequest, nodes map[string]struct{}) int {
	ctx, cancel := context.WithTimeout(ctx, c.timeoutQueryStatus)
	defer cancel()

	rs := make([]partialStatus, len(nodes))
	g, ctx := errgroup.WithContext(ctx)
	g.SetLimit(_MaxNumberConns)
	i := 0
	for node := range nodes {
		j := i
		rs[j].node = node
		g.Go(func() error {
			rs[j].StatusResponse, rs[j].err = c.client.Status(ctx, rs[j].node, req)
			return nil
		})
		i++
	}
	g.Wait()
	now := time.Now()
	for _, r := range rs {
		st := c.Participants[r.node]
		if r.err == nil {
			st.LastTime, st.Status, st.Reason = now, r.Status, r.Err
			if r.Status == backup.Success || r.Status == backup.Failed {
				delete(nodes, r.node)
			}
		} else if now.Sub(st.LastTime) > c.timeoutNodeDown {
			st.Status = backup.Failed
			st.Reason = "might be down:" + r.err.Error()
			delete(nodes, r.node)
		}
		c.Participants[r.node] = st
	}
	return len(nodes)
}

// commitAll tells all participants to proceed with their backup operations
func (c *Coordinator) commitAll(ctx context.Context, req *StatusRequest, nodes map[string]struct{}) {
	type pair struct {
		node string
		err  error
	}
	errChan := make(chan pair)
	aCounter := int64(len(nodes))
	g, ctx := errgroup.WithContext(ctx)
	g.SetLimit(_MaxNumberConns)
	for node := range nodes {
		node := node
		g.Go(func() error {
			defer func() {
				if atomic.AddInt64(&aCounter, -1) == 0 {
					close(errChan)
				}
			}()
			err := c.client.Commit(ctx, node, req)
			if err != nil {
				errChan <- pair{node, err}
			}
			return nil
		})
	}

	for x := range errChan {
		st := c.Participants[x.node]
		st.Status = backup.Failed
		st.Reason = "might be down:" + x.err.Error()
		c.Participants[x.node] = st
		c.log.WithField("action", req.Method).
			WithField("backup_id", req.ID).
			WithField("node", x.node).Error(x.err)
		delete(nodes, x.node)
		continue
	}
}

// abortAll tells every node to abort transaction
func (c *Coordinator) abortAll(ctx context.Context, req *AbortRequest, nodes map[string]struct{}) {
	for node := range nodes {
		if err := c.client.Abort(ctx, node, req); err != nil {
			c.log.WithField("action", req.Method).
				WithField("backup_id", req.ID).
				WithField("node", node).Errorf("abort %v", err)
		}
	}
}

// groupByShard returns classes group by nodes
func (c *Coordinator) groupByShard(ctx context.Context, classes []string) (nodeMap, error) {
	m := make(nodeMap, 32)
	for _, cls := range classes {
		nodes := c.selector.Shards(ctx, cls)
		if len(nodes) == 0 {
			return nil, fmt.Errorf("class %q: %w", cls, errNoShardFound)
		}
		for _, node := range nodes {
			nd, ok := m[node]
			if !ok {
				nd = backup.NodeDescriptor{Classes: make([]string, 0, 5)}
			}
			nd.Classes = append(nd.Classes, cls)
			m[node] = nd
		}
	}
	return m, nil
}

// partialStatus tracks status of a single backup operation
type partialStatus struct {
	node string
	*StatusResponse
	err error
}<|MERGE_RESOLUTION|>--- conflicted
+++ resolved
@@ -70,11 +70,7 @@
 	Backupable(_ context.Context, classes []string) error
 }
 
-<<<<<<< HEAD
-// Coordinator coordinates a distributed backup and restore operation (DBRO):
-=======
 // coordinator coordinates a distributed backup and restore operation (DBRO):
->>>>>>> 4f6241cf
 //
 // - It determines what request to send to which shard.
 //
@@ -88,15 +84,11 @@
 //
 // - It marks the whole DBRO as failed if any shard fails to do its BRO.
 //
-// - The Coordinator will try to repair previous DBROs whenever it is possible
-type Coordinator struct {
+// - The coordinator will try to repair previous DBROs whenever it is possible
+type coordinator struct {
 	// dependencies
 	selector     selector
 	client       client
-<<<<<<< HEAD
-	store        ObjectStore
-=======
->>>>>>> 4f6241cf
 	log          logrus.FieldLogger
 	nodeResolver nodeResolver
 
@@ -112,20 +104,14 @@
 	timeoutNextRound   time.Duration
 }
 
-<<<<<<< HEAD
-// NewCoordinator instantiates a Coordinator instance
-func NewCoordinator(
-	store ObjectStore,
-=======
 // newcoordinator creates an instance which coordinates distributed BRO operations among many shards.
 func newCoordinator(
->>>>>>> 4f6241cf
 	selector selector,
 	client client,
 	log logrus.FieldLogger,
 	nodeResolver nodeResolver,
-) *Coordinator {
-	return &Coordinator{
+) *coordinator {
+	return &coordinator{
 		selector:           selector,
 		client:             client,
 		log:                log,
@@ -139,11 +125,7 @@
 }
 
 // Backup coordinates a distributed backup among participants
-<<<<<<< HEAD
-func (c *Coordinator) Backup(ctx context.Context, req *Request) error {
-=======
 func (c *coordinator) Backup(ctx context.Context, store coordStore, req *Request) error {
->>>>>>> 4f6241cf
 	groups, err := c.groupByShard(ctx, req.Classes)
 	if err != nil {
 		return err
@@ -188,7 +170,7 @@
 }
 
 // Restore coordinates a distributed restoration among participants
-func (c *Coordinator) Restore(ctx context.Context, req *backup.DistributedBackupDescriptor) error {
+func (c *coordinator) Restore(ctx context.Context, req *backup.DistributedBackupDescriptor) error {
 	c.descriptor = *req
 	nodes, err := c.canCommit(ctx, OpRestore)
 	if err != nil {
@@ -210,7 +192,7 @@
 
 // canCommit asks candidates if they agree to participate in DBRO
 // It returns and error if any candidates refuses to participate
-func (c *Coordinator) canCommit(ctx context.Context, method Op) (map[string]struct{}, error) {
+func (c *coordinator) canCommit(ctx context.Context, method Op) (map[string]struct{}, error) {
 	ctx, cancel := context.WithTimeout(ctx, c.timeoutCanCommit)
 	defer cancel()
 	type pair struct {
@@ -279,7 +261,7 @@
 
 // commit tells each participant to commit its backup operation
 // It stores the final result in the provided backend
-func (c *Coordinator) commit(ctx context.Context, req *StatusRequest, nodes map[string]struct{}) {
+func (c *coordinator) commit(ctx context.Context, req *StatusRequest, nodes map[string]struct{}) {
 	c.commitAll(ctx, req, nodes)
 
 	for len(nodes) > 0 {
@@ -310,7 +292,7 @@
 // queryAll queries all participant and store their statuses internally
 //
 // It returns the number of remaining nodes to query in the next round
-func (c *Coordinator) queryAll(ctx context.Context, req *StatusRequest, nodes map[string]struct{}) int {
+func (c *coordinator) queryAll(ctx context.Context, req *StatusRequest, nodes map[string]struct{}) int {
 	ctx, cancel := context.WithTimeout(ctx, c.timeoutQueryStatus)
 	defer cancel()
 
@@ -347,7 +329,7 @@
 }
 
 // commitAll tells all participants to proceed with their backup operations
-func (c *Coordinator) commitAll(ctx context.Context, req *StatusRequest, nodes map[string]struct{}) {
+func (c *coordinator) commitAll(ctx context.Context, req *StatusRequest, nodes map[string]struct{}) {
 	type pair struct {
 		node string
 		err  error
@@ -386,7 +368,7 @@
 }
 
 // abortAll tells every node to abort transaction
-func (c *Coordinator) abortAll(ctx context.Context, req *AbortRequest, nodes map[string]struct{}) {
+func (c *coordinator) abortAll(ctx context.Context, req *AbortRequest, nodes map[string]struct{}) {
 	for node := range nodes {
 		if err := c.client.Abort(ctx, node, req); err != nil {
 			c.log.WithField("action", req.Method).
@@ -397,7 +379,7 @@
 }
 
 // groupByShard returns classes group by nodes
-func (c *Coordinator) groupByShard(ctx context.Context, classes []string) (nodeMap, error) {
+func (c *coordinator) groupByShard(ctx context.Context, classes []string) (nodeMap, error) {
 	m := make(nodeMap, 32)
 	for _, cls := range classes {
 		nodes := c.selector.Shards(ctx, cls)
