--- conflicted
+++ resolved
@@ -127,14 +127,7 @@
 	}
 
 	shardingState.MigrateFromOldFormat()
-<<<<<<< HEAD
-	return m.metaWriter.RestoreClass(class, &shardingState)
-=======
-	/// TODO-RAFT START
-	/// Implement RAFT based restore
-	/// TODO-RAFT END
-	return nil // return h.metaWriter.RestoreClass(class, &shardingState)
->>>>>>> 61bec01f
+	return h.metaWriter.RestoreClass(class, &shardingState)
 }
 
 // DeleteClass from the schema
