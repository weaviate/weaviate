--- conflicted
+++ resolved
@@ -166,7 +166,6 @@
 	return cls, version, err
 }
 
-<<<<<<< HEAD
 func (h *Handler) enableQuantization(class *models.Class, defaultQuantization *configRuntime.DynamicValue[string]) {
 	compression := defaultQuantization.Get()
 	if !hasTargetVectors(class) || class.VectorIndexType != "" {
@@ -215,10 +214,7 @@
 	return vectorIndexConfig
 }
 
-func (h *Handler) RestoreClass(ctx context.Context, d *backup.ClassDescriptor, m map[string]string) error {
-=======
 func (h *Handler) RestoreClass(ctx context.Context, d *backup.ClassDescriptor, m map[string]string, overwriteAlias bool) error {
->>>>>>> c548a271
 	// get schema and sharding state
 	class := &models.Class{}
 	if err := json.Unmarshal(d.Schema, &class); err != nil {
