--- conflicted
+++ resolved
@@ -167,66 +167,4 @@
 	}
 
 	return nil
-<<<<<<< HEAD
-}
-
-func (m *Manager) validateVectorSettings(class *models.Class) error {
-	if !hasTargetVectors(class) {
-		if err := m.validateVectorizer(class.Vectorizer); err != nil {
-			return err
-		}
-		if err := m.validateVectorIndexType(class.VectorIndexType); err != nil {
-			return err
-		}
-		return nil
-	}
-
-	if class.Vectorizer != "" {
-		return fmt.Errorf("class.vectorizer %q can not be set if class.vectorConfig is configured", class.Vectorizer)
-	}
-	if class.VectorIndexType != "" {
-		return fmt.Errorf("class.vectorIndexType %q can not be set if class.vectorConfig is configured", class.VectorIndexType)
-	}
-
-	for name, cfg := range class.VectorConfig {
-		// check only if vectorizer correctly configured (map with single key being vectorizer name)
-		// other cases are handled in module config validation
-		if vm, ok := cfg.Vectorizer.(map[string]interface{}); ok && len(vm) == 1 {
-			for vectorizer := range vm {
-				if err := m.validateVectorizer(vectorizer); err != nil {
-					return fmt.Errorf("target vector %q: %w", name, err)
-				}
-			}
-		}
-		if err := m.validateVectorIndexType(cfg.VectorIndexType); err != nil {
-			return fmt.Errorf("target vector %q: %w", name, err)
-		}
-	}
-	return nil
-}
-
-func (m *Manager) validateVectorizer(vectorizer string) error {
-	if vectorizer == config.VectorizerModuleNone {
-		return nil
-	}
-
-	if err := m.vectorizerValidator.ValidateVectorizer(vectorizer); err != nil {
-		return errors.Wrap(err, "vectorizer")
-	}
-
-	return nil
-}
-
-func (m *Manager) validateVectorIndexType(vectorIndexType string) error {
-	switch vectorIndexType {
-	case "hnsw", "flat":
-		return nil
-	case "dynamic":
-		return nil
-	default:
-		return errors.Errorf("unrecognized or unsupported vectorIndexType %q",
-			vectorIndexType)
-	}
-=======
->>>>>>> 008cee7c
 }