//                           _       _
// __      _____  __ ___   ___  __ _| |_ ___
// \ \ /\ / / _ \/ _` \ \ / / |/ _` | __/ _ \
//  \ V  V /  __/ (_| |\ V /| | (_| | ||  __/
//   \_/\_/ \___|\__,_| \_/ |_|\__,_|\__\___|
//
//  Copyright © 2016 - 2023 Weaviate B.V. All rights reserved.
//
//  CONTACT: hello@weaviate.io
//

package schema

import (
	"context"
	"fmt"
	"sync"

	"github.com/sirupsen/logrus"
	"github.com/weaviate/weaviate/entities/models"
	"github.com/weaviate/weaviate/entities/schema"
	"github.com/weaviate/weaviate/usecases/cluster"
	"github.com/weaviate/weaviate/usecases/config"
	"github.com/weaviate/weaviate/usecases/scaler"
	"github.com/weaviate/weaviate/usecases/sharding"
)

// Manager Manages schema changes at a use-case level, i.e. agnostic of
// underlying databases or storage providers
type Manager struct {
	migrator     Migrator
	repo         SchemaStore
	logger       logrus.FieldLogger
	Authorizer   authorizer
	config       config.Config
	cluster      *cluster.TxManager
	clusterState clusterState

	sync.RWMutex
	// The handler is responsible for well-defined tasks and should be decoupled from the manager.
	// This enables API requests to be directed straight to the handler without the need to pass through the manager.
	// For more context, refer to the handler's definition.
	Handler

	metaReader
}

type VectorConfigParser func(in interface{}) (schema.VectorIndexConfig, error)

type InvertedConfigValidator func(in *models.InvertedIndexConfig) error

type SchemaGetter interface {
	GetSchemaSkipAuth() schema.Schema
	Nodes() []string
	NodeName() string
	ClusterHealthScore() int
	ResolveParentNodes(string, string) (map[string]string, error)

	CopyShardingState(class string) *sharding.State
	ShardOwner(class, shard string) (string, error)
	TenantShard(class, tenant string) (string, string)
	ShardFromUUID(class string, uuid []byte) string
	ShardReplicas(class, shard string) ([]string, error)
}

type VectorizerValidator interface {
	ValidateVectorizer(moduleName string) error
}

type ModuleConfig interface {
	SetClassDefaults(class *models.Class)
	SetSinglePropertyDefaults(class *models.Class, prop *models.Property)
	ValidateClass(ctx context.Context, class *models.Class) error
}

<<<<<<< HEAD
// State is a cached copy of the schema that can also be saved into a remote
// storage, as specified by Repo
type State struct {
	ObjectSchema  *models.Schema `json:"object"`
	ShardingState map[string]*sharding.State
}

// NewState returns a new state with room for nClasses classes
func NewState(nClasses int) State {
	return State{
		ObjectSchema: &models.Schema{
			Classes: make([]*models.Class, 0, nClasses),
		},
		ShardingState: make(map[string]*sharding.State, nClasses),
	}
}
=======
>>>>>>> 1ddb5af7

// SchemaStore is responsible for persisting the schema
// by providing support for both partial and complete schema updates
type SchemaStore interface {
	// Save saves the complete schema to the persistent storage
	Save(ctx context.Context, schema State) error

	// Load loads the complete schema from the persistent storage
	Load(context.Context) (State, error)

	// NewClass creates a new class if it doesn't exists, otherwise return an error
	NewClass(context.Context, ClassPayload) error

	// UpdateClass if it exists, otherwise return an error
	UpdateClass(context.Context, ClassPayload) error

	// DeleteClass deletes class
	DeleteClass(ctx context.Context, class string) error

	// NewShards creates new shards of an existing class
	NewShards(ctx context.Context, class string, shards []KeyValuePair) error

	// UpdateShards updates (replaces) shards of on existing class
	// Error is returned if class or shard does not exist
	UpdateShards(ctx context.Context, class string, shards []KeyValuePair) error

	// DeleteShards deletes shards from a class
	// If the class or a shard does not exist then nothing is done and a nil error is returned
	DeleteShards(ctx context.Context, class string, shards []string) error
}

// KeyValuePair is used to serialize shards updates
type KeyValuePair struct {
	Key   string
	Value []byte
}

// ClassPayload is used to serialize class updates
type ClassPayload struct {
	Name          string
	Metadata      []byte
	ShardingState []byte
	Shards        []KeyValuePair
	ReplaceShards bool
	Error         error
}

type clusterState interface {
	// Hostnames initializes a broadcast
	Hostnames() []string

	// AllNames initializes shard distribution across nodes
	AllNames() []string
	Candidates() []string
	LocalName() string
	NodeCount() int
	NodeHostname(nodeName string) (string, bool)

	// ClusterHealthScore gets the whole cluster health, the lower number the better
	ClusterHealthScore() int

	SchemaSyncIgnored() bool
	SkipSchemaRepair() bool
}

type scaleOut interface {
	SetSchemaManager(sm scaler.SchemaManager)
	Scale(ctx context.Context, className string,
		updated sharding.Config, prevReplFactor, newReplFactor int64) (*sharding.State, error)
}

// NewManager creates a new manager
func NewManager(migrator Migrator,
	store metaWriter, metaReader metaReader,
	repo SchemaStore,
	logger logrus.FieldLogger, authorizer authorizer, config config.Config,
	hnswConfigParser VectorConfigParser, vectorizerValidator VectorizerValidator,
	invertedConfigValidator InvertedConfigValidator,
	moduleConfig ModuleConfig, clusterState clusterState,
	txClient cluster.Client, txPersistence cluster.Persistence,
	scaleoutManager scaleOut,
) (*Manager, error) {
	handler, err := NewHandler(
		store, metaReader, migrator,
		logger, authorizer,
		config, hnswConfigParser, vectorizerValidator, invertedConfigValidator,
		moduleConfig, clusterState, scaleoutManager)
	if err != nil {
		return nil, fmt.Errorf("cannot init handler: %w", err)
	}
	m := &Manager{
		config:       config,
		migrator:     migrator,
		repo:         repo,
		logger:       logger,
		clusterState: clusterState,
		Handler:      handler,
		metaReader:   metaReader,
	}

	if err := m.loadOrInitializeSchema(context.Background()); err != nil {
		return nil, fmt.Errorf("could not load or initialize schema: %v", err)
	}

	return m, nil
}

func (m *Manager) Shutdown(ctx context.Context) error {
	allCommitsDone := make(chan struct{})
	go func() {
		m.cluster.Shutdown()
		allCommitsDone <- struct{}{}
	}()

	select {
	case <-ctx.Done():
		return fmt.Errorf("waiting for transactions to commit: %w", ctx.Err())
	case <-allCommitsDone:
		return nil
	}
}

func (m *Manager) TxManager() *cluster.TxManager {
	return m.cluster
}

type authorizer interface {
	Authorize(principal *models.Principal, verb, resource string) error
}

func (m *Manager) loadOrInitializeSchema(ctx context.Context) error {
	return nil
	// localSchema, err := m.repo.Load(ctx)
	// if err != nil {
	// 	return fmt.Errorf("could not load schema:  %v", err)
	// }
	// if err := m.parseConfigs(ctx, &localSchema); err != nil {
	// 	return errors.Wrap(err, "load schema")
	// }

	// if err := m.migrateSchemaIfNecessary(ctx, &localSchema); err != nil {
	// 	return fmt.Errorf("migrate schema: %w", err)
	// }

	// // There was a bug that allowed adding the same prop multiple times. This
	// // leads to a race at startup. If an instance is already affected by this,
	// // this step can remove the duplicate ones.
	// //
	// // See https://github.com/weaviate/weaviate/issues/2609
	// for _, c := range localSchema.ObjectSchema.Classes {
	// 	c.Properties = m.deduplicateProps(c.Properties, c.Class)
	// }

	// // set internal state since it is used by startupClusterSync
	// m.schemaCache.setState(localSchema)

	// // make sure that all migrations have completed before checking sync,
	// // otherwise two identical schemas might fail the check based on form rather
	// // than content

	// if err := m.startupClusterSync(ctx); err != nil {
	// 	return errors.Wrap(err, "sync schema with other nodes in the cluster")
	// }

	// // store in persistent storage
	// // TODO: investigate if save() is redundant because it is called in startupClusterSync()
	// err = m.RLockGuard(func() error { return m.repo.Save(ctx, m.schemaCache.State) })
	// if err != nil {
	// 	return fmt.Errorf("store to persistent storage: %v", err)
	// }

	//return nil
}

// StartServing indicates that the schema manager is ready to accept incoming
// connections in cluster mode, i.e. it will accept opening transactions.
//
// Some transactions are exempt, such as ReadSchema which is required for nodes
// to start up.
//
// This method should be called when all backends, primarily the DB, are ready
// to serve.
func (m *Manager) StartServing(ctx context.Context) error {
	// only start accepting incoming connections when dangling txs have been
	// resumed, otherwise there is potential for conflict
	// m.cluster.StartAcceptIncoming()

	return nil
}

// func (m *Manager) migrateSchemaIfNecessary(ctx context.Context, localSchema *State) error {
// 	// introduced when Weaviate started supporting multi-shards per class in v1.8
// 	if err := m.checkSingleShardMigration(ctx, localSchema); err != nil {
// 		return errors.Wrap(err, "migrating sharding state from previous version")
// 	}

// 	// introduced when Weaviate started supporting replication in v1.17
// 	if err := m.checkShardingStateForReplication(ctx, localSchema); err != nil {
// 		return errors.Wrap(err, "migrating sharding state from previous version (before replication)")
// 	}

// 	// if other migrations become necessary in the future, you can add them here.
// 	return nil
// }

// func (m *Manager) checkSingleShardMigration(ctx context.Context, localSchema *State) error {
// 	for _, c := range localSchema.ObjectSchema.Classes {
// 		if _, ok := localSchema.ShardingState[c.Class]; ok { // there is sharding state for this class. Nothing to do
// 			continue
// 		}

// 		m.logger.WithField("className", c.Class).WithField("action", "initialize_schema").
// 			Warningf("No sharding state found for class %q, initializing new state. "+
// 				"This is expected behavior if the schema was created with an older Weaviate "+
// 				"version, prior to supporting multi-shard indices.", c.Class)

// 		// there is no sharding state for this class, let's create the correct
// 		// config. This class must have been created prior to the sharding feature,
// 		// so we now that the shardCount==1 - we do not care about any of the other
// 		// parameters and simply use the defaults for those
// 		c.ShardingConfig = map[string]interface{}{
// 			"desiredCount": 1,
// 		}
// 		if err := m.praser.parseShardingConfig(c); err != nil {
// 			return err
// 		}

// 		if err := replica.ValidateConfig(c, m.config.Replication); err != nil {
// 			return fmt.Errorf("validate replication config: %w", err)
// 		}
// 		shardState, err := sharding.InitState(c.Class,
// 			c.ShardingConfig.(sharding.Config),
// 			m.clusterState, c.ReplicationConfig.Factor,
// 			schema.MultiTenancyEnabled(c))
// 		if err != nil {
// 			return errors.Wrap(err, "init sharding state")
// 		}

// 		if localSchema.ShardingState == nil {
// 			localSchema.ShardingState = map[string]*sharding.State{}
// 		}
// 		localSchema.ShardingState[c.Class] = shardState

// 	}

// 	return nil
// }

func (m *Manager) checkShardingStateForReplication(ctx context.Context, localSchema *State) error {
	for _, classState := range localSchema.ShardingState {
		classState.MigrateFromOldFormat()
	}
	return nil
}

func newSchema() *State {
	return &State{
		ObjectSchema: &models.Schema{
			Classes: []*models.Class{},
		},
		ShardingState: map[string]*sharding.State{},
	}
}

func (m *Manager) parseConfigs(ctx context.Context, schema *State) error {
	// for _, class := range schema.ObjectSchema.Classes {
	// 	for _, prop := range class.Properties {
	// 		setPropertyDefaults(prop)
	// 		migratePropertySettings(prop)
	// 	}

	// 	if err := m.parseVectorIndexConfig(class); err != nil {
	// 		return errors.Wrapf(err, "class %s: vector index config", class.Class)
	// 	}

	// 	if err := m.parseShardingConfig(class); err != nil {
	// 		return errors.Wrapf(err, "class %s: sharding config", class.Class)
	// 	}

	// 	// Pass dummy replication config with minimum factor 1. Otherwise the
	// 	// setting is not backward-compatible. The user may have created a class
	// 	// with factor=1 before the change was introduced. Now their setup would no
	// 	// longer start up if the required minimum is now higher than 1. We want
	// 	// the required minimum to only apply to newly created classes - not block
	// 	// loading existing ones.
	// 	if err := replica.ValidateConfig(class, replication.GlobalConfig{MinimumFactor: 1}); err != nil {
	// 		return fmt.Errorf("replication config: %w", err)
	// 	}
	// }
	// m.schemaCache.LockGuard(func() {
	// 	for _, shardState := range schema.ShardingState {
	// 		shardState.SetLocalName(m.clusterState.LocalName())
	// 	}
	// })

	return nil
}

func (m *Manager) ClusterHealthScore() int {
	return m.clusterState.ClusterHealthScore()
}

// ResolveParentNodes gets all replicas for a specific class shard and resolves their names
//
// it returns map[node_name] node_address where node_address = "" if can't resolve node_name
func (m *Manager) ResolveParentNodes(class, shardName string) (map[string]string, error) {
	nodes, err := m.ShardReplicas(class, shardName)
	if err != nil {
		return nil, fmt.Errorf("get replicas from schema: %w", err)
	}

	if len(nodes) == 0 {
		return nil, nil
	}

	name2Addr := make(map[string]string, len(nodes))
	for _, node := range nodes {
		if node != "" {
			host, _ := m.clusterState.NodeHostname(node)
			name2Addr[node] = host
		}
	}
	return name2Addr, nil
}<|MERGE_RESOLUTION|>--- conflicted
+++ resolved
@@ -72,26 +72,6 @@
 	SetSinglePropertyDefaults(class *models.Class, prop *models.Property)
 	ValidateClass(ctx context.Context, class *models.Class) error
 }
-
-<<<<<<< HEAD
-// State is a cached copy of the schema that can also be saved into a remote
-// storage, as specified by Repo
-type State struct {
-	ObjectSchema  *models.Schema `json:"object"`
-	ShardingState map[string]*sharding.State
-}
-
-// NewState returns a new state with room for nClasses classes
-func NewState(nClasses int) State {
-	return State{
-		ObjectSchema: &models.Schema{
-			Classes: make([]*models.Class, 0, nClasses),
-		},
-		ShardingState: make(map[string]*sharding.State, nClasses),
-	}
-}
-=======
->>>>>>> 1ddb5af7
 
 // SchemaStore is responsible for persisting the schema
 // by providing support for both partial and complete schema updates
