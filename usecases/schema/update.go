--- conflicted
+++ resolved
@@ -269,32 +269,15 @@
 
 func (m *Manager) RestoreSnapshotStatus(ctx context.Context, principal *models.Principal,
 	className, storageName, ID string,
-<<<<<<< HEAD
-) (string, string, string, error) {
-	snapshotUID := storageName + "-" + className + "-" + ID
-	path := fmt.Sprintf("schema/%s/snapshots/%s/%s/restore", className, storageName, ID)
-=======
 ) (status string, errorString string, path string, err error) {
 	snapshotUID := storageName + "-" + className + "-" + ID
 	path = fmt.Sprintf("schema/%s/snapshots/%s/%s/restore", className, storageName, ID)
->>>>>>> ddf599ce
 	if err := m.authorizer.Authorize(principal, "get", path); err != nil {
 		return "", "", "", err
 	}
 
 	statusInterface, ok := m.RestoreStatus.Load(snapshotUID)
 	if !ok {
-<<<<<<< HEAD
-		return "", "", "", errors.New("snapshot status not found for " + snapshotUID)
-	}
-	status := statusInterface.(string)
-	errInterface, ok := m.RestoreError.Load(snapshotUID)
-	if !ok {
-		return "", "", "", errors.New("snapshot status not found for " + snapshotUID)
-	}
-
-	var errorString string
-=======
 		return "", "", "", errors.Errorf("snapshot status not found for %s", snapshotUID)
 	}
 	status = statusInterface.(string)
@@ -303,17 +286,12 @@
 		return "", "", "", errors.Errorf("snapshot status not found for %s", snapshotUID)
 	}
 
->>>>>>> ddf599ce
 	if errInterface != nil {
 		restoreError := errInterface.(error)
 		errorString = restoreError.Error()
 	}
 
-<<<<<<< HEAD
-	path, err := m.destinationPath(storageName, className, ID)
-=======
 	path, err = m.destinationPath(storageName, className, ID)
->>>>>>> ddf599ce
 	if err != nil {
 		return "", "", "", err
 	}
@@ -328,11 +306,7 @@
 func (m *Manager) RestoreSnapshot(ctx context.Context, principal *models.Principal,
 	className, storageName, ID string,
 ) (*models.SnapshotRestoreMeta, error) {
-<<<<<<< HEAD
-	snapshotUID := storageName + "-" + className + "-" + ID
-=======
 	snapshotUID := fmt.Sprintf("%s-%s-%s", storageName, className, ID)
->>>>>>> ddf599ce
 	m.RestoreStatus.Store(snapshotUID, models.SnapshotRestoreMetaStatusSTARTED)
 	m.RestoreError.Store(snapshotUID, nil)
 	path := fmt.Sprintf("schema/%s/snapshots/%s/%s/restore", className, storageName, ID)
@@ -372,11 +346,7 @@
 
 	statusInterface, ok := m.RestoreStatus.Load(snapshotUID)
 	if !ok {
-<<<<<<< HEAD
-		return nil, errors.New("snapshot  not found for " + snapshotUID)
-=======
 		return nil, errors.Errorf("snapshot  not found for %s", snapshotUID)
->>>>>>> ddf599ce
 	}
 	status := statusInterface.(string)
 
