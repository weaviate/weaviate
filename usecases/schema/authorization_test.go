--- conflicted
+++ resolved
@@ -131,12 +131,8 @@
 				"TryLock", "RLocker", "TryRLock", // introduced by sync.Mutex in go 1.18
 				"Nodes", "NodeName", "ClusterHealthScore", "ClusterStatus", "ResolveParentNodes",
 				"CopyShardingState", "TxManager", "RestoreClass",
-<<<<<<< HEAD
-				"ShardOwner", "TenantShard", "ShardFromUUID", "LockGuard", "RLockGuard", "ShardReplicas", "AddProperty":
-=======
 				"ShardOwner", "TenantShard", "ShardFromUUID", "LockGuard", "RLockGuard", "ShardReplicas",
 				"StartServing", "Shutdown": // internal methods to indicate readiness state
->>>>>>> 94a66c24
 				// don't require auth on methods which are exported because other
 				// packages need to call them for maintenance and other regular jobs,
 				// but aren't user facing
