//                           _       _
// __      _____  __ ___   ___  __ _| |_ ___
// \ \ /\ / / _ \/ _` \ \ / / |/ _` | __/ _ \
//  \ V  V /  __/ (_| |\ V /| | (_| | ||  __/
//   \_/\_/ \___|\__,_| \_/ |_|\__,_|\__\___|
//
//  Copyright © 2016 - 2024 Weaviate B.V. All rights reserved.
//
//  CONTACT: hello@weaviate.io
//

package schema

import (
	"context"
	"fmt"
<<<<<<< HEAD
	"slices"
=======
	"regexp"
>>>>>>> 28a9f889
	"strings"

	"github.com/sirupsen/logrus"

	"github.com/weaviate/weaviate/cluster/proto/api"
	clusterSchema "github.com/weaviate/weaviate/cluster/schema"
	"github.com/weaviate/weaviate/entities/models"
	"github.com/weaviate/weaviate/entities/schema"
	modsloads3 "github.com/weaviate/weaviate/modules/offload-s3"
	"github.com/weaviate/weaviate/usecases/auth/authorization"
	"github.com/weaviate/weaviate/usecases/auth/authorization/filter"
	uco "github.com/weaviate/weaviate/usecases/objects"
	"github.com/weaviate/weaviate/usecases/sharding"
)

const (
	ErrMsgMaxAllowedTenants = "maximum number of tenants allowed to be updated simultaneously is 100. Please reduce the number of tenants in your request and try again"
)

// AddTenants is used to add new tenants to a class
// Class must exist and has partitioning enabled
func (h *Handler) AddTenants(ctx context.Context,
	principal *models.Principal,
	class string,
	tenants []*models.Tenant,
) (uint64, error) {
	tenantNames := make([]string, len(tenants))
	for i, tenant := range tenants {
		tenantNames[i] = tenant.Name
	}
	if err := h.Authorizer.Authorize(principal, authorization.CREATE, authorization.ShardsMetadata(class, tenantNames...)...); err != nil {
		return 0, err
	}

	validated, err := validateTenants(tenants, true)
	if err != nil {
		return 0, err
	}

	if err = h.validateActivityStatuses(ctx, validated, true, false); err != nil {
		return 0, err
	}

	request := api.AddTenantsRequest{
		ClusterNodes: h.schemaManager.StorageCandidates(),
		Tenants:      make([]*api.Tenant, 0, len(validated)),
	}
	for i, tenant := range validated {
		request.Tenants = append(request.Tenants, &api.Tenant{
			Name:   tenant.Name,
			Status: schema.ActivityStatus(validated[i].ActivityStatus),
		})
	}

	return h.schemaManager.AddTenants(ctx, class, &request)
}

func validateTenants(tenants []*models.Tenant, allowOverHundred bool) (validated []*models.Tenant, err error) {
	if !allowOverHundred && len(tenants) > 100 {
		err = uco.NewErrInvalidUserInput(ErrMsgMaxAllowedTenants)
		return
	}
	uniq := make(map[string]*models.Tenant)
	for i, requested := range tenants {
		if errMsg := schema.ValidateTenantName(requested.Name); errMsg != nil {
			err = uco.NewErrInvalidUserInput("tenant name at index %d: %s", i, errMsg.Error())
			return
		}
		_, found := uniq[requested.Name]
		if found {
			err = uco.NewErrInvalidUserInput("tenant name %s existed multiple times", requested.Name)
			return
		}
		uniq[requested.Name] = requested
	}
	validated = make([]*models.Tenant, len(uniq))
	i := 0
	for _, tenant := range uniq {
		validated[i] = tenant
		i++
	}
	return
}

func (h *Handler) validateActivityStatuses(ctx context.Context, tenants []*models.Tenant,
	allowEmpty, allowFrozen bool,
) error {
	msgs := make([]string, 0, len(tenants))

	for _, tenant := range tenants {
		tenant.ActivityStatus = convertNewTenantNames(tenant.ActivityStatus)
		switch status := tenant.ActivityStatus; status {
		case models.TenantActivityStatusHOT, models.TenantActivityStatusCOLD:
			continue
		case models.TenantActivityStatusFROZEN:
			if mod := h.moduleConfig.GetByName(modsloads3.Name); mod == nil {
				return fmt.Errorf(
					"can't offload tenants, because offload-s3 module is not enabled")
			}

			if allowFrozen && h.cloud != nil {
				if err := h.cloud.VerifyBucket(ctx); err != nil {
					return err
				}
			}

			if allowFrozen {
				continue
			}

		default:
			if status == "" && allowEmpty {
				continue
			}
		}
		msgs = append(msgs, fmt.Sprintf(
			"invalid activity status '%s' for tenant %q", tenant.ActivityStatus, tenant.Name))
	}

	if len(msgs) != 0 {
		return uco.NewErrInvalidUserInput("%s", strings.Join(msgs, ", "))
	}
	return nil
}

// UpdateTenants is used to set activity status of tenants of a class.
//
// Class must exist and has partitioning enabled
func (h *Handler) UpdateTenants(ctx context.Context, principal *models.Principal,
	class string, tenants []*models.Tenant,
) ([]*models.Tenant, error) {
	shardNames := make([]string, len(tenants))
	for idx := range tenants {
		shardNames[idx] = tenants[idx].Name
	}

	if err := h.Authorizer.Authorize(principal, authorization.UPDATE, authorization.ShardsMetadata(class, shardNames...)...); err != nil {
		return nil, err
	}

	h.logger.WithFields(logrus.Fields{
		"class":   class,
		"tenants": tenants,
	}).Debug("update tenants status")

	validated, err := validateTenants(tenants, false)
	if err != nil {
		return nil, err
	}
	if err := h.validateActivityStatuses(ctx, validated, false, true); err != nil {
		return nil, err
	}

	req := api.UpdateTenantsRequest{
		Tenants:      make([]*api.Tenant, len(tenants)),
		ClusterNodes: h.schemaManager.StorageCandidates(),
	}
	tNames := make([]string, len(tenants))
	for i, tenant := range tenants {
		tNames[i] = tenant.Name
		req.Tenants[i] = &api.Tenant{Name: tenant.Name, Status: tenant.ActivityStatus}
	}

	if _, err = h.schemaManager.UpdateTenants(ctx, class, &req); err != nil {
		return nil, err
	}

	// we get the new state to return correct status
	// specially in FREEZING and UNFREEZING
	uTenants, _, err := h.schemaManager.QueryTenants(class, tNames)
	if err != nil {
		return nil, err
	}
	return uTenants, err
}

// DeleteTenants is used to delete tenants of a class.
//
// Class must exist and has partitioning enabled
func (h *Handler) DeleteTenants(ctx context.Context, principal *models.Principal, class string, tenants []string) error {
	if err := h.Authorizer.Authorize(principal, authorization.DELETE, authorization.ShardsMetadata(class, tenants...)...); err != nil {
		return err
	}

	for i, name := range tenants {
		if name == "" {
			return fmt.Errorf("empty tenant name at index %d", i)
		}
	}

	req := api.DeleteTenantsRequest{
		Tenants: tenants,
	}

	_, err := h.schemaManager.DeleteTenants(ctx, class, &req)
	return err
}

func (h *Handler) GetConsistentTenants(ctx context.Context, principal *models.Principal, class string, consistency bool, tenants []string) ([]*models.Tenant, error) {
	var allTenants []*models.Tenant
	var err error

	if consistency {
		allTenants, _, err = h.schemaManager.QueryTenants(class, tenants)
	} else {
		// If non consistent, fallback to the default implementation
		allTenants, err = h.getTenantsByNames(class, tenants)
	}
	if err != nil {
		return nil, err
	}

	resourceFilter := filter.New[*models.Tenant](h.Authorizer, h.config.Authorization.Rbac)
	filteredTenants := resourceFilter.Filter(
		h.logger,
		principal,
		allTenants,
		authorization.READ,
		func(tenant *models.Tenant) string {
			return authorization.ShardsMetadata(class, tenant.Name)[0]
		},
	)

	return filteredTenants, nil
}

func (h *Handler) multiTenancy(class string) (clusterSchema.ClassInfo, error) {
	info := h.schemaReader.ClassInfo(class)
	if !info.Exists {
		return info, fmt.Errorf("class %q: %w", class, ErrNotFound)
	}
	if !info.MultiTenancy.Enabled {
		return info, fmt.Errorf("multi-tenancy is not enabled for class %q", class)
	}
	return info, nil
}

// TenantExists is used to check if the tenant exists of a class
//
// Class must exist and has partitioning enabled
func (h *Handler) ConsistentTenantExists(ctx context.Context, principal *models.Principal, class string, consistency bool, tenant string) error {
	if err := h.Authorizer.Authorize(principal, authorization.READ, authorization.ShardsMetadata(class, tenant)...); err != nil {
		return err
	}

	var tenants []*models.Tenant
	var err error
	if consistency {
		tenants, _, err = h.schemaManager.QueryTenants(class, []string{tenant})
	} else {
		// If non consistent, fallback to the default implementation
		tenants, err = h.getTenantsByNames(class, []string{tenant})
	}
	if err != nil {
		return err
	}
	if len(tenants) == 1 {
		return nil
	}

	return ErrNotFound
}

func (h *Handler) getTenantsByNames(class string, names []string) ([]*models.Tenant, error) {
	info, err := h.multiTenancy(class)
	if err != nil || info.Tenants == 0 {
		return nil, err
	}

	ts := make([]*models.Tenant, 0, len(names))
	f := func(_ *models.Class, ss *sharding.State) error {
		for _, name := range names {
			if _, ok := ss.Physical[name]; !ok {
				continue
			}
			physical := ss.Physical[name]
			ts = append(ts, &models.Tenant{
				Name:           name,
				ActivityStatus: schema.ActivityStatus(physical.Status),
			})
		}
		return nil
	}
	return ts, h.schemaReader.Read(class, f)
}

// convert the new tenant names (that are only used as input) to the old tenant names that are used throughout the code
func convertNewTenantNames(status string) string {
	if status == models.TenantActivityStatusACTIVE {
		return models.TenantActivityStatusHOT
	}
	if status == models.TenantActivityStatusINACTIVE {
		return models.TenantActivityStatusCOLD
	}
	if status == models.TenantActivityStatusOFFLOADED {
		return models.TenantActivityStatusFROZEN
	}
	return status
}<|MERGE_RESOLUTION|>--- conflicted
+++ resolved
@@ -14,11 +14,6 @@
 import (
 	"context"
 	"fmt"
-<<<<<<< HEAD
-	"slices"
-=======
-	"regexp"
->>>>>>> 28a9f889
 	"strings"
 
 	"github.com/sirupsen/logrus"
