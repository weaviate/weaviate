--- conflicted
+++ resolved
@@ -149,23 +149,18 @@
 		tNames[i] = tenant.Name
 		req.Tenants[i] = &api.Tenant{Name: tenant.Name, Status: tenant.ActivityStatus}
 	}
-<<<<<<< HEAD
-
-	if _, err = h.metaWriter.UpdateTenants(class, &req); err != nil {
+
+	if _, err = h.schemaManager.UpdateTenants(class, &req); err != nil {
 		return nil, err
 	}
 
 	// we get the new state to return correct status
 	// specially in FREEZING and UNFREEZING
-	uTenants, _, err := h.metaWriter.QueryTenants(class, tNames)
+	uTenants, _, err := h.schemaManager.QueryTenants(class, tNames)
 	if err != nil {
 		return nil, err
 	}
 	return uTenants, err
-=======
-	_, err = h.schemaManager.UpdateTenants(class, &req)
-	return err
->>>>>>> b97790d9
 }
 
 // DeleteTenants is used to delete tenants of a class.
