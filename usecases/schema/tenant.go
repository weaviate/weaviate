--- conflicted
+++ resolved
@@ -33,15 +33,11 @@
 		return err
 	}
 
-<<<<<<< HEAD
-	cls, st := m.getClassByName(class), m.ShardingState(class) // m.ShardingState returns a copy
-=======
 	if err := validateTenantNames(tenants); err != nil {
 		return err
 	}
 
 	cls, st := m.getClassByName(class), m.ShardingState(class)
->>>>>>> 8efaf2c4
 	if cls == nil || st == nil {
 		return fmt.Errorf("class %q: %w", class, ErrNotFound)
 	}
