//                           _       _
// __      _____  __ ___   ___  __ _| |_ ___
// \ \ /\ / / _ \/ _` \ \ / / |/ _` | __/ _ \
//  \ V  V /  __/ (_| |\ V /| | (_| | ||  __/
//   \_/\_/ \___|\__,_| \_/ |_|\__,_|\__\___|
//
//  Copyright © 2016 - 2024 Weaviate B.V. All rights reserved.
//
//  CONTACT: hello@weaviate.io
//

package schema

import (
	"context"
	"fmt"
	"strings"

	"github.com/weaviate/weaviate/cluster/store"
	"github.com/weaviate/weaviate/entities/models"
	"github.com/weaviate/weaviate/entities/schema"
)

// AddClassProperty it is upsert operation. it adds properties to a class and updates
// existing properties if the merge bool passed true.
func (h *Handler) AddClassProperty(ctx context.Context, principal *models.Principal,
	class *models.Class, merge bool, newProps ...*models.Property,
) (*models.Class, uint64, error) {
	err := h.Authorizer.Authorize(principal, "update", "schema/objects")
	if err != nil {
		return nil, 0, err
	}

	if class == nil {
		return nil, 0, fmt.Errorf("class is nil: %w", ErrNotFound)
	}

	if len(newProps) == 0 {
		return nil, 0, nil
	}

	// validate new props
	for _, prop := range newProps {
		if prop.Name == "" {
			return nil, 0, fmt.Errorf("property must contain name")
		}
		prop.Name = schema.LowercaseFirstLetter(prop.Name)
		if prop.DataType == nil {
			return nil, 0, fmt.Errorf("property must contain dataType")
		}
	}

	if err := h.setNewPropDefaults(class, newProps...); err != nil {
		return nil, 0, err
	}

	existingNames := make(map[string]bool, len(class.Properties))
	if !merge {
		for _, prop := range class.Properties {
			existingNames[strings.ToLower(prop.Name)] = true
		}
	}

	if err := h.validateProperty(class, existingNames, false, newProps...); err != nil {
		return nil, 0, err
	}

	// TODO-RAFT use UpdateProperty() for adding/merging property when index idempotence exists
	// revisit when index idempotence exists and/or allowing merging properties on index.
	props := schema.DedupProperties(class.Properties, newProps)
	if len(props) == 0 {
		return class, 0, nil
	}

	migratePropertySettings(props...)

<<<<<<< HEAD
	return h.metaWriter.AddProperty(class.Class, props)
=======
	class.Properties = store.MergeProps(class.Properties, props)
	version, err := h.metaWriter.AddProperty(class.Class, props...)
	if err != nil {
		return nil, 0, err
	}
	return class, version, err
>>>>>>> 6ea573b2
}

// DeleteClassProperty from existing Schema
func (h *Handler) DeleteClassProperty(ctx context.Context, principal *models.Principal,
	class string, property string,
) error {
	err := h.Authorizer.Authorize(principal, "update", "schema/objects")
	if err != nil {
		return err
	}

	return fmt.Errorf("deleting a property is currently not supported, see " +
		"https://github.com/weaviate/weaviate/issues/973 for details.")
	// return h.deleteClassProperty(ctx, class, property, kind.Action)
}

func (h *Handler) setNewPropDefaults(class *models.Class, props ...*models.Property) error {
	setPropertyDefaults(props...)
	h.moduleConfig.SetSinglePropertyDefaults(class, props...)
	return nil
}

func (h *Handler) validatePropModuleConfig(class *models.Class, props ...*models.Property) error {
	for _, prop := range props {
		if prop.ModuleConfig == nil {
			continue
		}
		modconfig, ok := prop.ModuleConfig.(map[string]interface{})
		if !ok {
			return fmt.Errorf("%v property config invalid", prop.Name)
		}

		if !hasTargetVectors(class) {
			configuredVectorizers := make([]string, 0, len(modconfig))
			for modName := range modconfig {
				if err := h.vectorizerValidator.ValidateVectorizer(modName); err == nil {
					configuredVectorizers = append(configuredVectorizers, modName)
				}
			}
			if len(configuredVectorizers) > 1 {
				return fmt.Errorf("multiple vectorizers configured in property's %q moduleConfig: %v. class.vectorizer is set to %q",
					prop.Name, configuredVectorizers, class.Vectorizer)
			}

			vectorizerConfig, ok := modconfig[class.Vectorizer]
			if !ok {
				if class.Vectorizer == "none" {
					continue
				}
				return fmt.Errorf("%v vectorizer module not part of the property", class.Vectorizer)
			}
			_, ok = vectorizerConfig.(map[string]interface{})
			if !ok {
				return fmt.Errorf("vectorizer config for vectorizer %v, not of type map[string]interface{}", class.Vectorizer)
			}
			continue
		}

		// TODO reuse for multiple props?
		vectorizersSet := map[string]struct{}{}
		for _, cfg := range class.VectorConfig {
			if vm, ok := cfg.Vectorizer.(map[string]interface{}); ok && len(vm) == 1 {
				for vectorizer := range vm {
					vectorizersSet[vectorizer] = struct{}{}
				}
			}
		}
		for vectorizer, cfg := range modconfig {
			if _, ok := vectorizersSet[vectorizer]; !ok {
				return fmt.Errorf("vectorizer %q not configured for any of target vectors", vectorizer)
			}
			if _, ok := cfg.(map[string]interface{}); !ok {
				return fmt.Errorf("vectorizer config for vectorizer %q not of type map[string]interface{}", vectorizer)
			}
		}
	}

	return nil
}<|MERGE_RESOLUTION|>--- conflicted
+++ resolved
@@ -74,16 +74,12 @@
 
 	migratePropertySettings(props...)
 
-<<<<<<< HEAD
-	return h.metaWriter.AddProperty(class.Class, props)
-=======
 	class.Properties = store.MergeProps(class.Properties, props)
-	version, err := h.metaWriter.AddProperty(class.Class, props...)
+	version, err := h.metaWriter.AddProperty(class.Class, props)
 	if err != nil {
 		return nil, 0, err
 	}
 	return class, version, err
->>>>>>> 6ea573b2
 }
 
 // DeleteClassProperty from existing Schema
