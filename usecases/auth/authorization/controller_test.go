//                           _       _
// __      _____  __ ___   ___  __ _| |_ ___
// \ \ /\ / / _ \/ _` \ \ / / |/ _` | __/ _ \
//  \ V  V /  __/ (_| |\ V /| | (_| | ||  __/
//   \_/\_/ \___|\__,_| \_/ |_|\__,_|\__\___|
//
//  Copyright © 2016 - 2024 Weaviate B.V. All rights reserved.
//
//  CONTACT: hello@weaviate.io
//

package authorization

import (
	"testing"

	"github.com/stretchr/testify/require"
	"github.com/weaviate/weaviate/entities/models"
	"github.com/weaviate/weaviate/usecases/auth/authorization/rbac"
)

<<<<<<< HEAD
=======
type fakeRbacManager struct{}

func (f *fakeRbacManager) AddPolicies(policies []*rbac.Policy) error {
	return nil
}

func (f *fakeRbacManager) GetPolicies(name *string) ([]*rbac.Policy, error) {
	if name != nil && *name != "new-role" {
		return nil, nil
	}
	return []*rbac.Policy{{
		Name: "new-role",
		// Resource: "*",
		Verb:   "(C)|(R)|(U)|(D)",
		Domain: "roles",
	}}, nil
}

func (f *fakeRbacManager) RemovePolicies(policies []*rbac.Policy) error {
	return nil
}

func (f *fakeRbacManager) AddRolesForUser(user string, roles []string) error {
	return nil
}

func (f *fakeRbacManager) GetRolesForUser(user string) ([]string, error) {
	return nil, nil
}

func (f *fakeRbacManager) GetUsersForRole(role string) ([]string, error) {
	return nil, nil
}

func (f *fakeRbacManager) DeleteRolesForUser(user string, roles []string) error {
	return nil
}

>>>>>>> fc315a5d
func Test_roleToPolicies(t *testing.T) {
	tests := []struct {
		name        string
		permissions []*models.Permission
		expected    []*rbac.Policy
	}{
		{
			name: "new-role",
			permissions: []*models.Permission{{
				Action: String("manage_roles"),
			}},
			expected: []*rbac.Policy{{
				Name:     "new-role",
				Resource: "*",
				Verb:     "(C)|(R)|(U)|(D)",
				Domain:   "roles",
			}},
		},
		{
			name: "new-role",
			permissions: []*models.Permission{{
				Action: String("manage_roles"),
			}},
			expected: []*rbac.Policy{{
				Name:     "new-role",
				Resource: "*",
				Verb:     "(C)|(R)|(U)|(D)",
				Domain:   "roles",
			}},
		},
		{
			name: "new-role",
			permissions: []*models.Permission{{
				Action: String("manage_roles"),
			}},
			expected: []*rbac.Policy{{
				Name:     "new-role",
				Resource: "*",
				Verb:     "(C)|(R)|(U)|(D)",
				Domain:   "roles",
			}},
		},
	}
	for _, tt := range tests {
		policies := roleToPolicies(tt.name, tt.permissions)
		require.Equal(t, tt.expected, policies)
	}
}

func Test_rolesFromPolicies(t *testing.T) {
	tests := []struct {
		policies []*rbac.Policy
		expected []*models.Role
	}{
		{
			policies: []*rbac.Policy{{
				Name: "new-role",
				// Resource: "*",
				Verb:   "(C)|(R)|(U)|(D)",
				Domain: "roles",
			}},
			expected: []*models.Role{{
				Name: String("new-role"),
				Permissions: []*models.Permission{{
					Action:     String("manage_roles"),
					Collection: String(""),
				}},
			}},
		},
	}
	for _, tt := range tests {
		roles, err := rolesFromPolicies(tt.policies)
		require.Nil(t, err)
		require.Equal(t, tt.expected, roles)
	}
}

type fakeRbacManager struct {
	rbacManager
}

func (f *fakeRbacManager) GetPolicies(name *string) ([]*rbac.Policy, error) {
	if name != nil && *name != "new-role" {
		return nil, nil
	}
	return []*rbac.Policy{{
		Name:     "new-role",
		Resource: "*",
		Verb:     "(C)|(R)|(U)|(D)",
		Domain:   "roles",
	}}, nil
}

func TestAuthzController(t *testing.T) {
	controller := NewAuthzController(&fakeRbacManager{})

	t.Run("get roles", func(t *testing.T) {
		roles, err := controller.GetRoles()
		require.Nil(t, err)
		require.Equal(t, 1, len(roles))
		require.Equal(t, "new-role", *roles[0].Name)
		require.Equal(t, "manage_roles", *roles[0].Permissions[0].Action)
		// require.Equal(t, "*", *roles[0].Permissions[0].Resource)
	})

	t.Run("get existing role", func(t *testing.T) {
		role, err := controller.GetRole("new-role")
		require.Nil(t, err)
		require.Equal(t, "new-role", *role.Name)
		require.Equal(t, "manage_roles", *role.Permissions[0].Action)
		// require.Equal(t, "*", *role.Permissions[0].Resource)
	})

	t.Run("get non-existing role", func(t *testing.T) {
		role, err := controller.GetRole("non-existing-role")
		require.Nil(t, role)
		require.Equal(t, ErrRoleNotFound, err)
	})
}

func String(s string) *string {
	return &s
}<|MERGE_RESOLUTION|>--- conflicted
+++ resolved
@@ -19,47 +19,6 @@
 	"github.com/weaviate/weaviate/usecases/auth/authorization/rbac"
 )
 
-<<<<<<< HEAD
-=======
-type fakeRbacManager struct{}
-
-func (f *fakeRbacManager) AddPolicies(policies []*rbac.Policy) error {
-	return nil
-}
-
-func (f *fakeRbacManager) GetPolicies(name *string) ([]*rbac.Policy, error) {
-	if name != nil && *name != "new-role" {
-		return nil, nil
-	}
-	return []*rbac.Policy{{
-		Name: "new-role",
-		// Resource: "*",
-		Verb:   "(C)|(R)|(U)|(D)",
-		Domain: "roles",
-	}}, nil
-}
-
-func (f *fakeRbacManager) RemovePolicies(policies []*rbac.Policy) error {
-	return nil
-}
-
-func (f *fakeRbacManager) AddRolesForUser(user string, roles []string) error {
-	return nil
-}
-
-func (f *fakeRbacManager) GetRolesForUser(user string) ([]string, error) {
-	return nil, nil
-}
-
-func (f *fakeRbacManager) GetUsersForRole(role string) ([]string, error) {
-	return nil, nil
-}
-
-func (f *fakeRbacManager) DeleteRolesForUser(user string, roles []string) error {
-	return nil
-}
-
->>>>>>> fc315a5d
 func Test_roleToPolicies(t *testing.T) {
 	tests := []struct {
 		name        string
@@ -146,10 +105,10 @@
 		return nil, nil
 	}
 	return []*rbac.Policy{{
-		Name:     "new-role",
-		Resource: "*",
-		Verb:     "(C)|(R)|(U)|(D)",
-		Domain:   "roles",
+		Name: "new-role",
+		// Resource: "*",
+		Verb:   "(C)|(R)|(U)|(D)",
+		Domain: "roles",
 	}}, nil
 }
 
