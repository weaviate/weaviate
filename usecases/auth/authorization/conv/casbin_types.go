//                           _       _
// __      _____  __ ___   ___  __ _| |_ ___
// \ \ /\ / / _ \/ _` \ \ / / |/ _` | __/ _ \
//  \ V  V /  __/ (_| |\ V /| | (_| | ||  __/
//   \_/\_/ \___|\__,_| \_/ |_|\__,_|\__\___|
//
//  Copyright © 2016 - 2025 Weaviate B.V. All rights reserved.
//
//  CONTACT: hello@weaviate.io
//

package conv

import (
	"fmt"
	"regexp"
	"strings"

	"github.com/weaviate/weaviate/entities/models"
	"github.com/weaviate/weaviate/entities/schema"
	"github.com/weaviate/weaviate/usecases/auth/authorization"
)

const (
	// https://casbin.org/docs/rbac/#how-to-distinguish-role-from-user
	// ROLE_NAME_PREFIX to prefix role to help casbin to distinguish on Enforcing
	ROLE_NAME_PREFIX = "role" + PREFIX_SEPARATOR
	// GROUP_NAME_PREFIX to prefix role to help casbin to distinguish on Enforcing
	GROUP_NAME_PREFIX = "group" + PREFIX_SEPARATOR
	PREFIX_SEPARATOR  = ":"

	// CRUD allow all actions on a resource
	// this is internal for casbin to handle admin actions
	CRUD = "(C)|(R)|(U)|(D)"
	// CRU allow all actions on a resource except DELETE
	// this is internal for casbin to handle editor actions
	CRU         = "(C)|(R)|(U)"
	VALID_VERBS = "(C)|(R)|(U)|(D)|(A)"
	// InternalPlaceHolder is a place holder to mark empty roles
	InternalPlaceHolder = "wv_internal_empty"
)

var (
	BuiltInPolicies = map[string]string{
		authorization.Viewer:   authorization.READ,
		authorization.Admin:    VALID_VERBS,
		authorization.Root:     VALID_VERBS,
		authorization.ReadOnly: authorization.READ,
	}
	weaviate_actions_prefixes = map[string]string{
		CRUD:                                 "manage",
		CRU:                                  "manage",
		authorization.ROLE_SCOPE_MATCH:       "manage",
		authorization.CREATE:                 "create",
		authorization.READ:                   "read",
		authorization.UPDATE:                 "update",
		authorization.DELETE:                 "delete",
		authorization.USER_ASSIGN_AND_REVOKE: "assign_and_revoke",
	}
)

var resourcePatterns = []string{
	fmt.Sprintf(`^%s/.*$`, authorization.UsersDomain),
	fmt.Sprintf(`^%s/[^/]+$`, authorization.UsersDomain),
	fmt.Sprintf(`^%s/.*$`, authorization.RolesDomain),
	fmt.Sprintf(`^%s/[^/]+$`, authorization.RolesDomain),
	fmt.Sprintf(`^%s/.*$`, authorization.ClusterDomain),
	fmt.Sprintf(`^%s$`, authorization.McpDomain),
	fmt.Sprintf(`^%s/verbosity/minimal$`, authorization.NodesDomain),
	fmt.Sprintf(`^%s/verbosity/verbose/collections/[^/]+$`, authorization.NodesDomain),
	fmt.Sprintf(`^%s/verbosity/verbose/collections/[^/]+$`, authorization.NodesDomain),
	fmt.Sprintf(`^%s/collections/.*$`, authorization.BackupsDomain),
	fmt.Sprintf(`^%s/collections/[^/]+$`, authorization.BackupsDomain),
	fmt.Sprintf(`^%s/collections/.*$`, authorization.SchemaDomain),
	fmt.Sprintf(`^%s/collections/[^/]+$`, authorization.SchemaDomain),
	fmt.Sprintf(`^%s/collections/[^/]+/shards/.*$`, authorization.SchemaDomain),
	fmt.Sprintf(`^%s/collections/[^/]+/shards/[^/]+/objects/.*$`, authorization.DataDomain),
	fmt.Sprintf(`^%s/collections/[^/]+/shards/[^/]+/objects/[^/]+$`, authorization.DataDomain),
	fmt.Sprintf(`^%s/collections/[^/]+/shards/[^/]+$`, authorization.ReplicateDomain),
	fmt.Sprintf(`^%s/collections/[^/]+/aliases/[^/]+$`, authorization.AliasesDomain),
}

func newPolicy(policy []string) *authorization.Policy {
	return &authorization.Policy{
		Resource: fromCasbinResource(policy[1]),
		Verb:     policy[2],
		Domain:   policy[3],
	}
}

func fromCasbinResource(resource string) string {
	return strings.ReplaceAll(resource, ".*", "*")
}

func CasbinClusters() string {
	return fmt.Sprintf("%s/.*", authorization.ClusterDomain)
}

func CasbinNodes(verbosity, class string) string {
	class = schema.UppercaseClassesNames(class)[0]
	if verbosity == "minimal" {
		return fmt.Sprintf("%s/verbosity/minimal", authorization.NodesDomain)
	}
	if class == "" {
		class = "*"
	}
	class = strings.ReplaceAll(class, "*", ".*")
	return fmt.Sprintf("%s/verbosity/verbose/collections/%s", authorization.NodesDomain, class)
}

func CasbinBackups(class string) string {
	class = schema.UppercaseClassesNames(class)[0]
	if class == "" {
		class = "*"
	}
	class = strings.ReplaceAll(class, "*", ".*")
	return fmt.Sprintf("%s/collections/%s", authorization.BackupsDomain, class)
}

func CasbinUsers(user string) string {
	if user == "" {
		user = "*"
	}
	user = strings.ReplaceAll(user, "*", ".*")
	return fmt.Sprintf("%s/%s", authorization.UsersDomain, user)
}

func CasbinRoles(role string) string {
	if role == "" {
		role = "*"
	}
	role = strings.ReplaceAll(role, "*", ".*")
	return fmt.Sprintf("%s/%s", authorization.RolesDomain, role)
}

func CasbinSchema(collection, shard string) string {
	collection = schema.UppercaseClassesNames(collection)[0]
	if collection == "" {
		collection = "*"
	}
	if shard == "" {
		shard = "*"
	}
	collection = strings.ReplaceAll(collection, "*", ".*")
	shard = strings.ReplaceAll(shard, "*", ".*")
	return fmt.Sprintf("%s/collections/%s/shards/%s", authorization.SchemaDomain, collection, shard)
}

func CasbinReplicate(collection, shard string) string {
	collection = schema.UppercaseClassesNames(collection)[0]
	if collection == "" {
		collection = "*"
	}
	if shard == "" {
		shard = "*"
	}
	collection = strings.ReplaceAll(collection, "*", ".*")
	shard = strings.ReplaceAll(shard, "*", ".*")
	return fmt.Sprintf("%s/collections/%s/shards/%s", authorization.ReplicateDomain, collection, shard)
}

func CasbinAliases(collection, alias string) string {
	if collection == "" {
		collection = "*"
	}
	if alias == "" {
		alias = "*"
	}
	collection = strings.ReplaceAll(collection, "*", ".*")
	alias = strings.ReplaceAll(alias, "*", ".*")
	return fmt.Sprintf("%s/collections/%s/aliases/%s", authorization.AliasesDomain, collection, alias)
}

func CasbinData(collection, shard, object string) string {
	collection = schema.UppercaseClassesNames(collection)[0]
	if collection == "" {
		collection = "*"
	}
	if shard == "" {
		shard = "*"
	}
	if object == "" {
		object = "*"
	}
	collection = strings.ReplaceAll(collection, "*", ".*")
	shard = strings.ReplaceAll(shard, "*", ".*")
	object = strings.ReplaceAll(object, "*", ".*")
	return fmt.Sprintf("%s/collections/%s/shards/%s/objects/%s", authorization.DataDomain, collection, shard, object)
}

func CasbinMcp() string {
	return authorization.McpDomain
}

func extractFromExtAction(inputAction string) (string, string, error) {
	splits := strings.Split(inputAction, "_")
	if len(splits) < 2 {
		return "", "", fmt.Errorf("invalid action: %s", inputAction)
	}
	domain := splits[len(splits)-1]
	verb := strings.ToUpper(splits[0][:1])
	if verb == "M" {
		verb = CRUD
	}

	if !validVerb(verb) {
		return "", "", fmt.Errorf("invalid verb: %s", verb)
	}

	return verb, domain, nil
}

// casbinPolicyDomains decouples the endpoints domains
// from the casbin internal domains.
// e.g.
// [create_collections, create_tenants] -> schema domain
func casbinPolicyDomains(domain string) string {
	switch domain {
	case authorization.CollectionsDomain, authorization.TenantsDomain:
		return authorization.SchemaDomain
	default:
		return domain
	}
}

func policy(permission *models.Permission) (*authorization.Policy, error) {
	if permission.Action == nil {
		return &authorization.Policy{Resource: InternalPlaceHolder}, nil
	}

	verb, domain, err := extractFromExtAction(*permission.Action)
	if err != nil {
		return nil, err
	}

	var resource string
	switch domain {
	case authorization.UsersDomain:
		user := "*"
		if permission.Users != nil && permission.Users.Users != nil {
			user = *permission.Users.Users
		}
		resource = CasbinUsers(user)
	case authorization.RolesDomain:
		role := "*"
		// default verb for role to handle cases where role is nil
		origVerb := verb
		verb = authorization.VerbWithScope(verb, authorization.ROLE_SCOPE_MATCH)
		if permission.Roles != nil && permission.Roles.Role != nil {
			role = *permission.Roles.Role
			if permission.Roles.Scope != nil {
				verb = authorization.VerbWithScope(origVerb, strings.ToUpper(*permission.Roles.Scope))
			}
		}
		resource = CasbinRoles(role)
	case authorization.ClusterDomain:
		resource = CasbinClusters()
	case authorization.CollectionsDomain:
		collection := "*"
		tenant := "#"
		if permission.Collections != nil && permission.Collections.Collection != nil {
			collection = schema.UppercaseClassName(*permission.Collections.Collection)
		}
		resource = CasbinSchema(collection, tenant)

	case authorization.TenantsDomain:
		collection := "*"
		tenant := "*"
		if permission.Tenants != nil {
			if permission.Tenants.Collection != nil {
				collection = schema.UppercaseClassName(*permission.Tenants.Collection)
			}

			if permission.Tenants.Tenant != nil {
				tenant = *permission.Tenants.Tenant
			}
		}
		resource = CasbinSchema(collection, tenant)
	case authorization.DataDomain:
		collection := "*"
		tenant := "*"
		object := "*"
		if permission.Data != nil && permission.Data.Collection != nil {
			collection = schema.UppercaseClassName(*permission.Data.Collection)
		}
		if permission.Data != nil && permission.Data.Tenant != nil {
			tenant = *permission.Data.Tenant
		}
		if permission.Data != nil && permission.Data.Object != nil {
			object = *permission.Data.Object
		}
		resource = CasbinData(collection, tenant, object)
	case authorization.BackupsDomain:
		collection := "*"
		if permission.Backups != nil {
			if permission.Backups.Collection != nil {
				collection = schema.UppercaseClassName(*permission.Backups.Collection)
			}
		}
		resource = CasbinBackups(collection)
	case authorization.NodesDomain:
		collection := "*"
		verbosity := "minimal"
		if permission.Nodes != nil {
			if permission.Nodes.Collection != nil {
				collection = schema.UppercaseClassName(*permission.Nodes.Collection)
			}
			if permission.Nodes.Verbosity != nil {
				verbosity = *permission.Nodes.Verbosity
			}
		}
		resource = CasbinNodes(verbosity, collection)
<<<<<<< HEAD
	case authorization.McpDomain:
		resource = CasbinMcp()
=======
	case authorization.ReplicateDomain:
		collection := "*"
		shard := "*"
		if permission.Replicate != nil {
			if permission.Replicate.Collection != nil {
				collection = schema.UppercaseClassName(*permission.Replicate.Collection)
			}
			if permission.Replicate.Shard != nil {
				shard = *permission.Replicate.Shard
			}
		}
		resource = CasbinReplicate(collection, shard)
	case authorization.AliasesDomain:
		collection := "*"
		alias := "*"
		if permission.Aliases != nil {
			if permission.Aliases.Collection != nil {
				collection = schema.UppercaseClassName(*permission.Aliases.Collection)
			}
			if permission.Aliases.Alias != nil {
				alias = schema.UppercaseClassName(*permission.Aliases.Alias)
			}
		}
		resource = CasbinAliases(collection, alias)
>>>>>>> d5d5d21d
	default:
		return nil, fmt.Errorf("invalid domain: %s", domain)

	}
	if !validResource(resource) {
		return nil, fmt.Errorf("invalid resource: %s", resource)
	}

	return &authorization.Policy{
		Resource: resource,
		Verb:     verb,
		Domain:   casbinPolicyDomains(domain),
	}, nil
}

func weaviatePermissionAction(pathLastPart, verb, domain string) string {
	action := fmt.Sprintf("%s_%s", weaviate_actions_prefixes[verb], domain)
	action = strings.ReplaceAll(action, "_*", "")
	switch domain {
	case authorization.SchemaDomain:
		if pathLastPart == "#" {
			// e.g
			// schema/collections/ABC/shards/#    collection permission
			// schema/collections/ABC/shards/*    tenant permission
			action = fmt.Sprintf("%s_%s", weaviate_actions_prefixes[verb], authorization.CollectionsDomain)
		} else {
			action = fmt.Sprintf("%s_%s", weaviate_actions_prefixes[verb], authorization.TenantsDomain)
		}
		return action
	default:
		return action
	}
}

func permission(policy []string, validatePath bool) (*models.Permission, error) {
	mapped := newPolicy(policy)

	if mapped.Resource == InternalPlaceHolder {
		return &models.Permission{}, nil
	}

	if !validVerb(mapped.Verb) {
		return nil, fmt.Errorf("invalid verb: %s", mapped.Verb)
	}

	permission := &models.Permission{}

	splits := strings.Split(mapped.Resource, "/")

	// validating the resource can be expensive (regexp!)
	if validatePath && !validResource(mapped.Resource) {
		return nil, fmt.Errorf("invalid resource: %s", mapped.Resource)
	}

	switch mapped.Domain {
	case authorization.SchemaDomain:
		if splits[4] == "#" {
			permission.Collections = &models.PermissionCollections{
				Collection: &splits[2],
			}
		} else {
			permission.Tenants = &models.PermissionTenants{
				Collection: &splits[2],
				Tenant:     &splits[4],
			}
		}
	case authorization.DataDomain:
		permission.Data = &models.PermissionData{
			Collection: &splits[2],
			Tenant:     &splits[4],
			Object:     &splits[6],
		}
	case authorization.RolesDomain:
		permission.Roles = &models.PermissionRoles{
			Role: &splits[1],
		}

		verbSplits := strings.Split(mapped.Verb, "_")
		mapped.Verb = verbSplits[0]
		scope := strings.ToLower(verbSplits[1])
		permission.Roles.Scope = &scope

	case authorization.NodesDomain:
		verbosity := splits[2]
		var collection *string
		if verbosity == "minimal" {
			collection = nil
		} else {
			collection = &splits[4]
		}
		permission.Nodes = &models.PermissionNodes{
			Collection: collection,
			Verbosity:  &verbosity,
		}
	case authorization.BackupsDomain:
		permission.Backups = &models.PermissionBackups{
			Collection: &splits[2],
		}
	case authorization.UsersDomain:
		permission.Users = &models.PermissionUsers{
			Users: &splits[1],
		}
<<<<<<< HEAD
	case authorization.McpDomain:
		permission.Mcp = make(map[string]any)
=======
	case authorization.ReplicateDomain:
		permission.Replicate = &models.PermissionReplicate{
			Collection: &splits[2],
			Shard:      &splits[4],
		}
	case authorization.AliasesDomain:
		permission.Aliases = &models.PermissionAliases{
			Collection: &splits[2],
			Alias:      &splits[4],
		}
>>>>>>> d5d5d21d
	case *authorization.All:
		permission.Backups = authorization.AllBackups
		permission.Data = authorization.AllData
		permission.Nodes = authorization.AllNodes
		permission.Roles = authorization.AllRoles
		permission.Collections = authorization.AllCollections
		permission.Tenants = authorization.AllTenants
		permission.Users = authorization.AllUsers
		permission.Replicate = authorization.AllReplicate
		permission.Aliases = authorization.AllAliases
	case authorization.ClusterDomain:
		// do nothing
	default:
		return nil, fmt.Errorf("invalid domain: %s", mapped.Domain)
	}

	permission.Action = authorization.String(weaviatePermissionAction(splits[len(splits)-1], mapped.Verb, mapped.Domain))
	return permission, nil
}

func validResource(input string) bool {
	for _, pattern := range resourcePatterns {
		matched, err := regexp.MatchString(pattern, input)
		if err != nil {
			return false
		}
		if matched {
			return true
		}
	}
	return false
}

func validVerb(input string) bool {
	return regexp.MustCompile(VALID_VERBS).MatchString(input)
}

func PrefixRoleName(name string) string {
	if strings.HasPrefix(name, ROLE_NAME_PREFIX) {
		return name
	}
	return fmt.Sprintf("%s%s", ROLE_NAME_PREFIX, name)
}

func PrefixGroupName(name string) string {
	if strings.HasPrefix(name, GROUP_NAME_PREFIX) {
		return name
	}
	return fmt.Sprintf("%s%s", GROUP_NAME_PREFIX, name)
}

func NameHasPrefix(name string) bool {
	return strings.Contains(name, PREFIX_SEPARATOR)
}

func UserNameWithTypeFromPrincipal(principal *models.Principal) string {
	return fmt.Sprintf("%s:%s", principal.UserType, principal.Username)
}

func UserNameWithTypeFromId(username string, userType models.UserTypeInput) string {
	return fmt.Sprintf("%s:%s", userType, username)
}

func TrimRoleNamePrefix(name string) string {
	return strings.TrimPrefix(name, ROLE_NAME_PREFIX)
}

func GetUserAndPrefix(name string) (string, string) {
	splits := strings.Split(name, PREFIX_SEPARATOR)
	return splits[1], splits[0]
}<|MERGE_RESOLUTION|>--- conflicted
+++ resolved
@@ -310,10 +310,6 @@
 			}
 		}
 		resource = CasbinNodes(verbosity, collection)
-<<<<<<< HEAD
-	case authorization.McpDomain:
-		resource = CasbinMcp()
-=======
 	case authorization.ReplicateDomain:
 		collection := "*"
 		shard := "*"
@@ -338,7 +334,8 @@
 			}
 		}
 		resource = CasbinAliases(collection, alias)
->>>>>>> d5d5d21d
+	case authorization.McpDomain:
+		resource = CasbinMcp()
 	default:
 		return nil, fmt.Errorf("invalid domain: %s", domain)
 
@@ -441,10 +438,6 @@
 		permission.Users = &models.PermissionUsers{
 			Users: &splits[1],
 		}
-<<<<<<< HEAD
-	case authorization.McpDomain:
-		permission.Mcp = make(map[string]any)
-=======
 	case authorization.ReplicateDomain:
 		permission.Replicate = &models.PermissionReplicate{
 			Collection: &splits[2],
@@ -455,7 +448,8 @@
 			Collection: &splits[2],
 			Alias:      &splits[4],
 		}
->>>>>>> d5d5d21d
+	case authorization.McpDomain:
+		permission.Mcp = make(map[string]any)
 	case *authorization.All:
 		permission.Backups = authorization.AllBackups
 		permission.Data = authorization.AllData
