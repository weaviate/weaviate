//                           _       _
// __      _____  __ ___   ___  __ _| |_ ___
// \ \ /\ / / _ \/ _` \ \ / / |/ _` | __/ _ \
//  \ V  V /  __/ (_| |\ V /| | (_| | ||  __/
//   \_/\_/ \___|\__,_| \_/ |_|\__,_|\__\___|
//
//  Copyright © 2016 - 2024 Weaviate B.V. All rights reserved.
//
//  CONTACT: hello@weaviate.io
//

package conv

import (
	"fmt"
	"strings"
	"testing"

	"github.com/stretchr/testify/require"
	"github.com/weaviate/weaviate/entities/models"
	"github.com/weaviate/weaviate/usecases/auth/authorization"
)

type innerTest struct {
	permissionAction string
	testDescription  string
	policyVerb       string
}

var (
	foo = authorization.String("Foo")
	bar = authorization.String("bar")
	baz = authorization.String("baz")

	createDesc = "create"
	readDesc   = "read"
	updateDesc = "update"
	deleteDesc = "delete"
	manageDesc = "manage"

	createVerb = authorization.CREATE
	readVerb   = authorization.READ
	updateVerb = authorization.UPDATE
	deleteVerb = authorization.DELETE
	manageVerb = authorization.CRUD

	usersTests = []innerTest{
		{permissionAction: authorization.ManageUsers, testDescription: manageDesc, policyVerb: manageVerb},
	}
	rolesTests = []innerTest{
		{permissionAction: authorization.ManageRoles, testDescription: manageDesc, policyVerb: manageVerb},
	}
	clusterTests = []innerTest{
		{permissionAction: authorization.ReadCluster, testDescription: readDesc, policyVerb: readVerb},
	}
	nodesTests = []innerTest{
		{permissionAction: authorization.ReadNodes, testDescription: readDesc, policyVerb: readVerb},
	}
	backupsTests = []innerTest{
		{permissionAction: authorization.ManageBackups, testDescription: manageDesc, policyVerb: manageVerb},
	}
	collectionsTests = []innerTest{
		{permissionAction: authorization.CreateSchema, testDescription: createDesc, policyVerb: createVerb},
		{permissionAction: authorization.ReadSchema, testDescription: readDesc, policyVerb: readVerb},
		{permissionAction: authorization.UpdateSchema, testDescription: updateDesc, policyVerb: updateVerb},
		{permissionAction: authorization.DeleteSchema, testDescription: deleteDesc, policyVerb: deleteVerb},
	}
	tenantsTests = []innerTest{
		{permissionAction: authorization.CreateSchema, testDescription: createDesc, policyVerb: createVerb},
		{permissionAction: authorization.ReadSchema, testDescription: readDesc, policyVerb: readVerb},
		{permissionAction: authorization.UpdateSchema, testDescription: updateDesc, policyVerb: updateVerb},
		{permissionAction: authorization.DeleteSchema, testDescription: deleteDesc, policyVerb: deleteVerb},
	}
	objectsDataTests = []innerTest{
		{permissionAction: authorization.CreateData, testDescription: createDesc, policyVerb: createVerb},
		{permissionAction: authorization.ReadData, testDescription: readDesc, policyVerb: readVerb},
		{permissionAction: authorization.UpdateData, testDescription: updateDesc, policyVerb: updateVerb},
		{permissionAction: authorization.DeleteData, testDescription: deleteDesc, policyVerb: deleteVerb},
	}
)

func Test_policy(t *testing.T) {
	tests := []struct {
		name       string
		permission *models.Permission
		policy     *authorization.Policy
		tests      []innerTest
	}{
		{
			name:       "all users",
			permission: &models.Permission{},
			policy: &authorization.Policy{
				Resource: CasbinUsers("*"),
				Domain:   authorization.UsersDomain,
				Verb:     *authorization.All,
			},
			tests: usersTests,
		},
		{
			name: "a user",
			permission: &models.Permission{
				User: authorization.String("user1"),
			},
			policy: &authorization.Policy{
				Resource: CasbinUsers("user1"),
				Domain:   authorization.UsersDomain,
			},
			tests: usersTests,
		},
		{
			name:       "all roles",
			permission: &models.Permission{},
			policy: &authorization.Policy{
				Resource: CasbinRoles("*"),
				Domain:   authorization.RolesDomain,
			},
			tests: rolesTests,
		},
		{
			name: "a role",
			permission: &models.Permission{
				Role: authorization.String("admin"),
			},
			policy: &authorization.Policy{
				Resource: CasbinRoles("admin"),
				Domain:   authorization.RolesDomain,
			},
			tests: rolesTests,
		},
		{
			name:       "cluster",
			permission: &models.Permission{},
			policy: &authorization.Policy{
				Resource: CasbinClusters(),
				Domain:   authorization.ClusterDomain,
			},
			tests: clusterTests,
		},
		{
			name: "minimal nodes",
			permission: &models.Permission{
				Nodes: &models.PermissionNodes{
					Verbosity: authorization.String("minimal"),
				},
			},
			policy: &authorization.Policy{
				Resource: CasbinNodesMinimal(),
				Domain:   authorization.NodesDomain,
			},
			tests: nodesTests,
		},
		{
			name: "verbose nodes for all collections",
			permission: &models.Permission{
				Nodes: &models.PermissionNodes{
					Verbosity:  authorization.String("verbose"),
					Collection: authorization.All,
				},
			},
			policy: &authorization.Policy{
				Resource: CasbinNodesVerbose("*"),
				Domain:   authorization.NodesDomain,
			},
			tests: nodesTests,
		},
		{
			name: "verbose nodes for one collections",
			permission: &models.Permission{
				Nodes: &models.PermissionNodes{
					Verbosity:  authorization.String("verbose"),
					Collection: authorization.String("Foo"),
				},
			},
			policy: &authorization.Policy{
				Resource: CasbinNodesVerbose("Foo"),
				Domain:   authorization.NodesDomain,
			},
			tests: nodesTests,
		},
		{
			name:       "all backends",
			permission: &models.Permission{},
			policy: &authorization.Policy{
				Resource: CasbinBackups("*"),
				Domain:   authorization.BackupsDomain,
			},
			tests: backupsTests,
		},
		{
			name: "a backend",
			permission: &models.Permission{
				Backup: &models.PermissionBackup{
					Collection: authorization.String("ABC"),
				},
			},
			policy: &authorization.Policy{
				Resource: CasbinBackups("ABC"),
				Domain:   authorization.BackupsDomain,
			},
			tests: backupsTests,
		},
		{
			name:       "all collections",
			permission: &models.Permission{},
			policy: &authorization.Policy{
				Resource: CasbinSchema("*", ""),
				Domain:   authorization.SchemaDomain,
			},
			tests: collectionsTests,
		},
		{
			name: "a collection",
			permission: &models.Permission{
				Collection: foo,
			},
			policy: &authorization.Policy{
				Resource: CasbinSchema("Foo", ""),
				Domain:   authorization.SchemaDomain,
			},
			tests: collectionsTests,
		},
		{
			name:       "all tenants in all collections",
			permission: &models.Permission{},
			policy: &authorization.Policy{
				Resource: CasbinSchema("*", "*"),
				Domain:   authorization.SchemaDomain,
			},
			tests: tenantsTests,
		},
		{
			name: "all tenants in a collection",
			permission: &models.Permission{
				Collection: foo,
			},
			policy: &authorization.Policy{
				Resource: CasbinSchema("Foo", "*"),
				Domain:   authorization.SchemaDomain,
			},
			tests: tenantsTests,
		},
		{
			name: "a tenant in all collections",
			permission: &models.Permission{
				Tenant: bar,
			},
			policy: &authorization.Policy{
				Resource: CasbinSchema("*", "bar"),
				Domain:   authorization.SchemaDomain,
			},
			tests: tenantsTests,
		},
		{
			name: "a tenant in a collection",
			permission: &models.Permission{
				Collection: foo,
				Tenant:     bar,
			},
			policy: &authorization.Policy{
				Resource: CasbinSchema("Foo", "bar"),
				Domain:   authorization.SchemaDomain,
			},
			tests: tenantsTests,
		},
		{
			name:       "all objects in all collections ST",
			permission: &models.Permission{},
			policy: &authorization.Policy{
				Resource: CasbinData("*", "*", "*"),
				Domain:   authorization.DataDomain,
			},
			tests: objectsDataTests,
		},
		{
			name: "all objects in a collection ST",
			permission: &models.Permission{
				Collection: foo,
			},
			policy: &authorization.Policy{
				Resource: CasbinData("Foo", "*", "*"),
				Domain:   authorization.DataDomain,
			},
			tests: objectsDataTests,
		},
		{
			name: "an object in all collections ST",
			permission: &models.Permission{
				Object: baz,
			},
			policy: &authorization.Policy{
				Resource: CasbinData("*", "*", "baz"),
				Domain:   authorization.DataDomain,
			},
			tests: objectsDataTests,
		},
		{
			name: "an object in a collection ST",
			permission: &models.Permission{
				Collection: foo,
				Object:     baz,
			},
			policy: &authorization.Policy{
				Resource: CasbinData("Foo", "*", "baz"),
				Domain:   authorization.DataDomain,
			},
			tests: objectsDataTests,
		},
		{
			name: "all objects in all tenants in a collection MT",
			permission: &models.Permission{
				Collection: foo,
			},
			policy: &authorization.Policy{
				Resource: CasbinData("Foo", "*", "*"),
				Domain:   authorization.DataDomain,
			},
			tests: objectsDataTests,
		},
		{
			name: "all objects in a tenant in all collections MT",
			permission: &models.Permission{
				Tenant: bar,
			},
			policy: &authorization.Policy{
				Resource: CasbinData("*", "bar", "*"),
				Domain:   authorization.DataDomain,
			},
			tests: objectsDataTests,
		},
		{
			name: "all objects in a tenant in a collection MT",
			permission: &models.Permission{
				Collection: foo,
				Tenant:     bar,
			},
			policy: &authorization.Policy{
				Resource: CasbinData("Foo", "bar", "*"),
				Domain:   authorization.DataDomain,
			},
			tests: objectsDataTests,
		},
		{
			name: "an object in all tenants in all collections MT",
			permission: &models.Permission{
				Object: baz,
			},
			policy: &authorization.Policy{
				Resource: CasbinData("*", "*", "baz"),
				Domain:   authorization.DataDomain,
			},
			tests: objectsDataTests,
		},
		{
			name: "an object in all tenants in a collection MT",
			permission: &models.Permission{
				Collection: foo,
				Object:     baz,
			},
			policy: &authorization.Policy{
				Resource: CasbinData("Foo", "*", "baz"),
				Domain:   authorization.DataDomain,
			},
			tests: objectsDataTests,
		},
		{
			name: "an object in a tenant in all collections MT",
			permission: &models.Permission{
				Tenant: bar,
				Object: baz,
			},
			policy: &authorization.Policy{
				Resource: CasbinData("*", "bar", "baz"),
				Domain:   authorization.DataDomain,
			},
			tests: objectsDataTests,
		},
		{
			name: "an object in a tenant in a collection MT",
			permission: &models.Permission{
				Collection: foo,
				Tenant:     bar,
				Object:     baz,
			},
			policy: &authorization.Policy{
				Resource: CasbinData("Foo", "bar", "baz"),
				Domain:   authorization.DataDomain,
			},
			tests: objectsDataTests,
		},
	}
	for _, tt := range tests {
		for _, ttt := range tt.tests {
			t.Run(fmt.Sprintf("%s %s", ttt.testDescription, tt.name), func(t *testing.T) {
				tt.permission.Action = authorization.String(ttt.permissionAction)
				tt.policy.Verb = ttt.policyVerb

				if tt.permission != nil && tt.permission.Collection != nil {
					// lower it to make sure it's normalized by calling policy func
					lowerCollectionName := strings.ToLower(*tt.permission.Collection)
					tt.permission.Collection = &lowerCollectionName
				}
				policy, err := policy(tt.permission)
				require.Nil(t, err)
				require.Equal(t, tt.policy, policy)
			})
		}
	}
}

func Test_permission(t *testing.T) {
	tests := []struct {
		name       string
		policy     []string
		permission *models.Permission
		tests      []innerTest
	}{
		{
			name:   "all users",
			policy: []string{"p", "/*", "", authorization.UsersDomain},
			permission: &models.Permission{
				User: authorization.All,
			},
			tests: usersTests,
		},
		{
			name:   "a role",
			policy: []string{"p", "/user1", "", authorization.UsersDomain},
			permission: &models.Permission{
				User: authorization.String("user1"),
			},
			tests: usersTests,
		},
		{
			name:   "all roles",
			policy: []string{"p", "/*", "", authorization.RolesDomain},
			permission: &models.Permission{
				Role: authorization.All,
			},
			tests: rolesTests,
		},
		{
			name:   "a role",
			policy: []string{"p", "/admin", "", authorization.RolesDomain},
			permission: &models.Permission{
				Role: authorization.String("admin"),
			},
			tests: rolesTests,
		},
		{
			name:       "cluster",
			policy:     []string{"p", "/*", "", authorization.ClusterDomain},
			permission: &models.Permission{},
			tests:      clusterTests,
		},
		{
<<<<<<< HEAD
			name:   "minimal nodes",
			policy: []string{"p", "/verbosity/minimal", "", authorization.NodesDomain},
			permission: &models.Permission{
				Nodes: &models.PermissionNodes{
					Verbosity: authorization.String("minimal"),
				},
			},
			tests: nodesTests,
		},
		{
			name:   "verbose nodes over all collections",
			policy: []string{"p", "/verbosity/verbose/collections/*", "", authorization.NodesDomain},
			permission: &models.Permission{
				Nodes: &models.PermissionNodes{
					Collection: authorization.All,
					Verbosity:  authorization.String("verbose"),
				},
			},
			tests: nodesTests,
		},
		{
			name:   "verbose nodes over one collection",
			policy: []string{"p", "/verbosity/verbose/collections/Foo", "", authorization.NodesDomain},
			permission: &models.Permission{
				Nodes: &models.PermissionNodes{
					Collection: authorization.String("Foo"),
					Verbosity:  authorization.String("verbose"),
				},
			},
			tests: nodesTests,
		},
		{
			name:   "all backends",
			policy: []string{"p", "/backends/*", "", "backups"},
=======
			name:   "all collections",
			policy: []string{"p", "/collections/*", "", "backups"},
>>>>>>> 99785e41
			permission: &models.Permission{
				Backup: &models.PermissionBackup{
					Collection: authorization.All,
				},
			},
			tests: backupsTests,
		},
		{
			name:   "a collection ABC",
			policy: []string{"p", "/collections/ABC", "", "backups"},
			permission: &models.Permission{
				Backup: &models.PermissionBackup{
					Collection: authorization.String("ABC"),
				},
			},
			tests: backupsTests,
		},
		{
			name:   "all collections",
			policy: []string{"p", "/collections/*/shards/*", "", authorization.SchemaDomain},
			permission: &models.Permission{
				Collection: authorization.All,
				Tenant:     authorization.All,
			},
			tests: collectionsTests,
		},
		{
			name:   "a collection",
			policy: []string{"p", "/collections/Foo/shards/*", "", authorization.SchemaDomain},
			permission: &models.Permission{
				Collection: foo,
				Tenant:     authorization.All,
			},
			tests: collectionsTests,
		},
		{
			name:   "all tenants in all collections",
			policy: []string{"p", "/collections/*/shards/*", "", authorization.SchemaDomain},
			permission: &models.Permission{
				Collection: authorization.All,
				Tenant:     authorization.All,
			},
			tests: tenantsTests,
		},
		{
			name:   "all tenants in a collection",
			policy: []string{"p", "/collections/Foo/shards/*", "", authorization.SchemaDomain},
			permission: &models.Permission{
				Collection: foo,
				Tenant:     authorization.All,
			},
			tests: tenantsTests,
		},
		{
			name:   "a tenant in all collections",
			policy: []string{"p", "/collections/*/shards/bar", "", authorization.SchemaDomain},
			permission: &models.Permission{
				Collection: authorization.All,
				Tenant:     bar,
			},
			tests: tenantsTests,
		},
		{
			name:   "a tenant in a collection",
			policy: []string{"p", "/collections/Foo/shards/bar", "", authorization.SchemaDomain},
			permission: &models.Permission{
				Collection: foo,
				Tenant:     bar,
			},
			tests: tenantsTests,
		},
		{
			name:   "all objects in all collections ST",
			policy: []string{"p", "/collections/*/shards/*/objects/*", "", authorization.DataDomain},
			permission: &models.Permission{
				Collection: authorization.All,
				Tenant:     authorization.All,
				Object:     authorization.All,
			},
			tests: objectsDataTests,
		},
		{
			name:   "all objects in a collection ST",
			policy: []string{"p", "/collections/Foo/shards/*/objects/*", "", authorization.DataDomain},
			permission: &models.Permission{
				Collection: foo,
				Tenant:     authorization.All,
				Object:     authorization.All,
			},
			tests: objectsDataTests,
		},
		{
			name:   "an object in all collections ST",
			policy: []string{"p", "/collections/*/shards/*/objects/baz", "", authorization.DataDomain},
			permission: &models.Permission{
				Collection: authorization.All,
				Tenant:     authorization.All,
				Object:     baz,
			},
			tests: objectsDataTests,
		},
		{
			name:   "an object in a collection ST",
			policy: []string{"p", "/collections/Foo/shards/*/objects/baz", "", authorization.DataDomain},
			permission: &models.Permission{
				Collection: foo,
				Tenant:     authorization.All,
				Object:     baz,
			},
			tests: objectsDataTests,
		},
		{
			name:   "all objects in all tenants in all collections MT",
			policy: []string{"p", "/collections/*/shards/*/objects/*", "", authorization.DataDomain},
			permission: &models.Permission{
				Collection: authorization.All,
				Tenant:     authorization.All,
				Object:     authorization.All,
			},
			tests: objectsDataTests,
		},
		{
			name:   "all objects in all tenants in a collection MT",
			policy: []string{"p", "/collections/Foo/shards/*/objects/*", "", authorization.DataDomain},
			permission: &models.Permission{
				Collection: foo,
				Tenant:     authorization.All,
				Object:     authorization.All,
			},
			tests: objectsDataTests,
		},
		{
			name:   "all objects in a tenant in all collections MT",
			policy: []string{"p", "/collections/*/shards/bar/objects/*", "", authorization.DataDomain},
			permission: &models.Permission{
				Collection: authorization.All,
				Tenant:     bar,
				Object:     authorization.All,
			},
			tests: objectsDataTests,
		},
		{
			name:   "all objects in a tenant in a collection MT",
			policy: []string{"p", "/collections/Foo/shards/bar/objects/*", "", authorization.DataDomain},
			permission: &models.Permission{
				Collection: foo,
				Tenant:     bar,
				Object:     authorization.All,
			},
			tests: objectsDataTests,
		},
		{
			name:   "an object in all tenants in all collections MT",
			policy: []string{"p", "/collections/*/shards/*/objects/baz", "", authorization.DataDomain},
			permission: &models.Permission{
				Collection: authorization.All,
				Tenant:     authorization.All,
				Object:     baz,
			},
			tests: objectsDataTests,
		},
		{
			name:   "an object in all tenants in a collection MT",
			policy: []string{"p", "/collections/Foo/shards/*/objects/baz", "", authorization.DataDomain},
			permission: &models.Permission{
				Collection: foo,
				Tenant:     authorization.All,
				Object:     baz,
			},
		},
		{
			name:   "an object in a tenant in all collections MT",
			policy: []string{"p", "/collections/*/shards/bar/objects/baz", "", authorization.DataDomain},
			permission: &models.Permission{
				Collection: authorization.All,
				Tenant:     bar,
				Object:     baz,
			},
			tests: objectsDataTests,
		},
		{
			name:   "an object in a tenant in a collection MT",
			policy: []string{"p", "/collections/Foo/shards/bar/objects/baz", "", authorization.DataDomain},
			permission: &models.Permission{
				Collection: foo,
				Tenant:     bar,
				Object:     baz,
			},
			tests: objectsDataTests,
		},
	}
	for _, tt := range tests {
		tt.policy[1] = fmt.Sprintf("%s%s", tt.policy[3], tt.policy[1])
		for _, ttt := range tt.tests {
			t.Run(fmt.Sprintf("%s %s", ttt.testDescription, tt.name), func(t *testing.T) {
				tt.permission.Action = authorization.String(ttt.permissionAction)
				tt.policy[2] = ttt.policyVerb
				permission, err := permission(tt.policy)
				require.Nil(t, err)
				require.Equal(t, tt.permission, permission)
			})
		}
	}
}

func Test_pUsers(t *testing.T) {
	tests := []struct {
		user     string
		expected string
	}{
		{user: "", expected: fmt.Sprintf("%s/.*", authorization.UsersDomain)},
		{user: "*", expected: fmt.Sprintf("%s/.*", authorization.UsersDomain)},
		{user: "foo", expected: fmt.Sprintf("%s/foo", authorization.UsersDomain)},
	}
	for _, tt := range tests {
		name := fmt.Sprintf("user: %s", tt.user)
		t.Run(name, func(t *testing.T) {
			p := CasbinUsers(tt.user)
			require.Equal(t, tt.expected, p)
		})
	}
}

func Test_pRoles(t *testing.T) {
	tests := []struct {
		role     string
		expected string
	}{
		{role: "", expected: fmt.Sprintf("%s/.*", authorization.RolesDomain)},
		{role: "*", expected: fmt.Sprintf("%s/.*", authorization.RolesDomain)},
		{role: "foo", expected: fmt.Sprintf("%s/foo", authorization.RolesDomain)},
	}
	for _, tt := range tests {
		name := fmt.Sprintf("role: %s", tt.role)
		t.Run(name, func(t *testing.T) {
			p := CasbinRoles(tt.role)
			require.Equal(t, tt.expected, p)
		})
	}
}

func Test_pCollections(t *testing.T) {
	tests := []struct {
		collection string
		expected   string
	}{
		{collection: "", expected: fmt.Sprintf("%s/collections/.*/shards/.*", authorization.SchemaDomain)},
		{collection: "*", expected: fmt.Sprintf("%s/collections/.*/shards/.*", authorization.SchemaDomain)},
		{collection: "foo", expected: fmt.Sprintf("%s/collections/foo/shards/.*", authorization.SchemaDomain)},
	}
	for _, tt := range tests {
		name := fmt.Sprintf("collection: %s", tt.collection)
		t.Run(name, func(t *testing.T) {
			p := CasbinSchema(tt.collection, "")
			require.Equal(t, tt.expected, p)
		})
	}
}

func Test_CasbinShards(t *testing.T) {
	tests := []struct {
		collection string
		shard      string
		expected   string
	}{
		{collection: "", shard: "", expected: fmt.Sprintf("%s/collections/.*/shards/.*", authorization.SchemaDomain)},
		{collection: "*", shard: "*", expected: fmt.Sprintf("%s/collections/.*/shards/.*", authorization.SchemaDomain)},
		{collection: "foo", shard: "", expected: fmt.Sprintf("%s/collections/foo/shards/.*", authorization.SchemaDomain)},
		{collection: "foo", shard: "*", expected: fmt.Sprintf("%s/collections/foo/shards/.*", authorization.SchemaDomain)},
		{collection: "", shard: "bar", expected: fmt.Sprintf("%s/collections/.*/shards/bar", authorization.SchemaDomain)},
		{collection: "*", shard: "bar", expected: fmt.Sprintf("%s/collections/.*/shards/bar", authorization.SchemaDomain)},
		{collection: "foo", shard: "bar", expected: fmt.Sprintf("%s/collections/foo/shards/bar", authorization.SchemaDomain)},
	}
	for _, tt := range tests {
		name := fmt.Sprintf("collection: %s; shard: %s", tt.collection, tt.shard)
		t.Run(name, func(t *testing.T) {
			p := CasbinSchema(tt.collection, tt.shard)
			require.Equal(t, tt.expected, p)
		})
	}
}

func Test_pObjects(t *testing.T) {
	tests := []struct {
		collection string
		shard      string
		object     string
		expected   string
	}{
		{collection: "", shard: "", object: "", expected: fmt.Sprintf("%s/collections/.*/shards/.*/objects/.*", authorization.DataDomain)},
		{collection: "*", shard: "*", object: "*", expected: fmt.Sprintf("%s/collections/.*/shards/.*/objects/.*", authorization.DataDomain)},
		{collection: "foo", shard: "", object: "", expected: fmt.Sprintf("%s/collections/foo/shards/.*/objects/.*", authorization.DataDomain)},
		{collection: "foo", shard: "*", object: "*", expected: fmt.Sprintf("%s/collections/foo/shards/.*/objects/.*", authorization.DataDomain)},
		{collection: "", shard: "bar", object: "", expected: fmt.Sprintf("%s/collections/.*/shards/bar/objects/.*", authorization.DataDomain)},
		{collection: "*", shard: "bar", object: "*", expected: fmt.Sprintf("%s/collections/.*/shards/bar/objects/.*", authorization.DataDomain)},
		{collection: "", shard: "", object: "baz", expected: fmt.Sprintf("%s/collections/.*/shards/.*/objects/baz", authorization.DataDomain)},
		{collection: "*", shard: "*", object: "baz", expected: fmt.Sprintf("%s/collections/.*/shards/.*/objects/baz", authorization.DataDomain)},
		{collection: "foo", shard: "bar", object: "", expected: fmt.Sprintf("%s/collections/foo/shards/bar/objects/.*", authorization.DataDomain)},
		{collection: "foo", shard: "bar", object: "*", expected: fmt.Sprintf("%s/collections/foo/shards/bar/objects/.*", authorization.DataDomain)},
		{collection: "foo", shard: "", object: "baz", expected: fmt.Sprintf("%s/collections/foo/shards/.*/objects/baz", authorization.DataDomain)},
		{collection: "foo", shard: "*", object: "baz", expected: fmt.Sprintf("%s/collections/foo/shards/.*/objects/baz", authorization.DataDomain)},
		{collection: "", shard: "bar", object: "baz", expected: fmt.Sprintf("%s/collections/.*/shards/bar/objects/baz", authorization.DataDomain)},
		{collection: "*", shard: "bar", object: "baz", expected: fmt.Sprintf("%s/collections/.*/shards/bar/objects/baz", authorization.DataDomain)},
		{collection: "foo", shard: "bar", object: "baz", expected: fmt.Sprintf("%s/collections/foo/shards/bar/objects/baz", authorization.DataDomain)},
	}
	for _, tt := range tests {
		name := fmt.Sprintf("collection: %s; shard: %s; object: %s", tt.collection, tt.shard, tt.object)
		t.Run(name, func(t *testing.T) {
			p := CasbinData(tt.collection, tt.shard, tt.object)
			require.Equal(t, tt.expected, p)
		})
	}
}

func Test_CasbinBackups(t *testing.T) {
	tests := []struct {
		backend  string
		expected string
	}{
		{backend: "", expected: fmt.Sprintf("%s/collections/.*", authorization.BackupsDomain)},
		{backend: "*", expected: fmt.Sprintf("%s/collections/.*", authorization.BackupsDomain)},
		{backend: "foo", expected: fmt.Sprintf("%s/collections/foo", authorization.BackupsDomain)},
		{backend: "foo", expected: fmt.Sprintf("%s/collections/foo", authorization.BackupsDomain)},
		{backend: "", expected: fmt.Sprintf("%s/collections/.*", authorization.BackupsDomain)},
		{backend: "*", expected: fmt.Sprintf("%s/collections/.*", authorization.BackupsDomain)},
		{backend: "foo", expected: fmt.Sprintf("%s/collections/foo", authorization.BackupsDomain)},
	}
	for _, tt := range tests {
		name := fmt.Sprintf("backend: %s", tt.backend)
		t.Run(name, func(t *testing.T) {
			p := CasbinBackups(tt.backend)
			require.Equal(t, tt.expected, p)
		})
	}
}

func Test_fromCasbinResource(t *testing.T) {
	tests := []struct {
		resource string
		expected string
	}{
		{resource: "collections/.*/shards/.*/objects/.*", expected: "collections/*/shards/*/objects/*"},
	}
	for _, tt := range tests {
		name := fmt.Sprintf("Resource: %s", tt.resource)
		t.Run(name, func(t *testing.T) {
			p := fromCasbinResource(tt.resource)
			require.Equal(t, tt.expected, p)
		})
	}
}

func TestValidResource(t *testing.T) {
	tests := []struct {
		name     string
		input    string
		expected bool
	}{
		{
			name:     "valid resource - users",
			input:    fmt.Sprintf("%s/testUser", authorization.UsersDomain),
			expected: true,
		},
		{
			name:     "valid resource - roles",
			input:    fmt.Sprintf("%s/testRole", authorization.RolesDomain),
			expected: true,
		},
		{
			name:     "valid resource - collections",
			input:    fmt.Sprintf("%s/collections/testCollection", authorization.SchemaDomain),
			expected: true,
		},
		{
			name:     "valid resource - objects",
			input:    fmt.Sprintf("%s/collections/testCollection/shards/testShard/objects/testObject", authorization.DataDomain),
			expected: true,
		},
		{
			name:     "invalid resource",
			input:    "invalid/resource",
			expected: false,
		},
		{
			name:     "invalid resource",
			input:    "some resource",
			expected: false,
		},
	}

	for _, tt := range tests {
		t.Run(tt.name, func(t *testing.T) {
			result := validResource(tt.input)
			require.Equal(t, tt.expected, result)
		})
	}
}

func TestValidVerb(t *testing.T) {
	tests := []struct {
		name     string
		input    string
		expected bool
	}{
		{
			name:     "valid verb - create",
			input:    "C",
			expected: true,
		},
		{
			name:     "valid verb - read",
			input:    "R",
			expected: true,
		},
		{
			name:     "valid verb - update",
			input:    "U",
			expected: true,
		},
		{
			name:     "valid verb - delete",
			input:    "D",
			expected: true,
		},
		{
			name:     "All",
			input:    "CRUD",
			expected: true,
		},
		{
			name:     "invalid verb",
			input:    "X",
			expected: false,
		},
	}

	for _, tt := range tests {
		t.Run(tt.name, func(t *testing.T) {
			result := validVerb(tt.input)
			require.Equal(t, tt.expected, result)
		})
	}
}<|MERGE_RESOLUTION|>--- conflicted
+++ resolved
@@ -453,7 +453,6 @@
 			tests:      clusterTests,
 		},
 		{
-<<<<<<< HEAD
 			name:   "minimal nodes",
 			policy: []string{"p", "/verbosity/minimal", "", authorization.NodesDomain},
 			permission: &models.Permission{
@@ -486,12 +485,8 @@
 			tests: nodesTests,
 		},
 		{
-			name:   "all backends",
-			policy: []string{"p", "/backends/*", "", "backups"},
-=======
 			name:   "all collections",
 			policy: []string{"p", "/collections/*", "", "backups"},
->>>>>>> 99785e41
 			permission: &models.Permission{
 				Backup: &models.PermissionBackup{
 					Collection: authorization.All,
