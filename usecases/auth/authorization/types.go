--- conflicted
+++ resolved
@@ -52,12 +52,6 @@
 	DELETE: "delete",
 }
 
-<<<<<<< HEAD
-const (
-	ManageRoles = "manage_roles"
-	ReadRoles   = "read_roles"
-
-=======
 var (
 	All = String("*")
 
@@ -68,7 +62,6 @@
 	// any action has to contain of `{verb}_{domain}` verb: CREATE, READ, UPDATE, DELETE domain: roles, users, cluster, schema, data
 	ManageRoles   = "manage_roles"
 	ReadRoles     = "read_roles"
->>>>>>> 4a155214
 	ManageUsers   = "manage_users"
 	ManageCluster = "manage_cluster"
 
@@ -93,36 +86,6 @@
 		// Users domain
 		ManageUsers,
 
-<<<<<<< HEAD
-	manageAllBackups = &models.Permission{
-		Action: String(ManageBackups),
-		Backup: &models.PermissionBackup{
-			Backend: All,
-		},
-	}
-	readAllBackups = &models.Permission{
-		Action: String(ReadBackups),
-		Backup: &models.PermissionBackup{
-			Backend: All,
-		},
-	}
-
-	createAllCollections = &models.Permission{
-		Action:     String(CreateSchema),
-		Collection: All,
-	}
-	readAllCollections = &models.Permission{
-		Action:     String(ReadSchema),
-		Collection: All,
-	}
-	updateAllCollections = &models.Permission{
-		Action:     String(UpdateSchema),
-		Collection: All,
-	}
-	deleteAllCollections = &models.Permission{
-		Action:     String(DeleteSchema),
-		Collection: All,
-=======
 		// Cluster domain
 		ManageCluster,
 
@@ -137,7 +100,6 @@
 		ReadData,
 		UpdateData,
 		DeleteData,
->>>>>>> 4a155214
 	}
 )
 
@@ -156,15 +118,9 @@
 	// editor : can create/read/update everything , roles, users, schema, data
 	// admin : aka basically super admin or root
 	BuiltInPermissions = map[string][]*models.Permission{
-<<<<<<< HEAD
-		viewer: {readAllCollections, readAllBackups},
-		editor: {createAllCollections, readAllCollections, updateAllCollections, readAllBackups},
-		admin:  {manageAllUsers, manageAllBackups, manageAllRoles, manageAllCluster, createAllCollections, readAllBackups, readAllCollections, updateAllCollections, deleteAllCollections},
-=======
 		viewer: viewerPermissions(),
 		editor: editorPermissions(),
 		admin:  adminPermissions(),
->>>>>>> 4a155214
 	}
 )
 
