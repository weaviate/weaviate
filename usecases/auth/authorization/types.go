--- conflicted
+++ resolved
@@ -34,21 +34,12 @@
 )
 
 const (
-<<<<<<< HEAD
-	UsersDomain              = "users"
-	RolesDomain              = "roles"
-	ClusterDomain            = "cluster"
-	BackupsDomain            = "backups"
-	SchemaDomain             = "schema"
-	ObjectsCollectionsDomain = "data_collection_objects"
-	ObjectsTenantsDomain     = "data_tenant_objects"
-=======
 	UsersDomain   = "users"
 	RolesDomain   = "roles"
 	ClusterDomain = "cluster"
+	BackupsDomain = "backups"
 	SchemaDomain  = "schema"
 	DataDomain    = "data"
->>>>>>> bde9426c
 )
 
 var Actions = map[string]string{
