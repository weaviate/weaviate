--- conflicted
+++ resolved
@@ -489,33 +489,29 @@
 		s := fmt.Sprintf("Domain: %s,", authorization.ReplicateDomain)
 
 		if perm.Replicate.Collection != nil && *perm.Replicate.Collection != "" {
-			res += fmt.Sprintf(" Collection: %s,", *perm.Replicate.Collection)
+			s += fmt.Sprintf(" Collection: %s,", *perm.Replicate.Collection)
 		}
 		if perm.Replicate.Shard != nil && *perm.Replicate.Shard != "" {
-			res += fmt.Sprintf(" Shard: %s,", *perm.Replicate.Shard)
-		}
-		s = strings.TrimSuffix(s, ",")
-		res += fmt.Sprintf("[%s]", s)
-	}
-
-<<<<<<< HEAD
+			s += fmt.Sprintf(" Shard: %s,", *perm.Replicate.Shard)
+		}
+		s = strings.TrimSuffix(s, ",")
+		res += fmt.Sprintf("[%s]", s)
+	}
+
 	if perm.Aliases != nil {
+		s := fmt.Sprintf("Domain: %s,", authorization.AliasesDomain)
+
 		if perm.Aliases.Collection != nil && *perm.Aliases.Collection != "" {
-			res += fmt.Sprintf(" Collection: %s,", *perm.Aliases.Collection)
+			s += fmt.Sprintf(" Collection: %s,", *perm.Aliases.Collection)
 		}
 		if perm.Aliases.Alias != nil && *perm.Aliases.Alias != "" {
-			res += fmt.Sprintf(" Alias: %s,", *perm.Aliases.Alias)
-		}
-	}
-
-	if many := strings.Count(res, ","); many == 1 {
-		res = strings.ReplaceAll(res, ",", "")
-		res = strings.TrimSpace(res)
-	}
+			s += fmt.Sprintf(" Alias: %s,", *perm.Aliases.Alias)
+		}
+		s = strings.TrimSuffix(s, ",")
+		res += fmt.Sprintf("[%s]", s)
+	}
+
 	return res
-=======
-	return strings.TrimSpace(res)
->>>>>>> 167117fa
 }
 
 func prettyStatus(value bool) string {
