--- conflicted
+++ resolved
@@ -21,21 +21,12 @@
 )
 
 const (
-<<<<<<< HEAD
-	rolesD             = "roles"
-	cluster            = "cluster"
-	collections        = "collections"
-	tenants            = "tenants"
-	objects_collection = "objects_collection"
-	objects_tenant     = "objects_tenant"
-=======
 	rolesD            = "roles"
 	cluster           = "cluster"
 	collections       = "collections"
 	tenants           = "tenants"
 	objectsCollection = "objects_collection"
-	objectsTenants    = "objects_tenants"
->>>>>>> 9654572b
+	objectsTenant     = "objects_tenant"
 
 	// rolePrefix = "r_"
 	// userPrefix = "u_"
@@ -72,7 +63,6 @@
 	"admin":  authorization.CRUD,
 }
 
-<<<<<<< HEAD
 type Policy struct {
 	resource string
 	verb     string
@@ -87,20 +77,16 @@
 	}
 }
 
-func policy(permission *models.Permission) *Policy {
-	var resource, verb, domain string
+func policy(permission *models.Permission) (*Policy, error) {
 	// TODO verify slice position to avoid panics
-	_, domain, _ = strings.Cut(*permission.Action, "_")
-	verb = strings.ToUpper(string(string(*permission.Action)[0]))
-=======
-func policy(permission *models.Permission) (string, string, string, error) {
-	// TODO verify slice position to avoid panics
+	if permission.Action == nil {
+		return nil, fmt.Errorf("missing action")
+	}
 	action, domain, found := strings.Cut(*permission.Action, "_")
 	if !found {
-		return "", "", "", fmt.Errorf("invalid action")
+		return nil, fmt.Errorf("invalid action: %s", *permission.Action)
 	}
 	verb := strings.ToUpper(action[:1])
->>>>>>> 9654572b
 	if verb == "M" {
 		verb = authorization.CRUD
 	}
@@ -130,7 +116,7 @@
 			tenant = *permission.Tenant
 		}
 		resource = authorization.Shards(collection, tenant)[0]
-	case objects_collection:
+	case objectsCollection:
 		collection := "*"
 		object := "*"
 		if permission.Collection != nil {
@@ -140,47 +126,32 @@
 			object = *permission.Object
 		}
 		resource = authorization.Objects(collection, "*", strfmt.UUID(object))
-	case objects_tenant:
+	case objectsTenant:
 		collection := "*"
 		tenant := "*"
 		object := "*"
 		if permission.Collection != nil {
 			collection = *permission.Collection
 		}
-<<<<<<< HEAD
 		if permission.Tenant != nil {
 			tenant = *permission.Tenant
-=======
-	case objectsCollection, objectsTenants:
-		if permission.Collection == nil || permission.Tenant == nil || permission.Object == nil {
-			resource = authorization.Objects("*", "*", "*")
-		} else {
-			resource = authorization.Objects(*permission.Collection, *permission.Tenant, strfmt.UUID(*permission.Object))
->>>>>>> 9654572b
 		}
 		if permission.Object != nil {
 			object = *permission.Object
 		}
 		resource = authorization.Objects(collection, tenant, strfmt.UUID(object))
+	default:
+		return nil, fmt.Errorf("invalid domain: %s", domain)
 	}
 	return &Policy{
 		resource: resource,
 		verb:     verb,
 		domain:   domain,
-	}
-<<<<<<< HEAD
+	}, nil
 }
 
 func permission(policy []string) *models.Permission {
 	mapped := newPolicy(policy)
-=======
-	return resource, verb, domain, nil
-}
-
-func permission(policy []string) *models.Permission {
-	domain := policy[3]
-	action := fmt.Sprintf("%s_%s", authorization.Actions[policy[2]], domain)
->>>>>>> 9654572b
 
 	action := fmt.Sprintf("%s_%s", authorization.Actions[mapped.verb], mapped.domain)
 	action = strings.ReplaceAll(action, "_*", "")
@@ -197,12 +168,7 @@
 	case tenants:
 		permission.Collection = &splits[1]
 		permission.Tenant = &splits[3]
-<<<<<<< HEAD
-	case objects_collection, objects_tenant:
-=======
-		permission.Collection = &splits[1]
-	case objectsTenants, objectsCollection:
->>>>>>> 9654572b
+	case objectsCollection, objectsTenant:
 		permission.Collection = &splits[1]
 		permission.Tenant = &splits[3]
 		permission.Object = &splits[5]
