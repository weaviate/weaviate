//                           _       _
// __      _____  __ ___   ___  __ _| |_ ___
// \ \ /\ / / _ \/ _` \ \ / / |/ _` | __/ _ \
//  \ V  V /  __/ (_| |\ V /| | (_| | ||  __/
//   \_/\_/ \___|\__,_| \_/ |_|\__,_|\__\___|
//
//  Copyright © 2016 - 2024 Weaviate B.V. All rights reserved.
//
//  CONTACT: hello@weaviate.io
//

package rbac

import (
	"fmt"
	"strings"

	"github.com/go-openapi/strfmt"
	"github.com/weaviate/weaviate/entities/models"
	"github.com/weaviate/weaviate/usecases/auth/authorization"
)

const (
	rolesD      = "roles"
	cluster     = "cluster"
	collections = "collections"
	tenants     = "tenants"
	objects     = "objects"

	// rolePrefix = "r_"
	// userPrefix = "u_"
)

var builtInRoles = map[string]string{
	"viewer": authorization.READ,
	"editor": authorization.CRU,
	"admin":  authorization.CRUD,
}

func policy(permission *models.Permission) (resource, verb, domain string) {
	// TODO verify slice position to avoid panics
	domain = strings.Split(*permission.Action, "_")[1]
	verb = strings.ToUpper(string(string(*permission.Action)[0]))
	if verb == "M" {
		verb = authorization.CRUD
	}

	switch domain {
	case rolesD:
		resource = authorization.Roles()[0]
	case cluster:
		resource = authorization.Cluster()
	case collections:
		if permission.Collection == nil {
			resource = authorization.Collections("*")[0]
		} else {
			resource = authorization.Collections(*permission.Collection)[0]
		}
	case tenants:
		if permission.Collection == nil || permission.Tenant == nil {
			resource = authorization.Shards("*", "*")[0]
		} else {
			resource = authorization.Shards(*permission.Collection, *permission.Tenant)[0]
		}
	case objects:
		if permission.Collection == nil || permission.Tenant == nil || permission.Object == nil {
			resource = authorization.Objects("*", "*", "*")
		} else {
			resource = authorization.Objects(*permission.Collection, *permission.Tenant, strfmt.UUID(*permission.Object))
		}
	}
	return
}

func permission(policy []string) *models.Permission {
	domain := policy[3]
	action := fmt.Sprintf("%s_%s", authorization.Actions[policy[2]], domain)
	if domain == "objects" {
		action += "_collection"
	} else if domain == "tenants" {
		action += "_tenants"
	}

	action = strings.ReplaceAll(action, "_*", "")
	permission := &models.Permission{
		Action: &action,
	}

	all := "*"
<<<<<<< HEAD
	if policy[1] == "*" {
		switch domain {
		case collections:
			permission.Collection = &all
		case tenants:
			permission.Tenant = &all
		case objects:
			permission.Object = &all
		case rolesD:
			permission.Role = &all
		case "*":
			permission.Collection = &all
			permission.Tenant = &all
			permission.Object = &all
			permission.Role = &all
		}
	} else {
		splits := strings.Split(policy[1], "/")
		switch domain {
		case collections:
			permission.Collection = &splits[1]
		case tenants:
			permission.Tenant = &splits[3]
		case objects:
			permission.Object = &splits[4]
		case rolesD:
			permission.Role = &splits[4]
		case "*":
			all := "*"
			permission.Collection = &all
			permission.Tenant = &all
			permission.Object = &all
			permission.Role = &all
		}
=======

	switch domain {
	case collections:
		permission.Collection = &splits[1]
	case tenants:
		permission.Tenant = &splits[3]
	case objects:
		permission.Collection = &splits[1]
		permission.Tenant = &splits[3]
		permission.Object = &splits[5]
	case rolesD:
		permission.Role = &splits[4]
	// case cluster:

	case "*":
		permission.Collection = &all
		permission.Tenant = &all
		permission.Object = &all
		permission.Role = &all
>>>>>>> b1c146d0
	}

	return permission
}<|MERGE_RESOLUTION|>--- conflicted
+++ resolved
@@ -87,14 +87,16 @@
 	}
 
 	all := "*"
-<<<<<<< HEAD
 	if policy[1] == "*" {
 		switch domain {
 		case collections:
 			permission.Collection = &all
 		case tenants:
+			permission.Collection = &all
 			permission.Tenant = &all
 		case objects:
+			permission.Collection = &all
+			permission.Tenant = &all
 			permission.Object = &all
 		case rolesD:
 			permission.Role = &all
@@ -110,9 +112,12 @@
 		case collections:
 			permission.Collection = &splits[1]
 		case tenants:
+			permission.Collection = &splits[1]
 			permission.Tenant = &splits[3]
 		case objects:
-			permission.Object = &splits[4]
+			permission.Collection = &splits[1]
+			permission.Tenant = &splits[3]
+			permission.Object = &splits[5]
 		case rolesD:
 			permission.Role = &splits[4]
 		case "*":
@@ -122,27 +127,6 @@
 			permission.Object = &all
 			permission.Role = &all
 		}
-=======
-
-	switch domain {
-	case collections:
-		permission.Collection = &splits[1]
-	case tenants:
-		permission.Tenant = &splits[3]
-	case objects:
-		permission.Collection = &splits[1]
-		permission.Tenant = &splits[3]
-		permission.Object = &splits[5]
-	case rolesD:
-		permission.Role = &splits[4]
-	// case cluster:
-
-	case "*":
-		permission.Collection = &all
-		permission.Tenant = &all
-		permission.Object = &all
-		permission.Role = &all
->>>>>>> b1c146d0
 	}
 
 	return permission
