--- conflicted
+++ resolved
@@ -23,14 +23,11 @@
 	"sync"
 	"time"
 
-<<<<<<< HEAD
 	"github.com/sirupsen/logrus"
 	enterrors "github.com/weaviate/weaviate/entities/errors"
 	"go.opentelemetry.io/otel"
 	"go.opentelemetry.io/otel/trace"
 
-=======
->>>>>>> 55977b6d
 	"github.com/alexedwards/argon2id"
 	"github.com/sirupsen/logrus"
 	"golang.org/x/sync/singleflight"
@@ -392,31 +389,19 @@
 	if !ok {
 		return nil, fmt.Errorf("invalid token")
 	}
-<<<<<<< HEAD
-	c.weakHashLock.RLock()
-	weakHash, ok := c.memoryOnlyData.weakKeyStorageById[userId]
-	c.weakHashLock.RUnlock()
-	if ok {
-		if err := c.validateWeakHash(ctx, []byte(key+secureHash), weakHash); err != nil {
-			return nil, err
-		}
-	} else {
-		if err := c.validateStrongHash(ctx, key, secureHash, userId); err != nil {
-=======
 	weakHashValue, ok := c.memoryOnlyData.weakKeyStorageById.Load(userId)
 	if !ok {
 		// Ensure only one Argon2 verification runs for this user
 		if _, err, _ := c.singleFlight.Do("auth:"+userId, func() (any, error) {
-			return nil, c.validateStrongHash(key, secureHash, userId)
+			return nil, c.validateStrongHash(ctx, key, secureHash, userId)
 		}); err != nil {
->>>>>>> 55977b6d
 			return nil, err
 		}
 		weakHashValue, _ = c.memoryOnlyData.weakKeyStorageById.Load(userId)
 	}
 
 	weakHash := weakHashValue.([sha256.Size]byte)
-	if err := c.validateWeakHash([]byte(key+secureHash), weakHash); err != nil {
+	if err := c.validateWeakHash(ctx, []byte(key+secureHash), weakHash); err != nil {
 		return nil, err
 	}
 
