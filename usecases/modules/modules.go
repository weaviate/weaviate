//                           _       _
// __      _____  __ ___   ___  __ _| |_ ___
// \ \ /\ / / _ \/ _` \ \ / / |/ _` | __/ _ \
//  \ V  V /  __/ (_| |\ V /| | (_| | ||  __/
//   \_/\_/ \___|\__,_| \_/ |_|\__,_|\__\___|
//
//  Copyright © 2016 - 2024 Weaviate B.V. All rights reserved.
//
//  CONTACT: hello@weaviate.io
//

package modules

import (
	"context"
	"fmt"
	"regexp"
	"slices"
	"sync"

	"github.com/weaviate/weaviate/entities/dto"

	"github.com/pkg/errors"
	"github.com/sirupsen/logrus"
	"github.com/tailor-inc/graphql"
	"github.com/tailor-inc/graphql/language/ast"
	"github.com/weaviate/weaviate/entities/models"
	"github.com/weaviate/weaviate/entities/modulecapabilities"
	"github.com/weaviate/weaviate/entities/moduletools"
	"github.com/weaviate/weaviate/entities/schema"
	"github.com/weaviate/weaviate/entities/search"
	"github.com/weaviate/weaviate/usecases/modulecomponents"
)

var (
	internalSearchers = []string{
		"nearObject", "nearVector", "where", "group", "limit", "offset",
		"after", "groupBy", "bm25", "hybrid",
	}
	internalAdditionalProperties = []string{"classification", "certainty", "id", "distance", "group"}
)

type Provider struct {
	vectorsLock               sync.RWMutex
	registered                map[string]modulecapabilities.Module
	altNames                  map[string]string
	schemaGetter              schemaGetter
	hasMultipleVectorizers    bool
	targetVectorNameValidator *regexp.Regexp
	logger                    logrus.FieldLogger
}

type schemaGetter interface {
	ReadOnlyClass(name string) *models.Class
}

func NewProvider(logger logrus.FieldLogger) *Provider {
	return &Provider{
		registered:                map[string]modulecapabilities.Module{},
		altNames:                  map[string]string{},
		targetVectorNameValidator: regexp.MustCompile(`^` + schema.TargetVectorNameRegex + `$`),
		logger:                    logger,
	}
}

func (p *Provider) Register(mod modulecapabilities.Module) {
	p.registered[mod.Name()] = mod
	if modHasAltNames, ok := mod.(modulecapabilities.ModuleHasAltNames); ok {
		for _, altName := range modHasAltNames.AltNames() {
			p.altNames[altName] = mod.Name()
		}
	}
}

func (p *Provider) GetByName(name string) modulecapabilities.Module {
	if mod, ok := p.registered[name]; ok {
		return mod
	}
	if origName, ok := p.altNames[name]; ok {
		return p.registered[origName]
	}
	return nil
}

func (p *Provider) GetAll() []modulecapabilities.Module {
	out := make([]modulecapabilities.Module, len(p.registered))
	i := 0
	for _, mod := range p.registered {
		out[i] = mod
		i++
	}

	return out
}

func (p *Provider) GetAllExclude(module string) []modulecapabilities.Module {
	filtered := []modulecapabilities.Module{}
	for _, mod := range p.GetAll() {
		if mod.Name() != module {
			filtered = append(filtered, mod)
		}
	}
	return filtered
}

func (p *Provider) SetSchemaGetter(sg schemaGetter) {
	p.schemaGetter = sg
}

func (p *Provider) Init(ctx context.Context,
	params moduletools.ModuleInitParams, logger logrus.FieldLogger,
) error {
	for i, mod := range p.GetAll() {
		if err := mod.Init(ctx, params); err != nil {
			return errors.Wrapf(err, "init module %d (%q)", i, mod.Name())
		} else {
			logger.WithField("action", "startup").
				WithField("module", mod.Name()).
				Debug("initialized module")
		}
	}
	for i, mod := range p.GetAll() {
		if modExtension, ok := mod.(modulecapabilities.ModuleExtension); ok {
			if err := modExtension.InitExtension(p.GetAllExclude(mod.Name())); err != nil {
				return errors.Wrapf(err, "init module extension %d (%q)", i, mod.Name())
			} else {
				logger.WithField("action", "startup").
					WithField("module", mod.Name()).
					Debug("initialized module extension")
			}
		}
	}
	for i, mod := range p.GetAll() {
		if modDependency, ok := mod.(modulecapabilities.ModuleDependency); ok {
			if err := modDependency.InitDependency(p.GetAllExclude(mod.Name())); err != nil {
				return errors.Wrapf(err, "init module dependency %d (%q)", i, mod.Name())
			} else {
				logger.WithField("action", "startup").
					WithField("module", mod.Name()).
					Debug("initialized module dependency")
			}
		}
	}
	if err := p.validate(); err != nil {
		return errors.Wrap(err, "validate modules")
	}
	if p.HasMultipleVectorizers() {
		logger.Warn("Multiple vector spaces are present, GraphQL Explore and REST API list objects endpoint module include params has been disabled as a result.")
	}
	return nil
}

func (p *Provider) validate() error {
	searchers := map[string][]string{}
	additionalGraphQLProps := map[string][]string{}
	additionalRestAPIProps := map[string][]string{}
	for _, mod := range p.GetAll() {
		if module, ok := mod.(modulecapabilities.GraphQLArguments); ok {
			allArguments := []string{}
			for paraName, argument := range module.Arguments() {
				if argument.ExtractFunction != nil {
					allArguments = append(allArguments, paraName)
				}
			}
			searchers = p.scanProperties(searchers, allArguments, mod.Name())
		}
		if module, ok := mod.(modulecapabilities.AdditionalProperties); ok {
			allAdditionalRestAPIProps, allAdditionalGrapQLProps := p.getAdditionalProps(module.AdditionalProperties())
			additionalGraphQLProps = p.scanProperties(additionalGraphQLProps,
				allAdditionalGrapQLProps, mod.Name())
			additionalRestAPIProps = p.scanProperties(additionalRestAPIProps,
				allAdditionalRestAPIProps, mod.Name())
		}
	}

	var errorMessages []string
	errorMessages = append(errorMessages,
		p.validateModules("searcher", searchers, internalSearchers)...)
	errorMessages = append(errorMessages,
		p.validateModules("graphql additional property", additionalGraphQLProps, internalAdditionalProperties)...)
	errorMessages = append(errorMessages,
		p.validateModules("rest api additional property", additionalRestAPIProps, internalAdditionalProperties)...)
	if len(errorMessages) > 0 {
		return errors.Errorf("%v", errorMessages)
	}

	return nil
}

func (p *Provider) scanProperties(result map[string][]string, properties []string, module string) map[string][]string {
	for i := range properties {
		if result[properties[i]] == nil {
			result[properties[i]] = []string{}
		}
		modules := result[properties[i]]
		modules = append(modules, module)
		result[properties[i]] = modules
	}
	return result
}

func (p *Provider) getAdditionalProps(additionalProps map[string]modulecapabilities.AdditionalProperty) ([]string, []string) {
	restProps := []string{}
	graphQLProps := []string{}

	for _, additionalProperty := range additionalProps {
		if additionalProperty.RestNames != nil {
			restProps = append(restProps, additionalProperty.RestNames...)
		}
		if additionalProperty.GraphQLNames != nil {
			graphQLProps = append(graphQLProps, additionalProperty.GraphQLNames...)
		}
	}
	return restProps, graphQLProps
}

func (p *Provider) validateModules(name string, properties map[string][]string, internalProperties []string) []string {
	errorMessages := []string{}
	for propertyName, modules := range properties {
		for i := range internalProperties {
			if internalProperties[i] == propertyName {
				errorMessages = append(errorMessages,
					fmt.Sprintf("%s: %s conflicts with weaviate's internal searcher in modules: %v",
						name, propertyName, modules))
			}
		}
		if len(modules) > 1 {
			p.hasMultipleVectorizers = true
		}
		for _, moduleName := range modules {
			moduleType := p.GetByName(moduleName).Type()
			if p.moduleProvidesMultipleVectorizers(moduleType) {
				p.hasMultipleVectorizers = true
			}
		}
	}
	return errorMessages
}

func (p *Provider) moduleProvidesMultipleVectorizers(moduleType modulecapabilities.ModuleType) bool {
	return moduleType == modulecapabilities.Text2MultiVec
}

func (p *Provider) isOnlyOneModuleEnabledOfAGivenType(moduleType modulecapabilities.ModuleType) bool {
	i := 0
	for _, mod := range p.registered {
		if mod.Type() == moduleType {
			i++
		}
	}
	return i == 1
}

func (p *Provider) isVectorizerModule(moduleType modulecapabilities.ModuleType) bool {
	switch moduleType {
	case modulecapabilities.Text2Vec,
		modulecapabilities.Img2Vec,
		modulecapabilities.Multi2Vec,
		modulecapabilities.Text2MultiVec,
		modulecapabilities.Ref2Vec:
		return true
	default:
		return false
	}
}

func (p *Provider) isGenerativeModule(moduleType modulecapabilities.ModuleType) bool {
	return moduleType == modulecapabilities.Text2TextGenerative
}

func (p *Provider) shouldIncludeClassArgument(class *models.Class, module string,
	moduleType modulecapabilities.ModuleType, altNames []string,
) bool {
	if p.isVectorizerModule(moduleType) {
		for _, vectorConfig := range class.VectorConfig {
			if vectorizer, ok := vectorConfig.Vectorizer.(map[string]interface{}); ok {
				if _, ok := vectorizer[module]; ok {
					return true
				} else if len(altNames) > 0 {
					for _, altName := range altNames {
						if _, ok := vectorizer[altName]; ok {
							return true
						}
					}
				}
			}
		}
		return class.Vectorizer == module
	}
	if moduleConfig, ok := class.ModuleConfig.(map[string]interface{}); ok {
		existsConfigForModule := moduleConfig[module] != nil
		if existsConfigForModule {
			return true
		}
	}
	// Allow Text2Text (QnA, Generative, Summarize, NER) modules to be registered to a given class
	// only if there's no configuration present and there's only one module of a given type enabled
	return p.isOnlyOneModuleEnabledOfAGivenType(moduleType)
}

func (p *Provider) shouldCrossClassIncludeClassArgument(class *models.Class, module string,
	moduleType modulecapabilities.ModuleType, altNames []string,
) bool {
	if class == nil {
		return !p.HasMultipleVectorizers()
	}
	return p.shouldIncludeClassArgument(class, module, moduleType, altNames)
}

func (p *Provider) shouldIncludeArgument(schema *models.Schema, module string,
	moduleType modulecapabilities.ModuleType, altNames []string,
) bool {
	for _, c := range schema.Classes {
		if p.shouldIncludeClassArgument(c, module, moduleType, altNames) {
			return true
		}
	}
	return false
}

func (p *Provider) shouldAddGenericArgument(class *models.Class, moduleType modulecapabilities.ModuleType) bool {
	if p.isGenerativeModule(moduleType) {
		return true
	}
	return p.hasMultipleVectorizersConfig(class) && p.isVectorizerModule(moduleType)
}

func (p *Provider) hasMultipleVectorizersConfig(class *models.Class) bool {
	return len(class.VectorConfig) > 0
}

func (p *Provider) shouldCrossClassAddGenericArgument(schema *models.Schema, moduleType modulecapabilities.ModuleType) bool {
	for _, c := range schema.Classes {
		if p.shouldAddGenericArgument(c, moduleType) {
			return true
		}
	}
	return false
}

func (p *Provider) getGenericArgument(name, className string,
	argumentType modulecomponents.ArgumentType,
) *graphql.ArgumentConfig {
	var nearTextTransformer modulecapabilities.TextTransform
	if name == "nearText" {
		// nearText argument might be exposed with an extension, we need to check
		// if text transformers module is enabled if so then we need to init nearText
		// argument with this extension
		for _, mod := range p.GetAll() {
			if arg, ok := mod.(modulecapabilities.TextTransformers); ok {
				if arg != nil && arg.TextTransformers() != nil {
					nearTextTransformer = arg.TextTransformers()["nearText"]
					break
				}
			}
		}
	}
	return modulecomponents.GetGenericArgument(name, className, argumentType, nearTextTransformer)
}

func (p *Provider) getGenericAdditionalProperty(name string, class *models.Class) *modulecapabilities.AdditionalProperty {
	if p.hasMultipleVectorizersConfig(class) {
		return modulecomponents.GetGenericAdditionalProperty(name, class.Class)
	}
	return nil
}

// GetArguments provides GraphQL Get arguments
func (p *Provider) GetArguments(class *models.Class) map[string]*graphql.ArgumentConfig {
	arguments := map[string]*graphql.ArgumentConfig{}
	for _, module := range p.GetAll() {
		if p.shouldIncludeClassArgument(class, module.Name(), module.Type(), p.getModuleAltNames(module)) {
			if arg, ok := module.(modulecapabilities.GraphQLArguments); ok {
				for name, argument := range arg.Arguments() {
					if argument.GetArgumentsFunction != nil {
						if p.shouldAddGenericArgument(class, module.Type()) {
							if _, ok := arguments[name]; !ok {
								arguments[name] = p.getGenericArgument(name, class.Class, modulecomponents.Get)
							}
						} else {
							arguments[name] = argument.GetArgumentsFunction(class.Class)
						}
					}
				}
			}
		}
	}

	return arguments
}

func (p *Provider) getModuleAltNames(module modulecapabilities.Module) []string {
	if moduleWithAltNames, ok := module.(modulecapabilities.ModuleHasAltNames); ok {
		return moduleWithAltNames.AltNames()
	}
	return nil
}

func (p *Provider) isModuleNameEqual(module modulecapabilities.Module, targetModule string) bool {
	if module.Name() == targetModule {
		return true
	}
	if altNames := p.getModuleAltNames(module); len(altNames) > 0 {
		if slices.Contains(altNames, targetModule) {
			return true
		}
	}
	return false
}

// AggregateArguments provides GraphQL Aggregate arguments
func (p *Provider) AggregateArguments(class *models.Class) map[string]*graphql.ArgumentConfig {
	arguments := map[string]*graphql.ArgumentConfig{}
	for _, module := range p.GetAll() {
		if p.shouldIncludeClassArgument(class, module.Name(), module.Type(), p.getModuleAltNames(module)) {
			if arg, ok := module.(modulecapabilities.GraphQLArguments); ok {
				for name, argument := range arg.Arguments() {
					if argument.AggregateArgumentsFunction != nil {
						if p.shouldAddGenericArgument(class, module.Type()) {
							if _, ok := arguments[name]; !ok {
								arguments[name] = p.getGenericArgument(name, class.Class, modulecomponents.Aggregate)
							}
						} else {
							arguments[name] = argument.AggregateArgumentsFunction(class.Class)
						}
					}
				}
			}
		}
	}
	return arguments
}

// ExploreArguments provides GraphQL Explore arguments
func (p *Provider) ExploreArguments(schema *models.Schema) map[string]*graphql.ArgumentConfig {
	arguments := map[string]*graphql.ArgumentConfig{}
	for _, module := range p.GetAll() {
		if p.shouldIncludeArgument(schema, module.Name(), module.Type(), p.getModuleAltNames(module)) {
			if arg, ok := module.(modulecapabilities.GraphQLArguments); ok {
				for name, argument := range arg.Arguments() {
					if argument.ExploreArgumentsFunction != nil {
						if p.shouldCrossClassAddGenericArgument(schema, module.Type()) {
							if _, ok := arguments[name]; !ok {
								arguments[name] = p.getGenericArgument(name, "", modulecomponents.Explore)
							}
						} else {
							arguments[name] = argument.ExploreArgumentsFunction()
						}
					}
				}
			}
		}
	}
	return arguments
}

// CrossClassExtractSearchParams extracts GraphQL arguments from modules without
// being specific to any one class and it's configuration. This is used in
// Explore() { } for example
func (p *Provider) CrossClassExtractSearchParams(arguments map[string]interface{}) map[string]interface{} {
	// explore does not support target vectors
	params, _ := p.extractSearchParams(arguments, nil)
	return params
}

// ExtractSearchParams extracts GraphQL arguments
func (p *Provider) ExtractSearchParams(arguments map[string]interface{}, className string) (map[string]interface{}, map[string]*dto.TargetCombination) {
	class, err := p.getClass(className)
	if err != nil {
		return map[string]interface{}{}, nil
	}
	return p.extractSearchParams(arguments, class)
}

func (p *Provider) extractSearchParams(arguments map[string]interface{}, class *models.Class) (map[string]interface{}, map[string]*dto.TargetCombination) {
	exractedParams := map[string]interface{}{}
	exractedCombination := map[string]*dto.TargetCombination{}
	for _, module := range p.GetAll() {
		if p.shouldCrossClassIncludeClassArgument(class, module.Name(), module.Type(), p.getModuleAltNames(module)) {
			if args, ok := module.(modulecapabilities.GraphQLArguments); ok {
				for paramName, argument := range args.Arguments() {
					if param, ok := arguments[paramName]; ok && argument.ExtractFunction != nil {
						extracted, combination, err := argument.ExtractFunction(param.(map[string]interface{}))
						if err != nil {
							continue
						}
						exractedParams[paramName] = extracted
						exractedCombination[paramName] = combination
					}
				}
			}
		}
	}
	return exractedParams, exractedCombination
}

// CrossClassValidateSearchParam validates module parameters without
// being specific to any one class and it's configuration. This is used in
// Explore() { } for example
func (p *Provider) CrossClassValidateSearchParam(name string, value interface{}) error {
	return p.validateSearchParam(name, value, nil)
}

// ValidateSearchParam validates module parameters
func (p *Provider) ValidateSearchParam(name string, value interface{}, className string) error {
	class, err := p.getClass(className)
	if err != nil {
		return err
	}

	return p.validateSearchParam(name, value, class)
}

func (p *Provider) validateSearchParam(name string, value interface{}, class *models.Class) error {
	for _, module := range p.GetAll() {
		if p.shouldCrossClassIncludeClassArgument(class, module.Name(), module.Type(), p.getModuleAltNames(module)) {
			if args, ok := module.(modulecapabilities.GraphQLArguments); ok {
				for paramName, argument := range args.Arguments() {
					if paramName == name && argument.ValidateFunction != nil {
						return argument.ValidateFunction(value)
					}
				}
			}
		}
	}

	return fmt.Errorf("could not vectorize input for collection %v with search-type %v. Make sure a vectorizer module is configured for this collection", class.Class, name)
}

// GetAdditionalFields provides GraphQL Get additional fields
func (p *Provider) GetAdditionalFields(class *models.Class) map[string]*graphql.Field {
	additionalProperties := map[string]*graphql.Field{}
	additionalGenerativeDefaultProvider := ""
	additionalGenerativeParameters := map[string]modulecapabilities.GenerativeProperty{}
	for _, module := range p.GetAll() {
<<<<<<< HEAD
		if p.isGenerativeModule(module.Type()) {
			if arg, ok := module.(modulecapabilities.AdditionalGenerativeProperties); ok {
				for name, additionalGenerativeParameter := range arg.AdditionalGenerativeProperties() {
					additionalGenerativeParameters[name] = additionalGenerativeParameter
					if p.shouldIncludeClassArgument(class, module.Name(), module.Type()) {
						additionalGenerativeDefaultProvider = name
					}
				}
			}
		} else if p.shouldIncludeClassArgument(class, module.Name(), module.Type()) {
=======
		if p.shouldIncludeClassArgument(class, module.Name(), module.Type(), p.getModuleAltNames(module)) {
>>>>>>> b5f9909f
			if arg, ok := module.(modulecapabilities.AdditionalProperties); ok {
				for name, additionalProperty := range arg.AdditionalProperties() {
					if additionalProperty.GraphQLFieldFunction != nil {
						if genericAdditionalProperty := p.getGenericAdditionalProperty(name, class); genericAdditionalProperty != nil {
							if genericAdditionalProperty.GraphQLFieldFunction != nil {
								if _, ok := additionalProperties[name]; !ok {
									additionalProperties[name] = genericAdditionalProperty.GraphQLFieldFunction(class.Class)
								}
							}
						} else {
							additionalProperties[name] = additionalProperty.GraphQLFieldFunction(class.Class)
						}
					}
				}
			}
		}
	}
	if len(additionalGenerativeParameters) > 0 {
		if generateFn := modulecomponents.GetGenericGenerateProperty(class.Class, additionalGenerativeParameters, additionalGenerativeDefaultProvider, p.logger); generateFn != nil {
			additionalProperties[modulecomponents.AdditionalPropertyGenerate] = generateFn.GraphQLFieldFunction(class.Class)
		}
	}
	return additionalProperties
}

// ExtractAdditionalField extracts additional properties from given graphql arguments
func (p *Provider) ExtractAdditionalField(className, name string, params []*ast.Argument) interface{} {
	class, err := p.getClass(className)
	if err != nil {
		return err
	}
	additionalGenerativeDefaultProvider := ""
	additionalGenerativeParameters := map[string]modulecapabilities.GenerativeProperty{}
	for _, module := range p.GetAll() {
<<<<<<< HEAD
		if name == modulecomponents.AdditionalPropertyGenerate {
			if p.isGenerativeModule(module.Type()) {
				if arg, ok := module.(modulecapabilities.AdditionalGenerativeProperties); ok {
					for name, additionalGenerativeParameter := range arg.AdditionalGenerativeProperties() {
						additionalGenerativeParameters[name] = additionalGenerativeParameter
						if p.shouldIncludeClassArgument(class, module.Name(), module.Type()) {
							additionalGenerativeDefaultProvider = name
						}
					}
				}
			}
		} else if p.shouldIncludeClassArgument(class, module.Name(), module.Type()) {
=======
		if p.shouldIncludeClassArgument(class, module.Name(), module.Type(), p.getModuleAltNames(module)) {
>>>>>>> b5f9909f
			if arg, ok := module.(modulecapabilities.AdditionalProperties); ok {
				if additionalProperties := arg.AdditionalProperties(); len(additionalProperties) > 0 {
					if additionalProperty, ok := additionalProperties[name]; ok {
						return additionalProperty.GraphQLExtractFunction(params)
					}
				}
			}
		}
	}
	if name == modulecomponents.AdditionalPropertyGenerate {
		if generateFn := modulecomponents.GetGenericGenerateProperty(class.Class, additionalGenerativeParameters, additionalGenerativeDefaultProvider, p.logger); generateFn != nil {
			return generateFn.GraphQLExtractFunction(params)
		}
	}
	return nil
}

// GetObjectAdditionalExtend extends rest api get queries with additional properties
func (p *Provider) GetObjectAdditionalExtend(ctx context.Context,
	in *search.Result, moduleParams map[string]interface{},
) (*search.Result, error) {
	resArray, err := p.additionalExtend(ctx, search.Results{*in}, moduleParams, nil, "ObjectGet", nil)
	if err != nil {
		return nil, err
	}
	return &resArray[0], nil
}

// ListObjectsAdditionalExtend extends rest api list queries with additional properties
func (p *Provider) ListObjectsAdditionalExtend(ctx context.Context,
	in search.Results, moduleParams map[string]interface{},
) (search.Results, error) {
	return p.additionalExtend(ctx, in, moduleParams, nil, "ObjectList", nil)
}

// GetExploreAdditionalExtend extends graphql api get queries with additional properties
func (p *Provider) GetExploreAdditionalExtend(ctx context.Context, in []search.Result,
	moduleParams map[string]interface{}, searchVector []float32,
	argumentModuleParams map[string]interface{},
) ([]search.Result, error) {
	return p.additionalExtend(ctx, in, moduleParams, searchVector, "ExploreGet", argumentModuleParams)
}

// ListExploreAdditionalExtend extends graphql api list queries with additional properties
func (p *Provider) ListExploreAdditionalExtend(ctx context.Context, in []search.Result, moduleParams map[string]interface{}, argumentModuleParams map[string]interface{}) ([]search.Result, error) {
	return p.additionalExtend(ctx, in, moduleParams, nil, "ExploreList", argumentModuleParams)
}

func (p *Provider) additionalExtend(ctx context.Context, in []search.Result, moduleParams map[string]interface{}, searchVector []float32, capability string, argumentModuleParams map[string]interface{}) ([]search.Result, error) {
	toBeExtended := in
	if len(toBeExtended) > 0 {
		class, err := p.getClassFromSearchResult(toBeExtended)
		if err != nil {
			return nil, err
		}

		additionalGenerativeDefaultProvider := ""
		additionalGenerativeParameters := map[string]modulecapabilities.GenerativeProperty{}
		allAdditionalProperties := map[string]modulecapabilities.AdditionalProperty{}
		for _, module := range p.GetAll() {
<<<<<<< HEAD
			if p.isGenerativeModule(module.Type()) {
				if arg, ok := module.(modulecapabilities.AdditionalGenerativeProperties); ok {
					for name, additionalGenerativeParameter := range arg.AdditionalGenerativeProperties() {
						additionalGenerativeParameters[name] = additionalGenerativeParameter
						if p.shouldIncludeClassArgument(class, module.Name(), module.Type()) {
							additionalGenerativeDefaultProvider = name
						}
					}
				}
			} else if p.shouldIncludeClassArgument(class, module.Name(), module.Type()) {
=======
			if p.shouldIncludeClassArgument(class, module.Name(), module.Type(), p.getModuleAltNames(module)) {
>>>>>>> b5f9909f
				if arg, ok := module.(modulecapabilities.AdditionalProperties); ok {
					if arg != nil && arg.AdditionalProperties() != nil {
						for name, additionalProperty := range arg.AdditionalProperties() {
							allAdditionalProperties[name] = additionalProperty
						}
					}
				}
			}
		}
		if len(additionalGenerativeParameters) > 0 {
			if generateFn := modulecomponents.GetGenericGenerateProperty(class.Class, additionalGenerativeParameters, additionalGenerativeDefaultProvider, p.logger); generateFn != nil {
				allAdditionalProperties[modulecomponents.AdditionalPropertyGenerate] = *generateFn
			}
		}

		if len(allAdditionalProperties) > 0 {
			if err := p.checkCapabilities(allAdditionalProperties, moduleParams, capability); err != nil {
				return nil, err
			}
			cfg := NewClassBasedModuleConfig(class, "", "", "")
			for name, value := range moduleParams {
				additionalPropertyFn := p.getAdditionalPropertyFn(allAdditionalProperties[name], capability)
				if additionalPropertyFn != nil && value != nil {
					searchValue := value
					if searchVectorValue, ok := value.(modulecapabilities.AdditionalPropertyWithSearchVector); ok {
						searchVectorValue.SetSearchVector(searchVector)
						searchValue = searchVectorValue
					}
					resArray, err := additionalPropertyFn(ctx, toBeExtended, searchValue, nil, argumentModuleParams, cfg)
					if err != nil {
						return nil, errors.Errorf("extend %s: %v", name, err)
					}
					toBeExtended = resArray
				} else {
					return nil, errors.Errorf("unknown capability: %s", name)
				}
			}
		}
	}
	return toBeExtended, nil
}

func (p *Provider) getClassFromSearchResult(in []search.Result) (*models.Class, error) {
	if len(in) > 0 {
		return p.getClass(in[0].ClassName)
	}
	return nil, errors.Errorf("unknown class")
}

func (p *Provider) checkCapabilities(additionalProperties map[string]modulecapabilities.AdditionalProperty,
	moduleParams map[string]interface{}, capability string,
) error {
	for name := range moduleParams {
		additionalPropertyFn := p.getAdditionalPropertyFn(additionalProperties[name], capability)
		if additionalPropertyFn == nil {
			return errors.Errorf("unknown capability: %s", name)
		}
	}
	return nil
}

func (p *Provider) getAdditionalPropertyFn(
	additionalProperty modulecapabilities.AdditionalProperty,
	capability string,
) modulecapabilities.AdditionalPropertyFn {
	switch capability {
	case "ObjectGet":
		return additionalProperty.SearchFunctions.ObjectGet
	case "ObjectList":
		return additionalProperty.SearchFunctions.ObjectList
	case "ExploreGet":
		return additionalProperty.SearchFunctions.ExploreGet
	case "ExploreList":
		return additionalProperty.SearchFunctions.ExploreList
	default:
		return nil
	}
}

// GraphQLAdditionalFieldNames get's all additional field names used in graphql
func (p *Provider) GraphQLAdditionalFieldNames() []string {
	additionalPropertiesNames := map[string]struct{}{}
	for _, module := range p.GetAll() {
		if arg, ok := module.(modulecapabilities.AdditionalProperties); ok {
			for _, additionalProperty := range arg.AdditionalProperties() {
				for _, gqlName := range additionalProperty.GraphQLNames {
					additionalPropertiesNames[gqlName] = struct{}{}
				}
			}
		} else if _, ok := module.(modulecapabilities.AdditionalGenerativeProperties); ok {
			additionalPropertiesNames[modulecomponents.AdditionalPropertyGenerate] = struct{}{}
		}
	}
	var availableAdditionalPropertiesNames []string
	for gqlName := range additionalPropertiesNames {
		availableAdditionalPropertiesNames = append(availableAdditionalPropertiesNames, gqlName)
	}
	return availableAdditionalPropertiesNames
}

// RestApiAdditionalProperties get's all rest specific additional properties with their
// default values
func (p *Provider) RestApiAdditionalProperties(includeProp string, class *models.Class) map[string]interface{} {
	moduleParams := map[string]interface{}{}
	for _, module := range p.GetAll() {
		if p.shouldCrossClassIncludeClassArgument(class, module.Name(), module.Type(), p.getModuleAltNames(module)) {
			if arg, ok := module.(modulecapabilities.AdditionalProperties); ok {
				for name, additionalProperty := range arg.AdditionalProperties() {
					for _, includePropName := range additionalProperty.RestNames {
						if includePropName == includeProp && moduleParams[name] == nil {
							moduleParams[name] = additionalProperty.DefaultValue
						}
					}
				}
			}
		}
	}
	return moduleParams
}

// VectorFromSearchParam gets a vector for a given argument. This is used in
// Get { Class() } for example
func (p *Provider) TargetsFromSearchParam(className string, params interface{}) ([]string, error) {
	class, err := p.getClass(className)
	if err != nil {
		return nil, err
	}
	targetVectors, err := p.getTargetVector(class, params)
	if err != nil {
		return nil, err
	}

	return targetVectors, nil
}

func (p *Provider) VectorFromSearchParam(ctx context.Context, className, targetVector, tenant, param string, params interface{},
	findVectorFn modulecapabilities.FindVectorFn,
) ([]float32, error) {
	class, err := p.getClass(className)
	if err != nil {
		return nil, err
	}

	targetModule := p.getModuleNameForTargetVector(class, targetVector)

	for _, mod := range p.GetAll() {
		if p.shouldIncludeClassArgument(class, mod.Name(), mod.Type(), p.getModuleAltNames(mod)) {
			var moduleName string
			var vectorSearches modulecapabilities.ArgumentVectorForParams
			if searcher, ok := mod.(modulecapabilities.Searcher); ok {
				if p.isModuleNameEqual(mod, targetModule) {
					moduleName = mod.Name()
					vectorSearches = searcher.VectorSearches()
				}
			} else if searchers, ok := mod.(modulecapabilities.DependencySearcher); ok {
				if dependencySearchers := searchers.VectorSearches(); dependencySearchers != nil {
					moduleName = targetModule
					vectorSearches = dependencySearchers[targetModule]
				}
			}
			if vectorSearches != nil {
				if searchVectorFn := vectorSearches[param]; searchVectorFn != nil {
					cfg := NewClassBasedModuleConfig(class, moduleName, tenant, targetVector)
					vector, err := searchVectorFn(ctx, params, class.Class, findVectorFn, cfg)
					if err != nil {
						return nil, errors.Errorf("vectorize params: %v", err)
					}
					return vector, nil
				}
			}
		}
	}

	return nil, fmt.Errorf("could not vectorize input for collection %v with search-type %v, targetVector %v and parameters %v. Make sure a vectorizer module is configured for this class", className, param, targetVector, params)
}

// CrossClassVectorFromSearchParam gets a vector for a given argument without
// being specific to any one class and it's configuration. This is used in
// Explore() { } for example
func (p *Provider) CrossClassVectorFromSearchParam(ctx context.Context,
	param string, params interface{},
	findVectorFn modulecapabilities.FindVectorFn,
) ([]float32, string, error) {
	for _, mod := range p.GetAll() {
		if searcher, ok := mod.(modulecapabilities.Searcher); ok {
			if vectorSearches := searcher.VectorSearches(); vectorSearches != nil {
				if searchVectorFn := vectorSearches[param]; searchVectorFn != nil {
					cfg := NewCrossClassModuleConfig()
					vector, err := searchVectorFn(ctx, params, "", findVectorFn, cfg)
					if err != nil {
						return nil, "", errors.Errorf("vectorize params: %v", err)
					}
					targetVector, err := p.getTargetVector(nil, params)
					if err != nil {
						return nil, "", errors.Errorf("get target vector: %v", err)
					}
					if len(targetVector) > 0 {
						return vector, targetVector[0], nil
					}
					return vector, "", nil
				}
			}
		}
	}

	return nil, "", fmt.Errorf("could not vectorize input for Explore with search-type %v and parameters %v. Make sure a vectorizer module is configured", param, params)
}

func (p *Provider) getTargetVector(class *models.Class, params interface{}) ([]string, error) {
	if nearParam, ok := params.(modulecapabilities.NearParam); ok && len(nearParam.GetTargetVectors()) >= 1 {
		return nearParam.GetTargetVectors(), nil
	}
	if class != nil {
		if len(class.VectorConfig) > 1 {
			return nil, fmt.Errorf("multiple vectorizers configuration found, please specify target vector name")
		}

		if len(class.VectorConfig) == 1 {
			for name := range class.VectorConfig {
				return []string{name}, nil
			}
		}
	}
	return []string{""}, nil
}

func (p *Provider) getModuleNameForTargetVector(class *models.Class, targetVector string) string {
	if len(class.VectorConfig) > 0 {
		if vectorConfig, ok := class.VectorConfig[targetVector]; ok {
			if vectorizer, ok := vectorConfig.Vectorizer.(map[string]interface{}); ok && len(vectorizer) == 1 {
				for moduleName := range vectorizer {
					return moduleName
				}
			}
		}
	}
	return class.Vectorizer
}

func (p *Provider) VectorFromInput(ctx context.Context,
	className, input, targetVector string,
) ([]float32, error) {
	class, err := p.getClass(className)
	if err != nil {
		return nil, err
	}
	targetModule := p.getModuleNameForTargetVector(class, targetVector)

	for _, mod := range p.GetAll() {
		if mod.Name() == targetModule {
			if p.shouldIncludeClassArgument(class, mod.Name(), mod.Type(), p.getModuleAltNames(mod)) {
				if vectorizer, ok := mod.(modulecapabilities.InputVectorizer); ok {
					// does not access any objects, therefore tenant is irrelevant
					cfg := NewClassBasedModuleConfig(class, mod.Name(), "", targetVector)
					return vectorizer.VectorizeInput(ctx, input, cfg)
				}
			}
		}
	}

	return nil, fmt.Errorf("VectorFromInput was called without vectorizer on class %v for input %v", className, input)
}

// ParseClassifierSettings parses and adds classifier specific settings
func (p *Provider) ParseClassifierSettings(name string,
	params *models.Classification,
) error {
	class, err := p.getClass(params.Class)
	if err != nil {
		return err
	}
	for _, module := range p.GetAll() {
		if p.shouldIncludeClassArgument(class, module.Name(), module.Type(), p.getModuleAltNames(module)) {
			if c, ok := module.(modulecapabilities.ClassificationProvider); ok {
				for _, classifier := range c.Classifiers() {
					if classifier != nil && classifier.Name() == name {
						return classifier.ParseClassifierSettings(params)
					}
				}
			}
		}
	}
	return nil
}

// GetClassificationFn returns given module's classification
func (p *Provider) GetClassificationFn(className, name string,
	params modulecapabilities.ClassifyParams,
) (modulecapabilities.ClassifyItemFn, error) {
	class, err := p.getClass(className)
	if err != nil {
		return nil, err
	}
	for _, module := range p.GetAll() {
		if p.shouldIncludeClassArgument(class, module.Name(), module.Type(), p.getModuleAltNames(module)) {
			if c, ok := module.(modulecapabilities.ClassificationProvider); ok {
				for _, classifier := range c.Classifiers() {
					if classifier != nil && classifier.Name() == name {
						return classifier.ClassifyFn(params)
					}
				}
			}
		}
	}
	return nil, errors.Errorf("classifier %s not found", name)
}

// GetMeta returns meta information about modules
func (p *Provider) GetMeta() (map[string]interface{}, error) {
	metaInfos := map[string]interface{}{}
	for _, module := range p.GetAll() {
		if c, ok := module.(modulecapabilities.MetaProvider); ok {
			meta, err := c.MetaInfo()
			if err != nil {
				return nil, err
			}
			metaInfos[module.Name()] = meta
		}
	}
	return metaInfos, nil
}

func (p *Provider) getClass(className string) (*models.Class, error) {
	class := p.schemaGetter.ReadOnlyClass(className)
	if class == nil {
		return nil, errors.Errorf("class %q not found in schema", className)
	}
	return class, nil
}

func (p *Provider) HasMultipleVectorizers() bool {
	return p.hasMultipleVectorizers
}

func (p *Provider) BackupBackend(backend string) (modulecapabilities.BackupBackend, error) {
	if module := p.GetByName(backend); module != nil {
		if module.Type() == modulecapabilities.Backup {
			if backend, ok := module.(modulecapabilities.BackupBackend); ok {
				return backend, nil
			}
		}
	}
	return nil, errors.Errorf("backup: %s not found", backend)
}

func (p *Provider) OffloadBackend(backend string) (modulecapabilities.OffloadCloud, bool) {
	if module := p.GetByName(backend); module != nil {
		if module.Type() == modulecapabilities.Offload {
			if backend, ok := module.(modulecapabilities.OffloadCloud); ok {
				return backend, true
			}
		}
	}
	return nil, false
}<|MERGE_RESOLUTION|>--- conflicted
+++ resolved
@@ -533,20 +533,16 @@
 	additionalGenerativeDefaultProvider := ""
 	additionalGenerativeParameters := map[string]modulecapabilities.GenerativeProperty{}
 	for _, module := range p.GetAll() {
-<<<<<<< HEAD
 		if p.isGenerativeModule(module.Type()) {
 			if arg, ok := module.(modulecapabilities.AdditionalGenerativeProperties); ok {
 				for name, additionalGenerativeParameter := range arg.AdditionalGenerativeProperties() {
 					additionalGenerativeParameters[name] = additionalGenerativeParameter
-					if p.shouldIncludeClassArgument(class, module.Name(), module.Type()) {
+					if p.shouldIncludeClassArgument(class, module.Name(), module.Type(), p.getModuleAltNames(module)) {
 						additionalGenerativeDefaultProvider = name
 					}
 				}
 			}
-		} else if p.shouldIncludeClassArgument(class, module.Name(), module.Type()) {
-=======
-		if p.shouldIncludeClassArgument(class, module.Name(), module.Type(), p.getModuleAltNames(module)) {
->>>>>>> b5f9909f
+		} else if p.shouldIncludeClassArgument(class, module.Name(), module.Type(), p.getModuleAltNames(module)) {
 			if arg, ok := module.(modulecapabilities.AdditionalProperties); ok {
 				for name, additionalProperty := range arg.AdditionalProperties() {
 					if additionalProperty.GraphQLFieldFunction != nil {
@@ -581,22 +577,18 @@
 	additionalGenerativeDefaultProvider := ""
 	additionalGenerativeParameters := map[string]modulecapabilities.GenerativeProperty{}
 	for _, module := range p.GetAll() {
-<<<<<<< HEAD
 		if name == modulecomponents.AdditionalPropertyGenerate {
 			if p.isGenerativeModule(module.Type()) {
 				if arg, ok := module.(modulecapabilities.AdditionalGenerativeProperties); ok {
 					for name, additionalGenerativeParameter := range arg.AdditionalGenerativeProperties() {
 						additionalGenerativeParameters[name] = additionalGenerativeParameter
-						if p.shouldIncludeClassArgument(class, module.Name(), module.Type()) {
+						if p.shouldIncludeClassArgument(class, module.Name(), module.Type(), p.getModuleAltNames(module)) {
 							additionalGenerativeDefaultProvider = name
 						}
 					}
 				}
 			}
-		} else if p.shouldIncludeClassArgument(class, module.Name(), module.Type()) {
-=======
-		if p.shouldIncludeClassArgument(class, module.Name(), module.Type(), p.getModuleAltNames(module)) {
->>>>>>> b5f9909f
+		} else if p.shouldIncludeClassArgument(class, module.Name(), module.Type(), p.getModuleAltNames(module)) {
 			if arg, ok := module.(modulecapabilities.AdditionalProperties); ok {
 				if additionalProperties := arg.AdditionalProperties(); len(additionalProperties) > 0 {
 					if additionalProperty, ok := additionalProperties[name]; ok {
@@ -657,20 +649,16 @@
 		additionalGenerativeParameters := map[string]modulecapabilities.GenerativeProperty{}
 		allAdditionalProperties := map[string]modulecapabilities.AdditionalProperty{}
 		for _, module := range p.GetAll() {
-<<<<<<< HEAD
 			if p.isGenerativeModule(module.Type()) {
 				if arg, ok := module.(modulecapabilities.AdditionalGenerativeProperties); ok {
 					for name, additionalGenerativeParameter := range arg.AdditionalGenerativeProperties() {
 						additionalGenerativeParameters[name] = additionalGenerativeParameter
-						if p.shouldIncludeClassArgument(class, module.Name(), module.Type()) {
+						if p.shouldIncludeClassArgument(class, module.Name(), module.Type(), p.getModuleAltNames(module)) {
 							additionalGenerativeDefaultProvider = name
 						}
 					}
 				}
-			} else if p.shouldIncludeClassArgument(class, module.Name(), module.Type()) {
-=======
-			if p.shouldIncludeClassArgument(class, module.Name(), module.Type(), p.getModuleAltNames(module)) {
->>>>>>> b5f9909f
+			} else if p.shouldIncludeClassArgument(class, module.Name(), module.Type(), p.getModuleAltNames(module)) {
 				if arg, ok := module.(modulecapabilities.AdditionalProperties); ok {
 					if arg != nil && arg.AdditionalProperties() != nil {
 						for name, additionalProperty := range arg.AdditionalProperties() {
