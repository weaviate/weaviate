//                           _       _
// __      _____  __ ___   ___  __ _| |_ ___
// \ \ /\ / / _ \/ _` \ \ / / |/ _` | __/ _ \
//  \ V  V /  __/ (_| |\ V /| | (_| | ||  __/
//   \_/\_/ \___|\__,_| \_/ |_|\__,_|\__\___|
//
//  Copyright © 2016 - 2022 SeMI Technologies B.V. All rights reserved.
//
//  CONTACT: hello@semi.technology
//

package modules

import (
	"context"
	"fmt"
	"net/http"
	"testing"

	"github.com/graphql-go/graphql"
	"github.com/semi-technologies/weaviate/entities/models"
	"github.com/semi-technologies/weaviate/entities/modulecapabilities"
	"github.com/semi-technologies/weaviate/entities/moduletools"
	enitiesSchema "github.com/semi-technologies/weaviate/entities/schema"
	ubackup "github.com/semi-technologies/weaviate/usecases/backup"
	"github.com/sirupsen/logrus/hooks/test"
	"github.com/stretchr/testify/assert"
)

func TestModulesProvider(t *testing.T) {
	t.Run("should register simple module", func(t *testing.T) {
		// given
		modulesProvider := NewProvider()
		class := &models.Class{
			Class:      "ClassOne",
			Vectorizer: "mod1",
		}
		schema := &models.Schema{
			Classes: []*models.Class{class},
		}
		schemaGetter := getFakeSchemaGetter()
		modulesProvider.SetSchemaGetter(schemaGetter)

		params := map[string]interface{}{}
		params["nearArgumentSomeParam"] = string("doesn't matter here")
		arguments := map[string]interface{}{}
		arguments["nearArgument"] = params

		// when
		modulesProvider.Register(newGraphQLModule("mod1").withArg("nearArgument"))
		logger, _ := test.NewNullLogger()
		err := modulesProvider.Init(context.Background(), nil, logger)
		registered := modulesProvider.GetAll()
		getArgs := modulesProvider.GetArguments(class)
		exploreArgs := modulesProvider.ExploreArguments(schema)
		extractedArgs := modulesProvider.ExtractSearchParams(arguments, class.Class)

		// then
		mod1 := registered[0]
		assert.Nil(t, err)
		assert.Equal(t, "mod1", mod1.Name())
		assert.NotNil(t, getArgs["nearArgument"])
		assert.NotNil(t, exploreArgs["nearArgument"])
		assert.NotNil(t, extractedArgs["nearArgument"])
	})

	t.Run("should not register modules providing the same search param", func(t *testing.T) {
		// given
		modulesProvider := NewProvider()
		schemaGetter := getFakeSchemaGetter()
		modulesProvider.SetSchemaGetter(schemaGetter)

		// when
		modulesProvider.Register(newGraphQLModule("mod1").withArg("nearArgument"))
		modulesProvider.Register(newGraphQLModule("mod2").withArg("nearArgument"))
		logger, _ := test.NewNullLogger()
		err := modulesProvider.Init(context.Background(), nil, logger)

		// then
		assert.Nil(t, err)
	})

	t.Run("should not register modules providing internal search param", func(t *testing.T) {
		// given
		modulesProvider := NewProvider()
		schemaGetter := getFakeSchemaGetter()
		modulesProvider.SetSchemaGetter(schemaGetter)

		// when
		modulesProvider.Register(newGraphQLModule("mod1").withArg("nearArgument"))
		modulesProvider.Register(newGraphQLModule("mod3").
			withExtractFn("limit").
			withExtractFn("where").
			withExtractFn("nearVector").
			withExtractFn("nearObject").
			withExtractFn("group"),
		)
		logger, _ := test.NewNullLogger()
		err := modulesProvider.Init(context.Background(), nil, logger)

		// then
		assert.NotNil(t, err)
		assert.Contains(t, err.Error(), "nearObject conflicts with weaviate's internal searcher in modules: [mod3]")
		assert.Contains(t, err.Error(), "nearVector conflicts with weaviate's internal searcher in modules: [mod3]")
		assert.Contains(t, err.Error(), "where conflicts with weaviate's internal searcher in modules: [mod3]")
		assert.Contains(t, err.Error(), "group conflicts with weaviate's internal searcher in modules: [mod3]")
		assert.Contains(t, err.Error(), "limit conflicts with weaviate's internal searcher in modules: [mod3]")
	})

	t.Run("should not register modules providing faulty params", func(t *testing.T) {
		// given
		modulesProvider := NewProvider()
		schemaGetter := getFakeSchemaGetter()
		modulesProvider.SetSchemaGetter(schemaGetter)

		// when
		modulesProvider.Register(newGraphQLModule("mod1").withArg("nearArgument"))
		modulesProvider.Register(newGraphQLModule("mod2").withArg("nearArgument"))
		modulesProvider.Register(newGraphQLModule("mod3").
			withExtractFn("limit").
			withExtractFn("where").
			withExtractFn("nearVector").
			withExtractFn("nearObject").
			withExtractFn("group"),
		)
		logger, _ := test.NewNullLogger()
		err := modulesProvider.Init(context.Background(), nil, logger)

		// then
		assert.NotNil(t, err)
		assert.Contains(t, err.Error(), "nearObject conflicts with weaviate's internal searcher in modules: [mod3]")
		assert.Contains(t, err.Error(), "nearVector conflicts with weaviate's internal searcher in modules: [mod3]")
		assert.Contains(t, err.Error(), "where conflicts with weaviate's internal searcher in modules: [mod3]")
		assert.Contains(t, err.Error(), "group conflicts with weaviate's internal searcher in modules: [mod3]")
		assert.Contains(t, err.Error(), "limit conflicts with weaviate's internal searcher in modules: [mod3]")
	})

	t.Run("should register simple additional property module", func(t *testing.T) {
		// given
		modulesProvider := NewProvider()
		class := &models.Class{
			Class:      "ClassOne",
			Vectorizer: "mod1",
		}
		schema := &models.Schema{
			Classes: []*models.Class{class},
		}
		schemaGetter := getFakeSchemaGetter()
		modulesProvider.SetSchemaGetter(schemaGetter)

		params := map[string]interface{}{}
		params["nearArgumentSomeParam"] = string("doesn't matter here")
		arguments := map[string]interface{}{}
		arguments["nearArgument"] = params

		// when
		modulesProvider.Register(newGraphQLAdditionalModule("mod1").
			withGraphQLArg("featureProjection", []string{"featureProjection"}).
			withGraphQLArg("interpretation", []string{"interpretation"}).
			withRestApiArg("featureProjection", []string{"featureProjection", "fp", "f-p"}).
			withRestApiArg("interpretation", []string{"interpretation"}).
			withArg("nearArgument"),
		)
		logger, _ := test.NewNullLogger()
		err := modulesProvider.Init(context.Background(), nil, logger)
		registered := modulesProvider.GetAll()
		getArgs := modulesProvider.GetArguments(class)
		exploreArgs := modulesProvider.ExploreArguments(schema)
		extractedArgs := modulesProvider.ExtractSearchParams(arguments, class.Class)
		restApiFPArgs := modulesProvider.RestApiAdditionalProperties("featureProjection", class)
		restApiInterpretationArgs := modulesProvider.RestApiAdditionalProperties("interpretation", class)
		graphQLArgs := modulesProvider.GraphQLAdditionalFieldNames()

		// then
		mod1 := registered[0]
		assert.Nil(t, err)
		assert.Equal(t, "mod1", mod1.Name())
		assert.NotNil(t, getArgs["nearArgument"])
		assert.NotNil(t, exploreArgs["nearArgument"])
		assert.NotNil(t, extractedArgs["nearArgument"])
		assert.NotNil(t, restApiFPArgs["featureProjection"])
		assert.NotNil(t, restApiInterpretationArgs["interpretation"])
		assert.Contains(t, graphQLArgs, "featureProjection")
		assert.Contains(t, graphQLArgs, "interpretation")
	})

	t.Run("should not register additional property modules providing the same params", func(t *testing.T) {
		// given
		modulesProvider := NewProvider()
		schemaGetter := getFakeSchemaGetter()
		modulesProvider.SetSchemaGetter(schemaGetter)

		// when
		modulesProvider.Register(newGraphQLAdditionalModule("mod1").
			withArg("nearArgument").
			withGraphQLArg("featureProjection", []string{"featureProjection"}).
			withRestApiArg("featureProjection", []string{"featureProjection", "fp", "f-p"}),
		)
		modulesProvider.Register(newGraphQLAdditionalModule("mod2").
			withArg("nearArgument").
			withGraphQLArg("featureProjection", []string{"featureProjection"}).
			withRestApiArg("featureProjection", []string{"featureProjection", "fp", "f-p"}),
		)
		logger, _ := test.NewNullLogger()
		err := modulesProvider.Init(context.Background(), nil, logger)

		// then
		assert.Nil(t, err)
	})

	t.Run("should not register additional property modules providing internal search param", func(t *testing.T) {
		// given
		modulesProvider := NewProvider()
		schemaGetter := getFakeSchemaGetter()
		modulesProvider.SetSchemaGetter(schemaGetter)

		// when
		modulesProvider.Register(newGraphQLAdditionalModule("mod1").withArg("nearArgument"))
		modulesProvider.Register(newGraphQLAdditionalModule("mod3").
			withExtractFn("limit").
			withExtractFn("where").
			withExtractFn("nearVector").
			withExtractFn("nearObject").
			withExtractFn("group").
			withGraphQLArg("classification", []string{"classification"}).
			withRestApiArg("classification", []string{"classification"}).
			withGraphQLArg("certainty", []string{"certainty"}).
			withRestApiArg("certainty", []string{"certainty"}).
			withGraphQLArg("distance", []string{"distance"}).
			withRestApiArg("distance", []string{"distance"}).
			withGraphQLArg("id", []string{"id"}).
			withRestApiArg("id", []string{"id"}),
		)
		logger, _ := test.NewNullLogger()
		err := modulesProvider.Init(context.Background(), nil, logger)

		// then
		assert.NotNil(t, err)
		assert.Contains(t, err.Error(), "searcher: nearObject conflicts with weaviate's internal searcher in modules: [mod3]")
		assert.Contains(t, err.Error(), "searcher: nearVector conflicts with weaviate's internal searcher in modules: [mod3]")
		assert.Contains(t, err.Error(), "searcher: where conflicts with weaviate's internal searcher in modules: [mod3]")
		assert.Contains(t, err.Error(), "searcher: group conflicts with weaviate's internal searcher in modules: [mod3]")
		assert.Contains(t, err.Error(), "searcher: limit conflicts with weaviate's internal searcher in modules: [mod3]")
		assert.Contains(t, err.Error(), "rest api additional property: classification conflicts with weaviate's internal searcher in modules: [mod3]")
		assert.Contains(t, err.Error(), "rest api additional property: certainty conflicts with weaviate's internal searcher in modules: [mod3]")
		assert.Contains(t, err.Error(), "rest api additional property: distance conflicts with weaviate's internal searcher in modules: [mod3]")
		assert.Contains(t, err.Error(), "rest api additional property: id conflicts with weaviate's internal searcher in modules: [mod3]")
		assert.Contains(t, err.Error(), "graphql additional property: classification conflicts with weaviate's internal searcher in modules: [mod3]")
		assert.Contains(t, err.Error(), "graphql additional property: certainty conflicts with weaviate's internal searcher in modules: [mod3]")
		assert.Contains(t, err.Error(), "graphql additional property: distance conflicts with weaviate's internal searcher in modules: [mod3]")
		assert.Contains(t, err.Error(), "graphql additional property: id conflicts with weaviate's internal searcher in modules: [mod3]")
	})

	t.Run("should not register additional property modules providing faulty params", func(t *testing.T) {
		// given
		modulesProvider := NewProvider()
		schemaGetter := getFakeSchemaGetter()
		modulesProvider.SetSchemaGetter(schemaGetter)

		// when
		modulesProvider.Register(newGraphQLAdditionalModule("mod1").
			withArg("nearArgument").
			withGraphQLArg("semanticPath", []string{"semanticPath"}).
			withRestApiArg("featureProjection", []string{"featureProjection", "fp", "f-p"}),
		)
		modulesProvider.Register(newGraphQLAdditionalModule("mod2").
			withArg("nearArgument").
			withGraphQLArg("semanticPath", []string{"semanticPath"}).
			withRestApiArg("featureProjection", []string{"featureProjection", "fp", "f-p"}),
		)
		modulesProvider.Register(newGraphQLModule("mod3").
			withExtractFn("limit").
			withExtractFn("where").
			withExtractFn("nearVector").
			withExtractFn("nearObject").
			withExtractFn("group"),
		)
		modulesProvider.Register(newGraphQLAdditionalModule("mod4").
			withGraphQLArg("classification", []string{"classification"}).
			withRestApiArg("classification", []string{"classification"}).
			withGraphQLArg("certainty", []string{"certainty"}).
			withRestApiArg("certainty", []string{"certainty"}).
			withGraphQLArg("id", []string{"id"}).
			withRestApiArg("id", []string{"id"}),
		)
		logger, _ := test.NewNullLogger()
		err := modulesProvider.Init(context.Background(), nil, logger)

		// then
		assert.NotNil(t, err)
		assert.Contains(t, err.Error(), "searcher: nearObject conflicts with weaviate's internal searcher in modules: [mod3]")
		assert.Contains(t, err.Error(), "searcher: nearVector conflicts with weaviate's internal searcher in modules: [mod3]")
		assert.Contains(t, err.Error(), "searcher: where conflicts with weaviate's internal searcher in modules: [mod3]")
		assert.Contains(t, err.Error(), "searcher: group conflicts with weaviate's internal searcher in modules: [mod3]")
		assert.Contains(t, err.Error(), "searcher: limit conflicts with weaviate's internal searcher in modules: [mod3]")
		assert.Contains(t, err.Error(), "rest api additional property: classification conflicts with weaviate's internal searcher in modules: [mod4]")
		assert.Contains(t, err.Error(), "rest api additional property: certainty conflicts with weaviate's internal searcher in modules: [mod4]")
		assert.Contains(t, err.Error(), "rest api additional property: id conflicts with weaviate's internal searcher in modules: [mod4]")
		assert.Contains(t, err.Error(), "graphql additional property: classification conflicts with weaviate's internal searcher in modules: [mod4]")
		assert.Contains(t, err.Error(), "graphql additional property: certainty conflicts with weaviate's internal searcher in modules: [mod4]")
		assert.Contains(t, err.Error(), "graphql additional property: id conflicts with weaviate's internal searcher in modules: [mod4]")
	})

	t.Run("should register module with alt names", func(t *testing.T) {
		module := &dummyBackupModuleWithAltNames{}
		modulesProvider := NewProvider()
		modulesProvider.Register(module)

		modByName := modulesProvider.GetByName("SomeStorage")
		modByAltName1 := modulesProvider.GetByName("AltStorageName")
		modByAltName2 := modulesProvider.GetByName("YetAnotherStorageName")
		modMissing := modulesProvider.GetByName("DoesNotExist")

		assert.NotNil(t, modByName)
		assert.NotNil(t, modByAltName1)
		assert.NotNil(t, modByAltName2)
		assert.Nil(t, modMissing)
	})

	t.Run("should provide backup storage", func(t *testing.T) {
		module := &dummyBackupModuleWithAltNames{}
		modulesProvider := NewProvider()
		modulesProvider.Register(module)

		provider, ok := interface{}(modulesProvider).(ubackup.BackupStorageProvider)
		assert.True(t, ok)

		fmt.Printf("provider: %v\n", provider)

		storageByName, err1 := provider.BackupStorage("SomeStorage")
		storageByAltName, err2 := provider.BackupStorage("YetAnotherStorageName")

		assert.NotNil(t, storageByName)
		assert.Nil(t, err1)
		assert.NotNil(t, storageByAltName)
		assert.Nil(t, err2)
	})
}

func fakeExtractFn(param map[string]interface{}) interface{} {
	extracted := map[string]interface{}{}
	extracted["nearArgumentParam"] = []string{"fake"}
	return extracted
}

func fakeValidateFn(param interface{}) error {
	return nil
}

func newGraphQLModule(name string) *dummyGraphQLModule {
	return &dummyGraphQLModule{
		dummyModuleNoCapabilities: newDummyModuleWithName(name),
		arguments:                 map[string]modulecapabilities.GraphQLArgument{},
	}
}

type dummyGraphQLModule struct {
	dummyModuleNoCapabilities
	arguments map[string]modulecapabilities.GraphQLArgument
}

func (m *dummyGraphQLModule) withArg(argName string) *dummyGraphQLModule {
	arg := modulecapabilities.GraphQLArgument{
		GetArgumentsFunction:     func(classname string) *graphql.ArgumentConfig { return &graphql.ArgumentConfig{} },
		ExploreArgumentsFunction: func() *graphql.ArgumentConfig { return &graphql.ArgumentConfig{} },
		ExtractFunction:          fakeExtractFn,
		ValidateFunction:         fakeValidateFn,
	}
	m.arguments[argName] = arg
	return m
}

func (m *dummyGraphQLModule) withExtractFn(argName string) *dummyGraphQLModule {
	arg := m.arguments[argName]
	arg.ExtractFunction = fakeExtractFn
	m.arguments[argName] = arg
	return m
}

func (m *dummyGraphQLModule) Arguments() map[string]modulecapabilities.GraphQLArgument {
	return m.arguments
}

func newGraphQLAdditionalModule(name string) *dummyAdditionalModule {
	return &dummyAdditionalModule{
		dummyGraphQLModule:   *newGraphQLModule(name),
		additionalProperties: map[string]modulecapabilities.AdditionalProperty{},
	}
}

type dummyAdditionalModule struct {
	dummyGraphQLModule
	additionalProperties map[string]modulecapabilities.AdditionalProperty
}

func (m *dummyAdditionalModule) withArg(argName string) *dummyAdditionalModule {
	m.dummyGraphQLModule.withArg(argName)
	return m
}

func (m *dummyAdditionalModule) withExtractFn(argName string) *dummyAdditionalModule {
	arg := m.dummyGraphQLModule.arguments[argName]
	arg.ExtractFunction = fakeExtractFn
	m.dummyGraphQLModule.arguments[argName] = arg
	return m
}

func (m *dummyAdditionalModule) withGraphQLArg(argName string, values []string) *dummyAdditionalModule {
	prop := m.additionalProperties[argName]
	if prop.GraphQLNames == nil {
		prop.GraphQLNames = []string{}
	}
	prop.GraphQLNames = append(prop.GraphQLNames, values...)

	m.additionalProperties[argName] = prop
	return m
}

func (m *dummyAdditionalModule) withRestApiArg(argName string, values []string) *dummyAdditionalModule {
	prop := m.additionalProperties[argName]
	if prop.RestNames == nil {
		prop.RestNames = []string{}
	}
	prop.RestNames = append(prop.RestNames, values...)
	prop.DefaultValue = 100

	m.additionalProperties[argName] = prop
	return m
}

func (m *dummyAdditionalModule) AdditionalProperties() map[string]modulecapabilities.AdditionalProperty {
	return m.additionalProperties
}

func getFakeSchemaGetter() schemaGetter {
	sch := enitiesSchema.Schema{
		Objects: &models.Schema{
			Classes: []*models.Class{
				{
					Class:      "ClassOne",
					Vectorizer: "mod1",
					ModuleConfig: map[string]interface{}{
						"mod": map[string]interface{}{
							"some-config": "some-config-value",
						},
					},
				},
				{
					Class:      "ClassTwo",
					Vectorizer: "mod2",
					ModuleConfig: map[string]interface{}{
						"mod": map[string]interface{}{
							"some-config": "some-config-value",
						},
					},
				},
				{
					Class:      "ClassThree",
					Vectorizer: "mod3",
					ModuleConfig: map[string]interface{}{
						"mod": map[string]interface{}{
							"some-config": "some-config-value",
						},
					},
				},
			},
		},
	}
	return &fakeSchemaGetter{schema: sch}
}

type dummyBackupModuleWithAltNames struct{}

func (m *dummyBackupModuleWithAltNames) Name() string {
	return "SomeStorage"
}

func (m *dummyBackupModuleWithAltNames) AltNames() []string {
	return []string{"AltStorageName", "YetAnotherStorageName"}
}

func (m *dummyBackupModuleWithAltNames) Init(ctx context.Context, params moduletools.ModuleInitParams) error {
	return nil
}

func (m *dummyBackupModuleWithAltNames) RootHandler() http.Handler {
	return nil
}

func (m *dummyBackupModuleWithAltNames) Type() modulecapabilities.ModuleType {
	return modulecapabilities.Backup
}

<<<<<<< HEAD
func (m *dummyBackupModuleWithAltNames) DestinationPath(snapshotID string) string {
=======
func (m *dummyStorageModuleWithAltNames) HomeDir(snapshotID string) string {
>>>>>>> 7ca2f6bd
	return ""
}

func (m *dummyBackupModuleWithAltNames) GetObject(ctx context.Context, snapshotID, key string) ([]byte, error) {
	return nil, nil
}

func (m *dummyBackupModuleWithAltNames) WriteToFile(ctx context.Context, snapshotID, key, destPath string) error {
	return nil
}

func (m *dummyBackupModuleWithAltNames) SourceDataPath() string {
	return ""
}

func (m *dummyBackupModuleWithAltNames) PutFile(ctx context.Context, snapshotID, key, srcPath string) error {
	return nil
}

func (m *dummyBackupModuleWithAltNames) PutObject(ctx context.Context, snapshotID, key string, byes []byte) error {
	return nil
}

func (m *dummyBackupModuleWithAltNames) Initialize(ctx context.Context, snapshotID string) error {
	return nil
}<|MERGE_RESOLUTION|>--- conflicted
+++ resolved
@@ -491,11 +491,7 @@
 	return modulecapabilities.Backup
 }
 
-<<<<<<< HEAD
-func (m *dummyBackupModuleWithAltNames) DestinationPath(snapshotID string) string {
-=======
-func (m *dummyStorageModuleWithAltNames) HomeDir(snapshotID string) string {
->>>>>>> 7ca2f6bd
+func (m *dummyBackupModuleWithAltNames) HomeDir(snapshotID string) string {
 	return ""
 }
 
