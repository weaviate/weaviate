//                           _       _
// __      _____  __ ___   ___  __ _| |_ ___
// \ \ /\ / / _ \/ _` \ \ / / |/ _` | __/ _ \
//  \ V  V /  __/ (_| |\ V /| | (_| | ||  __/
//   \_/\_/ \___|\__,_| \_/ |_|\__,_|\__\___|
//
//  Copyright © 2016 - 2022 SeMI Technologies B.V. All rights reserved.
//
//  CONTACT: hello@semi.technology
//

package modules

import (
	"context"
	"fmt"
	"net/http"
	"testing"

	"github.com/graphql-go/graphql"
	"github.com/semi-technologies/weaviate/adapters/repos/backups"
	"github.com/semi-technologies/weaviate/entities/models"
	"github.com/semi-technologies/weaviate/entities/modulecapabilities"
	"github.com/semi-technologies/weaviate/entities/moduletools"
	enitiesSchema "github.com/semi-technologies/weaviate/entities/schema"
	"github.com/semi-technologies/weaviate/entities/snapshots"
	"github.com/sirupsen/logrus/hooks/test"
	"github.com/stretchr/testify/assert"
)

func TestModulesProvider(t *testing.T) {
	t.Run("should register simple module", func(t *testing.T) {
		// given
		modulesProvider := NewProvider()
		class := &models.Class{
			Class:      "ClassOne",
			Vectorizer: "mod1",
		}
		schema := &models.Schema{
			Classes: []*models.Class{class},
		}
		schemaGetter := getFakeSchemaGetter()
		modulesProvider.SetSchemaGetter(schemaGetter)

		params := map[string]interface{}{}
		params["nearArgumentSomeParam"] = string("doesn't matter here")
		arguments := map[string]interface{}{}
		arguments["nearArgument"] = params

		// when
		modulesProvider.Register(newGraphQLModule("mod1").withArg("nearArgument"))
		logger, _ := test.NewNullLogger()
		err := modulesProvider.Init(context.Background(), nil, logger)
		registered := modulesProvider.GetAll()
		getArgs := modulesProvider.GetArguments(class)
		exploreArgs := modulesProvider.ExploreArguments(schema)
		extractedArgs := modulesProvider.ExtractSearchParams(arguments, class.Class)

		// then
		mod1 := registered[0]
		assert.Nil(t, err)
		assert.Equal(t, "mod1", mod1.Name())
		assert.NotNil(t, getArgs["nearArgument"])
		assert.NotNil(t, exploreArgs["nearArgument"])
		assert.NotNil(t, extractedArgs["nearArgument"])
	})

	t.Run("should not register modules providing the same search param", func(t *testing.T) {
		// given
		modulesProvider := NewProvider()
		schemaGetter := getFakeSchemaGetter()
		modulesProvider.SetSchemaGetter(schemaGetter)

		// when
		modulesProvider.Register(newGraphQLModule("mod1").withArg("nearArgument"))
		modulesProvider.Register(newGraphQLModule("mod2").withArg("nearArgument"))
		logger, _ := test.NewNullLogger()
		err := modulesProvider.Init(context.Background(), nil, logger)

		// then
		assert.Nil(t, err)
	})

	t.Run("should not register modules providing internal search param", func(t *testing.T) {
		// given
		modulesProvider := NewProvider()
		schemaGetter := getFakeSchemaGetter()
		modulesProvider.SetSchemaGetter(schemaGetter)

		// when
		modulesProvider.Register(newGraphQLModule("mod1").withArg("nearArgument"))
		modulesProvider.Register(newGraphQLModule("mod3").
			withExtractFn("limit").
			withExtractFn("where").
			withExtractFn("nearVector").
			withExtractFn("nearObject").
			withExtractFn("group"),
		)
		logger, _ := test.NewNullLogger()
		err := modulesProvider.Init(context.Background(), nil, logger)

		// then
		assert.NotNil(t, err)
		assert.Contains(t, err.Error(), "nearObject conflicts with weaviate's internal searcher in modules: [mod3]")
		assert.Contains(t, err.Error(), "nearVector conflicts with weaviate's internal searcher in modules: [mod3]")
		assert.Contains(t, err.Error(), "where conflicts with weaviate's internal searcher in modules: [mod3]")
		assert.Contains(t, err.Error(), "group conflicts with weaviate's internal searcher in modules: [mod3]")
		assert.Contains(t, err.Error(), "limit conflicts with weaviate's internal searcher in modules: [mod3]")
	})

	t.Run("should not register modules providing faulty params", func(t *testing.T) {
		// given
		modulesProvider := NewProvider()
		schemaGetter := getFakeSchemaGetter()
		modulesProvider.SetSchemaGetter(schemaGetter)

		// when
		modulesProvider.Register(newGraphQLModule("mod1").withArg("nearArgument"))
		modulesProvider.Register(newGraphQLModule("mod2").withArg("nearArgument"))
		modulesProvider.Register(newGraphQLModule("mod3").
			withExtractFn("limit").
			withExtractFn("where").
			withExtractFn("nearVector").
			withExtractFn("nearObject").
			withExtractFn("group"),
		)
		logger, _ := test.NewNullLogger()
		err := modulesProvider.Init(context.Background(), nil, logger)

		// then
		assert.NotNil(t, err)
		assert.Contains(t, err.Error(), "nearObject conflicts with weaviate's internal searcher in modules: [mod3]")
		assert.Contains(t, err.Error(), "nearVector conflicts with weaviate's internal searcher in modules: [mod3]")
		assert.Contains(t, err.Error(), "where conflicts with weaviate's internal searcher in modules: [mod3]")
		assert.Contains(t, err.Error(), "group conflicts with weaviate's internal searcher in modules: [mod3]")
		assert.Contains(t, err.Error(), "limit conflicts with weaviate's internal searcher in modules: [mod3]")
	})

	t.Run("should register simple additional property module", func(t *testing.T) {
		// given
		modulesProvider := NewProvider()
		class := &models.Class{
			Class:      "ClassOne",
			Vectorizer: "mod1",
		}
		schema := &models.Schema{
			Classes: []*models.Class{class},
		}
		schemaGetter := getFakeSchemaGetter()
		modulesProvider.SetSchemaGetter(schemaGetter)

		params := map[string]interface{}{}
		params["nearArgumentSomeParam"] = string("doesn't matter here")
		arguments := map[string]interface{}{}
		arguments["nearArgument"] = params

		// when
		modulesProvider.Register(newGraphQLAdditionalModule("mod1").
			withGraphQLArg("featureProjection", []string{"featureProjection"}).
			withGraphQLArg("interpretation", []string{"interpretation"}).
			withRestApiArg("featureProjection", []string{"featureProjection", "fp", "f-p"}).
			withRestApiArg("interpretation", []string{"interpretation"}).
			withArg("nearArgument"),
		)
		logger, _ := test.NewNullLogger()
		err := modulesProvider.Init(context.Background(), nil, logger)
		registered := modulesProvider.GetAll()
		getArgs := modulesProvider.GetArguments(class)
		exploreArgs := modulesProvider.ExploreArguments(schema)
		extractedArgs := modulesProvider.ExtractSearchParams(arguments, class.Class)
		restApiFPArgs := modulesProvider.RestApiAdditionalProperties("featureProjection", class)
		restApiInterpretationArgs := modulesProvider.RestApiAdditionalProperties("interpretation", class)
		graphQLArgs := modulesProvider.GraphQLAdditionalFieldNames()

		// then
		mod1 := registered[0]
		assert.Nil(t, err)
		assert.Equal(t, "mod1", mod1.Name())
		assert.NotNil(t, getArgs["nearArgument"])
		assert.NotNil(t, exploreArgs["nearArgument"])
		assert.NotNil(t, extractedArgs["nearArgument"])
		assert.NotNil(t, restApiFPArgs["featureProjection"])
		assert.NotNil(t, restApiInterpretationArgs["interpretation"])
		assert.Contains(t, graphQLArgs, "featureProjection")
		assert.Contains(t, graphQLArgs, "interpretation")
	})

	t.Run("should not register additional property modules providing the same params", func(t *testing.T) {
		// given
		modulesProvider := NewProvider()
		schemaGetter := getFakeSchemaGetter()
		modulesProvider.SetSchemaGetter(schemaGetter)

		// when
		modulesProvider.Register(newGraphQLAdditionalModule("mod1").
			withArg("nearArgument").
			withGraphQLArg("featureProjection", []string{"featureProjection"}).
			withRestApiArg("featureProjection", []string{"featureProjection", "fp", "f-p"}),
		)
		modulesProvider.Register(newGraphQLAdditionalModule("mod2").
			withArg("nearArgument").
			withGraphQLArg("featureProjection", []string{"featureProjection"}).
			withRestApiArg("featureProjection", []string{"featureProjection", "fp", "f-p"}),
		)
		logger, _ := test.NewNullLogger()
		err := modulesProvider.Init(context.Background(), nil, logger)

		// then
		assert.Nil(t, err)
	})

	t.Run("should not register additional property modules providing internal search param", func(t *testing.T) {
		// given
		modulesProvider := NewProvider()
		schemaGetter := getFakeSchemaGetter()
		modulesProvider.SetSchemaGetter(schemaGetter)

		// when
		modulesProvider.Register(newGraphQLAdditionalModule("mod1").withArg("nearArgument"))
		modulesProvider.Register(newGraphQLAdditionalModule("mod3").
			withExtractFn("limit").
			withExtractFn("where").
			withExtractFn("nearVector").
			withExtractFn("nearObject").
			withExtractFn("group").
			withGraphQLArg("classification", []string{"classification"}).
			withRestApiArg("classification", []string{"classification"}).
			withGraphQLArg("certainty", []string{"certainty"}).
			withRestApiArg("certainty", []string{"certainty"}).
			withGraphQLArg("distance", []string{"distance"}).
			withRestApiArg("distance", []string{"distance"}).
			withGraphQLArg("id", []string{"id"}).
			withRestApiArg("id", []string{"id"}),
		)
		logger, _ := test.NewNullLogger()
		err := modulesProvider.Init(context.Background(), nil, logger)

		// then
		assert.NotNil(t, err)
		assert.Contains(t, err.Error(), "searcher: nearObject conflicts with weaviate's internal searcher in modules: [mod3]")
		assert.Contains(t, err.Error(), "searcher: nearVector conflicts with weaviate's internal searcher in modules: [mod3]")
		assert.Contains(t, err.Error(), "searcher: where conflicts with weaviate's internal searcher in modules: [mod3]")
		assert.Contains(t, err.Error(), "searcher: group conflicts with weaviate's internal searcher in modules: [mod3]")
		assert.Contains(t, err.Error(), "searcher: limit conflicts with weaviate's internal searcher in modules: [mod3]")
		assert.Contains(t, err.Error(), "rest api additional property: classification conflicts with weaviate's internal searcher in modules: [mod3]")
		assert.Contains(t, err.Error(), "rest api additional property: certainty conflicts with weaviate's internal searcher in modules: [mod3]")
		assert.Contains(t, err.Error(), "rest api additional property: distance conflicts with weaviate's internal searcher in modules: [mod3]")
		assert.Contains(t, err.Error(), "rest api additional property: id conflicts with weaviate's internal searcher in modules: [mod3]")
		assert.Contains(t, err.Error(), "graphql additional property: classification conflicts with weaviate's internal searcher in modules: [mod3]")
		assert.Contains(t, err.Error(), "graphql additional property: certainty conflicts with weaviate's internal searcher in modules: [mod3]")
		assert.Contains(t, err.Error(), "graphql additional property: distance conflicts with weaviate's internal searcher in modules: [mod3]")
		assert.Contains(t, err.Error(), "graphql additional property: id conflicts with weaviate's internal searcher in modules: [mod3]")
	})

	t.Run("should not register additional property modules providing faulty params", func(t *testing.T) {
		// given
		modulesProvider := NewProvider()
		schemaGetter := getFakeSchemaGetter()
		modulesProvider.SetSchemaGetter(schemaGetter)

		// when
		modulesProvider.Register(newGraphQLAdditionalModule("mod1").
			withArg("nearArgument").
			withGraphQLArg("semanticPath", []string{"semanticPath"}).
			withRestApiArg("featureProjection", []string{"featureProjection", "fp", "f-p"}),
		)
		modulesProvider.Register(newGraphQLAdditionalModule("mod2").
			withArg("nearArgument").
			withGraphQLArg("semanticPath", []string{"semanticPath"}).
			withRestApiArg("featureProjection", []string{"featureProjection", "fp", "f-p"}),
		)
		modulesProvider.Register(newGraphQLModule("mod3").
			withExtractFn("limit").
			withExtractFn("where").
			withExtractFn("nearVector").
			withExtractFn("nearObject").
			withExtractFn("group"),
		)
		modulesProvider.Register(newGraphQLAdditionalModule("mod4").
			withGraphQLArg("classification", []string{"classification"}).
			withRestApiArg("classification", []string{"classification"}).
			withGraphQLArg("certainty", []string{"certainty"}).
			withRestApiArg("certainty", []string{"certainty"}).
			withGraphQLArg("id", []string{"id"}).
			withRestApiArg("id", []string{"id"}),
		)
		logger, _ := test.NewNullLogger()
		err := modulesProvider.Init(context.Background(), nil, logger)

		// then
		assert.NotNil(t, err)
		assert.Contains(t, err.Error(), "searcher: nearObject conflicts with weaviate's internal searcher in modules: [mod3]")
		assert.Contains(t, err.Error(), "searcher: nearVector conflicts with weaviate's internal searcher in modules: [mod3]")
		assert.Contains(t, err.Error(), "searcher: where conflicts with weaviate's internal searcher in modules: [mod3]")
		assert.Contains(t, err.Error(), "searcher: group conflicts with weaviate's internal searcher in modules: [mod3]")
		assert.Contains(t, err.Error(), "searcher: limit conflicts with weaviate's internal searcher in modules: [mod3]")
		assert.Contains(t, err.Error(), "rest api additional property: classification conflicts with weaviate's internal searcher in modules: [mod4]")
		assert.Contains(t, err.Error(), "rest api additional property: certainty conflicts with weaviate's internal searcher in modules: [mod4]")
		assert.Contains(t, err.Error(), "rest api additional property: id conflicts with weaviate's internal searcher in modules: [mod4]")
		assert.Contains(t, err.Error(), "graphql additional property: classification conflicts with weaviate's internal searcher in modules: [mod4]")
		assert.Contains(t, err.Error(), "graphql additional property: certainty conflicts with weaviate's internal searcher in modules: [mod4]")
		assert.Contains(t, err.Error(), "graphql additional property: id conflicts with weaviate's internal searcher in modules: [mod4]")
	})

	t.Run("should register module with alt names", func(t *testing.T) {
		module := &dummyStorageModuleWithAltNames{}
		modulesProvider := NewProvider()
		modulesProvider.Register(module)

		modByName := modulesProvider.GetByName("SomeStorage")
		modByAltName1 := modulesProvider.GetByName("AltStorageName")
		modByAltName2 := modulesProvider.GetByName("YetAnotherStorageName")
		modMissing := modulesProvider.GetByName("DoesNotExist")

		assert.NotNil(t, modByName)
		assert.NotNil(t, modByAltName1)
		assert.NotNil(t, modByAltName2)
		assert.Nil(t, modMissing)
	})

	t.Run("should provide backup storage", func(t *testing.T) {
		module := &dummyStorageModuleWithAltNames{}
		modulesProvider := NewProvider()
		modulesProvider.Register(module)

		provider, ok := interface{}(modulesProvider).(backups.BackupStorageProvider)
		assert.True(t, ok)

		fmt.Printf("provider: %v\n", provider)

		storageByName, err1 := provider.BackupStorage("SomeStorage")
		storageByAltName, err2 := provider.BackupStorage("YetAnotherStorageName")

		assert.NotNil(t, storageByName)
		assert.Nil(t, err1)
		assert.NotNil(t, storageByAltName)
		assert.Nil(t, err2)
	})
}

func fakeExtractFn(param map[string]interface{}) interface{} {
	extracted := map[string]interface{}{}
	extracted["nearArgumentParam"] = []string{"fake"}
	return extracted
}

func fakeValidateFn(param interface{}) error {
	return nil
}

func newGraphQLModule(name string) *dummyGraphQLModule {
	return &dummyGraphQLModule{
		dummyModuleNoCapabilities: newDummyModuleWithName(name),
		arguments:                 map[string]modulecapabilities.GraphQLArgument{},
	}
}

type dummyGraphQLModule struct {
	dummyModuleNoCapabilities
	arguments map[string]modulecapabilities.GraphQLArgument
}

func (m *dummyGraphQLModule) withArg(argName string) *dummyGraphQLModule {
	arg := modulecapabilities.GraphQLArgument{
		GetArgumentsFunction:     func(classname string) *graphql.ArgumentConfig { return &graphql.ArgumentConfig{} },
		ExploreArgumentsFunction: func() *graphql.ArgumentConfig { return &graphql.ArgumentConfig{} },
		ExtractFunction:          fakeExtractFn,
		ValidateFunction:         fakeValidateFn,
	}
	m.arguments[argName] = arg
	return m
}

func (m *dummyGraphQLModule) withExtractFn(argName string) *dummyGraphQLModule {
	arg := m.arguments[argName]
	arg.ExtractFunction = fakeExtractFn
	m.arguments[argName] = arg
	return m
}

func (m *dummyGraphQLModule) Arguments() map[string]modulecapabilities.GraphQLArgument {
	return m.arguments
}

func newGraphQLAdditionalModule(name string) *dummyAdditionalModule {
	return &dummyAdditionalModule{
		dummyGraphQLModule:   *newGraphQLModule(name),
		additionalProperties: map[string]modulecapabilities.AdditionalProperty{},
	}
}

type dummyAdditionalModule struct {
	dummyGraphQLModule
	additionalProperties map[string]modulecapabilities.AdditionalProperty
}

func (m *dummyAdditionalModule) withArg(argName string) *dummyAdditionalModule {
	m.dummyGraphQLModule.withArg(argName)
	return m
}

func (m *dummyAdditionalModule) withExtractFn(argName string) *dummyAdditionalModule {
	arg := m.dummyGraphQLModule.arguments[argName]
	arg.ExtractFunction = fakeExtractFn
	m.dummyGraphQLModule.arguments[argName] = arg
	return m
}

func (m *dummyAdditionalModule) withGraphQLArg(argName string, values []string) *dummyAdditionalModule {
	prop := m.additionalProperties[argName]
	if prop.GraphQLNames == nil {
		prop.GraphQLNames = []string{}
	}
	prop.GraphQLNames = append(prop.GraphQLNames, values...)

	m.additionalProperties[argName] = prop
	return m
}

func (m *dummyAdditionalModule) withRestApiArg(argName string, values []string) *dummyAdditionalModule {
	prop := m.additionalProperties[argName]
	if prop.RestNames == nil {
		prop.RestNames = []string{}
	}
	prop.RestNames = append(prop.RestNames, values...)
	prop.DefaultValue = 100

	m.additionalProperties[argName] = prop
	return m
}

func (m *dummyAdditionalModule) AdditionalProperties() map[string]modulecapabilities.AdditionalProperty {
	return m.additionalProperties
}

func getFakeSchemaGetter() schemaGetter {
	sch := enitiesSchema.Schema{
		Objects: &models.Schema{
			Classes: []*models.Class{
				{
					Class:      "ClassOne",
					Vectorizer: "mod1",
					ModuleConfig: map[string]interface{}{
						"mod": map[string]interface{}{
							"some-config": "some-config-value",
						},
					},
				},
				{
					Class:      "ClassTwo",
					Vectorizer: "mod2",
					ModuleConfig: map[string]interface{}{
						"mod": map[string]interface{}{
							"some-config": "some-config-value",
						},
					},
				},
				{
					Class:      "ClassThree",
					Vectorizer: "mod3",
					ModuleConfig: map[string]interface{}{
						"mod": map[string]interface{}{
							"some-config": "some-config-value",
						},
					},
				},
			},
		},
	}
	return &fakeSchemaGetter{schema: sch}
}

type dummyStorageModuleWithAltNames struct{}

func (m *dummyStorageModuleWithAltNames) Name() string {
	return "SomeStorage"
}

func (m *dummyStorageModuleWithAltNames) AltNames() []string {
	return []string{"AltStorageName", "YetAnotherStorageName"}
}

func (m *dummyStorageModuleWithAltNames) Init(ctx context.Context, params moduletools.ModuleInitParams) error {
	return nil
}

func (m *dummyStorageModuleWithAltNames) RootHandler() http.Handler {
	return nil
}

func (m *dummyStorageModuleWithAltNames) Type() modulecapabilities.ModuleType {
	return modulecapabilities.Storage
}

func (m *dummyStorageModuleWithAltNames) StoreSnapshot(ctx context.Context, snapshot *snapshots.Snapshot) error {
	return nil
}

func (m *dummyStorageModuleWithAltNames) RestoreSnapshot(ctx context.Context, className, snapshotID string) (*snapshots.Snapshot, error) {
	return nil, nil
<<<<<<< HEAD
}

func (m *dummyStorageModuleWithAltNames) SetMetaError(ctx context.Context, className, snapshotID string, err error) error {
	return nil
=======
>>>>>>> ddf599ce
}

func (m *dummyStorageModuleWithAltNames) SetMetaStatus(ctx context.Context, className, snapshotID, status string) error {
	return nil
}

func (m *dummyStorageModuleWithAltNames) GetMeta(ctx context.Context, className, snapshotID string) (*snapshots.Snapshot, error) {
	return nil, nil
}

func (m *dummyStorageModuleWithAltNames) DestinationPath(className, snapshotId string) string {
	return ""
}

func (m *dummyStorageModuleWithAltNames) InitSnapshot(ctx context.Context, className, snapshotID string) (*snapshots.Snapshot, error) {
	return nil, nil
}<|MERGE_RESOLUTION|>--- conflicted
+++ resolved
@@ -498,13 +498,6 @@
 
 func (m *dummyStorageModuleWithAltNames) RestoreSnapshot(ctx context.Context, className, snapshotID string) (*snapshots.Snapshot, error) {
 	return nil, nil
-<<<<<<< HEAD
-}
-
-func (m *dummyStorageModuleWithAltNames) SetMetaError(ctx context.Context, className, snapshotID string, err error) error {
-	return nil
-=======
->>>>>>> ddf599ce
 }
 
 func (m *dummyStorageModuleWithAltNames) SetMetaStatus(ctx context.Context, className, snapshotID, status string) error {
