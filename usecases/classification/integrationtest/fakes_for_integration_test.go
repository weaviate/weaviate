--- conflicted
+++ resolved
@@ -62,8 +62,6 @@
 	return ""
 }
 
-<<<<<<< HEAD
-=======
 func (f *fakeSchemaGetter) GetAliasesForClass(string) []*models.Alias {
 	return nil
 }
@@ -72,7 +70,6 @@
 	return f.shardState
 }
 
->>>>>>> 5ca6dc9a
 func (f *fakeSchemaGetter) ShardOwner(class, shard string) (string, error) {
 	ss := f.shardState
 	x, ok := ss.Physical[shard]
