--- conflicted
+++ resolved
@@ -71,13 +71,8 @@
 	b.metrics.BatchDeleteInc()
 	defer b.metrics.BatchDeleteDec()
 
-<<<<<<< HEAD
-	return b.vectorRepo.BatchDeleteObjects(ctx, params, repl, tenant, 0)
-=======
 	deletionTime := time.UnixMilli(b.timeSource.Now())
-
-	return b.vectorRepo.BatchDeleteObjects(ctx, params, deletionTime, repl, tenant)
->>>>>>> f62158e2
+	return b.vectorRepo.BatchDeleteObjects(ctx, params, deletionTime, repl, tenant, 0)
 }
 
 func (b *BatchManager) deleteObjects(ctx context.Context, principal *models.Principal,
@@ -89,20 +84,16 @@
 		return nil, NewErrInvalidUserInput("validate: %v", err)
 	}
 
-<<<<<<< HEAD
 	// Ensure that the local schema has caught up to the version we used to validate
 	if err := b.schemaManager.WaitForUpdate(ctx, schemaVersion); err != nil {
 		return nil, fmt.Errorf("error waiting for local schema to catch up to version %d: %w", schemaVersion, err)
 	}
-	result, err := b.vectorRepo.BatchDeleteObjects(ctx, *params, repl, tenant, schemaVersion)
-=======
 	var deletionTime time.Time
 	if deletionTimeUnixMilli != nil {
 		deletionTime = time.UnixMilli(*deletionTimeUnixMilli)
 	}
 
-	result, err := b.vectorRepo.BatchDeleteObjects(ctx, *params, deletionTime, repl, tenant)
->>>>>>> f62158e2
+	result, err := b.vectorRepo.BatchDeleteObjects(ctx, *params, deletionTime, repl, tenant, schemaVersion)
 	if err != nil {
 		return nil, fmt.Errorf("batch delete objects: %w", err)
 	}
