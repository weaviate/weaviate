--- conflicted
+++ resolved
@@ -90,21 +90,8 @@
 	}
 
 	var maxSchemaVersion uint64
-<<<<<<< HEAD
-	batchObjects, maxSchemaVersion, err := b.validateAndGetVector(ctx, principal, objects, repl)
-	if err != nil {
-		return nil, fmt.Errorf("validate and get vector: %w", err)
-	}
-
-	authorizeAutoTenantCreate := func(className string, tenantNames []string) error {
-		return b.authorizer.Authorize(principal, authorization.CREATE, authorization.ShardsMetadata(className, tenantNames...)...)
-	}
-
-	schemaVersion, tenantCount, err := b.autoSchemaManager.autoTenants(ctx, principal, objects, authorizeAutoTenantCreate)
-=======
 	batchObjects, maxSchemaVersion := b.validateAndGetVector(ctx, principal, objects, repl, fetchedClasses)
 	schemaVersion, tenantCount, err := b.autoSchemaManager.autoTenants(ctx, principal, objects)
->>>>>>> a6bb1aaa
 	if err != nil {
 		return nil, fmt.Errorf("auto create tenants: %w", err)
 	}
@@ -133,13 +120,8 @@
 }
 
 func (b *BatchManager) validateAndGetVector(ctx context.Context, principal *models.Principal,
-<<<<<<< HEAD
-	objects []*models.Object, repl *additional.ReplicationProperties,
-) (BatchObjects, uint64, error) {
-=======
 	objects []*models.Object, repl *additional.ReplicationProperties, fetchedClasses map[string]versioned.Class,
 ) (BatchObjects, uint64) {
->>>>>>> a6bb1aaa
 	var (
 		now          = time.Now().UnixNano() / int64(time.Millisecond)
 		batchObjects = make(BatchObjects, len(objects))
@@ -222,5 +204,5 @@
 		}
 	}
 
-	return batchObjects, maxSchemaVersion, nil
+	return batchObjects, maxSchemaVersion
 }