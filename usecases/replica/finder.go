--- conflicted
+++ resolved
@@ -15,11 +15,8 @@
 	"context"
 	"errors"
 	"fmt"
-<<<<<<< HEAD
 	"strings"
-=======
 	"time"
->>>>>>> 710a81f6
 
 	enterrors "github.com/weaviate/weaviate/entities/errors"
 	"github.com/weaviate/weaviate/entities/filters"
