//                           _       _
// __      _____  __ ___   ___  __ _| |_ ___
// \ \ /\ / / _ \/ _` \ \ / / |/ _` | __/ _ \
//  \ V  V /  __/ (_| |\ V /| | (_| | ||  __/
//   \_/\_/ \___|\__,_| \_/ |_|\__,_|\__\___|
//
//  Copyright © 2016 - 2022 SeMI Technologies B.V. All rights reserved.
//
//  CONTACT: hello@semi.technology
//

package replica

import (
	"context"
	"errors"

	"github.com/go-openapi/strfmt"
	"github.com/semi-technologies/weaviate/entities/replica"
	"github.com/semi-technologies/weaviate/entities/storobj"
	"github.com/semi-technologies/weaviate/usecases/objects"
	"github.com/semi-technologies/weaviate/usecases/sharding"
)

type shardingState interface {
	ShardingState(class string) *sharding.State
}

type nodeResolver interface {
	NodeHostname(nodeName string) (string, bool)
}

type Replicator struct {
	class       string
	stateGetter shardingState
	client      ReplicationClient
	resolver    nodeResolver
}

func NewReplicator(className string,
	stateGetter shardingState, nodeResolver nodeResolver,
	client ReplicationClient,
) *Replicator {
	return &Replicator{
		class:       className,
		stateGetter: stateGetter,
		client:      client,
		resolver:    nodeResolver,
	}
}

func (r *Replicator) PutObject(ctx context.Context, shard string,
	obj *storobj.Object,
) error {
	coord := newCoordinator[replica.SimpleResponse](r, shard)
	op := func(ctx context.Context, host, requestID string) error {
		resp, err := r.client.PutObject(ctx, host, r.class, shard, requestID, obj)
		if err != nil {
			return err
		}
		return resp.FirstError()
	}
	return coord.Replicate(ctx, op, r.simpleCommit(shard))
}

func (r *Replicator) PutObjects(ctx context.Context, shard string,
	objs []*storobj.Object,
) []error {
	coord := newCoordinator[replica.SimpleResponse](r, shard)
	op := func(ctx context.Context, host, requestID string) error {
		resp, err := r.client.PutObjects(ctx, host, r.class, shard, requestID, objs)
		if err != nil {
			return err
		}
		return resp.FirstError()
	}
	err := coord.Replicate(ctx, op, r.simpleCommit(shard))
	return errorsFromSimpleResponses(len(objs), coord.responses, err)
}

func (r *Replicator) MergeObject(ctx context.Context, shard string,
	mergeDoc *objects.MergeDocument,
) error {
	coord := newCoordinator[replica.SimpleResponse](r, shard)
	op := func(ctx context.Context, host, requestID string) error {
		resp, err := r.client.MergeObject(ctx, host, r.class, shard, requestID, mergeDoc)
		if err != nil {
			return err
		}
		return resp.FirstError()
	}
	return coord.Replicate(ctx, op, r.simpleCommit(shard))
}

func (r *Replicator) simpleCommit(shard string) commitOp[replica.SimpleResponse] {
	resp := replica.SimpleResponse{}
	return func(ctx context.Context, host, requestID string) (replica.SimpleResponse, error) {
		err := r.client.Commit(ctx, host, r.class, shard, requestID, &resp)
		if err == nil {
			err = resp.FirstError()
		}
		return resp, err
	}
}

func (r *Replicator) DeleteObject(ctx context.Context, shard string,
	id strfmt.UUID,
) error {
	coord := newCoordinator[replica.SimpleResponse](r, shard)
	op := func(ctx context.Context, host, requestID string) error {
		resp, err := r.client.DeleteObject(ctx, host, r.class, shard, requestID, id)
		if err == nil {
			err = resp.FirstError()
		}
		return err
	}
	return coord.Replicate(ctx, op, r.simpleCommit(shard))
}

func (r *Replicator) DeleteObjects(ctx context.Context, shard string,
	docIDs []uint64, dryRun bool,
<<<<<<< HEAD
) []error {
	coord := newCoordinator[replica.SimpleResponse](r, shard)
=======
) []objects.BatchSimpleObject {
	coord := newCoordinator[DeleteBatchResponse](r, shard, localhost)
>>>>>>> d0de9487
	op := func(ctx context.Context, host, requestID string) error {
		resp, err := r.client.DeleteObjects(
			ctx, host, r.class, shard, requestID, docIDs, dryRun)
		if err != nil {
			return err
		}
		return resp.FirstError()
	}
	commit := (func(ctx context.Context, host, requestID string) (DeleteBatchResponse, error) {
		resp := DeleteBatchResponse{}
		err := r.client.Commit(ctx, host, r.class, shard, requestID, &resp)
		if err == nil {
			err = resp.FirstError()
		}
		return resp, err
	})

	err := coord.Replicate(ctx, op, commit)
	return resultsFromDeletionResponses(len(docIDs), coord.responses, err)
}

func (r *Replicator) AddReferences(ctx context.Context, shard string,
	refs []objects.BatchReference,
) []error {
	coord := newCoordinator[replica.SimpleResponse](r, shard)
	op := func(ctx context.Context, host, requestID string) error {
		resp, err := r.client.AddReferences(ctx, host, r.class, shard, requestID, refs)
		if err != nil {
			return err
		}
		return resp.FirstError()
	}
	err := coord.Replicate(ctx, op, r.simpleCommit(shard))
	return errorsFromSimpleResponses(len(refs), coord.responses, err)
}

// finder is just a place holder to find replicas of specific hard
// TODO: the mapping between a shard and its replicas need to be implemented
type finder struct {
	schema   shardingState
	resolver nodeResolver
	class    string
}

func (r *finder) FindReplicas(shardName string) []string {
	shard, ok := r.schema.ShardingState(r.class).Physical[shardName]
	if !ok {
		return nil
	}
	replicas := make([]string, 0, len(shard.BelongsToNodes))
	for _, node := range shard.BelongsToNodes {
		host, ok := r.resolver.NodeHostname(node)
		if !ok || host == "" {
			return nil
		}
		replicas = append(replicas, host)

	}
	return replicas
}

func errorsFromSimpleResponses(batchSize int, rs []replica.SimpleResponse, defaultErr error) []error {
	errs := make([]error, batchSize)
	n := 0
	for _, resp := range rs {
		if len(resp.Errors) != batchSize {
			continue
		}
		n++
		for i, msg := range resp.Errors {
			if msg != "" && errs[i] == nil {
				errs[i] = errors.New(msg)
			}
		}
	}
	if n != batchSize {
		for i := range errs {
			if errs[i] == nil {
				errs[i] = defaultErr
			}
		}
	}
	return errs
}

func resultsFromDeletionResponses(size int, rs []DeleteBatchResponse, defaultErr error) []objects.BatchSimpleObject {
	ret := make([]objects.BatchSimpleObject, size)
	n := 0
	for _, resp := range rs {
		if len(resp.Batch) != size {
			continue
		}
		n++
		for i, x := range resp.Batch {
			if x.Error != "" && ret[i].Err == nil {
				ret[i].Err = errors.New(x.Error)
			}
			if ret[i].UUID == "" && x.UUID != "" {
				ret[i].UUID = strfmt.UUID(x.UUID)
			}
		}
	}
	if n != size {
		for i := range ret {
			if ret[i].Err == nil {
				ret[i].Err = defaultErr
			}
		}
	}
	return ret
}<|MERGE_RESOLUTION|>--- conflicted
+++ resolved
@@ -119,13 +119,8 @@
 
 func (r *Replicator) DeleteObjects(ctx context.Context, shard string,
 	docIDs []uint64, dryRun bool,
-<<<<<<< HEAD
-) []error {
-	coord := newCoordinator[replica.SimpleResponse](r, shard)
-=======
 ) []objects.BatchSimpleObject {
-	coord := newCoordinator[DeleteBatchResponse](r, shard, localhost)
->>>>>>> d0de9487
+	coord := newCoordinator[replica.DeleteBatchResponse](r, shard)
 	op := func(ctx context.Context, host, requestID string) error {
 		resp, err := r.client.DeleteObjects(
 			ctx, host, r.class, shard, requestID, docIDs, dryRun)
@@ -134,8 +129,8 @@
 		}
 		return resp.FirstError()
 	}
-	commit := (func(ctx context.Context, host, requestID string) (DeleteBatchResponse, error) {
-		resp := DeleteBatchResponse{}
+	commit := (func(ctx context.Context, host, requestID string) (replica.DeleteBatchResponse, error) {
+		resp := replica.DeleteBatchResponse{}
 		err := r.client.Commit(ctx, host, r.class, shard, requestID, &resp)
 		if err == nil {
 			err = resp.FirstError()
@@ -211,7 +206,7 @@
 	return errs
 }
 
-func resultsFromDeletionResponses(size int, rs []DeleteBatchResponse, defaultErr error) []objects.BatchSimpleObject {
+func resultsFromDeletionResponses(size int, rs []replica.DeleteBatchResponse, defaultErr error) []objects.BatchSimpleObject {
 	ret := make([]objects.BatchSimpleObject, size)
 	n := 0
 	for _, resp := range rs {
