//                           _       _
// __      _____  __ ___   ___  __ _| |_ ___
// \ \ /\ / / _ \/ _` \ \ / / |/ _` | __/ _ \
//  \ V  V /  __/ (_| |\ V /| | (_| | ||  __/
//   \_/\_/ \___|\__,_| \_/ |_|\__,_|\__\___|
//
//  Copyright © 2016 - 2022 SeMI Technologies B.V. All rights reserved.
//
//  CONTACT: hello@semi.technology
//

package replica

import (
	"context"
	"errors"

	"github.com/go-openapi/strfmt"
	"github.com/semi-technologies/weaviate/entities/replica"
	"github.com/semi-technologies/weaviate/entities/storobj"
	"github.com/semi-technologies/weaviate/usecases/objects"
	"github.com/semi-technologies/weaviate/usecases/sharding"
)

type shardingState interface {
	ShardingState(class string) *sharding.State
}

type nodeResolver interface {
	NodeHostname(nodeName string) (string, bool)
}

type Replicator struct {
	class       string
	stateGetter shardingState
	client      ReplicationClient
	resolver    nodeResolver
}

func NewReplicator(className string,
	stateGetter shardingState, nodeResolver nodeResolver,
	client ReplicationClient,
) *Replicator {
	return &Replicator{
		class:       className,
		stateGetter: stateGetter,
		client:      client,
		resolver:    nodeResolver,
	}
}

func (r *Replicator) PutObject(ctx context.Context, localhost, shard string,
	obj *storobj.Object,
) error {
	coord := newCoordinator[replica.SimpleResponse](r, shard, localhost)
	op := func(ctx context.Context, host, requestID string) error {
		resp, err := r.client.PutObject(ctx, host, r.class, shard, requestID, obj)
		if err != nil {
			return err
		}
		return resp.FirstError()
	}
	return coord.Replicate(ctx, op, r.simpleCommit(shard))
}

func (r *Replicator) PutObjects(ctx context.Context, localhost, shard string,
	objs []*storobj.Object,
) []error {
	coord := newCoordinator[replica.SimpleResponse](r, shard, localhost)
	op := func(ctx context.Context, host, requestID string) error {
		resp, err := r.client.PutObjects(ctx, host, r.class, shard, requestID, objs)
		if err != nil {
			return err
		}
		return resp.FirstError()
	}
	err := coord.Replicate(ctx, op, r.simpleCommit(shard))
	return errorsFromSimpleResponses(len(objs), coord.responses, err)
}

func (r *Replicator) MergeObject(ctx context.Context, localhost, shard string,
	mergeDoc *objects.MergeDocument,
) error {
	coord := newCoordinator[replica.SimpleResponse](r, shard, localhost)
	op := func(ctx context.Context, host, requestID string) error {
		resp, err := r.client.MergeObject(ctx, host, r.class, shard, requestID, mergeDoc)
		if err != nil {
			return err
		}
		return resp.FirstError()
	}
	return coord.Replicate(ctx, op, r.simpleCommit(shard))
}

<<<<<<< HEAD
func (r *Replicator) simpleCommit(shard string) commitOp[replica.SimpleResponse] {
	resp := replica.SimpleResponse{}
	return func(ctx context.Context, host, requestID string) (replica.SimpleResponse, error) {
=======
func (r *Replicator) simpleCommit(shard string) commitOp[SimpleResponse] {
	return func(ctx context.Context, host, requestID string) (SimpleResponse, error) {
		resp := SimpleResponse{}
>>>>>>> 009488c9
		err := r.client.Commit(ctx, host, r.class, shard, requestID, &resp)
		if err == nil {
			err = resp.FirstError()
		}
		return resp, err
	}
}

func (r *Replicator) DeleteObject(ctx context.Context, localhost, shard string,
	id strfmt.UUID,
) error {
	coord := newCoordinator[replica.SimpleResponse](r, shard, localhost)
	op := func(ctx context.Context, host, requestID string) error {
		resp, err := r.client.DeleteObject(ctx, host, r.class, shard, requestID, id)
		if err == nil {
			err = resp.FirstError()
		}
		return err
	}
	return coord.Replicate(ctx, op, r.simpleCommit(shard))
}

func (r *Replicator) DeleteObjects(ctx context.Context, localhost, shard string,
	docIDs []uint64, dryRun bool,
) []error {
	coord := newCoordinator[replica.SimpleResponse](r, shard, localhost)
	op := func(ctx context.Context, host, requestID string) error {
		resp, err := r.client.DeleteObjects(
			ctx, host, r.class, shard, requestID, docIDs, dryRun)
		if err != nil {
			return err
		}
		return resp.FirstError()
	}
	err := coord.Replicate(ctx, op, r.simpleCommit(shard))
	return errorsFromSimpleResponses(len(docIDs), coord.responses, err)
}

func (r *Replicator) AddReferences(ctx context.Context, localhost, shard string,
	refs []objects.BatchReference,
) []error {
	coord := newCoordinator[SimpleResponse](r, shard, localhost)
	op := func(ctx context.Context, host, requestID string) error {
		resp, err := r.client.AddReferences(ctx, host, r.class, shard, requestID, refs)
		if err != nil {
			return err
		}
		return resp.FirstError()
	}
	err := coord.Replicate(ctx, op, r.simpleCommit(shard))
	return errorsFromSimpleResponses(len(refs), coord.responses, err)
}

// finder is just a place holder to find replicas of specific hard
// TODO: the mapping between a shard and its replicas need to be implemented
type finder struct {
	schema    shardingState
	resolver  nodeResolver
	localhost string
	class     string
}

func (r *finder) FindReplicas(shardName string) []string {
	shard, ok := r.schema.ShardingState(r.class).Physical[shardName]
	if !ok {
		return nil
	}
	replicas := make([]string, 0, len(shard.BelongsToNodes))
	for _, node := range shard.BelongsToNodes {
		host, ok := r.resolver.NodeHostname(node)
		if !ok || host == "" {
			return nil
		}
		replicas = append(replicas, host)

	}
	return replicas
}

func errorsFromSimpleResponses(batchSize int, rs []replica.SimpleResponse, defaultErr error) []error {
	errs := make([]error, batchSize)
	n := 0
	for _, resp := range rs {
		if len(resp.Errors) != batchSize {
			continue
		}
		n++
		for i, msg := range resp.Errors {
			if msg != "" && errs[i] == nil {
				errs[i] = errors.New(msg)
			}
		}
	}
	if n != batchSize {
		for i := range errs {
			if errs[i] == nil {
				errs[i] = defaultErr
			}
		}
	}
	return errs
}<|MERGE_RESOLUTION|>--- conflicted
+++ resolved
@@ -92,15 +92,9 @@
 	return coord.Replicate(ctx, op, r.simpleCommit(shard))
 }
 
-<<<<<<< HEAD
 func (r *Replicator) simpleCommit(shard string) commitOp[replica.SimpleResponse] {
 	resp := replica.SimpleResponse{}
 	return func(ctx context.Context, host, requestID string) (replica.SimpleResponse, error) {
-=======
-func (r *Replicator) simpleCommit(shard string) commitOp[SimpleResponse] {
-	return func(ctx context.Context, host, requestID string) (SimpleResponse, error) {
-		resp := SimpleResponse{}
->>>>>>> 009488c9
 		err := r.client.Commit(ctx, host, r.class, shard, requestID, &resp)
 		if err == nil {
 			err = resp.FirstError()
@@ -142,7 +136,7 @@
 func (r *Replicator) AddReferences(ctx context.Context, localhost, shard string,
 	refs []objects.BatchReference,
 ) []error {
-	coord := newCoordinator[SimpleResponse](r, shard, localhost)
+	coord := newCoordinator[replica.SimpleResponse](r, shard, localhost)
 	op := func(ctx context.Context, host, requestID string) error {
 		resp, err := r.client.AddReferences(ctx, host, r.class, shard, requestID, refs)
 		if err != nil {
