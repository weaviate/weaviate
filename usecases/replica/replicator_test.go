//                           _       _
// __      _____  __ ___   ___  __ _| |_ ___
// \ \ /\ / / _ \/ _` \ \ / / |/ _` | __/ _ \
//  \ V  V /  __/ (_| |\ V /| | (_| | ||  __/
//   \_/\_/ \___|\__,_| \_/ |_|\__,_|\__\___|
//
//  Copyright © 2016 - 2022 SeMI Technologies B.V. All rights reserved.
//
//  CONTACT: hello@semi.technology
//

package replica

import (
	"context"
	"errors"
	"testing"

	"github.com/go-openapi/strfmt"
	"github.com/semi-technologies/weaviate/entities/replica"
	"github.com/semi-technologies/weaviate/entities/storobj"
	"github.com/semi-technologies/weaviate/usecases/objects"
	"github.com/stretchr/testify/assert"
	"github.com/stretchr/testify/mock"
)

var (
	anyVal = mock.Anything
	errAny = errors.New("any error")
)

func TestReplicatorReplicaNotFound(t *testing.T) {
	f := newFakeFactory("C1", "S", []string{})
	rep := f.newReplicator()
	err := rep.PutObject(context.Background(), "S", nil)
	assert.ErrorIs(t, err, errReplicaNotFound)
}

func TestReplicatorPutObject(t *testing.T) {
	var (
		cls   = "C1"
		shard = "SH1"
		nodes = []string{"A", "B"}
		ctx   = context.Background()
		obj   = &storobj.Object{}
	)
	t.Run("Success", func(t *testing.T) {
		f := newFakeFactory("C1", shard, nodes)
		rep := f.newReplicator()
		resp := replica.SimpleResponse{}
		for _, n := range nodes {
			f.Client.On("PutObject", ctx, n, cls, shard, anyVal, obj).Return(resp, nil)
			f.Client.On("Commit", ctx, n, "C1", shard, anyVal, anyVal).Return(nil)
		}
		err := rep.PutObject(ctx, shard, obj)
		assert.Nil(t, err)
	})

	t.Run("PhaseOneConnectionError", func(t *testing.T) {
		f := newFakeFactory("C1", shard, nodes)
		rep := f.newReplicator()
		resp := replica.SimpleResponse{}
		f.Client.On("PutObject", ctx, nodes[0], cls, shard, anyVal, obj).Return(resp, nil)
		f.Client.On("PutObject", ctx, nodes[1], cls, shard, anyVal, obj).Return(resp, errAny)
		f.Client.On("Abort", ctx, nodes[0], "C1", shard, anyVal).Return(resp, nil)
		f.Client.On("Abort", ctx, nodes[1], "C1", shard, anyVal).Return(resp, nil)

		err := rep.PutObject(ctx, shard, obj)
		assert.ErrorIs(t, err, errAny)
	})

	t.Run("PhaseOneUnsuccessfulResponse", func(t *testing.T) {
		f := newFakeFactory("C1", shard, nodes)
		rep := f.newReplicator()
		resp := replica.SimpleResponse{}
		f.Client.On("PutObject", ctx, nodes[0], cls, shard, anyVal, obj).Return(resp, nil)
		resp2 := replica.SimpleResponse{Errors: []string{errAny.Error()}}
		f.Client.On("PutObject", ctx, nodes[1], cls, shard, anyVal, obj).Return(resp2, nil)
		f.Client.On("Abort", ctx, nodes[0], "C1", shard, anyVal).Return(resp, nil)
		f.Client.On("Abort", ctx, nodes[1], "C1", shard, anyVal).Return(resp, nil)

		err := rep.PutObject(ctx, shard, obj)
		want := &replica.Error{}
		assert.ErrorAs(t, err, &want)
		assert.ErrorContains(t, err, errAny.Error())
	})

	t.Run("Commit", func(t *testing.T) {
		f := newFakeFactory("C1", shard, nodes)
		rep := f.newReplicator()
		resp := replica.SimpleResponse{}
		for _, n := range nodes {
			f.Client.On("PutObject", ctx, n, cls, shard, anyVal, obj).Return(resp, nil)
		}
		f.Client.On("Commit", ctx, nodes[0], "C1", shard, anyVal, anyVal).Return(nil)
		f.Client.On("Commit", ctx, nodes[1], "C1", shard, anyVal, anyVal).Return(errAny)

		err := rep.PutObject(ctx, shard, obj)
		assert.ErrorIs(t, err, errAny)
	})
}

func TestReplicatorMergeObject(t *testing.T) {
	var (
		cls   = "C1"
		shard = "SH1"
		nodes = []string{"A", "B"}
		ctx   = context.Background()
		merge = &objects.MergeDocument{}
	)

	t.Run("Success", func(t *testing.T) {
		f := newFakeFactory("C1", shard, nodes)
		rep := f.newReplicator()
		resp := replica.SimpleResponse{}
		for _, n := range nodes {
			f.Client.On("MergeObject", ctx, n, cls, shard, anyVal, merge).Return(resp, nil)
			f.Client.On("Commit", ctx, n, cls, shard, anyVal, anyVal).Return(nil)
		}
		err := rep.MergeObject(ctx, shard, merge)
		assert.Nil(t, err)
	})

	t.Run("PhaseOneConnectionError", func(t *testing.T) {
		f := newFakeFactory("C1", shard, nodes)
		rep := f.newReplicator()
		resp := replica.SimpleResponse{}
		f.Client.On("MergeObject", ctx, nodes[0], cls, shard, anyVal, merge).Return(resp, nil)
		f.Client.On("MergeObject", ctx, nodes[1], cls, shard, anyVal, merge).Return(resp, errAny)
		f.Client.On("Abort", ctx, nodes[0], cls, shard, anyVal).Return(resp, nil)
		f.Client.On("Abort", ctx, nodes[1], cls, shard, anyVal).Return(resp, nil)

		err := rep.MergeObject(ctx, shard, merge)
		assert.ErrorIs(t, err, errAny)
	})

	t.Run("PhaseOneUnsuccessfulResponse", func(t *testing.T) {
		f := newFakeFactory("C1", shard, nodes)
		rep := f.newReplicator()
		resp := replica.SimpleResponse{}
		f.Client.On("MergeObject", ctx, nodes[0], cls, shard, anyVal, merge).Return(resp, nil)
		resp2 := replica.SimpleResponse{Errors: []string{errAny.Error()}}
		f.Client.On("MergeObject", ctx, nodes[1], cls, shard, anyVal, merge).Return(resp2, nil)
		f.Client.On("Abort", ctx, nodes[0], cls, shard, anyVal).Return(resp, nil)
		f.Client.On("Abort", ctx, nodes[1], cls, shard, anyVal).Return(resp, nil)

		err := rep.MergeObject(ctx, shard, merge)
		want := &replica.Error{}
		assert.ErrorAs(t, err, &want)
		assert.ErrorContains(t, err, errAny.Error())
	})

	t.Run("Commit", func(t *testing.T) {
		f := newFakeFactory("C1", shard, nodes)
		rep := f.newReplicator()
		resp := replica.SimpleResponse{}
		for _, n := range nodes {
			f.Client.On("MergeObject", ctx, n, cls, shard, anyVal, merge).Return(resp, nil)
		}
		f.Client.On("Commit", ctx, nodes[0], cls, shard, anyVal, anyVal).Return(nil)
		f.Client.On("Commit", ctx, nodes[1], cls, shard, anyVal, anyVal).Return(errAny)

		err := rep.MergeObject(ctx, shard, merge)
		assert.ErrorIs(t, err, errAny)
	})
}

func TestReplicatorDeleteObject(t *testing.T) {
	var (
		cls     = "C1"
		shard   = "SH1"
		nodes   = []string{"A", "B"}
		ctx     = context.Background()
		factory = newFakeFactory("C1", shard, nodes)
		client  = factory.Client
	)
	rep := factory.newReplicator()
	uuid := strfmt.UUID("1234")
	resp := replica.SimpleResponse{}
	for _, n := range nodes {
		client.On("DeleteObject", ctx, n, cls, shard, anyVal, uuid).Return(resp, nil)
		client.On("Commit", ctx, n, "C1", shard, anyVal, anyVal).Return(nil)
	}
	err := rep.DeleteObject(ctx, shard, uuid)
	assert.Nil(t, err)
}

func TestReplicatorDeleteObjects(t *testing.T) {
	var (
		cls     = "C1"
		shard   = "SH1"
		nodes   = []string{"A", "B"}
		ctx     = context.Background()
		factory = newFakeFactory("C1", shard, nodes)
		client  = factory.Client
	)
	rep := factory.newReplicator()
	docIDs := []uint64{1, 2}
<<<<<<< HEAD
	resp := replica.SimpleResponse{}
=======
	resp1 := SimpleResponse{}
>>>>>>> d0de9487
	for _, n := range nodes {
		client.On("DeleteObjects", ctx, n, cls, shard, anyVal, docIDs, false).Return(resp1, nil)
		client.On("Commit", ctx, n, cls, shard, anyVal, anyVal).Return(nil).RunFn = func(a mock.Arguments) {
			resp := a[5].(*DeleteBatchResponse)
			*resp = DeleteBatchResponse{
				Batch: []UUID2Error{{"1", ""}, {"2", "e1"}},
			}
		}
	}
<<<<<<< HEAD
	errs := rep.DeleteObjects(ctx, shard, docIDs, false)
	assert.Equal(t, len(errs), 2)
	assert.ErrorIs(t, errs[0], nil)
	assert.ErrorIs(t, errs[1], nil)
=======
	result := rep.DeleteObjects(ctx, "", shard, docIDs, false)
	assert.Equal(t, len(result), 2)
	assert.Equal(t, objects.BatchSimpleObject{UUID: "1", Err: nil}, result[0])
	assert.Equal(t, objects.BatchSimpleObject{UUID: "2", Err: errors.New("e1")}, result[1])
>>>>>>> d0de9487
}

func TestReplicatorPutObjects(t *testing.T) {
	var (
		cls   = "C1"
		shard = "SH1"
		nodes = []string{"A", "B"}
		ctx   = context.Background()
		objs  = []*storobj.Object{{}, {}}
	)
	t.Run("Success", func(t *testing.T) {
		f := newFakeFactory("C1", shard, nodes)
		rep := f.newReplicator()
		resp := replica.SimpleResponse{}
		for _, n := range nodes {
			f.Client.On("PutObjects", ctx, n, cls, shard, anyVal, objs).Return(resp, nil)
			f.Client.On("Commit", ctx, n, cls, shard, anyVal, anyVal).Return(nil)
		}
		errs := rep.PutObjects(ctx, shard, objs)
		assert.Equal(t, []error{nil, nil}, errs)
	})

	t.Run("PhaseOneConnectionError", func(t *testing.T) {
		f := newFakeFactory("C1", shard, nodes)
		rep := f.newReplicator()
		resp := replica.SimpleResponse{}
		f.Client.On("PutObjects", ctx, nodes[0], cls, shard, anyVal, objs).Return(resp, nil)
		f.Client.On("PutObjects", ctx, nodes[1], cls, shard, anyVal, objs).Return(resp, errAny)
		f.Client.On("Abort", ctx, nodes[0], "C1", shard, anyVal).Return(resp, nil)
		f.Client.On("Abort", ctx, nodes[1], "C1", shard, anyVal).Return(resp, nil)

		errs := rep.PutObjects(ctx, shard, objs)
		assert.Equal(t, 2, len(errs))
		assert.ErrorIs(t, errs[0], errAny)
	})

	t.Run("PhaseOneUnsuccessfulResponse", func(t *testing.T) {
		f := newFakeFactory("C1", shard, nodes)
		rep := f.newReplicator()
		resp := replica.SimpleResponse{}
		f.Client.On("PutObjects", ctx, nodes[0], cls, shard, anyVal, objs).Return(resp, nil)
		resp2 := replica.SimpleResponse{Errors: []string{"E1", "E2"}}
		f.Client.On("PutObjects", ctx, nodes[1], cls, shard, anyVal, objs).Return(resp2, nil)
		f.Client.On("Abort", ctx, nodes[0], "C1", shard, anyVal).Return(resp, nil)
		f.Client.On("Abort", ctx, nodes[1], "C1", shard, anyVal).Return(resp, nil)

		errs := rep.PutObjects(ctx, shard, objs)
		want := &replica.Error{}
		assert.Equal(t, 2, len(errs))
		assert.ErrorAs(t, errs[0], &want)
	})

	t.Run("Commit", func(t *testing.T) {
		f := newFakeFactory(cls, shard, nodes)
		rep := f.newReplicator()
		resp := replica.SimpleResponse{}
		for _, n := range nodes {
			f.Client.On("PutObjects", ctx, n, cls, shard, anyVal, objs).Return(resp, nil)
		}
		f.Client.On("Commit", ctx, nodes[0], cls, shard, anyVal, anyVal).Return(nil)
		f.Client.On("Commit", ctx, nodes[1], cls, shard, anyVal, anyVal).Return(errAny)

		errs := rep.PutObjects(ctx, shard, objs)
		assert.Equal(t, len(errs), 2)
		assert.ErrorIs(t, errs[0], errAny)
		assert.ErrorIs(t, errs[1], errAny)
	})
}

func TestReplicatorAddReferences(t *testing.T) {
	var (
		cls   = "C1"
		shard = "SH1"
		nodes = []string{"A", "B"}
		ctx   = context.Background()
		refs  = objects.BatchReferences{{}, {}}
	)
	t.Run("Success", func(t *testing.T) {
		f := newFakeFactory("C1", shard, nodes)
		rep := f.newReplicator()
		resp := replica.SimpleResponse{}
		for _, n := range nodes {
			f.Client.On("AddReferences", ctx, n, cls, shard, anyVal, refs).Return(resp, nil)
			f.Client.On("Commit", ctx, n, cls, shard, anyVal, anyVal).Return(nil)
		}
		errs := rep.AddReferences(ctx, shard, refs)
		assert.Equal(t, []error{nil, nil}, errs)
	})

	t.Run("PhaseOneConnectionError", func(t *testing.T) {
		f := newFakeFactory("C1", shard, nodes)
		rep := f.newReplicator()
		resp := replica.SimpleResponse{}
		f.Client.On("AddReferences", ctx, nodes[0], cls, shard, anyVal, refs).Return(resp, nil)
		f.Client.On("AddReferences", ctx, nodes[1], cls, shard, anyVal, refs).Return(resp, errAny)
		f.Client.On("Abort", ctx, nodes[0], "C1", shard, anyVal).Return(resp, nil)
		f.Client.On("Abort", ctx, nodes[1], "C1", shard, anyVal).Return(resp, nil)

		errs := rep.AddReferences(ctx, shard, refs)
		assert.Equal(t, 2, len(errs))
		assert.ErrorIs(t, errs[0], errAny)
	})

	t.Run("PhaseOneUnsuccessfulResponse", func(t *testing.T) {
		f := newFakeFactory("C1", shard, nodes)
		rep := f.newReplicator()
		resp := replica.SimpleResponse{}
		f.Client.On("AddReferences", ctx, nodes[0], cls, shard, anyVal, refs).Return(resp, nil)
		resp2 := replica.SimpleResponse{Errors: []string{"E1", "E2"}}
		f.Client.On("AddReferences", ctx, nodes[1], cls, shard, anyVal, refs).Return(resp2, nil)
		f.Client.On("Abort", ctx, nodes[0], "C1", shard, anyVal).Return(resp, nil)
		f.Client.On("Abort", ctx, nodes[1], "C1", shard, anyVal).Return(resp, nil)

		errs := rep.AddReferences(ctx, shard, refs)
		want := &replica.Error{}
		assert.Equal(t, 2, len(errs))
		assert.ErrorAs(t, errs[0], &want)
	})

	t.Run("Commit", func(t *testing.T) {
		f := newFakeFactory(cls, shard, nodes)
		rep := f.newReplicator()
		resp := replica.SimpleResponse{}
		for _, n := range nodes {
			f.Client.On("AddReferences", ctx, n, cls, shard, anyVal, refs).Return(resp, nil)
		}
		f.Client.On("Commit", ctx, nodes[0], cls, shard, anyVal, anyVal).Return(nil)
		f.Client.On("Commit", ctx, nodes[1], cls, shard, anyVal, anyVal).Return(errAny)

		errs := rep.AddReferences(ctx, shard, refs)
		assert.Equal(t, len(errs), 2)
		assert.ErrorIs(t, errs[0], errAny)
		assert.ErrorIs(t, errs[1], errAny)
	})
}

type fakeFactory struct {
	CLS            string
	Shard          string
	Nodes          []string
	shard2replicas map[string][]string
	Client         *fakeClient
}

func newFakeFactory(class, shard string, nodes []string) *fakeFactory {
	return &fakeFactory{
		CLS:            class,
		Shard:          shard,
		Nodes:          nodes,
		shard2replicas: map[string][]string{shard: nodes},
		Client:         &fakeClient{},
	}
}

func (f fakeFactory) newReplicator() *Replicator {
	shardingState := newFakeShardingState(f.shard2replicas)
	nodeResolver := newFakeNodeResolver(f.Nodes)
	return NewReplicator(
		f.CLS,
		shardingState,
		nodeResolver,
		f.Client)
}<|MERGE_RESOLUTION|>--- conflicted
+++ resolved
@@ -196,31 +196,20 @@
 	)
 	rep := factory.newReplicator()
 	docIDs := []uint64{1, 2}
-<<<<<<< HEAD
-	resp := replica.SimpleResponse{}
-=======
-	resp1 := SimpleResponse{}
->>>>>>> d0de9487
+	resp1 := replica.SimpleResponse{}
 	for _, n := range nodes {
 		client.On("DeleteObjects", ctx, n, cls, shard, anyVal, docIDs, false).Return(resp1, nil)
 		client.On("Commit", ctx, n, cls, shard, anyVal, anyVal).Return(nil).RunFn = func(a mock.Arguments) {
-			resp := a[5].(*DeleteBatchResponse)
-			*resp = DeleteBatchResponse{
-				Batch: []UUID2Error{{"1", ""}, {"2", "e1"}},
+			resp := a[5].(*replica.DeleteBatchResponse)
+			*resp = replica.DeleteBatchResponse{
+				Batch: []replica.UUID2Error{{UUID: "1", Error: ""}, {UUID: "2", Error: "e1"}},
 			}
 		}
 	}
-<<<<<<< HEAD
-	errs := rep.DeleteObjects(ctx, shard, docIDs, false)
-	assert.Equal(t, len(errs), 2)
-	assert.ErrorIs(t, errs[0], nil)
-	assert.ErrorIs(t, errs[1], nil)
-=======
-	result := rep.DeleteObjects(ctx, "", shard, docIDs, false)
+	result := rep.DeleteObjects(ctx, shard, docIDs, false)
 	assert.Equal(t, len(result), 2)
 	assert.Equal(t, objects.BatchSimpleObject{UUID: "1", Err: nil}, result[0])
 	assert.Equal(t, objects.BatchSimpleObject{UUID: "2", Err: errors.New("e1")}, result[1])
->>>>>>> d0de9487
 }
 
 func TestReplicatorPutObjects(t *testing.T) {
