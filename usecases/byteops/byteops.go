--- conflicted
+++ resolved
@@ -193,25 +193,17 @@
 	bo.Position += 1
 }
 
-<<<<<<< HEAD
 func Fp32SliceToBytes(slice []float32) []byte {
 	if len(slice) == 0 {
 		return []byte{}
 	}
-	vector := make([]byte, len(slice)*uint32Len)
+	vector := make([]byte, len(slice)*Uint32Len)
 	for i := 0; i < len(slice); i++ {
-		binary.LittleEndian.PutUint32(vector[i*uint32Len:(i+1)*uint32Len], math.Float32bits(slice[i]))
-=======
-func Float32ToByteVector(floats []float32) []byte {
-	vector := make([]byte, len(floats)*Uint32Len)
-	for i := 0; i < len(floats); i++ {
-		binary.LittleEndian.PutUint32(vector[i*Uint32Len:(i+1)*Uint32Len], math.Float32bits(floats[i]))
->>>>>>> 655e5e14
+		binary.LittleEndian.PutUint32(vector[i*Uint32Len:(i+1)*Uint32Len], math.Float32bits(slice[i]))
 	}
 	return vector
 }
 
-<<<<<<< HEAD
 // Fp32SliceOfSlicesToBytes converts a slice of slices of float64 to a byte slice
 //
 // Within the byte slice, it encodes the first two bytes as the number of dimensions with uint16 type
@@ -228,9 +220,9 @@
 	}
 	dimensions := len(slices[0])
 	// make a byte slice with size 2 and capacity 2 + (number of slices * number of floats * 4)
-	bytes := make([]byte, uint16Len, uint16Len+len(slices)*dimensions*uint32Len)
+	bytes := make([]byte, Uint16Len, Uint16Len+len(slices)*dimensions*Uint32Len)
 	// write the number of dimensions to the first 2 bytes
-	binary.LittleEndian.PutUint16(bytes[:uint16Len], uint16(dimensions))
+	binary.LittleEndian.PutUint16(bytes[:Uint16Len], uint16(dimensions))
 	// append the rest of the bytes by looping over the slices and converting them to bytes
 	for _, slice := range slices {
 		bytes = append(bytes, Fp32SliceToBytes(slice)...)
@@ -239,25 +231,15 @@
 }
 
 func Fp64SliceToBytes(floats []float64) []byte {
-	vector := make([]byte, len(floats)*uint64Len)
-=======
-func Float64ToByteVector(floats []float64) []byte {
 	vector := make([]byte, len(floats)*Uint64Len)
->>>>>>> 655e5e14
 	for i := 0; i < len(floats); i++ {
 		binary.LittleEndian.PutUint64(vector[i*Uint64Len:(i+1)*Uint64Len], math.Float64bits(floats[i]))
 	}
 	return vector
 }
 
-<<<<<<< HEAD
 func Fp32SliceFromBytes(vector []byte) []float32 {
-	floats := make([]float32, len(vector)/uint32Len)
-=======
-func Float32FromByteVector(vector []byte) []float32 {
 	floats := make([]float32, len(vector)/Uint32Len)
-
->>>>>>> 655e5e14
 	for i := 0; i < len(floats); i++ {
 		asUint := binary.LittleEndian.Uint32(vector[i*Uint32Len : (i+1)*Uint32Len])
 		floats[i] = math.Float32frombits(asUint)
@@ -265,7 +247,6 @@
 	return floats
 }
 
-<<<<<<< HEAD
 // Fp32SliceOfSlicesToBytes converts a slice of slices of float64 to a byte slice
 //
 // Within the byte slice, it determines the dimensions of the inner slices using the first two bytes inferred as uint16 type
@@ -278,28 +259,24 @@
 		return [][]float32{}, nil
 	}
 	// read the first 2 bytes to get the dimension of the internal slices
-	dimension := int(binary.LittleEndian.Uint16(bytes[:uint16Len]))
+	dimension := int(binary.LittleEndian.Uint16(bytes[:Uint16Len]))
 	if dimension == 0 {
 		return nil, errors.New("dimension cannot be 0")
 	}
 	// discard the first 2 bytes
-	bytes = bytes[uint16Len:]
+	bytes = bytes[Uint16Len:]
 	// calculate how many slices there are
-	howMany := len(bytes) / (dimension * uint32Len)
+	howMany := len(bytes) / (dimension * Uint32Len)
 	vectors := make([][]float32, howMany)
 	// loop through the bytes pulling out the slices based on the dimension
 	for i := 0; i < howMany; i++ {
-		vectors[i] = Fp32SliceFromBytes(bytes[i*dimension*uint32Len : (i+1)*dimension*uint32Len])
+		vectors[i] = Fp32SliceFromBytes(bytes[i*dimension*Uint32Len : (i+1)*dimension*Uint32Len])
 	}
 	return vectors, nil
 }
-=======
-func Float64FromByteVector(vector []byte) []float64 {
+
+func Fp64SliceFromBytes(vector []byte) []float64 {
 	floats := make([]float64, len(vector)/Uint64Len)
->>>>>>> 655e5e14
-
-func Fp64SliceFromBytes(vector []byte) []float64 {
-	floats := make([]float64, len(vector)/uint64Len)
 	for i := 0; i < len(floats); i++ {
 		asUint := binary.LittleEndian.Uint64(vector[i*Uint64Len : (i+1)*Uint64Len])
 		floats[i] = math.Float64frombits(asUint)
