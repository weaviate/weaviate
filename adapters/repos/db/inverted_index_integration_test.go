//                           _       _
// __      _____  __ ___   ___  __ _| |_ ___
// \ \ /\ / / _ \/ _` \ \ / / |/ _` | __/ _ \
//  \ V  V /  __/ (_| |\ V /| | (_| | ||  __/
//   \_/\_/ \___|\__,_| \_/ |_|\__,_|\__\___|
//
//  Copyright © 2016 - 2023 Weaviate B.V. All rights reserved.
//
//  CONTACT: hello@weaviate.io
//

//go:build integrationTest

package db

import (
	"context"
	"fmt"
	"math/rand"
	"testing"
	"time"

	"github.com/go-openapi/strfmt"
	"github.com/sirupsen/logrus"
	"github.com/stretchr/testify/assert"
	"github.com/stretchr/testify/require"
	"github.com/weaviate/weaviate/adapters/repos/db/helpers"
	"github.com/weaviate/weaviate/entities/dto"
	"github.com/weaviate/weaviate/entities/filters"
	"github.com/weaviate/weaviate/entities/models"
	"github.com/weaviate/weaviate/entities/schema"
	"github.com/weaviate/weaviate/entities/vectorindex/hnsw"
	enthnsw "github.com/weaviate/weaviate/entities/vectorindex/hnsw"
)

func TestIndexByTimestampsNullStatePropLength_AddClass(t *testing.T) {
	rand.Seed(time.Now().UnixNano())
	dirName := t.TempDir()
	vFalse := false
	vTrue := true

	class := &models.Class{
		Class:             "TestClass",
		VectorIndexConfig: hnsw.NewDefaultUserConfig(),
		InvertedIndexConfig: &models.InvertedIndexConfig{
			CleanupIntervalSeconds: 60,
			Stopwords: &models.StopwordConfig{
				Preset: "none",
			},
			IndexTimestamps:     true,
			IndexNullState:      true,
			IndexPropertyLength: true,
		},
		Properties: []*models.Property{
			{
				Name:         "initialWithIINil",
				DataType:     schema.DataTypeText.PropString(),
				Tokenization: models.PropertyTokenizationWhitespace,
			},
			{
				Name:            "initialWithIITrue",
				DataType:        schema.DataTypeText.PropString(),
				Tokenization:    models.PropertyTokenizationWhitespace,
				IndexFilterable: &vTrue,
				IndexSearchable: &vTrue,
			},
			{
				Name:            "initialWithoutII",
				DataType:        schema.DataTypeText.PropString(),
				Tokenization:    models.PropertyTokenizationWhitespace,
				IndexFilterable: &vFalse,
				IndexSearchable: &vFalse,
			},
		},
	}
	shardState := singleShardState()
	logger := logrus.New()
	schemaGetter := &fakeSchemaGetter{shardState: shardState, schema: schema.Schema{
		Objects: &models.Schema{
			Classes: []*models.Class{class},
		},
	}}
	repo, err := New(logger, Config{
		MemtablesFlushIdleAfter:   60,
		RootPath:                  dirName,
		QueryMaximumResults:       10000,
		MaxImportGoroutinesFactor: 1,
	}, &fakeRemoteClient{}, &fakeNodeResolver{}, &fakeRemoteNodeClient{}, &fakeReplicationClient{}, nil)
	require.Nil(t, err)
	repo.SetSchemaGetter(schemaGetter)
	require.Nil(t, repo.WaitForStartup(testCtx()))
	defer repo.Shutdown(context.Background())

	migrator := NewMigrator(repo, logger)
	require.Nil(t, migrator.AddClass(context.Background(), class, schemaGetter.shardState))

	require.Nil(t, migrator.AddProperty(context.Background(), class.Class, &models.Property{
		Name:         "updateWithIINil",
		DataType:     schema.DataTypeText.PropString(),
		Tokenization: models.PropertyTokenizationWhitespace,
	}))
	require.Nil(t, migrator.AddProperty(context.Background(), class.Class, &models.Property{
		Name:            "updateWithIITrue",
		DataType:        schema.DataTypeText.PropString(),
		Tokenization:    models.PropertyTokenizationWhitespace,
		IndexFilterable: &vTrue,
		IndexSearchable: &vTrue,
	}))
	require.Nil(t, migrator.AddProperty(context.Background(), class.Class, &models.Property{
		Name:            "updateWithoutII",
		DataType:        schema.DataTypeText.PropString(),
		Tokenization:    models.PropertyTokenizationWhitespace,
		IndexFilterable: &vFalse,
		IndexSearchable: &vFalse,
	}))

	t.Run("check for additional buckets", func(t *testing.T) {
		for _, idx := range migrator.db.indices {
			idx.ForEachShard(func(_ string, shd *Shard) error {
				createBucket := shd.store.Bucket("property__creationTimeUnix")
				assert.NotNil(t, createBucket)

				updateBucket := shd.store.Bucket("property__lastUpdateTimeUnix")
				assert.NotNil(t, updateBucket)

				cases := []struct {
					prop        string
					compareFunc func(t assert.TestingT, object interface{}, msgAndArgs ...interface{}) bool
				}{
					{prop: "initialWithIINil", compareFunc: assert.NotNil},
					{prop: "initialWithIITrue", compareFunc: assert.NotNil},
					{prop: "initialWithoutII", compareFunc: assert.Nil},
					{prop: "updateWithIINil", compareFunc: assert.NotNil},
					{prop: "updateWithIITrue", compareFunc: assert.NotNil},
					{prop: "updateWithoutII", compareFunc: assert.Nil},
				}
				for _, tt := range cases {
					tt.compareFunc(t, shd.store.Bucket("property_"+tt.prop+filters.InternalNullIndex))
					tt.compareFunc(t, shd.store.Bucket("property_"+tt.prop+filters.InternalPropertyLength))
				}
				return nil
			})
		}
	})

	t.Run("Add Objects", func(t *testing.T) {
		testID1 := strfmt.UUID("a0b55b05-bc5b-4cc9-b646-1452d1390a62")
		objWithProperty := &models.Object{
			ID:         testID1,
			Class:      "TestClass",
			Properties: map[string]interface{}{"initialWithIINil": "0", "initialWithIITrue": "0", "initialWithoutII": "1", "updateWithIINil": "2", "updateWithIITrue": "2", "updateWithoutII": "3"},
		}
		vec := []float32{1, 2, 3}
		require.Nil(t, repo.PutObject(context.Background(), objWithProperty, vec, nil, ""))

		testID2 := strfmt.UUID("a0b55b05-bc5b-4cc9-b646-1452d1390a63")
		objWithoutProperty := &models.Object{
			ID:         testID2,
			Class:      "TestClass",
			Properties: map[string]interface{}{},
		}
		require.Nil(t, repo.PutObject(context.Background(), objWithoutProperty, vec, nil, ""))

		testID3 := strfmt.UUID("a0b55b05-bc5b-4cc9-b646-1452d1390a64")
		objWithNilProperty := &models.Object{
			ID:         testID3,
			Class:      "TestClass",
			Properties: map[string]interface{}{"initialWithIINil": nil, "initialWithIITrue": nil, "initialWithoutII": nil, "updateWithIINil": nil, "updateWithIITrue": nil, "updateWithoutII": nil},
		}
		require.Nil(t, repo.PutObject(context.Background(), objWithNilProperty, vec, nil, ""))
	})

	t.Run("delete class", func(t *testing.T) {
		require.Nil(t, migrator.DropClass(context.Background(), class.Class))
		for _, idx := range migrator.db.indices {
			idx.ForEachShard(func(name string, shd *Shard) error {
				require.Nil(t, shd.store.Bucket("property__creationTimeUnix"))
				require.Nil(t, shd.store.Bucket("property_name"+filters.InternalNullIndex))
				require.Nil(t, shd.store.Bucket("property_name"+filters.InternalPropertyLength))
				return nil
			})
		}
	})
}

func TestIndexNullState_GetClass(t *testing.T) {
	dirName := t.TempDir()

	testID1 := strfmt.UUID("a0b55b05-bc5b-4cc9-b646-1452d1390a62")
	testID2 := strfmt.UUID("65be32cc-bb74-49c7-833e-afb14f957eae")
	refID1 := strfmt.UUID("f2e42a9f-e0b5-46bd-8a9c-e70b6330622c")
	refID2 := strfmt.UUID("92d5920c-1c20-49da-9cdc-b765813e175b")

	var repo *DB
	var schemaGetter *fakeSchemaGetter

	t.Run("init repo", func(t *testing.T) {
		schemaGetter = &fakeSchemaGetter{
			shardState: singleShardState(),
			schema: schema.Schema{
				Objects: &models.Schema{},
			},
		}
		var err error
		repo, err = New(logrus.New(), Config{
			MemtablesFlushIdleAfter:   60,
			RootPath:                  dirName,
			QueryMaximumResults:       10000,
			MaxImportGoroutinesFactor: 1,
		}, &fakeRemoteClient{}, &fakeNodeResolver{}, &fakeRemoteNodeClient{}, &fakeReplicationClient{}, nil)
		require.Nil(t, err)
		repo.SetSchemaGetter(schemaGetter)
		require.Nil(t, repo.WaitForStartup(testCtx()))
	})

	defer repo.Shutdown(testCtx())

	t.Run("add classes", func(t *testing.T) {
		class := &models.Class{
			Class:             "TestClass",
			VectorIndexConfig: enthnsw.NewDefaultUserConfig(),
			InvertedIndexConfig: &models.InvertedIndexConfig{
				IndexNullState: true,
			},
			Properties: []*models.Property{
				{
					Name:         "name",
					DataType:     schema.DataTypeText.PropString(),
					Tokenization: models.PropertyTokenizationField,
				},
			},
		}

		refClass := &models.Class{
			Class:               "RefClass",
			VectorIndexConfig:   enthnsw.NewDefaultUserConfig(),
			InvertedIndexConfig: &models.InvertedIndexConfig{},
			Properties: []*models.Property{
				{
					Name:         "name",
					DataType:     schema.DataTypeText.PropString(),
					Tokenization: models.PropertyTokenizationField,
				},
				{
					Name:     "toTest",
					DataType: []string{"TestClass"},
				},
			},
		}

		migrator := NewMigrator(repo, repo.logger)
		err := migrator.AddClass(context.Background(), class, schemaGetter.shardState)
		require.Nil(t, err)
		err = migrator.AddClass(context.Background(), refClass, schemaGetter.shardState)
		require.Nil(t, err)
		schemaGetter.schema.Objects.Classes = append(schemaGetter.schema.Objects.Classes, class, refClass)
	})

	t.Run("insert test objects", func(t *testing.T) {
		vec := []float32{1, 2, 3}
		for _, obj := range []*models.Object{
			{
				ID:    testID1,
				Class: "TestClass",
				Properties: map[string]interface{}{
					"name": "object1",
				},
			},
			{
				ID:    testID2,
				Class: "TestClass",
				Properties: map[string]interface{}{
					"name": nil,
				},
			},
			{
				ID:    refID1,
				Class: "RefClass",
				Properties: map[string]interface{}{
					"name": "ref1",
					"toTest": models.MultipleRef{
						&models.SingleRef{
							Beacon: strfmt.URI(fmt.Sprintf("weaviate://localhost/TestClass/%s", testID1)),
						},
					},
				},
			},
			{
				ID:    refID2,
				Class: "RefClass",
				Properties: map[string]interface{}{
					"name": "ref2",
					"toTest": models.MultipleRef{
						&models.SingleRef{
							Beacon: strfmt.URI(fmt.Sprintf("weaviate://localhost/TestClass/%s", testID2)),
						},
					},
				},
<<<<<<< HEAD
			}

			res1, err := repo.VectorSearch(context.Background(), dto.GetParams{
				ClassName:  "TestClass",
				Pagination: &filters.Pagination{Limit: 10},
				Filters:    createTimeStringFilter,
			})
=======
			},
		} {
			err := repo.PutObject(context.Background(), obj, vec, nil, "")
>>>>>>> 952eb4ab
			require.Nil(t, err)
		}
	})

	t.Run("check buckets exist", func(t *testing.T) {
		index := repo.indices["testclass"]
		n := 0
		index.ForEachShard(func(_ string, shard *Shard) error {
			bucketNull := shard.store.Bucket(helpers.BucketFromPropNameNullLSM("name"))
			require.NotNil(t, bucketNull)
			n++
			return nil
		})
		require.Equal(t, 1, n)
	})

	type testCase struct {
		name        string
		filter      *filters.LocalFilter
		expectedIds []strfmt.UUID
	}

	t.Run("get object with null filters", func(t *testing.T) {
		testCases := []testCase{
			{
				name: "is null",
				filter: &filters.LocalFilter{
					Root: &filters.Clause{
						Operator: filters.OperatorIsNull,
						On: &filters.Path{
							Class:    "TestClass",
							Property: "name",
						},
						Value: &filters.Value{
							Value: false,
							Type:  schema.DataTypeBoolean,
						},
					},
				},
				expectedIds: []strfmt.UUID{testID1},
			},
			{
				name: "is not null",
				filter: &filters.LocalFilter{
					Root: &filters.Clause{
						Operator: filters.OperatorIsNull,
						On: &filters.Path{
							Class:    "TestClass",
							Property: "name",
						},
						Value: &filters.Value{
							Value: true,
							Type:  schema.DataTypeBoolean,
						},
					},
				},
				expectedIds: []strfmt.UUID{testID2},
			},
		}
<<<<<<< HEAD
		res1, err := repo.Search(context.Background(), dto.GetParams{
			ClassName:  "TestClass",
			Pagination: &filters.Pagination{Limit: 10},
			Filters:    PropLengthFilter,
		})
		require.Nil(t, err)
		assert.Len(t, res1, 1)
		assert.Equal(t, testID1, res1[0].ID)
=======

		for _, tc := range testCases {
			t.Run(tc.name, func(t *testing.T) {
				res, err := repo.ClassSearch(context.Background(), dto.GetParams{
					ClassName:  "TestClass",
					Pagination: &filters.Pagination{Limit: 10},
					Filters:    tc.filter,
				})
				require.Nil(t, err)
				require.Len(t, res, len(tc.expectedIds))

				ids := make([]strfmt.UUID, len(res))
				for i := range res {
					ids[i] = res[i].ID
				}
				assert.ElementsMatch(t, ids, tc.expectedIds)
			})
		}
	})

	t.Run("get referencing object with null filters", func(t *testing.T) {
		testCases := []testCase{
			{
				name: "is null",
				filter: &filters.LocalFilter{
					Root: &filters.Clause{
						Operator: filters.OperatorIsNull,
						On: &filters.Path{
							Class:    "RefClass",
							Property: "toTest",
							Child: &filters.Path{
								Class:    "TestClass",
								Property: "name",
							},
						},
						Value: &filters.Value{
							Value: false,
							Type:  schema.DataTypeBoolean,
						},
					},
				},
				expectedIds: []strfmt.UUID{refID1},
			},
			{
				name: "is not null",
				filter: &filters.LocalFilter{
					Root: &filters.Clause{
						Operator: filters.OperatorIsNull,
						On: &filters.Path{
							Class:    "RefClass",
							Property: "toTest",
							Child: &filters.Path{
								Class:    "TestClass",
								Property: "name",
							},
						},
						Value: &filters.Value{
							Value: true,
							Type:  schema.DataTypeBoolean,
						},
					},
				},
				expectedIds: []strfmt.UUID{refID2},
			},
		}

		for _, tc := range testCases {
			t.Run(tc.name, func(t *testing.T) {
				res, err := repo.ClassSearch(context.Background(), dto.GetParams{
					ClassName:  "RefClass",
					Pagination: &filters.Pagination{Limit: 10},
					Filters:    tc.filter,
				})
				require.Nil(t, err)
				require.Len(t, res, len(tc.expectedIds))

				ids := make([]strfmt.UUID, len(res))
				for i := range res {
					ids[i] = res[i].ID
				}
				assert.ElementsMatch(t, ids, tc.expectedIds)
			})
		}
>>>>>>> 952eb4ab
	})
}

func TestIndexPropLength_GetClass(t *testing.T) {
	dirName := t.TempDir()

	testID1 := strfmt.UUID("a0b55b05-bc5b-4cc9-b646-1452d1390a62")
	testID2 := strfmt.UUID("65be32cc-bb74-49c7-833e-afb14f957eae")
	refID1 := strfmt.UUID("f2e42a9f-e0b5-46bd-8a9c-e70b6330622c")
	refID2 := strfmt.UUID("92d5920c-1c20-49da-9cdc-b765813e175b")

	var repo *DB
	var schemaGetter *fakeSchemaGetter

	t.Run("init repo", func(t *testing.T) {
		schemaGetter = &fakeSchemaGetter{
			shardState: singleShardState(),
			schema: schema.Schema{
				Objects: &models.Schema{},
			},
		}
		var err error
		repo, err = New(logrus.New(), Config{
			MemtablesFlushIdleAfter:   60,
			RootPath:                  dirName,
			QueryMaximumResults:       10000,
			MaxImportGoroutinesFactor: 1,
		}, &fakeRemoteClient{}, &fakeNodeResolver{}, &fakeRemoteNodeClient{}, &fakeReplicationClient{}, nil)
		require.Nil(t, err)
		repo.SetSchemaGetter(schemaGetter)
		require.Nil(t, repo.WaitForStartup(testCtx()))
	})

	defer repo.Shutdown(testCtx())

	t.Run("add classes", func(t *testing.T) {
		class := &models.Class{
			Class:             "TestClass",
			VectorIndexConfig: enthnsw.NewDefaultUserConfig(),
			InvertedIndexConfig: &models.InvertedIndexConfig{
				IndexPropertyLength: true,
			},
			Properties: []*models.Property{
				{
					Name:         "name",
					DataType:     schema.DataTypeText.PropString(),
					Tokenization: models.PropertyTokenizationField,
				},
				{
					Name:     "int_array",
					DataType: schema.DataTypeIntArray.PropString(),
				},
			},
		}

		refClass := &models.Class{
			Class:               "RefClass",
			VectorIndexConfig:   enthnsw.NewDefaultUserConfig(),
			InvertedIndexConfig: &models.InvertedIndexConfig{},
			Properties: []*models.Property{
				{
					Name:         "name",
					DataType:     schema.DataTypeText.PropString(),
					Tokenization: models.PropertyTokenizationField,
				},
				{
					Name:     "toTest",
					DataType: []string{"TestClass"},
				},
			},
		}

		migrator := NewMigrator(repo, repo.logger)
		err := migrator.AddClass(context.Background(), class, schemaGetter.shardState)
		require.Nil(t, err)
		err = migrator.AddClass(context.Background(), refClass, schemaGetter.shardState)
		require.Nil(t, err)
		schemaGetter.schema.Objects.Classes = append(schemaGetter.schema.Objects.Classes, class, refClass)
	})

	t.Run("insert test objects", func(t *testing.T) {
		vec := []float32{1, 2, 3}
		for _, obj := range []*models.Object{
			{
				ID:    testID1,
				Class: "TestClass",
				Properties: map[string]interface{}{
					"name":      "short",
					"int_array": []float64{},
				},
			},
			{
				ID:    testID2,
				Class: "TestClass",
				Properties: map[string]interface{}{
					"name":      "muchLongerName",
					"int_array": []float64{1, 2, 3},
				},
			},
			{
				ID:    refID1,
				Class: "RefClass",
				Properties: map[string]interface{}{
					"name": "ref1",
					"toTest": models.MultipleRef{
						&models.SingleRef{
							Beacon: strfmt.URI(fmt.Sprintf("weaviate://localhost/TestClass/%s", testID1)),
						},
					},
				},
			},
			{
				ID:    refID2,
				Class: "RefClass",
				Properties: map[string]interface{}{
					"name": "ref2",
					"toTest": models.MultipleRef{
						&models.SingleRef{
							Beacon: strfmt.URI(fmt.Sprintf("weaviate://localhost/TestClass/%s", testID2)),
						},
					},
				},
			},
		} {
			err := repo.PutObject(context.Background(), obj, vec, nil, "")
			require.Nil(t, err)
		}
	})

	t.Run("check buckets exist", func(t *testing.T) {
		index := repo.indices["testclass"]
		n := 0
		index.ForEachShard(func(_ string, shard *Shard) error {
			bucketPropLengthName := shard.store.Bucket(helpers.BucketFromPropNameLengthLSM("name"))
			require.NotNil(t, bucketPropLengthName)
			bucketPropLengthIntArray := shard.store.Bucket(helpers.BucketFromPropNameLengthLSM("int_array"))
			require.NotNil(t, bucketPropLengthIntArray)
			n++
			return nil
		})
		require.Equal(t, 1, n)
	})

	type testCase struct {
		name        string
		filter      *filters.LocalFilter
		expectedIds []strfmt.UUID
	}

	t.Run("get object with prop length filters", func(t *testing.T) {
		testCases := []testCase{
			{
				name: "name length = 5",
				filter: &filters.LocalFilter{
					Root: &filters.Clause{
						Operator: filters.OperatorEqual,
						On: &filters.Path{
							Class:    "TestClass",
							Property: "len(name)",
						},
						Value: &filters.Value{
							Value: 5,
							Type:  schema.DataTypeInt,
						},
					},
				},
				expectedIds: []strfmt.UUID{testID1},
			},
			{
				name: "name length >= 6",
				filter: &filters.LocalFilter{
					Root: &filters.Clause{
						Operator: filters.OperatorGreaterThanEqual,
						On: &filters.Path{
							Class:    "TestClass",
							Property: "len(name)",
						},
						Value: &filters.Value{
							Value: 6,
							Type:  schema.DataTypeInt,
						},
					},
				},
				expectedIds: []strfmt.UUID{testID2},
			},
			{
				name: "array length = 0",
				filter: &filters.LocalFilter{
					Root: &filters.Clause{
						Operator: filters.OperatorEqual,
						On: &filters.Path{
							Class:    "TestClass",
							Property: "len(int_array)",
						},
						Value: &filters.Value{
							Value: 0,
							Type:  schema.DataTypeInt,
						},
					},
				},
				expectedIds: []strfmt.UUID{testID1},
			},
			{
				name: "array length < 4",
				filter: &filters.LocalFilter{
					Root: &filters.Clause{
						Operator: filters.OperatorLessThan,
						On: &filters.Path{
							Class:    "TestClass",
							Property: "len(int_array)",
						},
						Value: &filters.Value{
							Value: 4,
							Type:  schema.DataTypeInt,
						},
					},
				},
				expectedIds: []strfmt.UUID{testID1, testID2},
			},
		}

		for _, tc := range testCases {
			t.Run(tc.name, func(t *testing.T) {
				res, err := repo.ClassSearch(context.Background(), dto.GetParams{
					ClassName:  "TestClass",
					Pagination: &filters.Pagination{Limit: 10},
					Filters:    tc.filter,
				})
				require.Nil(t, err)
				require.Len(t, res, len(tc.expectedIds))

				ids := make([]strfmt.UUID, len(res))
				for i := range res {
					ids[i] = res[i].ID
				}
				assert.ElementsMatch(t, ids, tc.expectedIds)
			})
		}
	})

	t.Run("get referencing object with prop length filters", func(t *testing.T) {
		testCases := []testCase{
			{
				name: "name length = 5",
				filter: &filters.LocalFilter{
					Root: &filters.Clause{
						Operator: filters.OperatorEqual,
						On: &filters.Path{
							Class:    "RefClass",
							Property: "toTest",
							Child: &filters.Path{
								Class:    "TestClass",
								Property: "len(name)",
							},
						},
						Value: &filters.Value{
							Value: 5,
							Type:  schema.DataTypeInt,
						},
					},
				},
				expectedIds: []strfmt.UUID{refID1},
			},
			{
				name: "name length >= 6",
				filter: &filters.LocalFilter{
					Root: &filters.Clause{
						Operator: filters.OperatorGreaterThanEqual,
						On: &filters.Path{
							Class:    "RefClass",
							Property: "toTest",
							Child: &filters.Path{
								Class:    "TestClass",
								Property: "len(name)",
							},
						},
						Value: &filters.Value{
							Value: 6,
							Type:  schema.DataTypeInt,
						},
					},
				},
				expectedIds: []strfmt.UUID{refID2},
			},
			{
				name: "array length = 0",
				filter: &filters.LocalFilter{
					Root: &filters.Clause{
						Operator: filters.OperatorEqual,
						On: &filters.Path{
							Class:    "RefClass",
							Property: "toTest",
							Child: &filters.Path{
								Class:    "TestClass",
								Property: "len(int_array)",
							},
						},
						Value: &filters.Value{
							Value: 0,
							Type:  schema.DataTypeInt,
						},
					},
				},
				expectedIds: []strfmt.UUID{refID1},
			},
			{
				name: "array length < 4",
				filter: &filters.LocalFilter{
					Root: &filters.Clause{
						Operator: filters.OperatorLessThan,
						On: &filters.Path{
							Class:    "RefClass",
							Property: "toTest",
							Child: &filters.Path{
								Class:    "TestClass",
								Property: "len(int_array)",
							},
						},
						Value: &filters.Value{
							Value: 4,
							Type:  schema.DataTypeInt,
						},
					},
				},
				expectedIds: []strfmt.UUID{refID1, refID2},
			},
		}

		for _, tc := range testCases {
			t.Run(tc.name, func(t *testing.T) {
				res, err := repo.ClassSearch(context.Background(), dto.GetParams{
					ClassName:  "RefClass",
					Pagination: &filters.Pagination{Limit: 10},
					Filters:    tc.filter,
				})
				require.Nil(t, err)
				require.Len(t, res, len(tc.expectedIds))

				ids := make([]strfmt.UUID, len(res))
				for i := range res {
					ids[i] = res[i].ID
				}
				assert.ElementsMatch(t, ids, tc.expectedIds)
			})
		}
	})
}

func TestIndexByTimestamps_GetClass(t *testing.T) {
	dirName := t.TempDir()

	time1 := time.Now()
	time2 := time1.Add(-time.Hour)
	timestamp1 := time1.UnixMilli()
	timestamp2 := time2.UnixMilli()

	testID1 := strfmt.UUID("a0b55b05-bc5b-4cc9-b646-1452d1390a62")
	testID2 := strfmt.UUID("65be32cc-bb74-49c7-833e-afb14f957eae")
	refID1 := strfmt.UUID("f2e42a9f-e0b5-46bd-8a9c-e70b6330622c")
	refID2 := strfmt.UUID("92d5920c-1c20-49da-9cdc-b765813e175b")

	var repo *DB
	var schemaGetter *fakeSchemaGetter

	t.Run("init repo", func(t *testing.T) {
		schemaGetter = &fakeSchemaGetter{
			shardState: singleShardState(),
			schema: schema.Schema{
				Objects: &models.Schema{},
			},
		}
		var err error
		repo, err = New(logrus.New(), Config{
			MemtablesFlushIdleAfter:   60,
			RootPath:                  dirName,
			QueryMaximumResults:       10000,
			MaxImportGoroutinesFactor: 1,
		}, &fakeRemoteClient{}, &fakeNodeResolver{}, &fakeRemoteNodeClient{}, &fakeReplicationClient{}, nil)
		require.Nil(t, err)
		repo.SetSchemaGetter(schemaGetter)
		require.Nil(t, repo.WaitForStartup(testCtx()))
	})

	defer repo.Shutdown(testCtx())

	t.Run("add classes", func(t *testing.T) {
		class := &models.Class{
			Class:             "TestClass",
			VectorIndexConfig: enthnsw.NewDefaultUserConfig(),
			InvertedIndexConfig: &models.InvertedIndexConfig{
				IndexTimestamps: true,
			},
			Properties: []*models.Property{
				{
					Name:         "name",
					DataType:     schema.DataTypeText.PropString(),
					Tokenization: models.PropertyTokenizationField,
				},
			},
		}

		refClass := &models.Class{
			Class:               "RefClass",
			VectorIndexConfig:   enthnsw.NewDefaultUserConfig(),
			InvertedIndexConfig: &models.InvertedIndexConfig{},
			Properties: []*models.Property{
				{
					Name:         "name",
					DataType:     schema.DataTypeText.PropString(),
					Tokenization: models.PropertyTokenizationField,
				},
				{
					Name:     "toTest",
					DataType: []string{"TestClass"},
				},
			},
		}

<<<<<<< HEAD
		res1, err := repo.Search(context.Background(), dto.GetParams{
			ClassName:  "TestClass",
			Pagination: &filters.Pagination{Limit: 10},
			Filters:    createTimeStringFilter,
		})
		require.Nil(t, err)
		assert.Len(t, res1, 1)
		assert.Equal(t, testID, res1[0].ID)

		res2, err := repo.Search(context.Background(), dto.GetParams{
			ClassName:  "TestClass",
			Pagination: &filters.Pagination{Limit: 10},
			Filters:    updateTimeStringFilter,
		})
=======
		migrator := NewMigrator(repo, repo.logger)
		err := migrator.AddClass(context.Background(), class, schemaGetter.shardState)
		require.Nil(t, err)
		err = migrator.AddClass(context.Background(), refClass, schemaGetter.shardState)
>>>>>>> 952eb4ab
		require.Nil(t, err)
		schemaGetter.schema.Objects.Classes = append(schemaGetter.schema.Objects.Classes, class, refClass)
	})

<<<<<<< HEAD
		res3, err := repo.Search(context.Background(), dto.GetParams{
			ClassName:  "TestClass",
			Pagination: &filters.Pagination{Limit: 10},
			Filters:    createTimeDateFilter,
		})
		require.Nil(t, err)
		assert.Len(t, res3, 1)
		assert.Equal(t, testID, res3[0].ID)

		res4, err := repo.Search(context.Background(), dto.GetParams{
			ClassName:  "TestClass",
			Pagination: &filters.Pagination{Limit: 10},
			Filters:    updateTimeDateFilter,
=======
	t.Run("insert test objects", func(t *testing.T) {
		vec := []float32{1, 2, 3}
		for _, obj := range []*models.Object{
			{
				ID:                 testID1,
				Class:              "TestClass",
				CreationTimeUnix:   timestamp1,
				LastUpdateTimeUnix: timestamp1,
				Properties: map[string]interface{}{
					"name": "object1",
				},
			},
			{
				ID:                 testID2,
				Class:              "TestClass",
				CreationTimeUnix:   timestamp2,
				LastUpdateTimeUnix: timestamp2,
				Properties: map[string]interface{}{
					"name": "object2",
				},
			},
			{
				ID:    refID1,
				Class: "RefClass",
				Properties: map[string]interface{}{
					"name": "ref1",
					"toTest": models.MultipleRef{
						&models.SingleRef{
							Beacon: strfmt.URI(fmt.Sprintf("weaviate://localhost/TestClass/%s", testID1)),
						},
					},
				},
			},
			{
				ID:    refID2,
				Class: "RefClass",
				Properties: map[string]interface{}{
					"name": "ref2",
					"toTest": models.MultipleRef{
						&models.SingleRef{
							Beacon: strfmt.URI(fmt.Sprintf("weaviate://localhost/TestClass/%s", testID2)),
						},
					},
				},
			},
		} {
			err := repo.PutObject(context.Background(), obj, vec, nil, "")
			require.Nil(t, err)
		}
	})

	t.Run("check buckets exist", func(t *testing.T) {
		index := repo.indices["testclass"]
		n := 0
		index.ForEachShard(func(_ string, shard *Shard) error {
			bucketCreated := shard.store.Bucket("property_" + filters.InternalPropCreationTimeUnix)
			require.NotNil(t, bucketCreated)
			bucketUpdated := shard.store.Bucket("property_" + filters.InternalPropLastUpdateTimeUnix)
			require.NotNil(t, bucketUpdated)
			n++
			return nil
>>>>>>> 952eb4ab
		})
		require.Equal(t, 1, n)
	})

	type testCase struct {
		name        string
		filter      *filters.LocalFilter
		expectedIds []strfmt.UUID
	}

	t.Run("get object with timestamp filters", func(t *testing.T) {
		testCases := []testCase{
			{
				name: "by creation timestamp 1",
				filter: &filters.LocalFilter{
					Root: &filters.Clause{
						Operator: filters.OperatorEqual,
						On: &filters.Path{
							Class:    "TestClass",
							Property: "_creationTimeUnix",
						},
						Value: &filters.Value{
							Value: fmt.Sprint(timestamp1),
							Type:  schema.DataTypeText,
						},
					},
				},
				expectedIds: []strfmt.UUID{testID1},
			},
			{
				name: "by creation timestamp 2",
				filter: &filters.LocalFilter{
					Root: &filters.Clause{
						Operator: filters.OperatorEqual,
						On: &filters.Path{
							Class:    "TestClass",
							Property: "_creationTimeUnix",
						},
						Value: &filters.Value{
							Value: fmt.Sprint(timestamp2),
							Type:  schema.DataTypeText,
						},
					},
				},
				expectedIds: []strfmt.UUID{testID2},
			},
			{
				name: "by creation date 1",
				filter: &filters.LocalFilter{
					Root: &filters.Clause{
						// since RFC3339 is limited to seconds,
						// >= operator is used to match object with timestamp containing milliseconds
						Operator: filters.OperatorGreaterThanEqual,
						On: &filters.Path{
							Class:    "TestClass",
							Property: "_creationTimeUnix",
						},
						Value: &filters.Value{
							Value: time1.Format(time.RFC3339),
							Type:  schema.DataTypeDate,
						},
					},
				},
				expectedIds: []strfmt.UUID{testID1},
			},
			{
				name: "by creation date 2",
				filter: &filters.LocalFilter{
					Root: &filters.Clause{
						// since RFC3339 is limited to seconds,
						// >= operator is used to match object with timestamp containing milliseconds
						Operator: filters.OperatorGreaterThanEqual,
						On: &filters.Path{
							Class:    "TestClass",
							Property: "_creationTimeUnix",
						},
						Value: &filters.Value{
							Value: time2.Format(time.RFC3339),
							Type:  schema.DataTypeDate,
						},
					},
				},
				expectedIds: []strfmt.UUID{testID1, testID2},
			},

			{
				name: "by updated timestamp 1",
				filter: &filters.LocalFilter{
					Root: &filters.Clause{
						Operator: filters.OperatorEqual,
						On: &filters.Path{
							Class:    "TestClass",
							Property: "_lastUpdateTimeUnix",
						},
						Value: &filters.Value{
							Value: fmt.Sprint(timestamp1),
							Type:  schema.DataTypeText,
						},
					},
				},
				expectedIds: []strfmt.UUID{testID1},
			},
			{
				name: "by updated timestamp 2",
				filter: &filters.LocalFilter{
					Root: &filters.Clause{
						Operator: filters.OperatorEqual,
						On: &filters.Path{
							Class:    "TestClass",
							Property: "_lastUpdateTimeUnix",
						},
						Value: &filters.Value{
							Value: fmt.Sprint(timestamp2),
							Type:  schema.DataTypeText,
						},
					},
				},
				expectedIds: []strfmt.UUID{testID2},
			},
			{
				name: "by updated date 1",
				filter: &filters.LocalFilter{
					Root: &filters.Clause{
						// since RFC3339 is limited to seconds,
						// >= operator is used to match object with timestamp containing milliseconds
						Operator: filters.OperatorGreaterThanEqual,
						On: &filters.Path{
							Class:    "TestClass",
							Property: "_lastUpdateTimeUnix",
						},
						Value: &filters.Value{
							Value: time1.Format(time.RFC3339),
							Type:  schema.DataTypeDate,
						},
					},
				},
				expectedIds: []strfmt.UUID{testID1},
			},
			{
				name: "by updated date 2",
				filter: &filters.LocalFilter{
					Root: &filters.Clause{
						// since RFC3339 is limited to seconds,
						// >= operator is used to match object with timestamp containing milliseconds
						Operator: filters.OperatorGreaterThanEqual,
						On: &filters.Path{
							Class:    "TestClass",
							Property: "_lastUpdateTimeUnix",
						},
						Value: &filters.Value{
							Value: time2.Format(time.RFC3339),
							Type:  schema.DataTypeDate,
						},
					},
				},
				expectedIds: []strfmt.UUID{testID1, testID2},
			},
		}

		for _, tc := range testCases {
			t.Run(tc.name, func(t *testing.T) {
				res, err := repo.ClassSearch(context.Background(), dto.GetParams{
					ClassName:  "TestClass",
					Pagination: &filters.Pagination{Limit: 10},
					Filters:    tc.filter,
				})
				require.Nil(t, err)
				require.Len(t, res, len(tc.expectedIds))

				ids := make([]strfmt.UUID, len(res))
				for i := range res {
					ids[i] = res[i].ID
				}
				assert.ElementsMatch(t, ids, tc.expectedIds)
			})
		}
	})

	t.Run("get referencing object with timestamp filters", func(t *testing.T) {
		testCases := []testCase{
			{
				name: "by creation timestamp 1",
				filter: &filters.LocalFilter{
					Root: &filters.Clause{
						Operator: filters.OperatorEqual,
						On: &filters.Path{
							Class:    "RefClass",
							Property: "toTest",
							Child: &filters.Path{
								Class:    "TestClass",
								Property: "_creationTimeUnix",
							},
						},
						Value: &filters.Value{
							Value: fmt.Sprint(timestamp1),
							Type:  schema.DataTypeText,
						},
					},
				},
				expectedIds: []strfmt.UUID{refID1},
			},
			{
				name: "by creation timestamp 2",
				filter: &filters.LocalFilter{
					Root: &filters.Clause{
						Operator: filters.OperatorEqual,
						On: &filters.Path{
							Class:    "RefClass",
							Property: "toTest",
							Child: &filters.Path{
								Class:    "TestClass",
								Property: "_creationTimeUnix",
							},
						},
						Value: &filters.Value{
							Value: fmt.Sprint(timestamp2),
							Type:  schema.DataTypeText,
						},
					},
				},
				expectedIds: []strfmt.UUID{refID2},
			},
			{
				name: "by creation date 1",
				filter: &filters.LocalFilter{
					Root: &filters.Clause{
						// since RFC3339 is limited to seconds,
						// >= operator is used to match object with timestamp containing milliseconds
						Operator: filters.OperatorGreaterThanEqual,
						On: &filters.Path{
							Class:    "RefClass",
							Property: "toTest",
							Child: &filters.Path{
								Class:    "TestClass",
								Property: "_creationTimeUnix",
							},
						},
						Value: &filters.Value{
							Value: time1.Format(time.RFC3339),
							Type:  schema.DataTypeDate,
						},
					},
				},
				expectedIds: []strfmt.UUID{refID1},
			},
			{
				name: "by creation date 2",
				filter: &filters.LocalFilter{
					Root: &filters.Clause{
						// since RFC3339 is limited to seconds,
						// >= operator is used to match object with timestamp containing milliseconds
						Operator: filters.OperatorGreaterThanEqual,
						On: &filters.Path{
							Class:    "RefClass",
							Property: "toTest",
							Child: &filters.Path{
								Class:    "TestClass",
								Property: "_creationTimeUnix",
							},
						},
						Value: &filters.Value{
							Value: time2.Format(time.RFC3339),
							Type:  schema.DataTypeDate,
						},
					},
				},
				expectedIds: []strfmt.UUID{refID1, refID2},
			},

			{
				name: "by updated timestamp 1",
				filter: &filters.LocalFilter{
					Root: &filters.Clause{
						Operator: filters.OperatorEqual,
						On: &filters.Path{
							Class:    "RefClass",
							Property: "toTest",
							Child: &filters.Path{
								Class:    "TestClass",
								Property: "_lastUpdateTimeUnix",
							},
						},
						Value: &filters.Value{
							Value: fmt.Sprint(timestamp1),
							Type:  schema.DataTypeText,
						},
					},
				},
				expectedIds: []strfmt.UUID{refID1},
			},
			{
				name: "by updated timestamp 2",
				filter: &filters.LocalFilter{
					Root: &filters.Clause{
						Operator: filters.OperatorEqual,
						On: &filters.Path{
							Class:    "RefClass",
							Property: "toTest",
							Child: &filters.Path{
								Class:    "TestClass",
								Property: "_lastUpdateTimeUnix",
							},
						},
						Value: &filters.Value{
							Value: fmt.Sprint(timestamp2),
							Type:  schema.DataTypeText,
						},
					},
				},
				expectedIds: []strfmt.UUID{refID2},
			},
			{
				name: "by updated date 1",
				filter: &filters.LocalFilter{
					Root: &filters.Clause{
						// since RFC3339 is limited to seconds,
						// >= operator is used to match object with timestamp containing milliseconds
						Operator: filters.OperatorGreaterThanEqual,
						On: &filters.Path{
							Class:    "RefClass",
							Property: "toTest",
							Child: &filters.Path{
								Class:    "TestClass",
								Property: "_lastUpdateTimeUnix",
							},
						},
						Value: &filters.Value{
							Value: time1.Format(time.RFC3339),
							Type:  schema.DataTypeDate,
						},
					},
				},
				expectedIds: []strfmt.UUID{refID1},
			},
			{
				name: "by updated date 2",
				filter: &filters.LocalFilter{
					Root: &filters.Clause{
						// since RFC3339 is limited to seconds,
						// >= operator is used to match object with timestamp containing milliseconds
						Operator: filters.OperatorGreaterThanEqual,
						On: &filters.Path{
							Class:    "RefClass",
							Property: "toTest",
							Child: &filters.Path{
								Class:    "TestClass",
								Property: "_lastUpdateTimeUnix",
							},
						},
						Value: &filters.Value{
							Value: time2.Format(time.RFC3339),
							Type:  schema.DataTypeDate,
						},
					},
				},
				expectedIds: []strfmt.UUID{refID1, refID2},
			},
		}

		for _, tc := range testCases {
			t.Run(tc.name, func(t *testing.T) {
				res, err := repo.ClassSearch(context.Background(), dto.GetParams{
					ClassName:  "RefClass",
					Pagination: &filters.Pagination{Limit: 10},
					Filters:    tc.filter,
				})
				require.Nil(t, err)
				require.Len(t, res, len(tc.expectedIds))

				ids := make([]strfmt.UUID, len(res))
				for i := range res {
					ids[i] = res[i].ID
				}
				assert.ElementsMatch(t, ids, tc.expectedIds)
			})
		}
	})
}

// Cannot filter for property length without enabling in the InvertedIndexConfig
func TestFilterPropertyLengthError(t *testing.T) {
	class := createClassWithEverything(false, false)
	migrator, repo, schemaGetter := createRepo(t)
	defer repo.Shutdown(context.Background())
	err := migrator.AddClass(context.Background(), class, schemaGetter.shardState)
	require.Nil(t, err)
	// update schema getter so it's in sync with class
	schemaGetter.schema = schema.Schema{
		Objects: &models.Schema{
			Classes: []*models.Class{class},
		},
	}

	LengthFilter := &filters.LocalFilter{
		Root: &filters.Clause{
			Operator: filters.OperatorEqual,
			On: &filters.Path{
				Class:    schema.ClassName(carClass.Class),
				Property: "len(" + schema.PropertyName(class.Properties[0].Name) + ")",
			},
			Value: &filters.Value{
				Value: 1,
				Type:  dtInt,
			},
		},
	}

	params := dto.GetParams{
		SearchVector: []float32{0.1, 0.1, 0.1, 1.1, 0.1},
		ClassName:    class.Class,
		Pagination:   &filters.Pagination{Limit: 5},
		Filters:      LengthFilter,
	}
	_, err = repo.Search(context.Background(), params)
	require.NotNil(t, err)
}<|MERGE_RESOLUTION|>--- conflicted
+++ resolved
@@ -296,19 +296,9 @@
 						},
 					},
 				},
-<<<<<<< HEAD
-			}
-
-			res1, err := repo.VectorSearch(context.Background(), dto.GetParams{
-				ClassName:  "TestClass",
-				Pagination: &filters.Pagination{Limit: 10},
-				Filters:    createTimeStringFilter,
-			})
-=======
 			},
 		} {
 			err := repo.PutObject(context.Background(), obj, vec, nil, "")
->>>>>>> 952eb4ab
 			require.Nil(t, err)
 		}
 	})
@@ -368,20 +358,10 @@
 				expectedIds: []strfmt.UUID{testID2},
 			},
 		}
-<<<<<<< HEAD
-		res1, err := repo.Search(context.Background(), dto.GetParams{
-			ClassName:  "TestClass",
-			Pagination: &filters.Pagination{Limit: 10},
-			Filters:    PropLengthFilter,
-		})
-		require.Nil(t, err)
-		assert.Len(t, res1, 1)
-		assert.Equal(t, testID1, res1[0].ID)
-=======
 
 		for _, tc := range testCases {
 			t.Run(tc.name, func(t *testing.T) {
-				res, err := repo.ClassSearch(context.Background(), dto.GetParams{
+				res, err := repo.Search(context.Background(), dto.GetParams{
 					ClassName:  "TestClass",
 					Pagination: &filters.Pagination{Limit: 10},
 					Filters:    tc.filter,
@@ -446,7 +426,7 @@
 
 		for _, tc := range testCases {
 			t.Run(tc.name, func(t *testing.T) {
-				res, err := repo.ClassSearch(context.Background(), dto.GetParams{
+				res, err := repo.Search(context.Background(), dto.GetParams{
 					ClassName:  "RefClass",
 					Pagination: &filters.Pagination{Limit: 10},
 					Filters:    tc.filter,
@@ -461,7 +441,6 @@
 				assert.ElementsMatch(t, ids, tc.expectedIds)
 			})
 		}
->>>>>>> 952eb4ab
 	})
 }
 
@@ -685,7 +664,7 @@
 
 		for _, tc := range testCases {
 			t.Run(tc.name, func(t *testing.T) {
-				res, err := repo.ClassSearch(context.Background(), dto.GetParams{
+				res, err := repo.Search(context.Background(), dto.GetParams{
 					ClassName:  "TestClass",
 					Pagination: &filters.Pagination{Limit: 10},
 					Filters:    tc.filter,
@@ -792,7 +771,7 @@
 
 		for _, tc := range testCases {
 			t.Run(tc.name, func(t *testing.T) {
-				res, err := repo.ClassSearch(context.Background(), dto.GetParams{
+				res, err := repo.Search(context.Background(), dto.GetParams{
 					ClassName:  "RefClass",
 					Pagination: &filters.Pagination{Limit: 10},
 					Filters:    tc.filter,
@@ -880,46 +859,14 @@
 			},
 		}
 
-<<<<<<< HEAD
-		res1, err := repo.Search(context.Background(), dto.GetParams{
-			ClassName:  "TestClass",
-			Pagination: &filters.Pagination{Limit: 10},
-			Filters:    createTimeStringFilter,
-		})
-		require.Nil(t, err)
-		assert.Len(t, res1, 1)
-		assert.Equal(t, testID, res1[0].ID)
-
-		res2, err := repo.Search(context.Background(), dto.GetParams{
-			ClassName:  "TestClass",
-			Pagination: &filters.Pagination{Limit: 10},
-			Filters:    updateTimeStringFilter,
-		})
-=======
 		migrator := NewMigrator(repo, repo.logger)
 		err := migrator.AddClass(context.Background(), class, schemaGetter.shardState)
 		require.Nil(t, err)
 		err = migrator.AddClass(context.Background(), refClass, schemaGetter.shardState)
->>>>>>> 952eb4ab
 		require.Nil(t, err)
 		schemaGetter.schema.Objects.Classes = append(schemaGetter.schema.Objects.Classes, class, refClass)
 	})
 
-<<<<<<< HEAD
-		res3, err := repo.Search(context.Background(), dto.GetParams{
-			ClassName:  "TestClass",
-			Pagination: &filters.Pagination{Limit: 10},
-			Filters:    createTimeDateFilter,
-		})
-		require.Nil(t, err)
-		assert.Len(t, res3, 1)
-		assert.Equal(t, testID, res3[0].ID)
-
-		res4, err := repo.Search(context.Background(), dto.GetParams{
-			ClassName:  "TestClass",
-			Pagination: &filters.Pagination{Limit: 10},
-			Filters:    updateTimeDateFilter,
-=======
 	t.Run("insert test objects", func(t *testing.T) {
 		vec := []float32{1, 2, 3}
 		for _, obj := range []*models.Object{
@@ -981,7 +928,6 @@
 			require.NotNil(t, bucketUpdated)
 			n++
 			return nil
->>>>>>> 952eb4ab
 		})
 		require.Equal(t, 1, n)
 	})
@@ -1143,7 +1089,7 @@
 
 		for _, tc := range testCases {
 			t.Run(tc.name, func(t *testing.T) {
-				res, err := repo.ClassSearch(context.Background(), dto.GetParams{
+				res, err := repo.Search(context.Background(), dto.GetParams{
 					ClassName:  "TestClass",
 					Pagination: &filters.Pagination{Limit: 10},
 					Filters:    tc.filter,
@@ -1343,7 +1289,7 @@
 
 		for _, tc := range testCases {
 			t.Run(tc.name, func(t *testing.T) {
-				res, err := repo.ClassSearch(context.Background(), dto.GetParams{
+				res, err := repo.Search(context.Background(), dto.GetParams{
 					ClassName:  "RefClass",
 					Pagination: &filters.Pagination{Limit: 10},
 					Filters:    tc.filter,
