--- conflicted
+++ resolved
@@ -578,33 +578,6 @@
 }
 
 type IndexConfig struct {
-<<<<<<< HEAD
-	RootPath                       string
-	ClassName                      schema.ClassName
-	QueryMaximumResults            int64
-	QueryNestedRefLimit            int64
-	ResourceUsage                  config.ResourceUsage
-	MemtablesFlushDirtyAfter       int
-	MemtablesInitialSizeMB         int
-	MemtablesMaxSizeMB             int
-	MemtablesMinActiveSeconds      int
-	MemtablesMaxActiveSeconds      int
-	SegmentsCleanupIntervalSeconds int
-	SeparateObjectsCompactions     bool
-	MaxSegmentSize                 int64
-	HNSWMaxLogSize                 int64
-	HNSWWaitForCachePrefill        bool
-	HNSWFlatSearchConcurrency      int
-	VisitedListPoolMaxSize         int
-	ReplicationFactor              *atomic.Int64
-	DeletionStrategy               string
-	AsyncReplicationEnabled        bool
-	AvoidMMap                      bool
-	DisableLazyLoadShards          bool
-	ForceFullReplicasSearch        bool
-
-	TrackVectorDimensions bool
-=======
 	RootPath                             string
 	ClassName                            schema.ClassName
 	QueryMaximumResults                  int64
@@ -616,9 +589,11 @@
 	MemtablesMinActiveSeconds            int
 	MemtablesMaxActiveSeconds            int
 	SegmentsCleanupIntervalSeconds       int
+	SeparateObjectsCompactions           bool
 	MaxSegmentSize                       int64
 	HNSWMaxLogSize                       int64
 	HNSWWaitForCachePrefill              bool
+	HNSWFlatSearchConcurrency            int
 	VisitedListPoolMaxSize               int
 	ReplicationFactor                    *atomic.Int64
 	DeletionStrategy                     string
@@ -627,8 +602,8 @@
 	DisableLazyLoadShards                bool
 	ForceFullReplicasSearch              bool
 	LSMDisableSegmentsChecksumValidation bool
-	TrackVectorDimensions                bool
->>>>>>> 86b04175
+
+	TrackVectorDimensions bool
 }
 
 func indexID(class schema.ClassName) string {
