//                           _       _
// __      _____  __ ___   ___  __ _| |_ ___
// \ \ /\ / / _ \/ _` \ \ / / |/ _` | __/ _ \
//  \ V  V /  __/ (_| |\ V /| | (_| | ||  __/
//   \_/\_/ \___|\__,_| \_/ |_|\__,_|\__\___|
//
//  Copyright © 2016 - 2023 Weaviate B.V. All rights reserved.
//
//  CONTACT: hello@weaviate.io
//

package db

import (
	"context"
	"fmt"
	"strings"
	"sync"
	"time"

	"github.com/go-openapi/strfmt"
	"github.com/google/uuid"
	"github.com/pkg/errors"
	"github.com/sirupsen/logrus"
	"github.com/weaviate/weaviate/adapters/repos/db/aggregator"
	"github.com/weaviate/weaviate/adapters/repos/db/helpers"
	"github.com/weaviate/weaviate/adapters/repos/db/inverted"
	"github.com/weaviate/weaviate/adapters/repos/db/inverted/stopwords"
	"github.com/weaviate/weaviate/adapters/repos/db/sorter"
	"github.com/weaviate/weaviate/adapters/repos/db/vector/hnsw"
	"github.com/weaviate/weaviate/entities/additional"
	"github.com/weaviate/weaviate/entities/aggregation"
	"github.com/weaviate/weaviate/entities/filters"
	"github.com/weaviate/weaviate/entities/models"
	"github.com/weaviate/weaviate/entities/multi"
	"github.com/weaviate/weaviate/entities/schema"
	"github.com/weaviate/weaviate/entities/search"
	"github.com/weaviate/weaviate/entities/searchparams"
	"github.com/weaviate/weaviate/entities/storobj"
	"github.com/weaviate/weaviate/usecases/config"
	"github.com/weaviate/weaviate/usecases/monitoring"
	"github.com/weaviate/weaviate/usecases/objects"
	"github.com/weaviate/weaviate/usecases/replica"
	schemaUC "github.com/weaviate/weaviate/usecases/schema"
	"github.com/weaviate/weaviate/usecases/sharding"
	"golang.org/x/sync/errgroup"
)

// Index is the logical unit which contains all the data for one particular
// class. An index can be further broken up into self-contained units, called
// Shards, to allow for easy distribution across Nodes
type Index struct {
	classSearcher         inverted.ClassSearcher // to allow for nested by-references searches
	Shards                map[string]*Shard
	Config                IndexConfig
	vectorIndexUserConfig schema.VectorIndexConfig
	getSchema             schemaUC.SchemaGetter
	logger                logrus.FieldLogger
	remote                *sharding.RemoteIndex
	stopwords             *stopwords.Detector
	replicator            *replica.Replicator

	backupState     BackupState
	backupStateLock sync.RWMutex

	invertedIndexConfig     schema.InvertedIndexConfig
	invertedIndexConfigLock sync.Mutex

	metrics         *Metrics
	centralJobQueue chan job
}

func (i *Index) ID() string {
	return indexID(i.Config.ClassName)
}

type nodeResolver interface {
	NodeHostname(nodeName string) (string, bool)
}

// NewIndex creates an index with the specified amount of shards, using only
// the shards that are local to a node
func NewIndex(ctx context.Context, config IndexConfig,
	shardState *sharding.State, invertedIndexConfig schema.InvertedIndexConfig,
	vectorIndexUserConfig schema.VectorIndexConfig, sg schemaUC.SchemaGetter,
	cs inverted.ClassSearcher, logger logrus.FieldLogger,
	nodeResolver nodeResolver, remoteClient sharding.RemoteIndexClient,
	replicaClient replica.Client,
	promMetrics *monitoring.PrometheusMetrics, class *models.Class, jobQueueCh chan job,
) (*Index, error) {
	sd, err := stopwords.NewDetectorFromConfig(invertedIndexConfig.Stopwords)
	if err != nil {
		return nil, errors.Wrap(err, "failed to create new index")
	}

	repl := replica.NewReplicator(config.ClassName.String(),
		sg, nodeResolver, replicaClient, logger)

	index := &Index{
		Config:                config,
		Shards:                map[string]*Shard{},
		getSchema:             sg,
		logger:                logger,
		classSearcher:         cs,
		vectorIndexUserConfig: vectorIndexUserConfig,
		invertedIndexConfig:   invertedIndexConfig,
		stopwords:             sd,
		replicator:            repl,
		remote: sharding.NewRemoteIndex(config.ClassName.String(), sg,
			nodeResolver, remoteClient),
		metrics:         NewMetrics(logger, promMetrics, config.ClassName.String(), "n/a"),
		centralJobQueue: jobQueueCh,
	}

	if err := index.checkSingleShardMigration(shardState); err != nil {
		return nil, errors.Wrap(err, "migrating sharding state from previous version")
	}

	for _, shardName := range shardState.AllPhysicalShards() {

		if !shardState.IsShardLocal(shardName) {
			// do not create non-local shards
			continue
		}

		shard, err := NewShard(ctx, promMetrics, shardName, index, class, jobQueueCh)
		if err != nil {
			return nil, errors.Wrapf(err, "init shard %s of index %s", shardName, index.ID())
		}

		index.Shards[shardName] = shard
	}

	return index, nil
}

func (i *Index) IterateObjects(ctx context.Context, cb func(index *Index, shard *Shard, object *storobj.Object) error) error {
	for _, shard := range i.Shards {
		wrapper := func(object *storobj.Object) error {
			return cb(i, shard, object)
		}
		bucket := shard.store.Bucket(helpers.ObjectsBucketLSM)
		if err := bucket.IterateObjects(ctx, wrapper); err != nil {
			return err
		}
	}
	return nil
}

func (i *Index) addProperty(ctx context.Context, prop *models.Property) error {
	for name, shard := range i.Shards {
		if err := shard.addProperty(ctx, prop); err != nil {
			return errors.Wrapf(err, "add property to shard %q", name)
		}
	}

	return nil
}

func (i *Index) addUUIDProperty(ctx context.Context) error {
	for name, shard := range i.Shards {
		if err := shard.addIDProperty(ctx); err != nil {
			return errors.Wrapf(err, "add id property to shard %q", name)
		}
	}

	return nil
}

func (i *Index) addDimensionsProperty(ctx context.Context) error {
	for name, shard := range i.Shards {
		if err := shard.addDimensionsProperty(ctx); err != nil {
			return errors.Wrapf(err, "add dimensions property to shard %q", name)
		}
	}

	return nil
}

func (i *Index) addTimestampProperties(ctx context.Context) error {
	for name, shard := range i.Shards {
		if err := shard.addTimestampProperties(ctx); err != nil {
			return errors.Wrapf(err, "add timestamp properties to shard %q", name)
		}
	}

	return nil
}

func (i *Index) addNullStateProperty(ctx context.Context, prop *models.Property) error {
	for name, shard := range i.Shards {
		if err := shard.addNullState(ctx, prop); err != nil {
			return errors.Wrapf(err, "add null state to shard %q", name)
		}
	}

	return nil
}

func (i *Index) addPropertyLength(ctx context.Context, prop *models.Property) error {
	for name, shard := range i.Shards {
		if err := shard.addPropertyLength(ctx, prop); err != nil {
			return errors.Wrapf(err, "add property length to shard %q", name)
		}
	}

	return nil
}

func (i *Index) updateVectorIndexConfig(ctx context.Context,
	updated schema.VectorIndexConfig,
) error {
	// an updated is not specific to one shard, but rather all
	for name, shard := range i.Shards {
		// At the moment, we don't do anything in an update that could fail, but
		// technically this should be part of some sort of a two-phase commit  or
		// have another way to rollback if we have updates that could potentially
		// fail in the future. For now that's not a realistic risk.
		if err := shard.updateVectorIndexConfig(ctx, updated); err != nil {
			return errors.Wrapf(err, "shard %s", name)
		}
	}

	return nil
}

func (i *Index) getInvertedIndexConfig() schema.InvertedIndexConfig {
	i.invertedIndexConfigLock.Lock()
	defer i.invertedIndexConfigLock.Unlock()

	return i.invertedIndexConfig
}

func (i *Index) updateInvertedIndexConfig(ctx context.Context,
	updated schema.InvertedIndexConfig,
) error {
	i.invertedIndexConfigLock.Lock()
	defer i.invertedIndexConfigLock.Unlock()

	i.invertedIndexConfig = updated

	return nil
}

type IndexConfig struct {
	RootPath                  string
	ClassName                 schema.ClassName
	QueryMaximumResults       int64
	ResourceUsage             config.ResourceUsage
	MemtablesFlushIdleAfter   int
	MemtablesInitialSizeMB    int
	MemtablesMaxSizeMB        int
	MemtablesMinActiveSeconds int
	MemtablesMaxActiveSeconds int
	ReplicationFactor         int64

	TrackVectorDimensions bool
}

func indexID(class schema.ClassName) string {
	return strings.ToLower(string(class))
}

func (i *Index) shardFromUUID(in strfmt.UUID) (string, error) {
	uuid, err := uuid.Parse(in.String())
	if err != nil {
		return "", errors.Wrap(err, "parse id as uuid")
	}

	uuidBytes, _ := uuid.MarshalBinary() // cannot error

	return i.getSchema.ShardingState(i.Config.ClassName.String()).
		PhysicalShard(uuidBytes), nil
}

func (i *Index) putObject(ctx context.Context, object *storobj.Object,
	replProps *additional.ReplicationProperties,
) error {
	if i.Config.ClassName != object.Class() {
		return errors.Errorf("cannot import object of class %s into index of class %s",
			object.Class(), i.Config.ClassName)
	}
	i.backupStateLock.RLock()
	defer i.backupStateLock.RUnlock()
	shardName, err := i.shardFromUUID(object.ID())
	if err != nil {
		return err
	}

	if i.replicationEnabled() {
		if replProps == nil {
			replProps = defaultConsistency()
		}
		err = i.replicator.PutObject(ctx, shardName, object, replica.ConsistencyLevel(replProps.ConsistencyLevel))
		if err != nil {
			return fmt.Errorf("failed to relay object put across replicas: %w", err)
		}
	} else if i.isLocalShard(shardName) {
		shard := i.Shards[shardName]
		if err := shard.putObject(ctx, object); err != nil {
			return errors.Wrapf(err, "shard %s", shard.ID())
		}
	} else {
		// this must be a remote shard, try sending it remotely
		if err := i.remote.PutObject(ctx, shardName, object); err != nil {
			return errors.Wrap(err, "send to remote shard")
		}
	}

	return nil
}

func (i *Index) IncomingPutObject(ctx context.Context, shardName string,
	object *storobj.Object,
) error {
	i.backupStateLock.RLock()
	defer i.backupStateLock.RUnlock()
	localShard, ok := i.Shards[shardName]
	if !ok {
		return errors.Errorf("shard %q does not exist locally", shardName)
	}

	// This is a bit hacky, the problem here is that storobj.Parse() currently
	// misses date fields as it has no way of knowing that a date-formatted
	// string was actually a date type. However, adding this functionality to
	// Parse() would break a lot of code, because it currently
	// schema-independent. To find out if a field is a date or date[], we need to
	// involve the schema, thus why we are doing it here. This was discovered as
	// part of https://github.com/weaviate/weaviate/issues/1775
	if err := i.parseDateFieldsInProps(object.Object.Properties); err != nil {
		return errors.Wrapf(err, "shard %s", localShard.ID())
	}

	if err := localShard.putObject(ctx, object); err != nil {
		return errors.Wrapf(err, "shard %s", localShard.ID())
	}

	return nil
}

func (i *Index) replicationEnabled() bool {
	return i.Config.ReplicationFactor > 1
}

// parseDateFieldsInProps checks the schema for the current class for which
// fields are date fields, then - if they are set - parses them accordingly.
// Works for both date and date[].
func (i *Index) parseDateFieldsInProps(props interface{}) error {
	if props == nil {
		return nil
	}

	propMap, ok := props.(map[string]interface{})
	if !ok {
		// don't know what to do with this
		return nil
	}

	schemaModel := i.getSchema.GetSchemaSkipAuth().Objects
	c, err := schema.GetClassByName(schemaModel, i.Config.ClassName.String())
	if err != nil {
		return err
	}

	for _, prop := range c.Properties {
		if prop.DataType[0] == string(schema.DataTypeDate) {
			raw, ok := propMap[prop.Name]
			if !ok {
				// prop is not set, nothing to do
				continue
			}

			parsed, err := parseAsStringToTime(raw)
			if err != nil {
				return errors.Wrapf(err, "time prop %q", prop.Name)
			}

			propMap[prop.Name] = parsed
		}

		if prop.DataType[0] == string(schema.DataTypeDateArray) {
			raw, ok := propMap[prop.Name]
			if !ok {
				// prop is not set, nothing to do
				continue
			}

			asSlice, ok := raw.([]string)
			if !ok {
				return errors.Errorf("parse as time array, expected []interface{} got %T",
					raw)
			}
			parsedSlice := make([]interface{}, len(asSlice))
			for j := range asSlice {
				parsed, err := parseAsStringToTime(interface{}(asSlice[j]))
				if err != nil {
					return errors.Wrapf(err, "time array prop %q at pos %d", prop.Name, j)
				}

				parsedSlice[j] = parsed
			}
			propMap[prop.Name] = parsedSlice

		}
	}

	return nil
}

func parseAsStringToTime(in interface{}) (time.Time, error) {
	var parsed time.Time
	var err error

	asString, ok := in.(string)
	if !ok {
		return parsed, errors.Errorf("parse as time, expected string got %T", in)
	}

	parsed, err = time.Parse(time.RFC3339, asString)
	if err != nil {
		return parsed, err
	}

	return parsed, nil
}

// return value []error gives the error for the index with the positions
// matching the inputs
func (i *Index) putObjectBatch(ctx context.Context, objects []*storobj.Object,
	replProps *additional.ReplicationProperties,
) []error {
	i.backupStateLock.RLock()
	defer i.backupStateLock.RUnlock()
	type objsAndPos struct {
		objects []*storobj.Object
		pos     []int
	}

	byShard := map[string]objsAndPos{}
	out := make([]error, len(objects))

	for pos, obj := range objects {
		shardName, err := i.shardFromUUID(obj.ID())
		if err != nil {
			out[pos] = err
			continue
		}

		group := byShard[shardName]
		group.objects = append(group.objects, obj)
		group.pos = append(group.pos, pos)
		byShard[shardName] = group
	}

	wg := &sync.WaitGroup{}

	for shardName, group := range byShard {
		wg.Add(1)
		go func(shardName string, group objsAndPos) {
			defer wg.Done()
			var errs []error
			if i.replicationEnabled() {
				if replProps == nil {
					replProps = defaultConsistency()
				}
				errs = i.replicator.PutObjects(ctx, shardName, group.objects,
					replica.ConsistencyLevel(replProps.ConsistencyLevel))
			} else if !i.isLocalShard(shardName) {
				errs = i.remote.BatchPutObjects(ctx, shardName, group.objects)
			} else {
				shard := i.Shards[shardName]
				errs = shard.putObjectBatch(ctx, group.objects)
			}
			for i, err := range errs {
				desiredPos := group.pos[i]
				out[desiredPos] = err
			}
		}(shardName, group)
	}

	wg.Wait()

	return out
}

func duplicateErr(in error, count int) []error {
	out := make([]error, count)
	for i := range out {
		out[i] = in
	}

	return out
}

func (i *Index) IncomingBatchPutObjects(ctx context.Context, shardName string,
	objects []*storobj.Object,
) []error {
	i.backupStateLock.RLock()
	defer i.backupStateLock.RUnlock()
	localShard, ok := i.Shards[shardName]
	if !ok {
		return duplicateErr(errors.Errorf("shard %q does not exist locally",
			shardName), len(objects))
	}

	// This is a bit hacky, the problem here is that storobj.Parse() currently
	// misses date fields as it has no way of knowing that a date-formatted
	// string was actually a date type. However, adding this functionality to
	// Parse() would break a lot of code, because it currently
	// schema-independent. To find out if a field is a date or date[], we need to
	// involve the schema, thus why we are doing it here. This was discovered as
	// part of https://github.com/weaviate/weaviate/issues/1775
	for j := range objects {
		if err := i.parseDateFieldsInProps(objects[j].Object.Properties); err != nil {
			return duplicateErr(errors.Wrapf(err, "shard %s", localShard.ID()),
				len(objects))
		}
	}

	return localShard.putObjectBatch(ctx, objects)
}

// return value map[int]error gives the error for the index as it received it
func (i *Index) addReferencesBatch(ctx context.Context, refs objects.BatchReferences,
	replProps *additional.ReplicationProperties,
) []error {
	i.backupStateLock.RLock()
	defer i.backupStateLock.RUnlock()
	type refsAndPos struct {
		refs objects.BatchReferences
		pos  []int
	}

	byShard := map[string]refsAndPos{}
	out := make([]error, len(refs))

	for pos, ref := range refs {
		shardName, err := i.shardFromUUID(ref.From.TargetID)
		if err != nil {
			out[pos] = err
			continue
		}

		group := byShard[shardName]
		group.refs = append(group.refs, ref)
		group.pos = append(group.pos, pos)
		byShard[shardName] = group
	}

	for shardName, group := range byShard {
		var errs []error
		if i.replicationEnabled() {
			if replProps == nil {
				replProps = defaultConsistency()
			}
			errs = i.replicator.AddReferences(ctx, shardName, group.refs,
				replica.ConsistencyLevel(replProps.ConsistencyLevel))
		} else if i.isLocalShard(shardName) {
			shard := i.Shards[shardName]
			errs = shard.addReferencesBatch(ctx, group.refs)
		} else {
			errs = i.remote.BatchAddReferences(ctx, shardName, group.refs)
		}
		for i, err := range errs {
			desiredPos := group.pos[i]
			out[desiredPos] = err
		}
	}

	return out
}

func (i *Index) IncomingBatchAddReferences(ctx context.Context, shardName string,
	refs objects.BatchReferences,
) []error {
	i.backupStateLock.RLock()
	defer i.backupStateLock.RUnlock()
	localShard, ok := i.Shards[shardName]
	if !ok {
		return duplicateErr(errors.Errorf("shard %q does not exist locally",
			shardName), len(refs))
	}

	return localShard.addReferencesBatch(ctx, refs)
}

func (i *Index) objectByID(ctx context.Context, id strfmt.UUID,
	props search.SelectProperties, addl additional.Properties,
	replProps *additional.ReplicationProperties,
) (*storobj.Object, error) {
	shardName, err := i.shardFromUUID(id)
	if err != nil {
		return nil, err
	}

	var obj *storobj.Object

	if i.replicationEnabled() {
		if replProps == nil {
			replProps = defaultConsistency()
		}
		if replProps.NodeName != "" {
			obj, err = i.replicator.NodeObject(ctx, replProps.NodeName, shardName, id, props, addl)
		} else {
			obj, err = i.replicator.GetOne(ctx,
				replica.ConsistencyLevel(replProps.ConsistencyLevel), shardName, id, props, addl)
		}
	} else if i.isLocalShard(shardName) {
		shard := i.Shards[shardName]
		obj, err = shard.objectByID(ctx, id, props, addl)
		if err != nil {
			err = fmt.Errorf("shard %s: %w", shard.ID(), err)
		}
	} else {
		obj, err = i.remote.GetObject(ctx, shardName, id, props, addl)
		if err != nil {
			err = fmt.Errorf("get object from remote index: %w", err)
		}
	}

	return obj, err
}

func (i *Index) IncomingGetObject(ctx context.Context, shardName string,
	id strfmt.UUID, props search.SelectProperties,
	additional additional.Properties,
) (*storobj.Object, error) {
	shard, ok := i.Shards[shardName]
	if !ok {
		return nil, errors.Errorf("shard %q does not exist locally", shardName)
	}

	obj, err := shard.objectByID(ctx, id, props, additional)
	if err != nil {
		return nil, errors.Wrapf(err, "shard %s", shard.ID())
	}

	return obj, nil
}

func (i *Index) IncomingMultiGetObjects(ctx context.Context, shardName string,
	ids []strfmt.UUID,
) ([]*storobj.Object, error) {
	shard, ok := i.Shards[shardName]
	if !ok {
		return nil, errors.Errorf("shard %q does not exist locally", shardName)
	}

	objs, err := shard.multiObjectByID(ctx, wrapIDsInMulti(ids))
	if err != nil {
		return nil, errors.Wrapf(err, "shard %s", shard.ID())
	}

	return objs, nil
}

func (i *Index) multiObjectByID(ctx context.Context,
	query []multi.Identifier,
) ([]*storobj.Object, error) {
	type idsAndPos struct {
		ids []multi.Identifier
		pos []int
	}

	byShard := map[string]idsAndPos{}

	for pos, id := range query {
		shardName, err := i.shardFromUUID(strfmt.UUID(id.ID))
		if err != nil {
			return nil, err
		}

		group := byShard[shardName]
		group.ids = append(group.ids, id)
		group.pos = append(group.pos, pos)
		byShard[shardName] = group
	}

	out := make([]*storobj.Object, len(query))

	for shardName, group := range byShard {
		local := i.getSchema.
			ShardingState(i.Config.ClassName.String()).
			IsShardLocal(shardName)

		var objects []*storobj.Object
		var err error

		if local {
			shard := i.Shards[shardName]
			objects, err = shard.multiObjectByID(ctx, group.ids)
			if err != nil {
				return nil, errors.Wrapf(err, "shard %s", shard.ID())
			}
		} else {
			objects, err = i.remote.MultiGetObjects(ctx, shardName, extractIDsFromMulti(group.ids))
			if err != nil {
				return nil, errors.Wrapf(err, "remote shard %s", shardName)
			}
		}

		for i, obj := range objects {
			desiredPos := group.pos[i]
			out[desiredPos] = obj
		}
	}

	return out, nil
}

func extractIDsFromMulti(in []multi.Identifier) []strfmt.UUID {
	out := make([]strfmt.UUID, len(in))

	for i, id := range in {
		out[i] = strfmt.UUID(id.ID)
	}

	return out
}

func wrapIDsInMulti(in []strfmt.UUID) []multi.Identifier {
	out := make([]multi.Identifier, len(in))

	for i, id := range in {
		out[i] = multi.Identifier{ID: string(id)}
	}

	return out
}

func (i *Index) exists(ctx context.Context, id strfmt.UUID,
	replProps *additional.ReplicationProperties,
) (bool, error) {
	shardName, err := i.shardFromUUID(id)
	if err != nil {
		return false, err
	}

	var exists bool
	if i.replicationEnabled() {
		if replProps == nil {
			replProps = defaultConsistency()
		}
		exists, err = i.replicator.Exists(ctx,
			replica.ConsistencyLevel(replProps.ConsistencyLevel), shardName, id)
	} else if i.isLocalShard(shardName) {
		shard := i.Shards[shardName]
		exists, err = shard.exists(ctx, id)
	} else {
		exists, err = i.remote.Exists(ctx, shardName, id)
	}

	if err != nil {
		return false, errors.Wrapf(err, "shard %s", shardName)
	}

	return exists, nil
}

func (i *Index) IncomingExists(ctx context.Context, shardName string,
	id strfmt.UUID,
) (bool, error) {
	shard, ok := i.Shards[shardName]
	if !ok {
		return false, errors.Errorf("shard %q does not exist locally", shardName)
	}

	ok, err := shard.exists(ctx, id)
	if err != nil {
		return ok, errors.Wrapf(err, "shard %s", shard.ID())
	}

	return ok, nil
}

func (i *Index) objectSearch(ctx context.Context, limit int, filters *filters.LocalFilter,
	keywordRanking *searchparams.KeywordRanking, sort []filters.Sort, cursor *filters.Cursor,
	addlProps additional.Properties, replProps *additional.ReplicationProperties,
) ([]*storobj.Object, []float32, error) {
	shardNames := i.getSchema.ShardingState(i.Config.ClassName.String()).
		AllPhysicalShards()

	// If the request is a BM25F with no properties selected, use all possible properties
	if keywordRanking != nil && keywordRanking.Type == "bm25" && len(keywordRanking.Properties) == 0 {

		cl, err := schema.GetClassByName(
			i.getSchema.GetSchemaSkipAuth().Objects,
			i.Config.ClassName.String())
		if err != nil {
			return nil, nil, err
		}

		propHash := cl.Properties
		// Get keys of hash
		for _, v := range propHash {
			if (v.DataType[0] == "text" || v.DataType[0] == "string") &&
				schema.PropertyIsIndexed(i.getSchema.GetSchemaSkipAuth().Objects,
					i.Config.ClassName.String(), v.Name) { // Also the array types?
				keywordRanking.Properties = append(keywordRanking.Properties, v.Name)
			}
		}

		// WEAVIATE-471 - error if we can't find a property to search
		if len(keywordRanking.Properties) == 0 {
			return nil, []float32{}, errors.New(
				"No properties provided, and no indexed properties found in class")
		}
	}

	outObjects, outScores, err := i.objectSearchByShard(ctx, limit,
		filters, keywordRanking, sort, cursor, addlProps, shardNames)
	if err != nil {
		return nil, nil, err
	}

	if len(outObjects) == len(outScores) {
		if keywordRanking != nil && keywordRanking.Type == "bm25" {
			for ii := range outObjects {
				oo := outObjects[ii]
				os := outScores[ii]

				if oo.AdditionalProperties() == nil {
					oo.Object.Additional = make(map[string]interface{})
				}
				oo.Object.Additional["score"] = os

				// Collect all keys starting with "BM25F" and add them to the Additional
				if keywordRanking.AdditionalExplanations {
					explainScore := ""
					for k, v := range oo.Object.Additional {
						if strings.HasPrefix(k, "BM25F") {

							explainScore = fmt.Sprintf("%v, %v:%v", explainScore, k, v)
							delete(oo.Object.Additional, k)
						}
					}
					oo.Object.Additional["explainScore"] = explainScore
				}
			}
		}
	}

	if len(sort) > 0 {
		if len(shardNames) > 1 {
			var err error
			outObjects, outScores, err = i.sort(outObjects, outScores, sort, limit)
			if err != nil {
				return nil, nil, errors.Wrap(err, "sort")
			}
		}
	} else if keywordRanking != nil {
		outObjects, outScores = i.sortKeywordRanking(outObjects, outScores)
	} else if len(shardNames) > 1 && !addlProps.ReferenceQuery {
		// sort only for multiple shards (already sorted for single)
		// and for not reference nested query (sort is applied for root query)
		outObjects, outScores = i.sortByID(outObjects, outScores)
	}

	// if this search was caused by a reference property
	// search, we should not limit the number of results.
	// for example, if the query contains a where filter
	// whose operator is `And`, and one of the operands
	// contains a path to a reference prop, the ClassSearch
	// caused by such a ref prop being limited can cause
	// the `And` to return no results where results would
	// be expected. we won't know that unless we search
	// and return all referenced object properties.
	if !addlProps.ReferenceQuery && len(outObjects) > limit {
		if len(outObjects) == len(outScores) {
			outScores = outScores[:limit]
		}
		outObjects = outObjects[:limit]
	}

	if i.replicationEnabled() {
		if replProps == nil {
			replProps = defaultConsistency(replica.One)
		}
		outObjects, outScores, err = i.replicator.CheckConsistency(ctx,
			replica.ConsistencyLevel(replProps.ConsistencyLevel), outObjects, outScores)
		if err != nil {
			return nil, nil, fmt.Errorf(
				"failed to check consistency of search results: %w", err)
		}
	}

	return outObjects, outScores, nil
}

func (i *Index) objectSearchByShard(ctx context.Context, limit int, filters *filters.LocalFilter,
	keywordRanking *searchparams.KeywordRanking, sort []filters.Sort, cursor *filters.Cursor,
	addlProps additional.Properties, shards []string,
) ([]*storobj.Object, []float32, error) {
	resultObjects, resultScores := objectSearchPreallocate(limit, shards)

	eg := errgroup.Group{}
	shardResultLock := sync.Mutex{}
	for _, shardName := range shards {
		shardName := shardName

		eg.Go(func() error {
			var objs []*storobj.Object
			var scores []float32
			var err error

			if i.isLocalShard(shardName) {
				shard := i.Shards[shardName]
				objs, scores, err = shard.objectSearch(ctx, limit, filters, keywordRanking, sort, cursor, addlProps)
				if err != nil {
					return fmt.Errorf(
						"local shard object serach %s: %w", shard.ID(), err)
				}
				if i.replicationEnabled() {
					storobj.AddOwnership(objs, i.getSchema.NodeName(), shardName)
				}
			} else {
				objs, scores, err = i.remote.SearchShard(
					ctx, shardName, nil, limit, filters, keywordRanking,
					sort, cursor, addlProps, i.replicationEnabled())
				if err != nil {
					return fmt.Errorf(
						"remote shard object serach %s: %w", shardName, err)
				}
			}

			shardResultLock.Lock()
			resultObjects = append(resultObjects, objs...)
			resultScores = append(resultScores, scores...)
			shardResultLock.Unlock()

			return nil
		})
	}
	if err := eg.Wait(); err != nil {
		return nil, nil, err
	}

	return resultObjects, resultScores, nil
}

func (i *Index) sortByID(objects []*storobj.Object, scores []float32,
) ([]*storobj.Object, []float32) {
	return newIDSorter().sort(objects, scores)
}

func (i *Index) sortKeywordRanking(objects []*storobj.Object,
	scores []float32,
) ([]*storobj.Object, []float32) {
	return newScoresSorter().sort(objects, scores)
}

func (i *Index) sort(objects []*storobj.Object, scores []float32,
	sort []filters.Sort, limit int,
) ([]*storobj.Object, []float32, error) {
	return sorter.NewObjectsSorter(i.getSchema.GetSchemaSkipAuth()).
		Sort(objects, scores, limit, sort)
}

func (i *Index) objectVectorSearch(ctx context.Context, searchVector []float32,
	dist float32, limit int, filters *filters.LocalFilter,
	sort []filters.Sort, additional additional.Properties,
<<<<<<< HEAD
) ([]*storobj.Object, []float32, error) {
=======
) ([]*storobj.Object, []float32, int64, error) {
>>>>>>> fe55f7de
	shardNames := i.getSchema.ShardingState(i.Config.ClassName.String()).
		AllPhysicalShards()

	errgrp := &errgroup.Group{}
	m := &sync.Mutex{}

	// a limit of -1 is used to signal a search by distance. if that is
	// the case we have to adjust how we calculate the output capacity
	var shardCap int
	if limit < 0 {
		shardCap = len(shardNames) * hnsw.DefaultSearchByDistInitialLimit
	} else {
		shardCap = len(shardNames) * limit
	}

	out := make([]*storobj.Object, 0, shardCap)
	dists := make([]float32, 0, shardCap)
	searchTook := int64(0)
	for _, shardName := range shardNames {
		shardName := shardName
		errgrp.Go(func() error {
			local := i.getSchema.
				ShardingState(i.Config.ClassName.String()).
				IsShardLocal(shardName)

			var res []*storobj.Object
			var resDists []float32
			var err error
			var resSearchTook int64

			if local {
				shard := i.Shards[shardName]
				res, resDists, resSearchTook, err = shard.objectVectorSearch(
					ctx, searchVector, dist, limit, filters, sort, additional)
				if err != nil {
					return errors.Wrapf(err, "shard %s", shard.ID())
				}
			} else {
				res, resDists, err = i.remote.SearchShard(ctx,
					shardName, searchVector, limit, filters,
					nil, sort, nil, additional, i.replicationEnabled())
				if err != nil {
					return errors.Wrapf(err, "remote shard %s", shardName)
				}
			}

			m.Lock()
			out = append(out, res...)
			dists = append(dists, resDists...)
			searchTook = resSearchTook
			m.Unlock()

			return nil
		})
	}

	if err := errgrp.Wait(); err != nil {
		return nil, nil, searchTook, err
	}

	if len(shardNames) == 1 {
		return out, dists, searchTook, nil
	}

	if len(shardNames) > 1 && len(sort) > 0 {
		out, dists, err := i.sort(out, dists, sort, limit)
		return out, dists, searchTook, err
	}

	out, dists = newDistancesSorter().sort(out, dists)
	if limit > 0 && len(out) > limit {
		out = out[:limit]
		dists = dists[:limit]
	}

	return out, dists, searchTook, nil
}

func (i *Index) IncomingSearch(ctx context.Context, shardName string,
	searchVector []float32, distance float32, limit int, filters *filters.LocalFilter,
	keywordRanking *searchparams.KeywordRanking, sort []filters.Sort,
	cursor *filters.Cursor, additional additional.Properties,
) ([]*storobj.Object, []float32, error) {
	shard, ok := i.Shards[shardName]
	if !ok {
		return nil, nil, errors.Errorf("shard %q does not exist locally", shardName)
	}

	if searchVector == nil {
		// TODO: after
		res, scores, err := shard.objectSearch(ctx, limit, filters, keywordRanking, sort, cursor, additional)
		if err != nil {
			return nil, nil, errors.Wrapf(err, "shard %s", shard.ID())
		}

		return res, scores, nil
	}

	res, resDists, _, err := shard.objectVectorSearch(
		ctx, searchVector, distance, limit, filters, sort, additional)
	if err != nil {
		return nil, nil, errors.Wrapf(err, "shard %s", shard.ID())
	}

	return res, resDists, nil
}

func (i *Index) deleteObject(ctx context.Context, id strfmt.UUID,
	replProps *additional.ReplicationProperties,
) error {
	i.backupStateLock.RLock()
	defer i.backupStateLock.RUnlock()
	shardName, err := i.shardFromUUID(id)
	if err != nil {
		return err
	}

	if i.replicationEnabled() {
		if replProps == nil {
			replProps = defaultConsistency()
		}
		err = i.replicator.DeleteObject(ctx, shardName, id,
			replica.ConsistencyLevel(replProps.ConsistencyLevel))
		if err != nil {
			return fmt.Errorf("failed to relay object delete across replicas: %w", err)
		}
	} else if i.isLocalShard(shardName) {
		shard := i.Shards[shardName]
		if err := shard.deleteObject(ctx, id); err != nil {
			return fmt.Errorf("delete object: %w", err)
		}
	} else {
		err = i.remote.DeleteObject(ctx, shardName, id)
		if err != nil {
			return errors.Wrapf(err, "send to remote shard %s", shardName)
		}
	}

	return nil
}

func (i *Index) IncomingDeleteObject(ctx context.Context, shardName string,
	id strfmt.UUID,
) error {
	i.backupStateLock.RLock()
	defer i.backupStateLock.RUnlock()
	shard, ok := i.Shards[shardName]
	if !ok {
		return errors.Errorf("shard %q does not exist locally", shardName)
	}

	err := shard.deleteObject(ctx, id)
	if err != nil {
		return errors.Wrapf(err, "shard %s", shard.ID())
	}

	return nil
}

func (i *Index) isLocalShard(shard string) bool {
	return i.getSchema.ShardingState(i.Config.ClassName.String()).IsShardLocal(shard)
}

func (i *Index) mergeObject(ctx context.Context, merge objects.MergeDocument,
	replProps *additional.ReplicationProperties,
) error {
	i.backupStateLock.RLock()
	defer i.backupStateLock.RUnlock()
	shardName, err := i.shardFromUUID(merge.ID)
	if err != nil {
		return err
	}

	if i.replicationEnabled() {
		if replProps == nil {
			replProps = defaultConsistency()
		}
		err = i.replicator.MergeObject(ctx, shardName, &merge, replica.ConsistencyLevel(replProps.ConsistencyLevel))
		if err != nil {
			return fmt.Errorf("failed to relay object patch across replicas: %w", err)
		}
	} else if i.isLocalShard(shardName) {
		shard := i.Shards[shardName]
		err = shard.mergeObject(ctx, merge)
	} else {
		err = i.remote.MergeObject(ctx, shardName, merge)
	}
	if err != nil {
		return errors.Wrapf(err, "shard %s", shardName)
	}

	return nil
}

func (i *Index) IncomingMergeObject(ctx context.Context, shardName string,
	mergeDoc objects.MergeDocument,
) error {
	i.backupStateLock.RLock()
	defer i.backupStateLock.RUnlock()
	shard, ok := i.Shards[shardName]
	if !ok {
		return errors.Errorf("shard %q does not exist locally", shardName)
	}

	err := shard.mergeObject(ctx, mergeDoc)
	if err != nil {
		return errors.Wrapf(err, "shard %s", shard.ID())
	}

	return nil
}

func (i *Index) aggregate(ctx context.Context,
	params aggregation.Params,
) (*aggregation.Result, error) {
	shardState := i.getSchema.ShardingState(i.Config.ClassName.String())
	shardNames := shardState.AllPhysicalShards()

	results := make([]*aggregation.Result, len(shardNames))
	for j, shardName := range shardNames {
		local := shardState.IsShardLocal(shardName)

		var err error
		var res *aggregation.Result
		if !local {
			res, err = i.remote.Aggregate(ctx, shardName, params)
		} else {
			shard := i.Shards[shardName]
			res, err = shard.aggregate(ctx, params)
		}
		if err != nil {
			return nil, errors.Wrapf(err, "shard %s", shardName)
		}

		results[j] = res
	}

	return aggregator.NewShardCombiner().Do(results), nil
}

func (i *Index) IncomingAggregate(ctx context.Context, shardName string,
	params aggregation.Params,
) (*aggregation.Result, error) {
	shard, ok := i.Shards[shardName]
	if !ok {
		return nil, errors.Errorf("shard %q does not exist locally", shardName)
	}

	res, err := shard.aggregate(ctx, params)
	if err != nil {
		return nil, errors.Wrapf(err, "shard %s", shard.ID())
	}

	return res, nil
}

func (i *Index) drop() error {
	i.backupStateLock.RLock()
	defer i.backupStateLock.RUnlock()
	for _, name := range i.getSchema.ShardingState(i.Config.ClassName.String()).
		AllPhysicalShards() {
		shard, ok := i.Shards[name]
		if !ok {
			// skip non-local, but do delete everything that exists - even if it
			// shouldn't
			continue
		}
		err := shard.drop()
		if err != nil {
			return errors.Wrapf(err, "delete shard %s", shard.ID())
		}
	}

	return nil
}

func (i *Index) Shutdown(ctx context.Context) error {
	i.backupStateLock.RLock()
	defer i.backupStateLock.RUnlock()
	for id, shard := range i.Shards {
		if err := shard.shutdown(ctx); err != nil {
			return errors.Wrapf(err, "shutdown shard %q", id)
		}
	}

	return nil
}

func (i *Index) getShardsStatus(ctx context.Context) (map[string]string, error) {
	shardsStatus := make(map[string]string)

	shardState := i.getSchema.ShardingState(i.Config.ClassName.String())
	shardNames := shardState.AllPhysicalShards()

	for _, shardName := range shardNames {
		local := shardState.IsShardLocal(shardName)

		var err error
		var status string
		if !local {
			status, err = i.remote.GetShardStatus(ctx, shardName)
		} else {
			shard, ok := i.Shards[shardName]
			if !ok {
				err = errors.Errorf("shard %s does not exist", shardName)
			} else {
				status = shard.getStatus().String()
			}
		}
		if err != nil {
			return nil, errors.Wrapf(err, "shard %s", shardName)
		}

		shardsStatus[shardName] = status
	}

	return shardsStatus, nil
}

func (i *Index) IncomingGetShardStatus(ctx context.Context, shardName string) (string, error) {
	shard, ok := i.Shards[shardName]
	if !ok {
		return "", errors.Errorf("shard %q does not exist", shardName)
	}
	return shard.getStatus().String(), nil
}

func (i *Index) updateShardStatus(ctx context.Context, shardName, targetStatus string) error {
	shardState := i.getSchema.ShardingState(i.Config.ClassName.String())

	var err error
	local := shardState.IsShardLocal(shardName)
	if !local {
		err = i.remote.UpdateShardStatus(ctx, shardName, targetStatus)
	} else {
		shard, ok := i.Shards[shardName]
		if !ok {
			err = errors.Errorf("shard %s does not exist", shardName)
		} else {
			err = shard.updateStatus(targetStatus)
		}
	}
	if err != nil {
		return errors.Wrapf(err, "shard %s", shardName)
	}

	return nil
}

func (i *Index) IncomingUpdateShardStatus(ctx context.Context, shardName, targetStatus string) error {
	shard, ok := i.Shards[shardName]
	if !ok {
		return errors.Errorf("shard %s does not exist", shardName)
	}
	return shard.updateStatus(targetStatus)
}

func (i *Index) notifyReady() {
	for _, shd := range i.Shards {
		shd.notifyReady()
	}
}

func (i *Index) findDocIDs(ctx context.Context,
	filters *filters.LocalFilter,
) (map[string][]uint64, error) {
	before := time.Now()
	defer i.metrics.BatchDelete(before, "filter_total")

	shardState := i.getSchema.ShardingState(i.Config.ClassName.String())
	shardNames := shardState.AllPhysicalShards()

	results := make(map[string][]uint64)
	for _, shardName := range shardNames {
		local := shardState.IsShardLocal(shardName)

		var err error
		var res []uint64
		if !local {
			res, err = i.remote.FindDocIDs(ctx, shardName, filters)
		} else {
			shard := i.Shards[shardName]
			res, err = shard.findDocIDs(ctx, filters)
		}
		if err != nil {
			return nil, errors.Wrapf(err, "shard %s", shardName)
		}

		results[shardName] = res
	}

	return results, nil
}

func (i *Index) IncomingFindDocIDs(ctx context.Context, shardName string,
	filters *filters.LocalFilter,
) ([]uint64, error) {
	shard, ok := i.Shards[shardName]
	if !ok {
		return nil, errors.Errorf("shard %q does not exist locally", shardName)
	}

	docIDs, err := shard.findDocIDs(ctx, filters)
	if err != nil {
		return nil, errors.Wrapf(err, "shard %s", shard.ID())
	}

	return docIDs, nil
}

func (i *Index) batchDeleteObjects(ctx context.Context, shardDocIDs map[string][]uint64,
	dryRun bool, replProps *additional.ReplicationProperties,
) (objects.BatchSimpleObjects, error) {
	i.backupStateLock.RLock()
	defer i.backupStateLock.RUnlock()
	before := time.Now()
	defer i.metrics.BatchDelete(before, "delete_from_shards_total")

	type result struct {
		objs objects.BatchSimpleObjects
	}

	wg := &sync.WaitGroup{}
	ch := make(chan result, len(shardDocIDs))
	for shardName, docIDs := range shardDocIDs {
		wg.Add(1)
		go func(shardName string, docIDs []uint64) {
			defer wg.Done()

			var objs objects.BatchSimpleObjects
			if i.replicationEnabled() {
				if replProps == nil {
					replProps = defaultConsistency()
				}
				objs = i.replicator.DeleteObjects(ctx, shardName, docIDs,
					dryRun, replica.ConsistencyLevel(replProps.ConsistencyLevel))
			} else if i.isLocalShard(shardName) {
				shard := i.Shards[shardName]
				objs = shard.deleteObjectBatch(ctx, docIDs, dryRun)
			} else {
				objs = i.remote.DeleteObjectBatch(ctx, shardName, docIDs, dryRun)
			}
			ch <- result{objs}
		}(shardName, docIDs)
	}

	wg.Wait()
	close(ch)

	var out objects.BatchSimpleObjects
	for res := range ch {
		out = append(out, res.objs...)
	}

	return out, nil
}

func (i *Index) IncomingDeleteObjectBatch(ctx context.Context, shardName string,
	docIDs []uint64, dryRun bool,
) objects.BatchSimpleObjects {
	i.backupStateLock.RLock()
	defer i.backupStateLock.RUnlock()
	shard, ok := i.Shards[shardName]
	if !ok {
		return objects.BatchSimpleObjects{
			objects.BatchSimpleObject{Err: errors.Errorf("shard %q does not exist locally", shardName)},
		}
	}

	return shard.deleteObjectBatch(ctx, docIDs, dryRun)
}

func defaultConsistency(l ...replica.ConsistencyLevel) *additional.ReplicationProperties {
	rp := &additional.ReplicationProperties{}
	if len(l) != 0 {
		rp.ConsistencyLevel = string(l[0])
	} else {
		rp.ConsistencyLevel = string(replica.Quorum)
	}
	return rp
}

func objectSearchPreallocate(limit int, shards []string) ([]*storobj.Object, []float32) {
	perShardLimit := config.DefaultQueryMaximumResults
	if perShardLimit > int64(limit) {
		perShardLimit = int64(limit)
	}
	capacity := perShardLimit * int64(len(shards))
	objects := make([]*storobj.Object, 0, capacity)
	scores := make([]float32, 0, capacity)

	return objects, scores
}<|MERGE_RESOLUTION|>--- conflicted
+++ resolved
@@ -959,11 +959,7 @@
 func (i *Index) objectVectorSearch(ctx context.Context, searchVector []float32,
 	dist float32, limit int, filters *filters.LocalFilter,
 	sort []filters.Sort, additional additional.Properties,
-<<<<<<< HEAD
-) ([]*storobj.Object, []float32, error) {
-=======
 ) ([]*storobj.Object, []float32, int64, error) {
->>>>>>> fe55f7de
 	shardNames := i.getSchema.ShardingState(i.Config.ClassName.String()).
 		AllPhysicalShards()
 
