//                           _       _
// __      _____  __ ___   ___  __ _| |_ ___
// \ \ /\ / / _ \/ _` \ \ / / |/ _` | __/ _ \
//  \ V  V /  __/ (_| |\ V /| | (_| | ||  __/
//   \_/\_/ \___|\__,_| \_/ |_|\__,_|\__\___|
//
//  Copyright © 2016 - 2022 SeMI Technologies B.V. All rights reserved.
//
//  CONTACT: hello@semi.technology
//

package db

import (
	"context"
	"strings"
	"sync"
	"time"

	"github.com/go-openapi/strfmt"
	"github.com/google/uuid"
	"github.com/pkg/errors"
	"github.com/semi-technologies/weaviate/adapters/repos/db/aggregator"
	"github.com/semi-technologies/weaviate/adapters/repos/db/inverted"
	"github.com/semi-technologies/weaviate/adapters/repos/db/inverted/stopwords"
	"github.com/semi-technologies/weaviate/adapters/repos/db/sorter"
	"github.com/semi-technologies/weaviate/adapters/repos/db/vector/hnsw"
	"github.com/semi-technologies/weaviate/entities/additional"
	"github.com/semi-technologies/weaviate/entities/aggregation"
	"github.com/semi-technologies/weaviate/entities/backup"
	"github.com/semi-technologies/weaviate/entities/filters"
	"github.com/semi-technologies/weaviate/entities/models"
	"github.com/semi-technologies/weaviate/entities/multi"
	"github.com/semi-technologies/weaviate/entities/schema"
	"github.com/semi-technologies/weaviate/entities/search"
	"github.com/semi-technologies/weaviate/entities/searchparams"
	"github.com/semi-technologies/weaviate/entities/storobj"
	"github.com/semi-technologies/weaviate/usecases/monitoring"
	"github.com/semi-technologies/weaviate/usecases/objects"
	schemaUC "github.com/semi-technologies/weaviate/usecases/schema"
	"github.com/semi-technologies/weaviate/usecases/sharding"
	"github.com/sirupsen/logrus"
	"golang.org/x/sync/errgroup"
)

// Index is the logical unit which contains all the data for one particular
// class. An index can be further broken up into self-contained units, called
// Shards, to allow for easy distribution across Nodes
type Index struct {
	classSearcher         inverted.ClassSearcher // to allow for nested by-references searches
	Shards                map[string]*Shard
	Config                IndexConfig
	vectorIndexUserConfig schema.VectorIndexConfig
	getSchema             schemaUC.SchemaGetter
	logger                logrus.FieldLogger
	remote                *sharding.RemoteIndex
	stopwords             *stopwords.Detector

<<<<<<< HEAD
	snapshotState     snapshots.State
=======
	snapshotState     backup.State
>>>>>>> b959291e
	snapshotStateLock sync.RWMutex

	invertedIndexConfig     schema.InvertedIndexConfig
	invertedIndexConfigLock sync.Mutex

	metrics *Metrics
}

func (i *Index) ID() string {
	return indexID(i.Config.ClassName)
}

type nodeResolver interface {
	NodeHostname(nodeName string) (string, bool)
}

// NewIndex creates an index with the specified amount of shards, using only
// the shards that are local to a node
func NewIndex(ctx context.Context, config IndexConfig,
	shardState *sharding.State, invertedIndexConfig schema.InvertedIndexConfig,
	vectorIndexUserConfig schema.VectorIndexConfig, sg schemaUC.SchemaGetter,
	cs inverted.ClassSearcher, logger logrus.FieldLogger,
	nodeResolver nodeResolver, remoteClient sharding.RemoteIndexClient,
	promMetrics *monitoring.PrometheusMetrics,
) (*Index, error) {
	sd, err := stopwords.NewDetectorFromConfig(invertedIndexConfig.Stopwords)
	if err != nil {
		return nil, errors.Wrap(err, "failed to create new index")
	}

	index := &Index{
		Config:                config,
		Shards:                map[string]*Shard{},
		getSchema:             sg,
		logger:                logger,
		classSearcher:         cs,
		vectorIndexUserConfig: vectorIndexUserConfig,
		invertedIndexConfig:   invertedIndexConfig,
		stopwords:             sd,
		remote: sharding.NewRemoteIndex(config.ClassName.String(), sg,
			nodeResolver, remoteClient),
		metrics: NewMetrics(logger, promMetrics, config.ClassName.String(), "n/a"),
	}

	if err := index.checkSingleShardMigration(shardState); err != nil {
		return nil, errors.Wrap(err, "migrating sharding state from previous version")
	}

	for _, shardName := range shardState.AllPhysicalShards() {

		if !shardState.IsShardLocal(shardName) {
			// do not create non-local shards
			continue
		}

		shard, err := NewShard(ctx, promMetrics, shardName, index)
		if err != nil {
			return nil, errors.Wrapf(err, "init shard %s of index %s", shardName, index.ID())
		}

		index.Shards[shardName] = shard
	}

	return index, nil
}

func (i *Index) addProperty(ctx context.Context, prop *models.Property) error {
	for name, shard := range i.Shards {
		if err := shard.addProperty(ctx, prop); err != nil {
			return errors.Wrapf(err, "add property to shard %q", name)
		}
	}

	return nil
}

func (i *Index) addUUIDProperty(ctx context.Context) error {
	for name, shard := range i.Shards {
		if err := shard.addIDProperty(ctx); err != nil {
			return errors.Wrapf(err, "add id property to shard %q", name)
		}
	}

	return nil
}

func (i *Index) addTimestampProperties(ctx context.Context) error {
	for name, shard := range i.Shards {
		if err := shard.addTimestampProperties(ctx); err != nil {
			return errors.Wrapf(err, "add timestamp properties to shard %q", name)
		}
	}

	return nil
}

func (i *Index) updateVectorIndexConfig(ctx context.Context,
	updated schema.VectorIndexConfig,
) error {
	// an updated is not specific to one shard, but rather all
	for name, shard := range i.Shards {
		// At the moment, we don't do anything in an update that could fail, but
		// technically this should be part of some sort of a two-phase commit  or
		// have another way to rollback if we have updates that could potentially
		// fail in the future. For now that's not a realistic risk.
		if err := shard.updateVectorIndexConfig(ctx, updated); err != nil {
			return errors.Wrapf(err, "shard %s", name)
		}
	}

	return nil
}

func (i *Index) getInvertedIndexConfig() schema.InvertedIndexConfig {
	i.invertedIndexConfigLock.Lock()
	defer i.invertedIndexConfigLock.Unlock()

	return i.invertedIndexConfig
}

func (i *Index) updateInvertedIndexConfig(ctx context.Context,
	updated schema.InvertedIndexConfig,
) error {
	i.invertedIndexConfigLock.Lock()
	defer i.invertedIndexConfigLock.Unlock()

	i.invertedIndexConfig = updated

	return nil
}

type IndexConfig struct {
	RootPath                  string
	ClassName                 schema.ClassName
	QueryMaximumResults       int64
	DiskUseWarningPercentage  uint64
	DiskUseReadOnlyPercentage uint64
	MaxImportGoroutinesFactor float64
	NodeName                  string
}

func indexID(class schema.ClassName) string {
	return strings.ToLower(string(class))
}

func (i *Index) shardFromUUID(in strfmt.UUID) (string, error) {
	uuid, err := uuid.Parse(in.String())
	if err != nil {
		return "", errors.Wrap(err, "parse id as uuid")
	}

	uuidBytes, _ := uuid.MarshalBinary() // cannot error

	return i.getSchema.ShardingState(i.Config.ClassName.String()).
		PhysicalShard(uuidBytes), nil
}

func (i *Index) putObject(ctx context.Context, object *storobj.Object) error {
	if i.Config.ClassName != object.Class() {
		return errors.Errorf("cannot import object of class %s into index of class %s",
			object.Class(), i.Config.ClassName)
	}
	i.snapshotStateLock.RLock()
	defer i.snapshotStateLock.RUnlock()
	shardName, err := i.shardFromUUID(object.ID())
	if err != nil {
		return err
	}

	localShard, ok := i.Shards[shardName]
	if !ok {
		// this must be a remote shard, try sending it remotely
		if err := i.remote.PutObject(ctx, shardName, object); err != nil {
			return errors.Wrap(err, "send to remote shard")
		}

		return nil
	}

	if err := localShard.putObject(ctx, object); err != nil {
		return errors.Wrapf(err, "shard %s", localShard.ID())
	}

	return nil
}

func (i *Index) IncomingPutObject(ctx context.Context, shardName string,
	object *storobj.Object,
) error {
	i.snapshotStateLock.RLock()
	defer i.snapshotStateLock.RUnlock()
	localShard, ok := i.Shards[shardName]
	if !ok {
		return errors.Errorf("shard %q does not exist locally", shardName)
	}

	// This is a bit hacky, the problem here is that storobj.Parse() currently
	// misses date fields as it has no way of knowing that a date-formatted
	// string was actually a date type. However, adding this functionality to
	// Parse() would break a lot of code, because it currently
	// schema-independent. To find out if a field is a date or date[], we need to
	// involve the schema, thus why we are doing it here. This was discovered as
	// part of https://github.com/semi-technologies/weaviate/issues/1775
	if err := i.parseDateFieldsInProps(object.Object.Properties); err != nil {
		return errors.Wrapf(err, "shard %s", localShard.ID())
	}

	if err := localShard.putObject(ctx, object); err != nil {
		return errors.Wrapf(err, "shard %s", localShard.ID())
	}

	return nil
}

// parseDateFieldsInProps checks the schema for the current class for which
// fields are date fields, then - if they are set - parses them accordingly.
// Works for both date and date[].
func (i *Index) parseDateFieldsInProps(props interface{}) error {
	if props == nil {
		return nil
	}

	propMap, ok := props.(map[string]interface{})
	if !ok {
		// don't know what to do with this
		return nil
	}

	schemaModel := i.getSchema.GetSchemaSkipAuth().Objects
	c, err := schema.GetClassByName(schemaModel, i.Config.ClassName.String())
	if err != nil {
		return err
	}

	for _, prop := range c.Properties {
		if prop.DataType[0] == string(schema.DataTypeDate) {
			raw, ok := propMap[prop.Name]
			if !ok {
				// prop is not set, nothing to do
				continue
			}

			parsed, err := parseAsStringToTime(raw)
			if err != nil {
				return errors.Wrapf(err, "time prop %q", prop.Name)
			}

			propMap[prop.Name] = parsed
		}

		if prop.DataType[0] == string(schema.DataTypeDateArray) {
			raw, ok := propMap[prop.Name]
			if !ok {
				// prop is not set, nothing to do
				continue
			}

			asSlice, ok := raw.([]string)
			if !ok {
				return errors.Errorf("parse as time array, expected []interface{} got %T",
					raw)
			}
			parsedSlice := make([]interface{}, len(asSlice))
			for j := range asSlice {
				parsed, err := parseAsStringToTime(interface{}(asSlice[j]))
				if err != nil {
					return errors.Wrapf(err, "time array prop %q at pos %d", prop.Name, j)
				}

				parsedSlice[j] = parsed
			}
			propMap[prop.Name] = parsedSlice

		}
	}

	return nil
}

func parseAsStringToTime(in interface{}) (time.Time, error) {
	var parsed time.Time
	var err error

	asString, ok := in.(string)
	if !ok {
		return parsed, errors.Errorf("parse as time, expected string got %T", in)
	}

	parsed, err = time.Parse(time.RFC3339, asString)
	if err != nil {
		return parsed, err
	}

	return parsed, nil
}

// return value []error gives the error for the index with the positions
// matching the inputs
func (i *Index) putObjectBatch(ctx context.Context,
	objects []*storobj.Object,
) []error {
	i.snapshotStateLock.RLock()
	defer i.snapshotStateLock.RUnlock()
	type objsAndPos struct {
		objects []*storobj.Object
		pos     []int
	}

	byShard := map[string]objsAndPos{}
	out := make([]error, len(objects))

	for pos, obj := range objects {
		shardName, err := i.shardFromUUID(obj.ID())
		if err != nil {
			out[pos] = err
			continue
		}

		group := byShard[shardName]
		group.objects = append(group.objects, obj)
		group.pos = append(group.pos, pos)
		byShard[shardName] = group
	}

	wg := &sync.WaitGroup{}

	for shardName, group := range byShard {
		wg.Add(1)
		go func(shardName string, group objsAndPos) {
			defer wg.Done()

			local := i.getSchema.
				ShardingState(i.Config.ClassName.String()).
				IsShardLocal(shardName)

			var errs []error
			if !local {
				errs = i.remote.BatchPutObjects(ctx, shardName, group.objects)
			} else {
				shard := i.Shards[shardName]
				errs = shard.putObjectBatch(ctx, group.objects)
			}
			for i, err := range errs {
				desiredPos := group.pos[i]
				out[desiredPos] = err
			}
		}(shardName, group)
	}

	wg.Wait()

	return out
}

func duplicateErr(in error, count int) []error {
	out := make([]error, count)
	for i := range out {
		out[i] = in
	}

	return out
}

func (i *Index) IncomingBatchPutObjects(ctx context.Context, shardName string,
	objects []*storobj.Object,
) []error {
	i.snapshotStateLock.RLock()
	defer i.snapshotStateLock.RUnlock()
	localShard, ok := i.Shards[shardName]
	if !ok {
		return duplicateErr(errors.Errorf("shard %q does not exist locally",
			shardName), len(objects))
	}

	// This is a bit hacky, the problem here is that storobj.Parse() currently
	// misses date fields as it has no way of knowing that a date-formatted
	// string was actually a date type. However, adding this functionality to
	// Parse() would break a lot of code, because it currently
	// schema-independent. To find out if a field is a date or date[], we need to
	// involve the schema, thus why we are doing it here. This was discovered as
	// part of https://github.com/semi-technologies/weaviate/issues/1775
	for j := range objects {
		if err := i.parseDateFieldsInProps(objects[j].Object.Properties); err != nil {
			return duplicateErr(errors.Wrapf(err, "shard %s", localShard.ID()),
				len(objects))
		}
	}

	return localShard.putObjectBatch(ctx, objects)
}

// return value map[int]error gives the error for the index as it received it
func (i *Index) addReferencesBatch(ctx context.Context,
	refs objects.BatchReferences,
) []error {
	i.snapshotStateLock.RLock()
	defer i.snapshotStateLock.RUnlock()
	type refsAndPos struct {
		refs objects.BatchReferences
		pos  []int
	}

	byShard := map[string]refsAndPos{}
	out := make([]error, len(refs))

	for pos, ref := range refs {
		shardName, err := i.shardFromUUID(ref.From.TargetID)
		if err != nil {
			out[pos] = err
			continue
		}

		group := byShard[shardName]
		group.refs = append(group.refs, ref)
		group.pos = append(group.pos, pos)
		byShard[shardName] = group
	}

	for shardName, group := range byShard {
		local := i.getSchema.
			ShardingState(i.Config.ClassName.String()).
			IsShardLocal(shardName)

		var errs []error
		if !local {
			errs = i.remote.BatchAddReferences(ctx, shardName, group.refs)
		} else {
			shard := i.Shards[shardName]
			errs = shard.addReferencesBatch(ctx, group.refs)
		}
		for i, err := range errs {
			desiredPos := group.pos[i]
			out[desiredPos] = err
		}
	}

	return out
}

func (i *Index) IncomingBatchAddReferences(ctx context.Context, shardName string,
	refs objects.BatchReferences,
) []error {
	i.snapshotStateLock.RLock()
	defer i.snapshotStateLock.RUnlock()
	localShard, ok := i.Shards[shardName]
	if !ok {
		return duplicateErr(errors.Errorf("shard %q does not exist locally",
			shardName), len(refs))
	}

	return localShard.addReferencesBatch(ctx, refs)
}

func (i *Index) objectByID(ctx context.Context, id strfmt.UUID,
	props search.SelectProperties, additional additional.Properties,
) (*storobj.Object, error) {
	shardName, err := i.shardFromUUID(id)
	if err != nil {
		return nil, err
	}

	local := i.getSchema.
		ShardingState(i.Config.ClassName.String()).
		IsShardLocal(shardName)

	if !local {
		remote, err := i.remote.GetObject(ctx, shardName, id, props, additional)
		return remote, err
	}

	shard := i.Shards[shardName]
	obj, err := shard.objectByID(ctx, id, props, additional)
	if err != nil {
		return nil, errors.Wrapf(err, "shard %s", shard.ID())
	}

	return obj, nil
}

func (i *Index) IncomingGetObject(ctx context.Context, shardName string,
	id strfmt.UUID, props search.SelectProperties,
	additional additional.Properties,
) (*storobj.Object, error) {
	shard, ok := i.Shards[shardName]
	if !ok {
		return nil, errors.Errorf("shard %q does not exist locally", shardName)
	}

	obj, err := shard.objectByID(ctx, id, props, additional)
	if err != nil {
		return nil, errors.Wrapf(err, "shard %s", shard.ID())
	}

	return obj, nil
}

func (i *Index) IncomingMultiGetObjects(ctx context.Context, shardName string,
	ids []strfmt.UUID,
) ([]*storobj.Object, error) {
	shard, ok := i.Shards[shardName]
	if !ok {
		return nil, errors.Errorf("shard %q does not exist locally", shardName)
	}

	objs, err := shard.multiObjectByID(ctx, wrapIDsInMulti(ids))
	if err != nil {
		return nil, errors.Wrapf(err, "shard %s", shard.ID())
	}

	return objs, nil
}

func (i *Index) multiObjectByID(ctx context.Context,
	query []multi.Identifier,
) ([]*storobj.Object, error) {
	type idsAndPos struct {
		ids []multi.Identifier
		pos []int
	}

	byShard := map[string]idsAndPos{}

	for pos, id := range query {
		shardName, err := i.shardFromUUID(strfmt.UUID(id.ID))
		if err != nil {
			return nil, err
		}

		group := byShard[shardName]
		group.ids = append(group.ids, id)
		group.pos = append(group.pos, pos)
		byShard[shardName] = group
	}

	out := make([]*storobj.Object, len(query))

	for shardName, group := range byShard {
		local := i.getSchema.
			ShardingState(i.Config.ClassName.String()).
			IsShardLocal(shardName)

		var objects []*storobj.Object
		var err error

		if local {
			shard := i.Shards[shardName]
			objects, err = shard.multiObjectByID(ctx, group.ids)
			if err != nil {
				return nil, errors.Wrapf(err, "shard %s", shard.ID())
			}
		} else {
			objects, err = i.remote.MultiGetObjects(ctx, shardName, extractIDsFromMulti(group.ids))
			if err != nil {
				return nil, errors.Wrapf(err, "remote shard %s", shardName)
			}
		}

		for i, obj := range objects {
			desiredPos := group.pos[i]
			out[desiredPos] = obj
		}
	}

	return out, nil
}

func extractIDsFromMulti(in []multi.Identifier) []strfmt.UUID {
	out := make([]strfmt.UUID, len(in))

	for i, id := range in {
		out[i] = strfmt.UUID(id.ID)
	}

	return out
}

func wrapIDsInMulti(in []strfmt.UUID) []multi.Identifier {
	out := make([]multi.Identifier, len(in))

	for i, id := range in {
		out[i] = multi.Identifier{ID: string(id)}
	}

	return out
}

func (i *Index) exists(ctx context.Context, id strfmt.UUID) (bool, error) {
	shardName, err := i.shardFromUUID(id)
	if err != nil {
		return false, err
	}

	local := i.getSchema.
		ShardingState(i.Config.ClassName.String()).
		IsShardLocal(shardName)

	var ok bool
	if local {
		shard := i.Shards[shardName]
		ok, err = shard.exists(ctx, id)
	} else {
		ok, err = i.remote.Exists(ctx, shardName, id)
	}
	if err != nil {
		return false, errors.Wrapf(err, "shard %s", shardName)
	}

	return ok, nil
}

func (i *Index) IncomingExists(ctx context.Context, shardName string,
	id strfmt.UUID,
) (bool, error) {
	shard, ok := i.Shards[shardName]
	if !ok {
		return false, errors.Errorf("shard %q does not exist locally", shardName)
	}

	ok, err := shard.exists(ctx, id)
	if err != nil {
		return ok, errors.Wrapf(err, "shard %s", shard.ID())
	}

	return ok, nil
}

func (i *Index) objectSearch(ctx context.Context, limit int, filters *filters.LocalFilter,
	keywordRanking *searchparams.KeywordRanking, sort []filters.Sort,
	additional additional.Properties,
) ([]*storobj.Object, error) {
	shardNames := i.getSchema.ShardingState(i.Config.ClassName.String()).
		AllPhysicalShards()

	outObjects := make([]*storobj.Object, 0, len(shardNames)*limit)
	outScores := make([]float32, 0, len(shardNames)*limit)
	for _, shardName := range shardNames {
		local := i.getSchema.
			ShardingState(i.Config.ClassName.String()).
			IsShardLocal(shardName)

		var objs []*storobj.Object
		var scores []float32
		var err error

		if local {
			shard := i.Shards[shardName]
			objs, scores, err = shard.objectSearch(ctx, limit, filters, keywordRanking, sort, additional)
			if err != nil {
				return nil, errors.Wrapf(err, "shard %s", shard.ID())
			}

		} else {
			objs, scores, err = i.remote.SearchShard(
				ctx, shardName, nil, limit, filters, keywordRanking, sort, additional)
			if err != nil {
				return nil, errors.Wrapf(err, "remote shard %s", shardName)
			}
		}
		outObjects = append(outObjects, objs...)
		outScores = append(outScores, scores...)
	}

	if len(sort) > 0 {
		if len(shardNames) > 1 {
			sortedObjs, _, err := i.sort(outObjects, outScores, sort, limit)
			if err != nil {
				return nil, errors.Wrap(err, "sort")
			}
			return sortedObjs, nil
		}
		return outObjects, nil
	}

	if keywordRanking != nil {
		outObjects, _ = i.sortKeywordRanking(outObjects, outScores)
	}

	// if this search was caused by a reference property
	// search, we should not limit the number of results.
	// for example, if the query contains a where filter
	// whose operator is `And`, and one of the operands
	// contains a path to a reference prop, the ClassSearch
	// caused by such a ref prop being limited can cause
	// the `And` to return no results where results would
	// be expected. we won't know that unless we search
	// and return all referenced object properties.
	if !additional.ReferenceQuery && len(outObjects) > limit {
		outObjects = outObjects[:limit]
	}

	return outObjects, nil
}

func (i *Index) sortKeywordRanking(objects []*storobj.Object,
	scores []float32,
) ([]*storobj.Object, []float32) {
	return newScoresSorter().sort(objects, scores)
}

func (i *Index) sort(objects []*storobj.Object, scores []float32,
	sort []filters.Sort, limit int,
) ([]*storobj.Object, []float32, error) {
	return sorter.New(i.getSchema.GetSchemaSkipAuth()).
		Sort(objects, scores, limit, sort)
}

func (i *Index) objectVectorSearch(ctx context.Context, searchVector []float32,
	dist float32, limit int, filters *filters.LocalFilter,
	sort []filters.Sort, additional additional.Properties,
) ([]*storobj.Object, []float32, error) {
	shardNames := i.getSchema.ShardingState(i.Config.ClassName.String()).
		AllPhysicalShards()

	errgrp := &errgroup.Group{}
	m := &sync.Mutex{}

	// a limit of -1 is used to signal a search by distance. if that is
	// the case we have to adjust how we calculate the output capacity
	var shardCap int
	if limit < 0 {
		shardCap = len(shardNames) * hnsw.DefaultSearchByDistInitialLimit
	} else {
		shardCap = len(shardNames) * limit
	}

	out := make([]*storobj.Object, 0, shardCap)
	dists := make([]float32, 0, shardCap)
	for _, shardName := range shardNames {
		shardName := shardName
		errgrp.Go(func() error {
			local := i.getSchema.
				ShardingState(i.Config.ClassName.String()).
				IsShardLocal(shardName)

			var res []*storobj.Object
			var resDists []float32
			var err error

			if local {
				shard := i.Shards[shardName]
				res, resDists, err = shard.objectVectorSearch(
					ctx, searchVector, dist, limit, filters, sort, additional)
				if err != nil {
					return errors.Wrapf(err, "shard %s", shard.ID())
				}
			} else {
				res, resDists, err = i.remote.SearchShard(
					ctx, shardName, searchVector, limit, filters, nil, sort, additional)
				if err != nil {
					return errors.Wrapf(err, "remote shard %s", shardName)
				}
			}

			m.Lock()
			out = append(out, res...)
			dists = append(dists, resDists...)
			m.Unlock()

			return nil
		})
	}

	if err := errgrp.Wait(); err != nil {
		return nil, nil, err
	}

	if len(shardNames) == 1 {
		return out, dists, nil
	}

	if len(shardNames) > 1 && len(sort) > 0 {
		return i.sort(out, dists, sort, limit)
	}

	out, dists = newDistancesSorter().sort(out, dists)
	if limit > 0 && len(out) > limit {
		out = out[:limit]
		dists = dists[:limit]
	}

	return out, dists, nil
}

func (i *Index) IncomingSearch(ctx context.Context, shardName string,
	searchVector []float32, distance float32, limit int, filters *filters.LocalFilter,
	keywordRanking *searchparams.KeywordRanking, sort []filters.Sort,
	additional additional.Properties,
) ([]*storobj.Object, []float32, error) {
	shard, ok := i.Shards[shardName]
	if !ok {
		return nil, nil, errors.Errorf("shard %q does not exist locally", shardName)
	}

	if searchVector == nil {
		res, scores, err := shard.objectSearch(ctx, limit, filters, keywordRanking, sort, additional)
		if err != nil {
			return nil, nil, errors.Wrapf(err, "shard %s", shard.ID())
		}

		return res, scores, nil
	}

	res, resDists, err := shard.objectVectorSearch(
		ctx, searchVector, distance, limit, filters, sort, additional)
	if err != nil {
		return nil, nil, errors.Wrapf(err, "shard %s", shard.ID())
	}

	return res, resDists, nil
}

func (i *Index) deleteObject(ctx context.Context, id strfmt.UUID) error {
	i.snapshotStateLock.RLock()
	defer i.snapshotStateLock.RUnlock()
	shardName, err := i.shardFromUUID(id)
	if err != nil {
		return err
	}

	local := i.getSchema.
		ShardingState(i.Config.ClassName.String()).
		IsShardLocal(shardName)

	if local {
		shard := i.Shards[shardName]
		err = shard.deleteObject(ctx, id)
	} else {
		err = i.remote.DeleteObject(ctx, shardName, id)
	}
	if err != nil {
		return errors.Wrapf(err, "shard %s", shardName)
	}

	return nil
}

func (i *Index) IncomingDeleteObject(ctx context.Context, shardName string,
	id strfmt.UUID,
) error {
	i.snapshotStateLock.RLock()
	defer i.snapshotStateLock.RUnlock()
	shard, ok := i.Shards[shardName]
	if !ok {
		return errors.Errorf("shard %q does not exist locally", shardName)
	}

	err := shard.deleteObject(ctx, id)
	if err != nil {
		return errors.Wrapf(err, "shard %s", shard.ID())
	}

	return nil
}

func (i *Index) mergeObject(ctx context.Context, merge objects.MergeDocument) error {
	i.snapshotStateLock.RLock()
	defer i.snapshotStateLock.RUnlock()
	shardName, err := i.shardFromUUID(merge.ID)
	if err != nil {
		return err
	}

	local := i.getSchema.
		ShardingState(i.Config.ClassName.String()).
		IsShardLocal(shardName)

	if local {
		shard := i.Shards[shardName]
		err = shard.mergeObject(ctx, merge)
	} else {
		err = i.remote.MergeObject(ctx, shardName, merge)
	}
	if err != nil {
		return errors.Wrapf(err, "shard %s", shardName)
	}

	return nil
}

func (i *Index) IncomingMergeObject(ctx context.Context, shardName string,
	mergeDoc objects.MergeDocument,
) error {
	i.snapshotStateLock.RLock()
	defer i.snapshotStateLock.RUnlock()
	shard, ok := i.Shards[shardName]
	if !ok {
		return errors.Errorf("shard %q does not exist locally", shardName)
	}

	err := shard.mergeObject(ctx, mergeDoc)
	if err != nil {
		return errors.Wrapf(err, "shard %s", shard.ID())
	}

	return nil
}

func (i *Index) aggregate(ctx context.Context,
	params aggregation.Params,
) (*aggregation.Result, error) {
	shardState := i.getSchema.ShardingState(i.Config.ClassName.String())
	shardNames := shardState.AllPhysicalShards()

	results := make([]*aggregation.Result, len(shardNames))
	for j, shardName := range shardNames {
		local := shardState.IsShardLocal(shardName)

		var err error
		var res *aggregation.Result
		if !local {
			res, err = i.remote.Aggregate(ctx, shardName, params)
		} else {
			shard := i.Shards[shardName]
			res, err = shard.aggregate(ctx, params)
		}
		if err != nil {
			return nil, errors.Wrapf(err, "shard %s", shardName)
		}

		results[j] = res
	}

	if len(shardNames) > 1 {
		return aggregator.NewShardCombiner().Do(results), nil
	}

	return results[0], nil
}

func (i *Index) IncomingAggregate(ctx context.Context, shardName string,
	params aggregation.Params,
) (*aggregation.Result, error) {
	shard, ok := i.Shards[shardName]
	if !ok {
		return nil, errors.Errorf("shard %q does not exist locally", shardName)
	}

	res, err := shard.aggregate(ctx, params)
	if err != nil {
		return nil, errors.Wrapf(err, "shard %s", shard.ID())
	}

	return res, nil
}

func (i *Index) drop() error {
	i.snapshotStateLock.RLock()
	defer i.snapshotStateLock.RUnlock()
	for _, name := range i.getSchema.ShardingState(i.Config.ClassName.String()).
		AllPhysicalShards() {
		shard, ok := i.Shards[name]
		if !ok {
			// skip non-local, but do delete everything that exists - even if it
			// shouldn't
			continue
		}
		err := shard.drop(false)
		if err != nil {
			return errors.Wrapf(err, "delete shard %s", shard.ID())
		}
	}

	return nil
}

func (i *Index) Shutdown(ctx context.Context) error {
	i.snapshotStateLock.RLock()
	defer i.snapshotStateLock.RUnlock()
	for id, shard := range i.Shards {
		if err := shard.shutdown(ctx); err != nil {
			return errors.Wrapf(err, "shutdown shard %q", id)
		}
	}

	return nil
}

func (i *Index) getShardsStatus(ctx context.Context) (map[string]string, error) {
	shardsStatus := make(map[string]string)

	shardState := i.getSchema.ShardingState(i.Config.ClassName.String())
	shardNames := shardState.AllPhysicalShards()

	for _, shardName := range shardNames {
		local := shardState.IsShardLocal(shardName)

		var err error
		var status string
		if !local {
			status, err = i.remote.GetShardStatus(ctx, shardName)
		} else {
			shard, ok := i.Shards[shardName]
			if !ok {
				err = errors.Errorf("shard %s does not exist", shardName)
			} else {
				status = shard.getStatus().String()
			}
		}
		if err != nil {
			return nil, errors.Wrapf(err, "shard %s", shardName)
		}

		shardsStatus[shardName] = status
	}

	return shardsStatus, nil
}

func (i *Index) IncomingGetShardStatus(ctx context.Context, shardName string) (string, error) {
	shard, ok := i.Shards[shardName]
	if !ok {
		return "", errors.Errorf("shard %q does not exist", shardName)
	}
	return shard.getStatus().String(), nil
}

func (i *Index) updateShardStatus(ctx context.Context, shardName, targetStatus string) error {
	shardState := i.getSchema.ShardingState(i.Config.ClassName.String())

	var err error
	local := shardState.IsShardLocal(shardName)
	if !local {
		err = i.remote.UpdateShardStatus(ctx, shardName, targetStatus)
	} else {
		shard, ok := i.Shards[shardName]
		if !ok {
			err = errors.Errorf("shard %s does not exist", shardName)
		} else {
			err = shard.updateStatus(targetStatus)
		}
	}
	if err != nil {
		return errors.Wrapf(err, "shard %s", shardName)
	}

	return nil
}

func (i *Index) IncomingUpdateShardStatus(ctx context.Context, shardName, targetStatus string) error {
	shard, ok := i.Shards[shardName]
	if !ok {
		return errors.Errorf("shard %s does not exist", shardName)
	}
	return shard.updateStatus(targetStatus)
}

func (i *Index) notifyReady() {
	for _, shd := range i.Shards {
		shd.notifyReady()
	}
}

func (i *Index) findDocIDs(ctx context.Context,
	filters *filters.LocalFilter,
) (map[string][]uint64, error) {
	before := time.Now()
	defer i.metrics.BatchDelete(before, "filter_total")

	shardState := i.getSchema.ShardingState(i.Config.ClassName.String())
	shardNames := shardState.AllPhysicalShards()

	results := make(map[string][]uint64)
	for _, shardName := range shardNames {
		local := shardState.IsShardLocal(shardName)

		var err error
		var res []uint64
		if !local {
			res, err = i.remote.FindDocIDs(ctx, shardName, filters)
		} else {
			shard := i.Shards[shardName]
			res, err = shard.findDocIDs(ctx, filters)
		}
		if err != nil {
			return nil, errors.Wrapf(err, "shard %s", shardName)
		}

		results[shardName] = res
	}

	return results, nil
}

func (i *Index) IncomingFindDocIDs(ctx context.Context, shardName string,
	filters *filters.LocalFilter,
) ([]uint64, error) {
	shard, ok := i.Shards[shardName]
	if !ok {
		return nil, errors.Errorf("shard %q does not exist locally", shardName)
	}

	docIDs, err := shard.findDocIDs(ctx, filters)
	if err != nil {
		return nil, errors.Wrapf(err, "shard %s", shard.ID())
	}

	return docIDs, nil
}

func (i *Index) batchDeleteObjects(ctx context.Context,
	shardDocIDs map[string][]uint64, dryRun bool,
) (objects.BatchSimpleObjects, error) {
	i.snapshotStateLock.RLock()
	defer i.snapshotStateLock.RUnlock()
	before := time.Now()
	defer i.metrics.BatchDelete(before, "delete_from_shards_total")

	type result struct {
		objs objects.BatchSimpleObjects
	}

	wg := &sync.WaitGroup{}
	ch := make(chan result, len(shardDocIDs))
	for shardName, docIDs := range shardDocIDs {
		wg.Add(1)
		go func(shardName string, docIDs []uint64) {
			defer wg.Done()

			local := i.getSchema.
				ShardingState(i.Config.ClassName.String()).
				IsShardLocal(shardName)

			var objs objects.BatchSimpleObjects
			if !local {
				objs = i.remote.DeleteObjectBatch(ctx, shardName, docIDs, dryRun)
			} else {
				shard := i.Shards[shardName]
				objs = shard.deleteObjectBatch(ctx, docIDs, dryRun)
			}
			ch <- result{objs}
		}(shardName, docIDs)
	}

	wg.Wait()
	close(ch)

	var out objects.BatchSimpleObjects
	for res := range ch {
		out = append(out, res.objs...)
	}

	return out, nil
}

func (i *Index) IncomingDeleteObjectBatch(ctx context.Context, shardName string,
	docIDs []uint64, dryRun bool,
) objects.BatchSimpleObjects {
	i.snapshotStateLock.RLock()
	defer i.snapshotStateLock.RUnlock()
	shard, ok := i.Shards[shardName]
	if !ok {
		return objects.BatchSimpleObjects{
			objects.BatchSimpleObject{Err: errors.Errorf("shard %q does not exist locally", shardName)},
		}
	}

	return shard.deleteObjectBatch(ctx, docIDs, dryRun)
}<|MERGE_RESOLUTION|>--- conflicted
+++ resolved
@@ -56,11 +56,7 @@
 	remote                *sharding.RemoteIndex
 	stopwords             *stopwords.Detector
 
-<<<<<<< HEAD
-	snapshotState     snapshots.State
-=======
 	snapshotState     backup.State
->>>>>>> b959291e
 	snapshotStateLock sync.RWMutex
 
 	invertedIndexConfig     schema.InvertedIndexConfig
