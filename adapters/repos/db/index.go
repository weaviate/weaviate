--- conflicted
+++ resolved
@@ -1837,20 +1837,14 @@
 	var remoteSearches int64
 	var remoteResponses atomic.Int64
 
-<<<<<<< HEAD
-	for _, sn := range shardNames {
-		shardName := sn
-		localCtx, span := otel.Tracer("weaviate-search").Start(ctx, "i.GetShard",
+	for _, shardName := range shardNames {
+		spanCtx, span := otel.Tracer("weaviate-search").Start(ctx, "i.GetShard",
 			trace.WithSpanKind(trace.SpanKindInternal),
 			trace.WithAttributes(attribute.String("shard.name", shardName)),
 			trace.WithAttributes(attribute.String("node.name", i.getSchema.NodeName())),
 		)
-		shard, release, err := i.GetShard(localCtx, shardName)
+		shard, release, err := i.GetShard(spanCtx, shardName)
 		span.End()
-=======
-	for _, shardName := range shardNames {
-		shard, release, err := i.GetShard(ctx, shardName)
->>>>>>> 155de10e
 		if err != nil {
 			return nil, nil, err
 		}
@@ -1858,17 +1852,13 @@
 		if shard != nil {
 			localSearches++
 			eg.Go(func() error {
-<<<<<<< HEAD
-				localCtx, span := otel.Tracer("weaviate-search").Start(ctx, "i.localShardSearch",
+				defer release()
+				spanCtx, span := otel.Tracer("weaviate-search").Start(ctx, "i.localShardSearch",
 					trace.WithSpanKind(trace.SpanKindInternal),
 					trace.WithAttributes(attribute.String("shard.name", shardName)),
 				)
-				localShardResult, localShardScores, err1 := i.localShardSearch(localCtx, searchVectors, targetVectors, dist, limit, localFilters, sort, groupBy, additionalProps, targetCombination, properties, shardName)
+				localShardResult, localShardScores, err1 := i.localShardSearch(spanCtx, searchVectors, targetVectors, dist, limit, localFilters, sort, groupBy, additionalProps, targetCombination, properties, shardName)
 				span.End()
-=======
-				defer release()
-				localShardResult, localShardScores, err1 := i.localShardSearch(ctx, searchVectors, targetVectors, dist, limit, localFilters, sort, groupBy, additionalProps, targetCombination, properties, shardName)
->>>>>>> 155de10e
 				if err1 != nil {
 					return fmt.Errorf(
 						"local shard object search %s: %w", shard.ID(), err1)
