//                           _       _
// __      _____  __ ___   ___  __ _| |_ ___
// \ \ /\ / / _ \/ _` \ \ / / |/ _` | __/ _ \
//  \ V  V /  __/ (_| |\ V /| | (_| | ||  __/
//   \_/\_/ \___|\__,_| \_/ |_|\__,_|\__\___|
//
//  Copyright © 2016 - 2024 Weaviate B.V. All rights reserved.
//
//  CONTACT: hello@weaviate.io
//

package db

import (
	"context"
	"fmt"
	"os"
	"path"
	"runtime"
	"runtime/debug"
	golangSort "sort"
	"strings"
	"sync"
	"sync/atomic"
	"time"

	entcfg "github.com/weaviate/weaviate/entities/config"
	"github.com/weaviate/weaviate/entities/dto"
	"github.com/weaviate/weaviate/entities/modulecapabilities"

	"github.com/go-openapi/strfmt"
	"github.com/google/uuid"
	"github.com/pkg/errors"
	"github.com/sirupsen/logrus"

	"github.com/weaviate/weaviate/adapters/repos/db/aggregator"
	"github.com/weaviate/weaviate/adapters/repos/db/helpers"
	"github.com/weaviate/weaviate/adapters/repos/db/indexcheckpoint"
	"github.com/weaviate/weaviate/adapters/repos/db/inverted"
	"github.com/weaviate/weaviate/adapters/repos/db/inverted/stopwords"
	"github.com/weaviate/weaviate/adapters/repos/db/lsmkv"
	"github.com/weaviate/weaviate/adapters/repos/db/sorter"
	"github.com/weaviate/weaviate/adapters/repos/db/vector/hnsw"
	"github.com/weaviate/weaviate/entities/additional"
	"github.com/weaviate/weaviate/entities/aggregation"
	"github.com/weaviate/weaviate/entities/autocut"
	"github.com/weaviate/weaviate/entities/errorcompounder"
	enterrors "github.com/weaviate/weaviate/entities/errors"
	"github.com/weaviate/weaviate/entities/filters"
	"github.com/weaviate/weaviate/entities/models"
	"github.com/weaviate/weaviate/entities/multi"
	"github.com/weaviate/weaviate/entities/schema"
	schemaConfig "github.com/weaviate/weaviate/entities/schema/config"
	"github.com/weaviate/weaviate/entities/search"
	"github.com/weaviate/weaviate/entities/searchparams"
	entsentry "github.com/weaviate/weaviate/entities/sentry"
	"github.com/weaviate/weaviate/entities/storagestate"
	"github.com/weaviate/weaviate/entities/storobj"
	esync "github.com/weaviate/weaviate/entities/sync"
	"github.com/weaviate/weaviate/usecases/config"
	"github.com/weaviate/weaviate/usecases/memwatch"
	"github.com/weaviate/weaviate/usecases/modules"
	"github.com/weaviate/weaviate/usecases/monitoring"
	"github.com/weaviate/weaviate/usecases/objects"
	"github.com/weaviate/weaviate/usecases/replica"
	schemaUC "github.com/weaviate/weaviate/usecases/schema"
	"github.com/weaviate/weaviate/usecases/sharding"
)

var (

	// Use runtime.GOMAXPROCS instead of runtime.NumCPU because NumCPU returns
	// the physical CPU cores. However, in a containerization context, that might
	// not be what we want. The physical node could have 128 cores, but we could
	// be cgroup-limited to 2 cores. In that case, we want 2 to be our limit, not
	// 128. It isn't guaranteed that MAXPROCS reflects the cgroup limit, but at
	// least there is a chance that it was set correctly. If not, it defaults to
	// NumCPU anyway, so we're not any worse off.
	_NUMCPU          = runtime.GOMAXPROCS(0)
	ErrShardNotFound = errors.New("shard not found")
)

// shardMap is a syn.Map which specialized in storing shards
type shardMap sync.Map

// Range calls f sequentially for each key and value present in the map.
// If f returns an error, range stops the iteration
func (m *shardMap) Range(f func(name string, shard ShardLike) error) (err error) {
	(*sync.Map)(m).Range(func(key, value any) bool {
		err = f(key.(string), value.(ShardLike))
		return err == nil
	})
	return err
}

// RangeConcurrently calls f for each key and value present in the map with at
// most _NUMCPU executors running in parallel. As opposed to [Range] it does
// not guarantee an exit on the first error.
func (m *shardMap) RangeConcurrently(logger logrus.FieldLogger, f func(name string, shard ShardLike) error) (err error) {
	eg := enterrors.NewErrorGroupWrapper(logger)
	eg.SetLimit(_NUMCPU)
	(*sync.Map)(m).Range(func(key, value any) bool {
		name, shard := key.(string), value.(ShardLike)
		eg.Go(func() error {
			return f(name, shard)
		}, name, shard)
		return true
	})

	return eg.Wait()
}

// Load returns the shard or nil if no shard is present.
func (m *shardMap) Load(name string) ShardLike {
	v, ok := (*sync.Map)(m).Load(name)
	if !ok {
		return nil
	}

	shard, ok := v.(ShardLike)
	if !ok {
		return nil
	}
	return shard
}

// Store sets a shard giving its name and value
func (m *shardMap) Store(name string, shard ShardLike) {
	(*sync.Map)(m).Store(name, shard)
}

// Swap swaps the shard for a key and returns the previous value if any.
// The loaded result reports whether the key was present.
func (m *shardMap) Swap(name string, shard ShardLike) (previous ShardLike, loaded bool) {
	v, ok := (*sync.Map)(m).Swap(name, shard)
	if v == nil || !ok {
		return nil, ok
	}
	return v.(ShardLike), ok
}

// CompareAndSwap swaps the old and new values for key if the value stored in the map is equal to old.
func (m *shardMap) CompareAndSwap(name string, old, new ShardLike) bool {
	return (*sync.Map)(m).CompareAndSwap(name, old, new)
}

// LoadAndDelete deletes the value for a key, returning the previous value if any.
// The loaded result reports whether the key was present.
func (m *shardMap) LoadAndDelete(name string) (ShardLike, bool) {
	v, ok := (*sync.Map)(m).LoadAndDelete(name)
	if v == nil || !ok {
		return nil, ok
	}
	return v.(ShardLike), ok
}

// Index is the logical unit which contains all the data for one particular
// class. An index can be further broken up into self-contained units, called
// Shards, to allow for easy distribution across Nodes
type Index struct {
	classSearcher             inverted.ClassSearcher // to allow for nested by-references searches
	shards                    shardMap
	Config                    IndexConfig
	vectorIndexUserConfig     schemaConfig.VectorIndexConfig
	vectorIndexUserConfigLock sync.Mutex
	vectorIndexUserConfigs    map[string]schemaConfig.VectorIndexConfig
	getSchema                 schemaUC.SchemaGetter
	logger                    logrus.FieldLogger
	remote                    *sharding.RemoteIndex
	stopwords                 *stopwords.Detector
	replicator                *replica.Replicator

	partitioningEnabled bool

	invertedIndexConfig     schema.InvertedIndexConfig
	invertedIndexConfigLock sync.Mutex

	// This lock should be used together with the db indexLock.
	//
	// The db indexlock locks the map that contains all indices against changes and should be used while iterating.
	// This lock protects this specific index form being deleted while in use. Use Rlock to signal that it is in use.
	// This way many goroutines can use a specific index in parallel. The delete-routine will try to acquire a RWlock.
	//
	// Usage:
	// Lock the whole db using db.indexLock
	// pick the indices you want and Rlock them
	// unlock db.indexLock
	// Use the indices
	// RUnlock all picked indices
	dropIndex sync.RWMutex

	metrics          *Metrics
	centralJobQueue  chan job
	indexCheckpoints *indexcheckpoint.Checkpoints

	cycleCallbacks *indexCycleCallbacks

	shardTransferMutex shardTransfer
	lastBackup         atomic.Pointer[BackupState]

	// canceled when either Shutdown or Drop called
	closingCtx    context.Context
	closingCancel context.CancelFunc

	// always true if lazy shard loading is off, in the case of lazy shard
	// loading will be set to true once the last shard was loaded.
	allShardsReady   atomic.Bool
	allocChecker     memwatch.AllocChecker
	shardCreateLocks *esync.KeyLocker

	asyncReplicationLock sync.RWMutex

	shardLoadLimiter ShardLoadLimiter

	closeLock sync.RWMutex
	closed    bool
}

func (i *Index) ID() string {
	return indexID(i.Config.ClassName)
}

func (i *Index) path() string {
	return path.Join(i.Config.RootPath, i.ID())
}

type nodeResolver interface {
	AllHostnames() []string
	NodeHostname(nodeName string) (string, bool)
}

// NewIndex creates an index with the specified amount of shards, using only
// the shards that are local to a node
func NewIndex(ctx context.Context, cfg IndexConfig,
	shardState *sharding.State, invertedIndexConfig schema.InvertedIndexConfig,
	vectorIndexUserConfig schemaConfig.VectorIndexConfig,
	vectorIndexUserConfigs map[string]schemaConfig.VectorIndexConfig,
	sg schemaUC.SchemaGetter,
	cs inverted.ClassSearcher, logger logrus.FieldLogger,
	nodeResolver nodeResolver, remoteClient sharding.RemoteIndexClient,
	replicaClient replica.Client,
	promMetrics *monitoring.PrometheusMetrics, class *models.Class, jobQueueCh chan job,
	indexCheckpoints *indexcheckpoint.Checkpoints,
	allocChecker memwatch.AllocChecker,
) (*Index, error) {
	sd, err := stopwords.NewDetectorFromConfig(invertedIndexConfig.Stopwords)
	if err != nil {
		return nil, errors.Wrap(err, "failed to create new index")
	}

	repl := replica.NewReplicator(cfg.ClassName.String(),
		sg, nodeResolver, string(cfg.DeletionStrategy), replicaClient, logger)

	if cfg.QueryNestedRefLimit == 0 {
		cfg.QueryNestedRefLimit = config.DefaultQueryNestedCrossReferenceLimit
	}

	index := &Index{
		Config:                 cfg,
		getSchema:              sg,
		logger:                 logger,
		classSearcher:          cs,
		vectorIndexUserConfig:  vectorIndexUserConfig,
		invertedIndexConfig:    invertedIndexConfig,
		vectorIndexUserConfigs: vectorIndexUserConfigs,
		stopwords:              sd,
		replicator:             repl,
		partitioningEnabled:    shardState.PartitioningEnabled,
		remote:                 sharding.NewRemoteIndex(cfg.ClassName.String(), sg, nodeResolver, remoteClient),
		metrics:                NewMetrics(logger, promMetrics, cfg.ClassName.String(), "n/a"),
		centralJobQueue:        jobQueueCh,
		shardTransferMutex:     shardTransfer{log: logger, retryDuration: mutexRetryDuration, notifyDuration: mutexNotifyDuration},
		indexCheckpoints:       indexCheckpoints,
		allocChecker:           allocChecker,
		shardCreateLocks:       esync.NewKeyLocker(),
		shardLoadLimiter:       cfg.ShardLoadLimiter,
	}
	index.closingCtx, index.closingCancel = context.WithCancel(context.Background())

	index.initCycleCallbacks()

	if err := index.checkSingleShardMigration(); err != nil {
		return nil, errors.Wrap(err, "migrating sharding state from previous version")
	}

	if err := os.MkdirAll(index.path(), os.ModePerm); err != nil {
		return nil, fmt.Errorf("init index %q: %w", index.ID(), err)
	}

	if err := index.initAndStoreShards(ctx, class, shardState, promMetrics); err != nil {
		return nil, err
	}

	index.cycleCallbacks.compactionCycle.Start()
	index.cycleCallbacks.compactionAuxCycle.Start()
	index.cycleCallbacks.flushCycle.Start()

	return index, nil
}

// since called in Index's constructor there is no risk same shard will be inited/created in parallel,
// therefore shardCreateLocks are not used here
func (i *Index) initAndStoreShards(ctx context.Context, class *models.Class,
	shardState *sharding.State, promMetrics *monitoring.PrometheusMetrics,
) error {
	if i.Config.DisableLazyLoadShards {
		eg := enterrors.NewErrorGroupWrapper(i.logger)
		eg.SetLimit(_NUMCPU)

		for _, shardName := range shardState.AllLocalPhysicalShards() {
			physical := shardState.Physical[shardName]
			if physical.ActivityStatus() != models.TenantActivityStatusHOT {
				// do not instantiate inactive shard
				continue
			}

			shardName := shardName // prevent loop variable capture
			eg.Go(func() error {
				if err := i.shardLoadLimiter.Acquire(ctx); err != nil {
					return fmt.Errorf("acquiring permit to load shard: %w", err)
				}
				defer i.shardLoadLimiter.Release()

				shard, err := NewShard(ctx, promMetrics, shardName, i, class, i.centralJobQueue, i.indexCheckpoints)
				if err != nil {
					return fmt.Errorf("init shard %s of index %s: %w", shardName, i.ID(), err)
				}

				i.shards.Store(shardName, shard)
				return nil
			}, shardName)
		}

		if err := eg.Wait(); err != nil {
			return err
		}

		i.allShardsReady.Store(true)
		return nil
	}

	// shards to lazily initialize are fetch once and in the same goroutine the index is initialized
	// so to avoid races if shards are deleted before being initialized
	shards := shardState.AllLocalPhysicalShards()

	for _, shardName := range shards {
		physical := shardState.Physical[shardName]
		if physical.ActivityStatus() != models.TenantActivityStatusHOT {
			// do not instantiate inactive shard
			continue
		}

		shard := NewLazyLoadShard(ctx, promMetrics, shardName, i, class, i.centralJobQueue, i.indexCheckpoints, i.allocChecker, i.shardLoadLimiter)
		i.shards.Store(shardName, shard)
	}

	initLazyShardsInBackground := func() {
		defer i.allShardsReady.Store(true)

		ticker := time.NewTicker(time.Second)
		defer ticker.Stop()

		now := time.Now()

		for _, shardName := range shards {
			// prioritize closingCtx over ticker:
			// check closing again in case of ticker was selected when both
			// cases where available
			select {
			case <-i.closingCtx.Done():
				// break loop by returning error
				i.logger.
					WithField("action", "load_all_shards").
					Errorf("failed to load all shards: %v", i.closingCtx.Err())
				return
			case <-ticker.C:
				select {
				case <-i.closingCtx.Done():
					// break loop by returning error
					i.logger.
						WithField("action", "load_all_shards").
						Errorf("failed to load all shards: %v", i.closingCtx.Err())
					return
				default:
					err := i.loadLocalShardIfActive(shardName)
					if err != nil {
						i.logger.
							WithField("action", "load_shard").
							WithField("shard_name", shardName).
							Errorf("failed to load shard: %v", err)
						return
					}
				}
			}
		}

		i.logger.
			WithField("action", "load_all_shards").
			WithField("took", time.Since(now).String()).
			Debug("finished loading all shards")
	}

	enterrors.GoWrapper(initLazyShardsInBackground, i.logger)

	return nil
}

func (i *Index) loadLocalShardIfActive(shardName string) error {
	i.shardCreateLocks.Lock(shardName)
	defer i.shardCreateLocks.Unlock(shardName)

	// check if set to inactive in the meantime by concurrent call
	shard := i.shards.Load(shardName)
	if shard == nil {
		return nil
	}

	lazyShard, ok := shard.(*LazyLoadShard)
	if ok {
		return lazyShard.Load(context.Background())
	}

	return nil
}

// used to init/create shard in different moments of index's lifecycle, therefore it needs to be called
// within shardCreateLocks to prevent parallel create/init of the same shard
func (i *Index) initShard(ctx context.Context, shardName string, class *models.Class,
	promMetrics *monitoring.PrometheusMetrics, disableLazyLoad bool,
) (ShardLike, error) {
	if disableLazyLoad {
		if err := i.allocChecker.CheckMappingAndReserve(3, int(lsmkv.FlushAfterDirtyDefault.Seconds())); err != nil {
			return nil, errors.Wrap(err, "memory pressure: cannot init shard")
		}

		if err := i.shardLoadLimiter.Acquire(ctx); err != nil {
			return nil, fmt.Errorf("acquiring permit to load shard: %w", err)
		}
		defer i.shardLoadLimiter.Release()

		shard, err := NewShard(ctx, promMetrics, shardName, i, class, i.centralJobQueue, i.indexCheckpoints)
		if err != nil {
			return nil, fmt.Errorf("init shard %s of index %s: %w", shardName, i.ID(), err)
		}

		return shard, nil
	}

	shard := NewLazyLoadShard(ctx, promMetrics, shardName, i, class, i.centralJobQueue, i.indexCheckpoints, i.allocChecker, i.shardLoadLimiter)
	return shard, nil
}

// Iterate over all objects in the index, applying the callback function to each one.  Adding or removing objects during iteration is not supported.
func (i *Index) IterateObjects(ctx context.Context, cb func(index *Index, shard ShardLike, object *storobj.Object) error) (err error) {
	return i.ForEachShard(func(_ string, shard ShardLike) error {
		wrapper := func(object *storobj.Object) error {
			return cb(i, shard, object)
		}
		bucket := shard.Store().Bucket(helpers.ObjectsBucketLSM)
		return bucket.IterateObjects(ctx, wrapper)
	})
}

// ForEachShard applies func f on each shard in the index.
//
// WARNING: only use this if you expect all LazyLoadShards to be loaded!
// Calling this method may lead to shards being force-loaded, causing
// unexpected CPU spikes. If you only want to apply f on loaded shards,
// call ForEachLoadedShard instead.
func (i *Index) ForEachShard(f func(name string, shard ShardLike) error) error {
	return i.shards.Range(f)
}

func (i *Index) ForEachLoadedShard(f func(name string, shard ShardLike) error) error {
	return i.shards.Range(func(name string, shard ShardLike) error {
		// Skip lazy loaded shard which are not loaded
		if asLazyLoadShard, ok := shard.(*LazyLoadShard); ok {
			if !asLazyLoadShard.isLoaded() {
				return nil
			}
		}
		return f(name, shard)
	})
}

func (i *Index) ForEachShardConcurrently(f func(name string, shard ShardLike) error) error {
	return i.shards.RangeConcurrently(i.logger, f)
}

// Iterate over all objects in the shard, applying the callback function to each one.  Adding or removing objects during iteration is not supported.
func (i *Index) IterateShards(ctx context.Context, cb func(index *Index, shard ShardLike) error) (err error) {
	return i.ForEachShard(func(key string, shard ShardLike) error {
		return cb(i, shard)
	})
}

func (i *Index) addProperty(ctx context.Context, props ...*models.Property) error {
	eg := enterrors.NewErrorGroupWrapper(i.logger)
	eg.SetLimit(_NUMCPU)

	i.ForEachShard(func(key string, shard ShardLike) error {
		shard.initPropertyBuckets(ctx, eg, props...)
		return nil
	})

	if err := eg.Wait(); err != nil {
		return errors.Wrapf(err, "extend idx '%s' with properties '%v", i.ID(), props)
	}
	return nil
}

func (i *Index) updateVectorIndexConfig(ctx context.Context,
	updated schemaConfig.VectorIndexConfig,
) error {
	// an updated is not specific to one shard, but rather all
	err := i.ForEachShard(func(name string, shard ShardLike) error {
		// At the moment, we don't do anything in an update that could fail, but
		// technically this should be part of some sort of a two-phase commit  or
		// have another way to rollback if we have updates that could potentially
		// fail in the future. For now that's not a realistic risk.
		if err := shard.UpdateVectorIndexConfig(ctx, updated); err != nil {
			return errors.Wrapf(err, "shard %s", name)
		}
		return nil
	})
	if err != nil {
		return err
	}
	i.vectorIndexUserConfigLock.Lock()
	defer i.vectorIndexUserConfigLock.Unlock()

	i.vectorIndexUserConfig = updated

	return nil
}

func (i *Index) updateVectorIndexConfigs(ctx context.Context,
	updated map[string]schemaConfig.VectorIndexConfig,
) error {
	err := i.ForEachShard(func(name string, shard ShardLike) error {
		if err := shard.UpdateVectorIndexConfigs(ctx, updated); err != nil {
			return fmt.Errorf("shard %q: %w", name, err)
		}
		return nil
	})
	if err != nil {
		return err
	}

	i.vectorIndexUserConfigLock.Lock()
	defer i.vectorIndexUserConfigLock.Unlock()

	for targetName, targetCfg := range updated {
		i.vectorIndexUserConfigs[targetName] = targetCfg
	}

	return nil
}

func (i *Index) getInvertedIndexConfig() schema.InvertedIndexConfig {
	i.invertedIndexConfigLock.Lock()
	defer i.invertedIndexConfigLock.Unlock()

	return i.invertedIndexConfig
}

func (i *Index) updateInvertedIndexConfig(ctx context.Context,
	updated schema.InvertedIndexConfig,
) error {
	i.invertedIndexConfigLock.Lock()
	defer i.invertedIndexConfigLock.Unlock()

	i.invertedIndexConfig = updated

	return nil
}

func asyncReplicationGloballyDisabled() bool {
	// Disable async replication regardless of class setting if env var is set
	return entcfg.Enabled(os.Getenv("ASYNC_REPLICATION_DISABLED"))
}

func (i *Index) updateAsyncReplicationConfig(ctx context.Context, enabled bool) error {
	i.asyncReplicationLock.Lock()
	defer i.asyncReplicationLock.Unlock()

	i.Config.AsyncReplicationEnabled = enabled && i.replicationEnabled() && !asyncReplicationGloballyDisabled()

	err := i.ForEachLoadedShard(func(name string, shard ShardLike) error {
		if err := shard.updateAsyncReplicationConfig(ctx, i.Config.AsyncReplicationEnabled); err != nil {
			return fmt.Errorf("updating async replication on shard %q: %w", name, err)
		}
		return nil
	})
	if err != nil {
		return err
	}

	return nil
}

type IndexConfig struct {
	RootPath                            string
	ClassName                           schema.ClassName
	QueryMaximumResults                 int64
	QueryNestedRefLimit                 int64
	ResourceUsage                       config.ResourceUsage
	MemtablesFlushDirtyAfter            int
	MemtablesInitialSizeMB              int
	MemtablesMaxSizeMB                  int
	MemtablesMinActiveSeconds           int
	MemtablesMaxActiveSeconds           int
	SegmentsCleanupIntervalSeconds      int
	SeparateObjectsCompactions          bool
	CycleManagerRoutinesFactor          int
	MaxSegmentSize                      int64
	HNSWMaxLogSize                      int64
	HNSWWaitForCachePrefill             bool
	HNSWFlatSearchConcurrency           int
	VisitedListPoolMaxSize              int
	ReplicationFactor                   *atomic.Int64
	DeletionStrategy                    string
	AsyncReplicationEnabled             bool
	AvoidMMap                           bool
	DisableLazyLoadShards               bool
	ForceFullReplicasSearch             bool
	LSMEnableSegmentsChecksumValidation bool
	TrackVectorDimensions               bool
	ShardLoadLimiter                    ShardLoadLimiter
}

func indexID(class schema.ClassName) string {
	return strings.ToLower(string(class))
}

func (i *Index) determineObjectShard(ctx context.Context, id strfmt.UUID, tenant string) (string, error) {
	return i.determineObjectShardByStatus(ctx, id, tenant, nil)
}

func (i *Index) determineObjectShardByStatus(ctx context.Context, id strfmt.UUID, tenant string, shardsStatus map[string]string) (string, error) {
	if tenant == "" {
		uuid, err := uuid.Parse(id.String())
		if err != nil {
			return "", fmt.Errorf("parse uuid: %q", id.String())
		}

		uuidBytes, err := uuid.MarshalBinary() // cannot error
		if err != nil {
			return "", fmt.Errorf("marshal uuid: %q", id.String())
		}
		return i.getSchema.ShardFromUUID(i.Config.ClassName.String(), uuidBytes), nil
	}

	var err error
	if len(shardsStatus) == 0 {
		shardsStatus, err = i.getSchema.TenantsShards(ctx, i.Config.ClassName.String(), tenant)
		if err != nil {
			return "", err
		}
	}

	if status := shardsStatus[tenant]; status != "" {
		if status == models.TenantActivityStatusHOT {
			return tenant, nil
		}
		return "", objects.NewErrMultiTenancy(fmt.Errorf("%w: '%s'", enterrors.ErrTenantNotActive, tenant))
	}
	class := i.getSchema.ReadOnlyClass(i.Config.ClassName.String())
	if class == nil {
		return "", fmt.Errorf("class %q not found in schema", i.Config.ClassName)
	}
	return "", objects.NewErrMultiTenancy(
		fmt.Errorf("%w: %q", enterrors.ErrTenantNotFound, tenant))
}

func (i *Index) putObject(ctx context.Context, object *storobj.Object,
	replProps *additional.ReplicationProperties, schemaVersion uint64,
) error {
	if err := i.validateMultiTenancy(object.Object.Tenant); err != nil {
		return err
	}

	if i.Config.ClassName != object.Class() {
		return fmt.Errorf("cannot import object of class %s into index of class %s",
			object.Class(), i.Config.ClassName)
	}

	shardName, err := i.determineObjectShard(ctx, object.ID(), object.Object.Tenant)
	if err != nil {
		return objects.NewErrInvalidUserInput("determine shard: %v", err)
	}

	if i.replicationEnabled() {
		if replProps == nil {
			replProps = defaultConsistency()
		}
		cl := replica.ConsistencyLevel(replProps.ConsistencyLevel)
		if err := i.replicator.PutObject(ctx, shardName, object, cl, schemaVersion); err != nil {
			return fmt.Errorf("replicate insertion: shard=%q: %w", shardName, err)
		}
		return nil
	}

	// no replication, remote shard (or local not yet inited)
	shard, release, err := i.GetShard(ctx, shardName)
	if err != nil {
		return err
	}

	if shard == nil {
		if err := i.remote.PutObject(ctx, shardName, object, schemaVersion); err != nil {
			return fmt.Errorf("put remote object: shard=%q: %w", shardName, err)
		}
		return nil
	}
	defer release()

	// no replication, local shard
	i.shardTransferMutex.RLock()
	defer i.shardTransferMutex.RUnlock()

	err = shard.PutObject(ctx, object)
	if err != nil {
		return fmt.Errorf("put local object: shard=%q: %w", shardName, err)
	}

	return nil
}

func (i *Index) IncomingPutObject(ctx context.Context, shardName string,
	object *storobj.Object, schemaVersion uint64,
) error {
	i.shardTransferMutex.RLock()
	defer i.shardTransferMutex.RUnlock()

	// This is a bit hacky, the problem here is that storobj.Parse() currently
	// misses date fields as it has no way of knowing that a date-formatted
	// string was actually a date type. However, adding this functionality to
	// Parse() would break a lot of code, because it currently
	// schema-independent. To find out if a field is a date or date[], we need to
	// involve the schema, thus why we are doing it here. This was discovered as
	// part of https://github.com/weaviate/weaviate/issues/1775
	if err := i.parseDateFieldsInProps(object.Object.Properties); err != nil {
		return err
	}

	shard, release, err := i.getOrInitShard(ctx, shardName)
	if err != nil {
		return err
	}
	defer release()

	return shard.PutObject(ctx, object)
}

func (i *Index) replicationEnabled() bool {
	return i.Config.ReplicationFactor.Load() > 1
}

func (i *Index) asyncReplicationEnabled() bool {
	i.asyncReplicationLock.RLock()
	defer i.asyncReplicationLock.RUnlock()

	return i.replicationEnabled() && i.Config.AsyncReplicationEnabled && !asyncReplicationGloballyDisabled()
}

// parseDateFieldsInProps checks the schema for the current class for which
// fields are date fields, then - if they are set - parses them accordingly.
// Works for both date and date[].
func (i *Index) parseDateFieldsInProps(props interface{}) error {
	if props == nil {
		return nil
	}

	propMap, ok := props.(map[string]interface{})
	if !ok {
		// don't know what to do with this
		return nil
	}

	c := i.getSchema.ReadOnlyClass(i.Config.ClassName.String())
	if c == nil {
		return fmt.Errorf("class %s not found in schema", i.Config.ClassName)
	}

	for _, prop := range c.Properties {
		if prop.DataType[0] == string(schema.DataTypeDate) {
			raw, ok := propMap[prop.Name]
			if !ok {
				// prop is not set, nothing to do
				continue
			}

			parsed, err := parseAsStringToTime(raw)
			if err != nil {
				return errors.Wrapf(err, "time prop %q", prop.Name)
			}

			propMap[prop.Name] = parsed
		}

		if prop.DataType[0] == string(schema.DataTypeDateArray) {
			raw, ok := propMap[prop.Name]
			if !ok {
				// prop is not set, nothing to do
				continue
			}

			asSlice, ok := raw.([]string)
			if !ok {
				return errors.Errorf("parse as time array, expected []interface{} got %T",
					raw)
			}
			parsedSlice := make([]interface{}, len(asSlice))
			for j := range asSlice {
				parsed, err := parseAsStringToTime(interface{}(asSlice[j]))
				if err != nil {
					return errors.Wrapf(err, "time array prop %q at pos %d", prop.Name, j)
				}

				parsedSlice[j] = parsed
			}
			propMap[prop.Name] = parsedSlice

		}
	}

	return nil
}

func parseAsStringToTime(in interface{}) (time.Time, error) {
	var parsed time.Time
	var err error

	asString, ok := in.(string)
	if !ok {
		return parsed, errors.Errorf("parse as time, expected string got %T", in)
	}

	parsed, err = time.Parse(time.RFC3339, asString)
	if err != nil {
		return parsed, err
	}

	return parsed, nil
}

// return value []error gives the error for the index with the positions
// matching the inputs
func (i *Index) putObjectBatch(ctx context.Context, objects []*storobj.Object,
	replProps *additional.ReplicationProperties, schemaVersion uint64,
) []error {
	type objsAndPos struct {
		objects []*storobj.Object
		pos     []int
	}
	out := make([]error, len(objects))
	if i.replicationEnabled() && replProps == nil {
		replProps = defaultConsistency()
	}

	byShard := map[string]objsAndPos{}
	// get all tenants shards
	tenants := make([]string, len(objects))
	tenantsStatus := map[string]string{}
	var err error
	for _, obj := range objects {
		if obj.Object.Tenant == "" {
			continue
		}
		tenants = append(tenants, obj.Object.Tenant)
	}

	if len(tenants) > 0 {
		tenantsStatus, err = i.getSchema.TenantsShards(ctx, i.Config.ClassName.String(), tenants...)
		if err != nil {
			return []error{err}
		}
	}

	for pos, obj := range objects {
		if err := i.validateMultiTenancy(obj.Object.Tenant); err != nil {
			out[pos] = err
			continue
		}
		shardName, err := i.determineObjectShardByStatus(ctx, obj.ID(), obj.Object.Tenant, tenantsStatus)
		if err != nil {
			out[pos] = err
			continue
		}

		group := byShard[shardName]
		group.objects = append(group.objects, obj)
		group.pos = append(group.pos, pos)
		byShard[shardName] = group
	}

	wg := &sync.WaitGroup{}
	for shardName, group := range byShard {
		shardName := shardName
		group := group
		wg.Add(1)
		f := func() {
			defer wg.Done()

			defer func() {
				err := recover()
				if err != nil {
					for pos := range group.pos {
						out[pos] = fmt.Errorf("an unexpected error occurred: %s", err)
					}
					fmt.Fprintf(os.Stderr, "panic: %s\n", err)
					entsentry.Recover(err)
					debug.PrintStack()
				}
			}()
			var errs []error
			if replProps != nil {
				errs = i.replicator.PutObjects(ctx, shardName, group.objects,
					replica.ConsistencyLevel(replProps.ConsistencyLevel), schemaVersion)
			} else {
				shard, release, err := i.GetShard(ctx, shardName)
				if err != nil {
					errs = []error{err}
				} else if shard != nil {
					i.shardTransferMutex.RLockGuard(func() error {
						defer release()
						errs = shard.PutObjectBatch(ctx, group.objects)
						return nil
					})
				} else {
					errs = i.remote.BatchPutObjects(ctx, shardName, group.objects, schemaVersion)
				}
			}

			for i, err := range errs {
				desiredPos := group.pos[i]
				out[desiredPos] = err
			}
		}
		enterrors.GoWrapper(f, i.logger)
	}

	wg.Wait()

	return out
}

func duplicateErr(in error, count int) []error {
	out := make([]error, count)
	for i := range out {
		out[i] = in
	}

	return out
}

func (i *Index) IncomingBatchPutObjects(ctx context.Context, shardName string,
	objects []*storobj.Object, schemaVersion uint64,
) []error {
	i.shardTransferMutex.RLock()
	defer i.shardTransferMutex.RUnlock()

	// This is a bit hacky, the problem here is that storobj.Parse() currently
	// misses date fields as it has no way of knowing that a date-formatted
	// string was actually a date type. However, adding this functionality to
	// Parse() would break a lot of code, because it currently
	// schema-independent. To find out if a field is a date or date[], we need to
	// involve the schema, thus why we are doing it here. This was discovered as
	// part of https://github.com/weaviate/weaviate/issues/1775
	for j := range objects {
		if err := i.parseDateFieldsInProps(objects[j].Object.Properties); err != nil {
			return duplicateErr(err, len(objects))
		}
	}

	shard, release, err := i.getOrInitShard(ctx, shardName)
	if err != nil {
		return duplicateErr(err, len(objects))
	}
	defer release()

	return shard.PutObjectBatch(ctx, objects)
}

// return value map[int]error gives the error for the index as it received it
func (i *Index) AddReferencesBatch(ctx context.Context, refs objects.BatchReferences,
	replProps *additional.ReplicationProperties, schemaVersion uint64,
) []error {
	type refsAndPos struct {
		refs objects.BatchReferences
		pos  []int
	}
	if i.replicationEnabled() && replProps == nil {
		replProps = defaultConsistency()
	}

	byShard := map[string]refsAndPos{}
	out := make([]error, len(refs))

	for pos, ref := range refs {
		if err := i.validateMultiTenancy(ref.Tenant); err != nil {
			out[pos] = err
			continue
		}
		shardName, err := i.determineObjectShard(ctx, ref.From.TargetID, ref.Tenant)
		if err != nil {
			out[pos] = err
			continue
		}

		group := byShard[shardName]
		group.refs = append(group.refs, ref)
		group.pos = append(group.pos, pos)
		byShard[shardName] = group
	}

	for shardName, group := range byShard {
		var errs []error
		if i.replicationEnabled() {
			errs = i.replicator.AddReferences(ctx, shardName, group.refs, replica.ConsistencyLevel(replProps.ConsistencyLevel), schemaVersion)
		} else {
			shard, release, err := i.GetShard(ctx, shardName)
			if err != nil {
				errs = duplicateErr(err, len(group.refs))
			} else if shard != nil {
				i.shardTransferMutex.RLockGuard(func() error {
					defer release()
					errs = shard.AddReferencesBatch(ctx, group.refs)
					return nil
				})
			} else {
				errs = i.remote.BatchAddReferences(ctx, shardName, group.refs, schemaVersion)
			}
		}

		for i, err := range errs {
			desiredPos := group.pos[i]
			out[desiredPos] = err
		}
	}

	return out
}

func (i *Index) IncomingBatchAddReferences(ctx context.Context, shardName string,
	refs objects.BatchReferences, schemaVersion uint64,
) []error {
	i.shardTransferMutex.RLock()
	defer i.shardTransferMutex.RUnlock()

	shard, release, err := i.getOrInitShard(ctx, shardName)
	if err != nil {
		return duplicateErr(err, len(refs))
	}
	defer release()

	return shard.AddReferencesBatch(ctx, refs)
}

func (i *Index) objectByID(ctx context.Context, id strfmt.UUID,
	props search.SelectProperties, addl additional.Properties,
	replProps *additional.ReplicationProperties, tenant string,
) (*storobj.Object, error) {
	if err := i.validateMultiTenancy(tenant); err != nil {
		return nil, err
	}

	shardName, err := i.determineObjectShard(ctx, id, tenant)
	if err != nil {
		switch err.(type) {
		case objects.ErrMultiTenancy:
			return nil, objects.NewErrMultiTenancy(fmt.Errorf("determine shard: %w", err))
		default:
			return nil, objects.NewErrInvalidUserInput("determine shard: %v", err)
		}
	}

	var obj *storobj.Object

	if i.replicationEnabled() {
		if replProps == nil {
			replProps = defaultConsistency()
		}
		if replProps.NodeName != "" {
			obj, err = i.replicator.NodeObject(ctx, replProps.NodeName, shardName, id, props, addl)
		} else {
			obj, err = i.replicator.GetOne(ctx,
				replica.ConsistencyLevel(replProps.ConsistencyLevel), shardName, id, props, addl)
		}
		return obj, err
	}

	shard, release, err := i.GetShard(ctx, shardName)
	if err != nil {
		return obj, err
	}

	if shard != nil {
		defer release()
		if obj, err = shard.ObjectByID(ctx, id, props, addl); err != nil {
			return obj, fmt.Errorf("get local object: shard=%s: %w", shardName, err)
		}
	} else {
		if obj, err = i.remote.GetObject(ctx, shardName, id, props, addl); err != nil {
			return obj, fmt.Errorf("get remote object: shard=%s: %w", shardName, err)
		}
	}

	return obj, nil
}

func (i *Index) IncomingGetObject(ctx context.Context, shardName string,
	id strfmt.UUID, props search.SelectProperties,
	additional additional.Properties,
) (*storobj.Object, error) {
	shard, release, err := i.getOrInitShard(ctx, shardName)
	if err != nil {
		return nil, err
	}
	defer release()

	if shard.GetStatus() == storagestate.StatusLoading {
		return nil, enterrors.NewErrUnprocessable(fmt.Errorf("local %s shard is not ready", shardName))
	}

	return shard.ObjectByID(ctx, id, props, additional)
}

func (i *Index) IncomingMultiGetObjects(ctx context.Context, shardName string,
	ids []strfmt.UUID,
) ([]*storobj.Object, error) {
	shard, release, err := i.getOrInitShard(ctx, shardName)
	if err != nil {
		return nil, err
	}
	defer release()

	if shard.GetStatus() == storagestate.StatusLoading {
		return nil, enterrors.NewErrUnprocessable(fmt.Errorf("local %s shard is not ready", shardName))
	}

	return shard.MultiObjectByID(ctx, wrapIDsInMulti(ids))
}

func (i *Index) multiObjectByID(ctx context.Context,
	query []multi.Identifier, tenant string,
) ([]*storobj.Object, error) {
	if err := i.validateMultiTenancy(tenant); err != nil {
		return nil, err
	}

	type idsAndPos struct {
		ids []multi.Identifier
		pos []int
	}

	byShard := map[string]idsAndPos{}
	for pos, id := range query {
		shardName, err := i.determineObjectShard(ctx, strfmt.UUID(id.ID), tenant)
		if err != nil {
			return nil, objects.NewErrInvalidUserInput("determine shard: %v", err)
		}

		group := byShard[shardName]
		group.ids = append(group.ids, id)
		group.pos = append(group.pos, pos)
		byShard[shardName] = group
	}

	out := make([]*storobj.Object, len(query))

	for shardName, group := range byShard {
		var objects []*storobj.Object
		var err error

		shard, release, err := i.GetShard(ctx, shardName)
		if err != nil {
			return nil, err
		} else if shard != nil {
			defer release()
			objects, err = shard.MultiObjectByID(ctx, group.ids)
			if err != nil {
				return nil, errors.Wrapf(err, "local shard %s", shardId(i.ID(), shardName))
			}
		} else {
			objects, err = i.remote.MultiGetObjects(ctx, shardName, extractIDsFromMulti(group.ids))
			if err != nil {
				return nil, errors.Wrapf(err, "remote shard %s", shardName)
			}
		}

		for i, obj := range objects {
			desiredPos := group.pos[i]
			out[desiredPos] = obj
		}
	}

	return out, nil
}

func extractIDsFromMulti(in []multi.Identifier) []strfmt.UUID {
	out := make([]strfmt.UUID, len(in))

	for i, id := range in {
		out[i] = strfmt.UUID(id.ID)
	}

	return out
}

func wrapIDsInMulti(in []strfmt.UUID) []multi.Identifier {
	out := make([]multi.Identifier, len(in))

	for i, id := range in {
		out[i] = multi.Identifier{ID: string(id)}
	}

	return out
}

func (i *Index) exists(ctx context.Context, id strfmt.UUID,
	replProps *additional.ReplicationProperties, tenant string,
) (bool, error) {
	if err := i.validateMultiTenancy(tenant); err != nil {
		return false, err
	}

	shardName, err := i.determineObjectShard(ctx, id, tenant)
	if err != nil {
		switch err.(type) {
		case objects.ErrMultiTenancy:
			return false, objects.NewErrMultiTenancy(fmt.Errorf("determine shard: %w", err))
		default:
			return false, objects.NewErrInvalidUserInput("determine shard: %v", err)
		}
	}

	var exists bool
	if i.replicationEnabled() {
		if replProps == nil {
			replProps = defaultConsistency()
		}
		cl := replica.ConsistencyLevel(replProps.ConsistencyLevel)
		return i.replicator.Exists(ctx, cl, shardName, id)
	}

	shard, release, err := i.GetShard(ctx, shardName)
	if err != nil {
		return exists, err
	}

	if shard != nil {
		defer release()
		exists, err = shard.Exists(ctx, id)
		if err != nil {
			err = fmt.Errorf("exists locally: shard=%q: %w", shardName, err)
		}
	} else {
		exists, err = i.remote.Exists(ctx, shardName, id)
		if err != nil {
			owner, _ := i.getSchema.ShardOwner(i.Config.ClassName.String(), shardName)
			err = fmt.Errorf("exists remotely: shard=%q owner=%q: %w", shardName, owner, err)
		}
	}

	return exists, err
}

func (i *Index) IncomingExists(ctx context.Context, shardName string,
	id strfmt.UUID,
) (bool, error) {
	shard, release, err := i.getOrInitShard(ctx, shardName)
	if err != nil {
		return false, err
	}
	defer release()

	if shard.GetStatus() == storagestate.StatusLoading {
		return false, enterrors.NewErrUnprocessable(fmt.Errorf("local %s shard is not ready", shardName))
	}

	return shard.Exists(ctx, id)
}

func (i *Index) objectSearch(ctx context.Context, limit int, filters *filters.LocalFilter,
	keywordRanking *searchparams.KeywordRanking, sort []filters.Sort, cursor *filters.Cursor,
	addlProps additional.Properties, replProps *additional.ReplicationProperties, tenant string, autoCut int,
	properties []string,
) ([]*storobj.Object, []float32, error) {
	if err := i.validateMultiTenancy(tenant); err != nil {
		return nil, nil, err
	}

	shardNames, err := i.targetShardNames(ctx, tenant)
	if err != nil || len(shardNames) == 0 {
		return nil, nil, err
	}

	// If the request is a BM25F with no properties selected, use all possible properties
	if keywordRanking != nil && keywordRanking.Type == "bm25" && len(keywordRanking.Properties) == 0 {

		cl := i.getSchema.ReadOnlyClass(i.Config.ClassName.String())
		if cl == nil {
			return nil, nil, fmt.Errorf("class %s not found in schema", i.Config.ClassName)
		}

		propHash := cl.Properties
		// Get keys of hash
		for _, v := range propHash {
			if inverted.PropertyHasSearchableIndex(i.getSchema.ReadOnlyClass(i.Config.ClassName.String()), v.Name) {
				keywordRanking.Properties = append(keywordRanking.Properties, v.Name)
			}
		}

		// WEAVIATE-471 - error if we can't find a property to search
		if len(keywordRanking.Properties) == 0 {
			return nil, []float32{}, errors.New(
				"No properties provided, and no indexed properties found in class")
		}
	}

	outObjects, outScores, err := i.objectSearchByShard(ctx, limit,
		filters, keywordRanking, sort, cursor, addlProps, shardNames, properties)
	if err != nil {
		return nil, nil, err
	}

	if len(outObjects) == len(outScores) {
		if keywordRanking != nil && keywordRanking.Type == "bm25" {
			for ii := range outObjects {
				oo := outObjects[ii]

				if oo.AdditionalProperties() == nil {
					oo.Object.Additional = make(map[string]interface{})
				}

				// Additional score is filled in by the top level function

				// Collect all keys starting with "BM25F" and add them to the Additional
				if keywordRanking.AdditionalExplanations {
					explainScore := ""
					for k, v := range oo.Object.Additional {
						if strings.HasPrefix(k, "BM25F") {

							explainScore = fmt.Sprintf("%v, %v:%v", explainScore, k, v)
							delete(oo.Object.Additional, k)
						}
					}
					oo.Object.Additional["explainScore"] = explainScore
				}
			}
		}
	}

	if len(sort) > 0 {
		if len(shardNames) > 1 {
			var err error
			outObjects, outScores, err = i.sort(outObjects, outScores, sort, limit)
			if err != nil {
				return nil, nil, errors.Wrap(err, "sort")
			}
		}
	} else if keywordRanking != nil {
		outObjects, outScores = i.sortKeywordRanking(outObjects, outScores)
	} else if len(shardNames) > 1 && !addlProps.ReferenceQuery {
		// sort only for multiple shards (already sorted for single)
		// and for not reference nested query (sort is applied for root query)
		outObjects, outScores = i.sortByID(outObjects, outScores)
	}

	if autoCut > 0 {
		cutOff := autocut.Autocut(outScores, autoCut)
		outObjects = outObjects[:cutOff]
		outScores = outScores[:cutOff]
	}

	// if this search was caused by a reference property
	// search, we should not limit the number of results.
	// for example, if the query contains a where filter
	// whose operator is `And`, and one of the operands
	// contains a path to a reference prop, the Search
	// caused by such a ref prop being limited can cause
	// the `And` to return no results where results would
	// be expected. we won't know that unless we search
	// and return all referenced object properties.
	if !addlProps.ReferenceQuery && len(outObjects) > limit {
		if len(outObjects) == len(outScores) {
			outScores = outScores[:limit]
		}
		outObjects = outObjects[:limit]
	}

	if i.replicationEnabled() {
		if replProps == nil {
			replProps = defaultConsistency(replica.One)
		}
		l := replica.ConsistencyLevel(replProps.ConsistencyLevel)
		err = i.replicator.CheckConsistency(ctx, l, outObjects)
		if err != nil {
			i.logger.WithField("action", "object_search").
				Errorf("failed to check consistency of search results: %v", err)
		}
	}

	return outObjects, outScores, nil
}

func (i *Index) objectSearchByShard(ctx context.Context, limit int, filters *filters.LocalFilter,
	keywordRanking *searchparams.KeywordRanking, sort []filters.Sort, cursor *filters.Cursor,
	addlProps additional.Properties, shards []string, properties []string,
) ([]*storobj.Object, []float32, error) {
	resultObjects, resultScores := objectSearchPreallocate(limit, shards)

	eg := enterrors.NewErrorGroupWrapper(i.logger, "filters:", filters)
	eg.SetLimit(_NUMCPU * 2)
	shardResultLock := sync.Mutex{}
	for _, shardName := range shards {
		shardName := shardName

		eg.Go(func() error {
			var (
				objs     []*storobj.Object
				scores   []float32
				nodeName string
				err      error
			)

			shard, release, err := i.GetShard(ctx, shardName)
			if err != nil {
				return err
			}

			if shard != nil {
				defer release()
				localCtx := helpers.InitSlowQueryDetails(ctx)
				helpers.AnnotateSlowQueryLog(localCtx, "is_coordinator", true)
				objs, scores, err = shard.ObjectSearch(localCtx, limit, filters, keywordRanking, sort, cursor, addlProps, properties)
				if err != nil {
					return fmt.Errorf(
						"local shard object search %s: %w", shard.ID(), err)
				}
				nodeName = i.getSchema.NodeName()
			} else {
<<<<<<< HEAD
				objs, scores, nodeName, err = i.remote.SearchShard(
					ctx, shardName, nil, nil, limit, filters, keywordRanking,
					sort, cursor, nil, addlProps, i.replicationEnabled(), nil, properties)
=======
				i.logger.WithField("shardName", shardName).Debug("shard was not found locally, search for object remotely")

				objs, scores, nodeName, err = i.remote.SearchShard(
					ctx, shardName, nil, nil, 0, limit, filters, keywordRanking,
					sort, cursor, nil, addlProps, i.replicationEnabled(), nil)
>>>>>>> c1d42a53
				if err != nil {
					return fmt.Errorf(
						"remote shard object search %s: %w", shardName, err)
				}
			}

			if i.replicationEnabled() {
				storobj.AddOwnership(objs, nodeName, shardName)
			}

			shardResultLock.Lock()
			resultObjects = append(resultObjects, objs...)
			resultScores = append(resultScores, scores...)
			shardResultLock.Unlock()

			return nil
		}, shardName)
	}
	if err := eg.Wait(); err != nil {
		return nil, nil, err
	}

	if len(resultObjects) == len(resultScores) {

		// Force a stable sort order by UUID

		type resultSortable struct {
			object *storobj.Object
			score  float32
		}
		objs := resultObjects
		scores := resultScores
		var results []resultSortable = make([]resultSortable, len(objs))
		for i := range objs {
			results[i] = resultSortable{
				object: objs[i],
				score:  scores[i],
			}
		}

		golangSort.Slice(results, func(i, j int) bool {
			if results[i].score == results[j].score {
				return results[i].object.Object.ID > results[j].object.Object.ID
			}

			return results[i].score > results[j].score
		})

		var finalObjs []*storobj.Object = make([]*storobj.Object, len(results))
		var finalScores []float32 = make([]float32, len(results))
		for i, result := range results {

			finalObjs[i] = result.object
			finalScores[i] = result.score
		}

		return finalObjs, finalScores, nil
	}

	return resultObjects, resultScores, nil
}

func (i *Index) sortByID(objects []*storobj.Object, scores []float32,
) ([]*storobj.Object, []float32) {
	return newIDSorter().sort(objects, scores)
}

func (i *Index) sortKeywordRanking(objects []*storobj.Object,
	scores []float32,
) ([]*storobj.Object, []float32) {
	return newScoresSorter().sort(objects, scores)
}

func (i *Index) sort(objects []*storobj.Object, scores []float32,
	sort []filters.Sort, limit int,
) ([]*storobj.Object, []float32, error) {
	return sorter.NewObjectsSorter(i.getSchema.ReadOnlyClass).
		Sort(objects, scores, limit, sort)
}

func (i *Index) mergeGroups(objects []*storobj.Object, dists []float32,
	groupBy *searchparams.GroupBy, limit, shardCount int,
) ([]*storobj.Object, []float32, error) {
	return newGroupMerger(objects, dists, groupBy).Do()
}

func (i *Index) singleLocalShardObjectVectorSearch(ctx context.Context, searchVectors [][]float32,
	targetVectors []string, dist float32, limit int, filters *filters.LocalFilter,
	sort []filters.Sort, groupBy *searchparams.GroupBy, additional additional.Properties,
	shard ShardLike, targetCombination *dto.TargetCombination, properties []string,
) ([]*storobj.Object, []float32, error) {
	ctx = helpers.InitSlowQueryDetails(ctx)
	helpers.AnnotateSlowQueryLog(ctx, "is_coordinator", true)
	if shard.GetStatus() == storagestate.StatusLoading {
		return nil, nil, enterrors.NewErrUnprocessable(fmt.Errorf("local %s shard is not ready", shard.Name()))
	}
	res, resDists, err := shard.ObjectVectorSearch(
		ctx, searchVectors, targetVectors, dist, limit, filters, sort, groupBy, additional, targetCombination, properties)
	if err != nil {
		return nil, nil, errors.Wrapf(err, "shard %s", shard.ID())
	}
	return res, resDists, nil
}

// to be called after validating multi-tenancy
func (i *Index) targetShardNames(ctx context.Context, tenant string) ([]string, error) {
	className := i.Config.ClassName.String()
	if !i.partitioningEnabled {
		return i.getSchema.CopyShardingState(className).AllPhysicalShards(), nil
	}

	if tenant == "" {
		return []string{}, objects.NewErrMultiTenancy(fmt.Errorf("tenant name is empty"))
	}

	tenantShards, err := i.getSchema.OptimisticTenantStatus(ctx, className, tenant)
	if err != nil {
		return nil, err
	}

	if tenantShards[tenant] != "" {
		if tenantShards[tenant] == models.TenantActivityStatusHOT {
			return []string{tenant}, nil
		}
		return []string{}, objects.NewErrMultiTenancy(fmt.Errorf("%w: '%s'", enterrors.ErrTenantNotActive, tenant))
	}
	return []string{}, objects.NewErrMultiTenancy(
		fmt.Errorf("%w: %q", enterrors.ErrTenantNotFound, tenant))
}

func (i *Index) localShardSearch(ctx context.Context, searchVectors [][]float32,
	targetVectors []string, dist float32, limit int, localFilters *filters.LocalFilter,
	sort []filters.Sort, groupBy *searchparams.GroupBy, additionalProps additional.Properties,
	targetCombination *dto.TargetCombination, properties []string, shardName string,
) ([]*storobj.Object, []float32, error) {
	shard, release, err := i.GetShard(ctx, shardName)
	if err != nil {
		return nil, nil, err
	}
	if shard != nil {
		defer release()
	}

	localCtx := helpers.InitSlowQueryDetails(ctx)
	helpers.AnnotateSlowQueryLog(localCtx, "is_coordinator", true)
	localShardResult, localShardScores, err := shard.ObjectVectorSearch(
		localCtx, searchVectors, targetVectors, dist, limit, localFilters, sort, groupBy, additionalProps, targetCombination, properties)
	if err != nil {
		return nil, nil, errors.Wrapf(err, "shard %s", shard.ID())
	}
	// Append result to out
	if i.replicationEnabled() {
		storobj.AddOwnership(localShardResult, i.getSchema.NodeName(), shardName)
	}
	return localShardResult, localShardScores, nil
}

func (i *Index) remoteShardSearch(ctx context.Context, searchVectors [][]float32,
	targetVectors []string, limit int, localFilters *filters.LocalFilter,
	sort []filters.Sort, groupBy *searchparams.GroupBy, additional additional.Properties,
	targetCombination *dto.TargetCombination, properties []string, shardName string,
) ([]*storobj.Object, []float32, error) {
	var outObjects []*storobj.Object
	var outScores []float32

	shard, release, err := i.GetShard(ctx, shardName)
	if err != nil {
		return nil, nil, err
	}
	if shard != nil {
		defer release()
	}

	if i.Config.ForceFullReplicasSearch {
		// Force a search on all the replicas for the shard
		remoteSearchResults, err := i.remote.SearchAllReplicas(ctx,
			i.logger, shardName, searchVectors, targetVectors, limit, localFilters,
			nil, sort, nil, groupBy, additional, i.replicationEnabled(), i.getSchema.NodeName(), targetCombination, properties)
		// Only return an error if we failed to query remote shards AND we had no local shard to query
		if err != nil && shard == nil {
			return nil, nil, errors.Wrapf(err, "remote shard %s", shardName)
		}
		// Append the result of the search to the outgoing result
		for _, remoteShardResult := range remoteSearchResults {
			if i.replicationEnabled() {
				storobj.AddOwnership(remoteShardResult.Objects, remoteShardResult.Node, shardName)
			}
			outObjects = append(outObjects, remoteShardResult.Objects...)
			outScores = append(outScores, remoteShardResult.Scores...)
		}
	} else {
		// Search only what is necessary
		remoteResult, remoteDists, nodeName, err := i.remote.SearchShard(ctx,
			shardName, searchVectors, targetVectors, limit, localFilters,
			nil, sort, nil, groupBy, additional, i.replicationEnabled(), targetCombination, properties)
		if err != nil {
			return nil, nil, errors.Wrapf(err, "remote shard %s", shardName)
		}

		if i.replicationEnabled() {
			storobj.AddOwnership(remoteResult, nodeName, shardName)
		}
		outObjects = remoteResult
		outScores = remoteDists
	}
	return outObjects, outScores, nil
}

func (i *Index) objectVectorSearch(ctx context.Context, searchVectors [][]float32,
	targetVectors []string, dist float32, limit int, localFilters *filters.LocalFilter, sort []filters.Sort,
	groupBy *searchparams.GroupBy, additionalProps additional.Properties,
	replProps *additional.ReplicationProperties, tenant string, targetCombination *dto.TargetCombination, properties []string,
) ([]*storobj.Object, []float32, error) {
	if err := i.validateMultiTenancy(tenant); err != nil {
		return nil, nil, err
	}
	shardNames, err := i.targetShardNames(ctx, tenant)
	if err != nil || len(shardNames) == 0 {
		return nil, nil, err
	}

	if len(shardNames) == 1 && !i.Config.ForceFullReplicasSearch {
		shard, release, err := i.GetShard(ctx, shardNames[0])
		if err != nil {
			return nil, nil, err
		}

		if shard != nil {
			defer release()
			return i.singleLocalShardObjectVectorSearch(ctx, searchVectors, targetVectors, dist, limit, localFilters,
				sort, groupBy, additionalProps, shard, targetCombination, properties)
		}
	}

	// a limit of -1 is used to signal a search by distance. if that is
	// the case we have to adjust how we calculate the output capacity
	var shardCap int
	if limit < 0 {
		shardCap = len(shardNames) * hnsw.DefaultSearchByDistInitialLimit
	} else {
		shardCap = len(shardNames) * limit
	}

	eg := enterrors.NewErrorGroupWrapper(i.logger, "tenant:", tenant)
	eg.SetLimit(_NUMCPU * 2)
	m := &sync.Mutex{}

	out := make([]*storobj.Object, 0, shardCap)
	dists := make([]float32, 0, shardCap)
	var localSearches int64
	var localResponses atomic.Int64
	var remoteSearches int64
	var remoteResponses atomic.Int64

	for _, sn := range shardNames {
		shardName := sn
		shard, release, err := i.GetShard(ctx, shardName)
		if err != nil {
			return nil, nil, err
		}
		if shard != nil {
			defer release()
		}

		if shard != nil {
			localSearches++
			eg.Go(func() error {
				localShardResult, localShardScores, err1 := i.localShardSearch(ctx, searchVectors, targetVectors, dist, limit, localFilters, sort, groupBy, additionalProps, targetCombination, properties, shardName)
				if err1 != nil {
					return fmt.Errorf(
						"local shard object search %s: %w", shard.ID(), err1)
				}

				m.Lock()
				localResponses.Add(1)
				out = append(out, localShardResult...)
				dists = append(dists, localShardScores...)
				m.Unlock()
<<<<<<< HEAD
				return nil
			})
		}
=======
			}

			// If we have no local shard or if we force the query to reach all replicas
			if shard == nil || i.Config.ForceFullReplicasSearch {
				if i.Config.ForceFullReplicasSearch {
					// Force a search on all the replicas for the shard
					remoteSearchResults, err := i.remote.SearchAllReplicas(ctx,
						i.logger, shardName, searchVectors, targetVectors, dist, limit, filters,
						nil, sort, nil, groupBy, additional, i.replicationEnabled(), i.getSchema.NodeName(), targetCombination)
					// Only return an error if we failed to query remote shards AND we had no local shard to query
					if err != nil && shard == nil {
						return errors.Wrapf(err, "remote shard %s", shardName)
					}
					// Append the result of the search to the outgoing result
					for _, remoteShardResult := range remoteSearchResults {
						if i.replicationEnabled() {
							storobj.AddOwnership(remoteShardResult.Objects, remoteShardResult.Node, shardName)
						}
						m.Lock()
						out = append(out, remoteShardResult.Objects...)
						dists = append(dists, remoteShardResult.Scores...)
						m.Unlock()
					}
				} else {
					// Search only what is necessary
					remoteResult, remoteDists, nodeName, err := i.remote.SearchShard(ctx,
						shardName, searchVectors, targetVectors, dist, limit, filters,
						nil, sort, nil, groupBy, additional, i.replicationEnabled(), targetCombination)
					if err != nil {
						return errors.Wrapf(err, "remote shard %s", shardName)
					}
>>>>>>> c1d42a53

		if shard == nil || i.Config.ForceFullReplicasSearch {
			remoteSearches++
			eg.Go(func() error {
				// If we have no local shard or if we force the query to reach all replicas
				remoteShardObject, remoteShardScores, err2 := i.remoteShardSearch(ctx, searchVectors, targetVectors, limit, localFilters, sort, groupBy, additionalProps, targetCombination, properties, shardName)
				if err2 != nil {
					return fmt.Errorf(
						"remote shard object search %s: %w", shardName, err2)
				}
				m.Lock()
				remoteResponses.Add(1)
				out = append(out, remoteShardObject...)
				dists = append(dists, remoteShardScores...)
				m.Unlock()
				return nil
			})
		}
	}

	if err := eg.Wait(); err != nil {
		return nil, nil, err
	}

	// If we are force querying all replicas, we need to run deduplication on the result.
	if i.Config.ForceFullReplicasSearch {
		if localSearches != localResponses.Load() {
			i.logger.Warnf("(in full replica search) local search count does not match local response count: searches=%d responses=%d", localSearches, localResponses.Load())
		}
		if remoteSearches != remoteResponses.Load() {
			i.logger.Warnf("(in full replica search) remote search count does not match remote response count: searches=%d responses=%d", remoteSearches, remoteResponses.Load())
		}
		out, dists, err = searchResultDedup(out, dists)
		if err != nil {
			return nil, nil, fmt.Errorf("could not deduplicate result after full replicas search: %w", err)
		}
	}

	if len(shardNames) == 1 {
		return out, dists, nil
	}

	if len(shardNames) > 1 && groupBy != nil {
		return i.mergeGroups(out, dists, groupBy, limit, len(shardNames))
	}

	if len(shardNames) > 1 && len(sort) > 0 {
		return i.sort(out, dists, sort, limit)
	}

	out, dists = newDistancesSorter().sort(out, dists)
	if limit > 0 && len(out) > limit {
		out = out[:limit]
		dists = dists[:limit]
	}

	if i.replicationEnabled() {
		if replProps == nil {
			replProps = defaultConsistency(replica.One)
		}
		l := replica.ConsistencyLevel(replProps.ConsistencyLevel)
		err = i.replicator.CheckConsistency(ctx, l, out)
		if err != nil {
			i.logger.WithField("action", "object_vector_search").
				Errorf("failed to check consistency of search results: %v", err)
		}
	}

	return out, dists, nil
}

func (i *Index) IncomingSearch(ctx context.Context, shardName string,
	searchVectors [][]float32, targetVectors []string, distance float32, limit int,
	filters *filters.LocalFilter, keywordRanking *searchparams.KeywordRanking,
	sort []filters.Sort, cursor *filters.Cursor, groupBy *searchparams.GroupBy,
	additional additional.Properties, targetCombination *dto.TargetCombination, properties []string,
) ([]*storobj.Object, []float32, error) {
	shard, release, err := i.getOrInitShard(ctx, shardName)
	if err != nil {
		return nil, nil, err
	}
	defer release()

	ctx = helpers.InitSlowQueryDetails(ctx)
	helpers.AnnotateSlowQueryLog(ctx, "is_coordinator", false)

	// Hacky fix here
	// shard.GetStatus() will force a lazy shard to load and we have usecases that rely on that behaviour that a search
	// will force a lazy loaded shard to load
	// However we also have cases (related to FORCE_FULL_REPLICAS_SEARCH) where we want to avoid waiting for a shard to
	// load, therefore we only call GetStatusNoLoad if replication is enabled -> another replica will be able to answer
	// the request and we want to exit early
	if i.replicationEnabled() && shard.GetStatusNoLoad() == storagestate.StatusLoading {
		return nil, nil, enterrors.NewErrUnprocessable(fmt.Errorf("local %s shard is not ready", shardName))
	} else {
		if shard.GetStatus() == storagestate.StatusLoading {
			// This effectively never happens with lazy loaded shard as GetStatus will wait for the lazy shard to load
			// and then status will never be "StatusLoading"
			return nil, nil, enterrors.NewErrUnprocessable(fmt.Errorf("local %s shard is not ready", shardName))
		}
	}

	if len(searchVectors) == 0 {
		res, scores, err := shard.ObjectSearch(ctx, limit, filters, keywordRanking, sort, cursor, additional, properties)
		if err != nil {
			return nil, nil, err
		}

		return res, scores, nil
	}

	res, resDists, err := shard.ObjectVectorSearch(
		ctx, searchVectors, targetVectors, distance, limit, filters, sort, groupBy, additional, targetCombination, properties)
	if err != nil {
		return nil, nil, errors.Wrapf(err, "shard %s", shard.ID())
	}

	return res, resDists, nil
}

func (i *Index) deleteObject(ctx context.Context, id strfmt.UUID,
	deletionTime time.Time, replProps *additional.ReplicationProperties, tenant string, schemaVersion uint64,
) error {
	if err := i.validateMultiTenancy(tenant); err != nil {
		return err
	}

	shardName, err := i.determineObjectShard(ctx, id, tenant)
	if err != nil {
		return objects.NewErrInvalidUserInput("determine shard: %v", err)
	}

	if i.replicationEnabled() {
		if replProps == nil {
			replProps = defaultConsistency()
		}
		cl := replica.ConsistencyLevel(replProps.ConsistencyLevel)
		if err := i.replicator.DeleteObject(ctx, shardName, id, deletionTime, cl, schemaVersion); err != nil {
			return fmt.Errorf("replicate deletion: shard=%q %w", shardName, err)
		}
		return nil
	}

	// no replication, remote shard (or local not yet inited)
	shard, release, err := i.GetShard(ctx, shardName)
	if err != nil {
		return err
	}

	if shard == nil {
		if err := i.remote.DeleteObject(ctx, shardName, id, deletionTime, schemaVersion); err != nil {
			return fmt.Errorf("delete remote object: shard=%q: %w", shardName, err)
		}
		return nil
	}
	defer release()

	// no replication, local shard
	i.shardTransferMutex.RLock()
	defer i.shardTransferMutex.RUnlock()
	if err = shard.DeleteObject(ctx, id, deletionTime); err != nil {
		return fmt.Errorf("delete local object: shard=%q: %w", shardName, err)
	}
	return nil
}

func (i *Index) IncomingDeleteObject(ctx context.Context, shardName string,
	id strfmt.UUID, deletionTime time.Time, schemaVersion uint64,
) error {
	i.shardTransferMutex.RLock()
	defer i.shardTransferMutex.RUnlock()

	shard, release, err := i.getOrInitShard(ctx, shardName)
	if err != nil {
		return err
	}
	defer release()

	return shard.DeleteObject(ctx, id, deletionTime)
}

func (i *Index) getClass() *models.Class {
	className := i.Config.ClassName.String()
	return i.getSchema.ReadOnlyClass(className)
}

// Intended to run on "receiver" nodes, where local shard
// is expected to exist and be active
// Method first tries to get shard from Index::shards map,
// or inits shard and adds it to the map if shard was not found
func (i *Index) initLocalShard(ctx context.Context, shardName string) error {
	return i.initLocalShardWithForcedLoading(ctx, i.getClass(), shardName, false)
}

func (i *Index) loadLocalShard(ctx context.Context, shardName string) error {
	return i.initLocalShardWithForcedLoading(ctx, i.getClass(), shardName, true)
}

func (i *Index) initLocalShardWithForcedLoading(ctx context.Context, class *models.Class, shardName string, mustLoad bool) error {
	i.closeLock.RLock()
	defer i.closeLock.RUnlock()

	if i.closed {
		return errAlreadyShutdown
	}

	// make sure same shard is not inited in parallel
	i.shardCreateLocks.Lock(shardName)
	defer i.shardCreateLocks.Unlock(shardName)

	// check if created in the meantime by concurrent call
	if shard := i.shards.Load(shardName); shard != nil {
		if mustLoad {
			lazyShard, ok := shard.(*LazyLoadShard)
			if ok {
				return lazyShard.Load(ctx)
			}
		}

		return nil
	}

	disableLazyLoad := mustLoad || i.Config.DisableLazyLoadShards

	shard, err := i.initShard(ctx, shardName, class, i.metrics.baseMetrics, disableLazyLoad)
	if err != nil {
		return err
	}

	i.shards.Store(shardName, shard)

	return nil
}

func (i *Index) GetShard(ctx context.Context, shardName string) (
	shard ShardLike, release func(), err error,
) {
	return i.getOptInitLocalShard(ctx, shardName, false)
}

func (i *Index) getOrInitShard(ctx context.Context, shardName string) (
	shard ShardLike, release func(), err error,
) {
	return i.getOptInitLocalShard(ctx, shardName, true)
}

// getOptInitLocalShard returns the local shard with the given name.
// It is ensured that the returned instance is a fully loaded shard if ensureInit is set to true.
// The returned shard may be a lazy shard instance or nil if the shard hasn't yet been initialized.
// The returned shard cannot be closed until release is called.
func (i *Index) getOptInitLocalShard(ctx context.Context, shardName string, ensureInit bool) (
	shard ShardLike, release func(), err error,
) {
	i.closeLock.RLock()
	defer i.closeLock.RUnlock()

	if i.closed {
		return nil, func() {}, errAlreadyShutdown
	}

	// make sure same shard is not inited in parallel
	i.shardCreateLocks.Lock(shardName)
	defer i.shardCreateLocks.Unlock(shardName)

	// check if created in the meantime by concurrent call
	shard = i.shards.Load(shardName)
	if shard == nil {
		if !ensureInit {
			return nil, func() {}, nil
		}

		className := i.Config.ClassName.String()
		class := i.getSchema.ReadOnlyClass(className)
		if class == nil {
			return nil, func() {}, fmt.Errorf("class %s not found in schema", className)
		}

		shard, err = i.initShard(ctx, shardName, class, i.metrics.baseMetrics, true)
		if err != nil {
			return nil, func() {}, err
		}

		i.shards.Store(shardName, shard)
	}

	release, err = shard.preventShutdown()
	if err != nil {
		return nil, func() {}, fmt.Errorf("get/init local shard %q, no shutdown: %w", shardName, err)
	}

	return shard, release, nil
}

func (i *Index) mergeObject(ctx context.Context, merge objects.MergeDocument,
	replProps *additional.ReplicationProperties, tenant string, schemaVersion uint64,
) error {
	if err := i.validateMultiTenancy(tenant); err != nil {
		return err
	}

	shardName, err := i.determineObjectShard(ctx, merge.ID, tenant)
	if err != nil {
		return objects.NewErrInvalidUserInput("determine shard: %v", err)
	}

	if i.replicationEnabled() {
		if replProps == nil {
			replProps = defaultConsistency()
		}
		cl := replica.ConsistencyLevel(replProps.ConsistencyLevel)
		if err := i.replicator.MergeObject(ctx, shardName, &merge, cl, schemaVersion); err != nil {
			return fmt.Errorf("replicate single update: %w", err)
		}
		return nil
	}

	// no replication, remote shard (or local not yet inited)
	shard, release, err := i.GetShard(ctx, shardName)
	if err != nil {
		return err
	}

	if shard == nil {
		if err := i.remote.MergeObject(ctx, shardName, merge, schemaVersion); err != nil {
			return fmt.Errorf("update remote object: shard=%q: %w", shardName, err)
		}
		return nil
	}
	defer release()

	// no replication, local shard
	i.shardTransferMutex.RLock()
	defer i.shardTransferMutex.RUnlock()
	if err = shard.MergeObject(ctx, merge); err != nil {
		return fmt.Errorf("update local object: shard=%q: %w", shardName, err)
	}

	return nil
}

func (i *Index) IncomingMergeObject(ctx context.Context, shardName string,
	mergeDoc objects.MergeDocument, schemaVersion uint64,
) error {
	i.shardTransferMutex.RLock()
	defer i.shardTransferMutex.RUnlock()

	shard, release, err := i.getOrInitShard(ctx, shardName)
	if err != nil {
		return err
	}
	defer release()

	return shard.MergeObject(ctx, mergeDoc)
}

func (i *Index) aggregate(ctx context.Context,
	params aggregation.Params, modules *modules.Provider,
) (*aggregation.Result, error) {
	if err := i.validateMultiTenancy(params.Tenant); err != nil {
		return nil, err
	}

	shardNames, err := i.targetShardNames(ctx, params.Tenant)
	if err != nil || len(shardNames) == 0 {
		return nil, err
	}

	results := make([]*aggregation.Result, len(shardNames))
	for j, shardName := range shardNames {
		var err error
		var res *aggregation.Result

		var shard ShardLike
		var release func()
		shard, release, err = i.GetShard(ctx, shardName)
		if err == nil {
			if shard != nil {
				func() {
					defer release()
					res, err = shard.Aggregate(ctx, params, modules)
				}()
			} else {
				res, err = i.remote.Aggregate(ctx, shardName, params)
			}
		}

		if err != nil {
			return nil, errors.Wrapf(err, "shard %s", shardName)
		}

		results[j] = res
	}

	return aggregator.NewShardCombiner().Do(results), nil
}

func (i *Index) IncomingAggregate(ctx context.Context, shardName string,
	params aggregation.Params, mods interface{},
) (*aggregation.Result, error) {
	shard, release, err := i.getOrInitShard(ctx, shardName)
	if err != nil {
		return nil, err
	}
	defer release()

	if shard.GetStatus() == storagestate.StatusLoading {
		return nil, enterrors.NewErrUnprocessable(fmt.Errorf("local %s shard is not ready", shardName))
	}

	return shard.Aggregate(ctx, params, mods.(*modules.Provider))
}

func (i *Index) drop() error {
	i.shardTransferMutex.RLock()
	defer i.shardTransferMutex.RUnlock()

	i.closeLock.Lock()
	defer i.closeLock.Unlock()

	if i.closed {
		return errAlreadyShutdown
	}

	i.closed = true

	i.closingCancel()

	eg := enterrors.NewErrorGroupWrapper(i.logger)
	eg.SetLimit(_NUMCPU * 2)
	fields := logrus.Fields{"action": "drop_shard", "class": i.Config.ClassName}
	dropShard := func(name string, shard ShardLike) error {
		if shard == nil {
			return nil
		}
		eg.Go(func() error {
			if err := shard.drop(); err != nil {
				logrus.WithFields(fields).WithField("id", shard.ID()).Error(err)
			}
			return nil
		})
		return nil
	}

	i.shards.Range(dropShard)
	if err := eg.Wait(); err != nil {
		return err
	}

	// Dropping the shards only unregisters the shards callbacks, but we still
	// need to stop the cycle managers that those shards used to register with.
	ctx, cancel := context.WithTimeout(context.Background(), 60*time.Second)
	defer cancel()
	i.logger.WithFields(logrus.Fields{
		"action":   "drop_index",
		"duration": 60 * time.Second,
	}).Debug("context.WithTimeout")

	if err := i.stopCycleManagers(ctx, "drop"); err != nil {
		return err
	}

	return os.RemoveAll(i.path())
}

func (i *Index) dropShards(names []string) error {
	i.shardTransferMutex.RLock()
	defer i.shardTransferMutex.RUnlock()

	i.closeLock.RLock()
	defer i.closeLock.RUnlock()

	if i.closed {
		return errAlreadyShutdown
	}

	ec := errorcompounder.New()
	eg := enterrors.NewErrorGroupWrapper(i.logger)
	eg.SetLimit(_NUMCPU * 2)

	for _, name := range names {
		name := name
		eg.Go(func() error {
			i.shardCreateLocks.Lock(name)
			defer i.shardCreateLocks.Unlock(name)

			shard, ok := i.shards.LoadAndDelete(name)
			if !ok {
				return nil // shard already does not exist (or inactive)
			}

			if err := shard.drop(); err != nil {
				ec.Add(err)
				i.logger.WithField("action", "drop_shard").
					WithField("shard", shard.ID()).Error(err)
			}

			return nil
		})
	}

	eg.Wait()
	return ec.ToError()
}

func (i *Index) dropCloudShards(ctx context.Context, cloud modulecapabilities.OffloadCloud, names []string, nodeId string) error {
	i.shardTransferMutex.RLock()
	defer i.shardTransferMutex.RUnlock()

	i.closeLock.RLock()
	defer i.closeLock.RUnlock()

	if i.closed {
		return errAlreadyShutdown
	}

	ec := &errorcompounder.ErrorCompounder{}
	eg := enterrors.NewErrorGroupWrapper(i.logger)
	eg.SetLimit(_NUMCPU * 2)

	for _, name := range names {
		name := name
		eg.Go(func() error {
			i.shardCreateLocks.Lock(name)
			defer i.shardCreateLocks.Unlock(name)

			if err := cloud.Delete(ctx, i.ID(), name, nodeId); err != nil {
				ec.Add(err)
				i.logger.WithField("action", "cloud_drop_shard").
					WithField("shard", name).Error(err)
			}
			return nil
		})
	}

	eg.Wait()
	return ec.ToError()
}

func (i *Index) Shutdown(ctx context.Context) error {
	i.shardTransferMutex.RLock()
	defer i.shardTransferMutex.RUnlock()

	i.closeLock.Lock()
	defer i.closeLock.Unlock()

	if i.closed {
		return errAlreadyShutdown
	}

	i.closed = true

	i.closingCancel()

	// TODO allow every resource cleanup to run, before returning early with error
	if err := i.shards.RangeConcurrently(i.logger, func(name string, shard ShardLike) error {
		if err := shard.Shutdown(ctx); err != nil {
			if !errors.Is(err, errAlreadyShutdown) {
				return errors.Wrapf(err, "shutdown shard %q", name)
			}
			i.logger.WithField("shard", shard.Name()).Debug("was already shut or dropped")
		}
		return nil
	}); err != nil {
		return err
	}
	if err := i.stopCycleManagers(ctx, "shutdown"); err != nil {
		return err
	}

	return nil
}

func (i *Index) stopCycleManagers(ctx context.Context, usecase string) error {
	if err := i.cycleCallbacks.compactionCycle.StopAndWait(ctx); err != nil {
		return fmt.Errorf("%s: stop objects compaction cycle: %w", usecase, err)
	}
	if err := i.cycleCallbacks.compactionAuxCycle.StopAndWait(ctx); err != nil {
		return fmt.Errorf("%s: stop non objects compaction cycle: %w", usecase, err)
	}
	if err := i.cycleCallbacks.flushCycle.StopAndWait(ctx); err != nil {
		return fmt.Errorf("%s: stop flush cycle: %w", usecase, err)
	}
	if err := i.cycleCallbacks.vectorCommitLoggerCycle.StopAndWait(ctx); err != nil {
		return fmt.Errorf("%s: stop vector commit logger cycle: %w", usecase, err)
	}
	if err := i.cycleCallbacks.vectorTombstoneCleanupCycle.StopAndWait(ctx); err != nil {
		return fmt.Errorf("%s: stop vector tombstone cleanup cycle: %w", usecase, err)
	}
	if err := i.cycleCallbacks.geoPropsCommitLoggerCycle.StopAndWait(ctx); err != nil {
		return fmt.Errorf("%s: stop geo props commit logger cycle: %w", usecase, err)
	}
	if err := i.cycleCallbacks.geoPropsTombstoneCleanupCycle.StopAndWait(ctx); err != nil {
		return fmt.Errorf("%s: stop geo props tombstone cleanup cycle: %w", usecase, err)
	}
	return nil
}

func (i *Index) shardState() *sharding.State {
	return i.getSchema.CopyShardingState(i.Config.ClassName.String())
}

func (i *Index) getShardsQueueSize(ctx context.Context, tenant string) (map[string]int64, error) {
	shardsQueueSize := make(map[string]int64)

	// TODO-RAFT should be strongly consistent?
	shardNames := i.shardState().AllPhysicalShards()

	for _, shardName := range shardNames {
		if tenant != "" && shardName != tenant {
			continue
		}
		var err error
		var size int64
		var shard ShardLike
		var release func()

		shard, release, err = i.GetShard(ctx, shardName)
		if err == nil {
			if shard != nil {
				func() {
					defer release()
					if shard.hasTargetVectors() {
						for _, queue := range shard.Queues() {
							size += queue.Size()
						}
					} else {
						size = shard.Queue().Size()
					}
				}()
			} else {
				size, err = i.remote.GetShardQueueSize(ctx, shardName)
			}
		}

		if err != nil {
			return nil, errors.Wrapf(err, "shard %s", shardName)
		}

		shardsQueueSize[shardName] = size
	}

	return shardsQueueSize, nil
}

func (i *Index) IncomingGetShardQueueSize(ctx context.Context, shardName string) (int64, error) {
	shard, release, err := i.getOrInitShard(ctx, shardName)
	if err != nil {
		return 0, err
	}
	defer release()

	if shard.GetStatus() == storagestate.StatusLoading {
		return 0, enterrors.NewErrUnprocessable(fmt.Errorf("local %s shard is not ready", shardName))
	}
	if !shard.hasTargetVectors() {
		return shard.Queue().Size(), nil
	}
	size := int64(0)
	for _, queue := range shard.Queues() {
		size += queue.Size()
	}
	return size, nil
}

func (i *Index) getShardsStatus(ctx context.Context, tenant string) (map[string]string, error) {
	shardsStatus := make(map[string]string)

	// TODO-RAFT should be strongly consistent?
	shardState := i.getSchema.CopyShardingState(i.Config.ClassName.String())
	if shardState == nil {
		return nil, fmt.Errorf("class %s not found in schema", i.Config.ClassName)
	}

	shardNames := shardState.AllPhysicalShards()

	for _, shardName := range shardNames {
		if tenant != "" && shardName != tenant {
			continue
		}
		var err error
		var status string
		var shard ShardLike
		var release func()

		shard, release, err = i.GetShard(ctx, shardName)
		if err == nil {
			if shard != nil {
				func() {
					defer release()
					status = shard.GetStatus().String()
				}()
			} else {
				status, err = i.remote.GetShardStatus(ctx, shardName)
			}
		}

		if err != nil {
			return nil, errors.Wrapf(err, "shard %s", shardName)
		}

		shardsStatus[shardName] = status
	}

	return shardsStatus, nil
}

func (i *Index) IncomingGetShardStatus(ctx context.Context, shardName string) (string, error) {
	shard, release, err := i.getOrInitShard(ctx, shardName)
	if err != nil {
		return "", err
	}
	defer release()

	if shard.GetStatus() == storagestate.StatusLoading {
		return "", enterrors.NewErrUnprocessable(fmt.Errorf("local %s shard is not ready", shardName))
	}
	return shard.GetStatus().String(), nil
}

func (i *Index) updateShardStatus(ctx context.Context, shardName, targetStatus string, schemaVersion uint64) error {
	shard, release, err := i.GetShard(ctx, shardName)
	if err != nil {
		return err
	}
	if shard == nil {
		return i.remote.UpdateShardStatus(ctx, shardName, targetStatus, schemaVersion)
	}
	defer release()
	return shard.UpdateStatus(targetStatus)
}

func (i *Index) IncomingUpdateShardStatus(ctx context.Context, shardName, targetStatus string, schemaVersion uint64) error {
	shard, release, err := i.getOrInitShard(ctx, shardName)
	if err != nil {
		return err
	}
	defer release()

	return shard.UpdateStatus(targetStatus)
}

func (i *Index) findUUIDs(ctx context.Context,
	filters *filters.LocalFilter, tenant string, repl *additional.ReplicationProperties,
) (map[string][]strfmt.UUID, error) {
	before := time.Now()
	defer i.metrics.BatchDelete(before, "filter_total")

	if err := i.validateMultiTenancy(tenant); err != nil {
		return nil, err
	}

	className := i.Config.ClassName.String()

	shardNames, err := i.targetShardNames(ctx, tenant)
	if err != nil {
		return nil, err
	}

	results := make(map[string][]strfmt.UUID)
	for _, shardName := range shardNames {
		var shard ShardLike
		var release func()
		var err error

		if i.replicationEnabled() {
			if repl == nil {
				repl = defaultConsistency()
			}

			results[shardName], err = i.replicator.FindUUIDs(ctx, className, shardName, filters, replica.ConsistencyLevel(repl.ConsistencyLevel))
		} else {
			shard, release, err = i.GetShard(ctx, shardName)
			if err == nil {
				if shard != nil {
					func() {
						defer release()
						results[shardName], err = shard.FindUUIDs(ctx, filters)
					}()
				} else {
					results[shardName], err = i.remote.FindUUIDs(ctx, shardName, filters)
				}
			}
		}

		if err != nil {
			return nil, fmt.Errorf("find matching doc ids in shard %q: %w", shardName, err)
		}
	}

	return results, nil
}

func (i *Index) IncomingFindUUIDs(ctx context.Context, shardName string,
	filters *filters.LocalFilter,
) ([]strfmt.UUID, error) {
	shard, release, err := i.getOrInitShard(ctx, shardName)
	if err != nil {
		return nil, err
	}
	defer release()

	if shard.GetStatus() == storagestate.StatusLoading {
		return nil, enterrors.NewErrUnprocessable(fmt.Errorf("local %s shard is not ready", shardName))
	}

	return shard.FindUUIDs(ctx, filters)
}

func (i *Index) batchDeleteObjects(ctx context.Context, shardUUIDs map[string][]strfmt.UUID,
	deletionTime time.Time, dryRun bool, replProps *additional.ReplicationProperties, schemaVersion uint64,
) (objects.BatchSimpleObjects, error) {
	before := time.Now()
	defer i.metrics.BatchDelete(before, "delete_from_shards_total")

	type result struct {
		objs objects.BatchSimpleObjects
	}

	if i.replicationEnabled() && replProps == nil {
		replProps = defaultConsistency()
	}

	wg := &sync.WaitGroup{}
	ch := make(chan result, len(shardUUIDs))
	for shardName, uuids := range shardUUIDs {
		uuids := uuids
		shardName := shardName
		wg.Add(1)
		f := func() {
			defer wg.Done()

			var objs objects.BatchSimpleObjects
			if i.replicationEnabled() {
				objs = i.replicator.DeleteObjects(ctx, shardName, uuids, deletionTime,
					dryRun, replica.ConsistencyLevel(replProps.ConsistencyLevel), schemaVersion)
			} else {
				shard, release, err := i.GetShard(ctx, shardName)
				if err != nil {
					objs = objects.BatchSimpleObjects{
						objects.BatchSimpleObject{Err: err},
					}
				} else if shard != nil {
					i.shardTransferMutex.RLockGuard(func() error {
						defer release()
						objs = shard.DeleteObjectBatch(ctx, uuids, deletionTime, dryRun)
						return nil
					})
				} else {
					objs = i.remote.DeleteObjectBatch(ctx, shardName, uuids, deletionTime, dryRun, schemaVersion)
				}
			}

			ch <- result{objs}
		}
		enterrors.GoWrapper(f, i.logger)
	}

	wg.Wait()
	close(ch)

	var out objects.BatchSimpleObjects
	for res := range ch {
		out = append(out, res.objs...)
	}

	return out, nil
}

func (i *Index) IncomingDeleteObjectBatch(ctx context.Context, shardName string,
	uuids []strfmt.UUID, deletionTime time.Time, dryRun bool, schemaVersion uint64,
) objects.BatchSimpleObjects {
	i.shardTransferMutex.RLock()
	defer i.shardTransferMutex.RUnlock()

	shard, release, err := i.getOrInitShard(ctx, shardName)
	if err != nil {
		return objects.BatchSimpleObjects{
			objects.BatchSimpleObject{Err: err},
		}
	}
	defer release()

	return shard.DeleteObjectBatch(ctx, uuids, deletionTime, dryRun)
}

func defaultConsistency(l ...replica.ConsistencyLevel) *additional.ReplicationProperties {
	rp := &additional.ReplicationProperties{}
	if len(l) != 0 {
		rp.ConsistencyLevel = string(l[0])
	} else {
		rp.ConsistencyLevel = string(replica.Quorum)
	}
	return rp
}

func objectSearchPreallocate(limit int, shards []string) ([]*storobj.Object, []float32) {
	perShardLimit := config.DefaultQueryMaximumResults
	if perShardLimit > int64(limit) {
		perShardLimit = int64(limit)
	}
	capacity := perShardLimit * int64(len(shards))
	objects := make([]*storobj.Object, 0, capacity)
	scores := make([]float32, 0, capacity)

	return objects, scores
}

func (i *Index) validateMultiTenancy(tenant string) error {
	if i.partitioningEnabled && tenant == "" {
		return objects.NewErrMultiTenancy(
			fmt.Errorf("class %s has multi-tenancy enabled, but request was without tenant", i.Config.ClassName),
		)
	} else if !i.partitioningEnabled && tenant != "" {
		return objects.NewErrMultiTenancy(
			fmt.Errorf("class %s has multi-tenancy disabled, but request was with tenant", i.Config.ClassName),
		)
	}
	return nil
}

func convertToVectorIndexConfig(config interface{}) schemaConfig.VectorIndexConfig {
	if config == nil {
		return nil
	}
	// in case legacy vector config was set as an empty map/object instead of nil
	if empty, ok := config.(map[string]interface{}); ok && len(empty) == 0 {
		return nil
	}
	return config.(schemaConfig.VectorIndexConfig)
}

func convertToVectorIndexConfigs(configs map[string]models.VectorConfig) map[string]schemaConfig.VectorIndexConfig {
	if len(configs) > 0 {
		vectorIndexConfigs := make(map[string]schemaConfig.VectorIndexConfig)
		for targetVector, vectorConfig := range configs {
			if vectorIndexConfig, ok := vectorConfig.VectorIndexConfig.(schemaConfig.VectorIndexConfig); ok {
				vectorIndexConfigs[targetVector] = vectorIndexConfig
			}
		}
		return vectorIndexConfigs
	}
	return nil
}

// IMPORTANT:
// DebugResetVectorIndex is intended to be used for debugging purposes only.
// It drops the selected vector index, creates a new one, then reindexes it in the background.
// This function assumes the node is not receiving any traffic besides the
// debug endpoints and that async indexing is enabled.
func (i *Index) DebugResetVectorIndex(ctx context.Context, shardName, targetVector string) error {
	shard, release, err := i.GetShard(ctx, shardName)
	if err != nil {
		return err
	}
	if shard == nil {
		return errors.New("shard not found")
	}
	defer release()

	// Get the vector index
	var vidx VectorIndex
	if targetVector == "" {
		vidx = shard.VectorIndex()
	} else {
		vidx = shard.VectorIndexes()[targetVector]
	}

	if vidx == nil {
		return errors.New("vector index not found")
	}

	if !hnsw.IsHNSWIndex(vidx) {
		return errors.New("vector index is not hnsw")
	}

	// Reset the queue
	var q *IndexQueue
	if targetVector == "" {
		q = shard.Queue()
	} else {
		q = shard.Queues()[targetVector]
	}
	if q == nil {
		return errors.New("index queue not found")
	}

	// Reset the vector index
	err = shard.DebugResetVectorIndex(ctx, targetVector)
	if err != nil {
		return errors.Wrap(err, "failed to reset vector index")
	}

	// Reindex in the background
	enterrors.GoWrapper(func() {
		err = shard.PreloadQueue(targetVector)
		if err != nil {
			i.logger.WithField("shard", shardName).WithError(err).Error("failed to reindex vector index")
			return
		}
	}, i.logger)

	return nil
}

func (i *Index) DebugRepairIndex(ctx context.Context, shardName, targetVector string) error {
	shard, release, err := i.GetShard(ctx, shardName)
	if err != nil {
		return err
	}
	if shard == nil {
		return errors.New("shard not found")
	}
	defer release()

	// Repair in the background
	enterrors.GoWrapper(func() {
		err := shard.RepairIndex(context.Background(), targetVector)
		if err != nil {
			i.logger.WithField("shard", shardName).WithError(err).Error("failed to repair vector index")
			return
		}
	}, i.logger)

	return nil
}<|MERGE_RESOLUTION|>--- conflicted
+++ resolved
@@ -1442,17 +1442,9 @@
 				}
 				nodeName = i.getSchema.NodeName()
 			} else {
-<<<<<<< HEAD
-				objs, scores, nodeName, err = i.remote.SearchShard(
-					ctx, shardName, nil, nil, limit, filters, keywordRanking,
-					sort, cursor, nil, addlProps, i.replicationEnabled(), nil, properties)
-=======
-				i.logger.WithField("shardName", shardName).Debug("shard was not found locally, search for object remotely")
-
 				objs, scores, nodeName, err = i.remote.SearchShard(
 					ctx, shardName, nil, nil, 0, limit, filters, keywordRanking,
-					sort, cursor, nil, addlProps, i.replicationEnabled(), nil)
->>>>>>> c1d42a53
+					sort, cursor, nil, addlProps, i.replicationEnabled(), nil, properties)
 				if err != nil {
 					return fmt.Errorf(
 						"remote shard object search %s: %w", shardName, err)
@@ -1731,49 +1723,15 @@
 				out = append(out, localShardResult...)
 				dists = append(dists, localShardScores...)
 				m.Unlock()
-<<<<<<< HEAD
 				return nil
 			})
 		}
-=======
-			}
-
-			// If we have no local shard or if we force the query to reach all replicas
-			if shard == nil || i.Config.ForceFullReplicasSearch {
-				if i.Config.ForceFullReplicasSearch {
-					// Force a search on all the replicas for the shard
-					remoteSearchResults, err := i.remote.SearchAllReplicas(ctx,
-						i.logger, shardName, searchVectors, targetVectors, dist, limit, filters,
-						nil, sort, nil, groupBy, additional, i.replicationEnabled(), i.getSchema.NodeName(), targetCombination)
-					// Only return an error if we failed to query remote shards AND we had no local shard to query
-					if err != nil && shard == nil {
-						return errors.Wrapf(err, "remote shard %s", shardName)
-					}
-					// Append the result of the search to the outgoing result
-					for _, remoteShardResult := range remoteSearchResults {
-						if i.replicationEnabled() {
-							storobj.AddOwnership(remoteShardResult.Objects, remoteShardResult.Node, shardName)
-						}
-						m.Lock()
-						out = append(out, remoteShardResult.Objects...)
-						dists = append(dists, remoteShardResult.Scores...)
-						m.Unlock()
-					}
-				} else {
-					// Search only what is necessary
-					remoteResult, remoteDists, nodeName, err := i.remote.SearchShard(ctx,
-						shardName, searchVectors, targetVectors, dist, limit, filters,
-						nil, sort, nil, groupBy, additional, i.replicationEnabled(), targetCombination)
-					if err != nil {
-						return errors.Wrapf(err, "remote shard %s", shardName)
-					}
->>>>>>> c1d42a53
 
 		if shard == nil || i.Config.ForceFullReplicasSearch {
 			remoteSearches++
 			eg.Go(func() error {
 				// If we have no local shard or if we force the query to reach all replicas
-				remoteShardObject, remoteShardScores, err2 := i.remoteShardSearch(ctx, searchVectors, targetVectors, limit, localFilters, sort, groupBy, additionalProps, targetCombination, properties, shardName)
+				remoteShardObject, remoteShardScores, err2 := i.remoteShardSearch(ctx, searchVectors, targetVectors, dist, limit, localFilters, sort, groupBy, additionalProps, targetCombination, properties, shardName)
 				if err2 != nil {
 					return fmt.Errorf(
 						"remote shard object search %s: %w", shardName, err2)
