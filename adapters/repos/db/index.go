//                           _       _
// __      _____  __ ___   ___  __ _| |_ ___
// \ \ /\ / / _ \/ _` \ \ / / |/ _` | __/ _ \
//  \ V  V /  __/ (_| |\ V /| | (_| | ||  __/
//   \_/\_/ \___|\__,_| \_/ |_|\__,_|\__\___|
//
//  Copyright © 2016 - 2024 Weaviate B.V. All rights reserved.
//
//  CONTACT: hello@weaviate.io
//

package db

import (
	"context"
	"fmt"
	"os"
	"path"
	"runtime"
	"runtime/debug"
	golangSort "sort"
	"strings"
	"sync"
	"sync/atomic"
	"time"

	"github.com/pkg/errors"

	"github.com/go-openapi/strfmt"
	"github.com/google/uuid"
	"github.com/sirupsen/logrus"
	"github.com/weaviate/weaviate/adapters/repos/db/aggregator"
	"github.com/weaviate/weaviate/adapters/repos/db/helpers"
	"github.com/weaviate/weaviate/adapters/repos/db/indexcheckpoint"
	"github.com/weaviate/weaviate/adapters/repos/db/inverted"
	"github.com/weaviate/weaviate/adapters/repos/db/inverted/stopwords"
	"github.com/weaviate/weaviate/adapters/repos/db/lsmkv"
	"github.com/weaviate/weaviate/adapters/repos/db/sorter"
	"github.com/weaviate/weaviate/adapters/repos/db/vector/hnsw"
	"github.com/weaviate/weaviate/entities/additional"
	"github.com/weaviate/weaviate/entities/aggregation"
	"github.com/weaviate/weaviate/entities/autocut"
	"github.com/weaviate/weaviate/entities/errorcompounder"
	enterrors "github.com/weaviate/weaviate/entities/errors"
	"github.com/weaviate/weaviate/entities/filters"
	"github.com/weaviate/weaviate/entities/models"
	"github.com/weaviate/weaviate/entities/multi"
	"github.com/weaviate/weaviate/entities/schema"
	schemaConfig "github.com/weaviate/weaviate/entities/schema/config"
	"github.com/weaviate/weaviate/entities/search"
	"github.com/weaviate/weaviate/entities/searchparams"
	"github.com/weaviate/weaviate/entities/storobj"
	"github.com/weaviate/weaviate/usecases/config"
	"github.com/weaviate/weaviate/usecases/memwatch"
	"github.com/weaviate/weaviate/usecases/modules"
	"github.com/weaviate/weaviate/usecases/monitoring"
	"github.com/weaviate/weaviate/usecases/objects"
	"github.com/weaviate/weaviate/usecases/replica"
	schemaUC "github.com/weaviate/weaviate/usecases/schema"
	"github.com/weaviate/weaviate/usecases/sharding"
)

var (
	errTenantNotFound  = errors.New("tenant not found")
	errTenantNotActive = errors.New("tenant not active")

	// Use runtime.GOMAXPROCS instead of runtime.NumCPU because NumCPU returns
	// the physical CPU cores. However, in a containerization context, that might
	// not be what we want. The physical node could have 128 cores, but we could
	// be cgroup-limited to 2 cores. In that case, we want 2 to be our limit, not
	// 128. It isn't guaranteed that MAXPROCS reflects the cgroup limit, but at
	// least there is a chance that it was set correctly. If not, it defaults to
	// NumCPU anyway, so we're not any worse off.
	_NUMCPU          = runtime.GOMAXPROCS(0)
	ErrShardNotFound = errors.New("shard not found")
)

// shardMap is a syn.Map which specialized in storing shards
type shardMap sync.Map

// Range calls f sequentially for each key and value present in the map.
// If f returns an error, range stops the iteration
func (m *shardMap) Range(f func(name string, shard ShardLike) error) (err error) {
	(*sync.Map)(m).Range(func(key, value any) bool {
		err = f(key.(string), value.(ShardLike))
		return err == nil
	})
	return err
}

// RangeConcurrently calls f for each key and value present in the map with at
// most _NUMCPU executors running in parallel. As opposed to [Range] it does
// not guarantee an exit on the first error.
func (m *shardMap) RangeConcurrently(logger logrus.FieldLogger, f func(name string, shard ShardLike) error) (err error) {
	eg := enterrors.NewErrorGroupWrapper(logger)
	eg.SetLimit(_NUMCPU)
	(*sync.Map)(m).Range(func(key, value any) bool {
		name, shard := key.(string), value.(ShardLike)
		eg.Go(func() error {
			return f(name, shard)
		}, name, shard)
		return true
	})

	return eg.Wait()
}

// Load returns the shard or nil if no shard is present.
func (m *shardMap) Load(name string) ShardLike {
	v, ok := (*sync.Map)(m).Load(name)
	if !ok {
		return nil
	}
	return v.(ShardLike)
}

// Store sets a shard giving its name and value
func (m *shardMap) Store(name string, shard ShardLike) {
	(*sync.Map)(m).Store(name, shard)
}

// Swap swaps the shard for a key and returns the previous value if any.
// The loaded result reports whether the key was present.
func (m *shardMap) Swap(name string, shard ShardLike) (previous ShardLike, loaded bool) {
	v, ok := (*sync.Map)(m).Swap(name, shard)
	if v == nil || !ok {
		return nil, ok
	}
	return v.(ShardLike), ok
}

// CompareAndSwap swaps the old and new values for key if the value stored in the map is equal to old.
func (m *shardMap) CompareAndSwap(name string, old, new ShardLike) bool {
	return (*sync.Map)(m).CompareAndSwap(name, old, new)
}

// LoadAndDelete deletes the value for a key, returning the previous value if any.
// The loaded result reports whether the key was present.
func (m *shardMap) LoadAndDelete(name string) (ShardLike, bool) {
	v, ok := (*sync.Map)(m).LoadAndDelete(name)
	if v == nil || !ok {
		return nil, ok
	}
	return v.(ShardLike), ok
}

// Index is the logical unit which contains all the data for one particular
// class. An index can be further broken up into self-contained units, called
// Shards, to allow for easy distribution across Nodes
type Index struct {
	classSearcher             inverted.ClassSearcher // to allow for nested by-references searches
	shards                    shardMap
	Config                    IndexConfig
	vectorIndexUserConfig     schemaConfig.VectorIndexConfig
	vectorIndexUserConfigLock sync.Mutex
	vectorIndexUserConfigs    map[string]schemaConfig.VectorIndexConfig
	getSchema                 schemaUC.SchemaGetter
	logger                    logrus.FieldLogger
	remote                    *sharding.RemoteIndex
	stopwords                 *stopwords.Detector
	replicator                *replica.Replicator

	invertedIndexConfig     schema.InvertedIndexConfig
	invertedIndexConfigLock sync.Mutex

	// This lock should be used together with the db indexLock.
	//
	// The db indexlock locks the map that contains all indices against changes and should be used while iterating.
	// This lock protects this specific index form being deleted while in use. Use Rlock to signal that it is in use.
	// This way many goroutines can use a specific index in parallel. The delete-routine will try to acquire a RWlock.
	//
	// Usage:
	// Lock the whole db using db.indexLock
	// pick the indices you want and Rlock them
	// unlock db.indexLock
	// Use the indices
	// RUnlock all picked indices
	dropIndex sync.RWMutex

	metrics          *Metrics
	centralJobQueue  chan job
	indexCheckpoints *indexcheckpoint.Checkpoints

	partitioningEnabled bool

	cycleCallbacks *indexCycleCallbacks

	backupMutex backupMutex
	lastBackup  atomic.Pointer[BackupState]

	// canceled when either Shutdown or Drop called
	closingCtx    context.Context
	closingCancel context.CancelFunc

	// always true if lazy shard loading is off, in the case of lazy shard
	// loading will be set to true once the last shard was loaded.
	allShardsReady   atomic.Bool
	allocChecker     memwatch.AllocChecker
	shardCreateLocks *shardCreateLocks
	modules          *modules.Provider
}

func (i *Index) GetShards() []ShardLike {
	var out []ShardLike
	i.shards.Range(func(_ string, shard ShardLike) error {
		out = append(out, shard)
		return nil
	})

	return out
}

func (i *Index) ID() string {
	return indexID(i.Config.ClassName)
}

func (i *Index) path() string {
	return path.Join(i.Config.RootPath, i.ID())
}

type nodeResolver interface {
	NodeHostname(nodeName string) (string, bool)
}

// NewIndex creates an index with the specified amount of shards, using only
// the shards that are local to a node
func NewIndex(ctx context.Context, cfg IndexConfig,
	shardState *sharding.State, invertedIndexConfig schema.InvertedIndexConfig,
	vectorIndexUserConfig schemaConfig.VectorIndexConfig,
	vectorIndexUserConfigs map[string]schemaConfig.VectorIndexConfig,
	sg schemaUC.SchemaGetter,
	cs inverted.ClassSearcher, logger logrus.FieldLogger,
	nodeResolver nodeResolver, remoteClient sharding.RemoteIndexClient,
	replicaClient replica.Client,
	promMetrics *monitoring.PrometheusMetrics, class *models.Class, jobQueueCh chan job,
	indexCheckpoints *indexcheckpoint.Checkpoints,
	allocChecker memwatch.AllocChecker,
) (*Index, error) {
	sd, err := stopwords.NewDetectorFromConfig(invertedIndexConfig.Stopwords)
	if err != nil {
		return nil, errors.Wrap(err, "failed to create new index")
	}

	repl := replica.NewReplicator(cfg.ClassName.String(),
		sg, nodeResolver, replicaClient, logger)

	if cfg.QueryNestedRefLimit == 0 {
		cfg.QueryNestedRefLimit = config.DefaultQueryNestedCrossReferenceLimit
	}

	index := &Index{
		Config:                 cfg,
		getSchema:              sg,
		logger:                 logger,
		classSearcher:          cs,
		vectorIndexUserConfig:  vectorIndexUserConfig,
		vectorIndexUserConfigs: vectorIndexUserConfigs,
		invertedIndexConfig:    invertedIndexConfig,
		stopwords:              sd,
		replicator:             repl,
		remote: sharding.NewRemoteIndex(cfg.ClassName.String(), sg,
			nodeResolver, remoteClient),
		metrics:             NewMetrics(logger, promMetrics, cfg.ClassName.String(), "n/a"),
		centralJobQueue:     jobQueueCh,
		partitioningEnabled: shardState.PartitioningEnabled,
		backupMutex:         backupMutex{log: logger, retryDuration: mutexRetryDuration, notifyDuration: mutexNotifyDuration},
		indexCheckpoints:    indexCheckpoints,
		allocChecker:        allocChecker,
		shardCreateLocks:    newShardCreateLocks(),
	}
	index.closingCtx, index.closingCancel = context.WithCancel(context.Background())

	index.initCycleCallbacks()

	if err := index.checkSingleShardMigration(shardState); err != nil {
		return nil, errors.Wrap(err, "migrating sharding state from previous version")
	}

	if err := os.MkdirAll(index.path(), os.ModePerm); err != nil {
		return nil, fmt.Errorf("init index %q: %w", index.ID(), err)
	}

	if err := index.initAndStoreShards(ctx, shardState, class, promMetrics); err != nil {
		return nil, err
	}

	index.cycleCallbacks.compactionCycle.Start()
	index.cycleCallbacks.flushCycle.Start()

	return index, nil
}

// since called in Index's constructor there is no risk same shard will be inited/created in parallel,
// therefore shardCreateLocks are not used here
func (i *Index) initAndStoreShards(ctx context.Context, shardState *sharding.State, class *models.Class,
	promMetrics *monitoring.PrometheusMetrics,
) error {
	if i.Config.DisableLazyLoadShards {
		eg := enterrors.NewErrorGroupWrapper(i.logger)
		eg.SetLimit(_NUMCPU)

		for _, shardName := range shardState.AllLocalPhysicalShards() {
			physical := shardState.Physical[shardName]
			if physical.ActivityStatus() != models.TenantActivityStatusHOT {
				// do not instantiate inactive shard
				continue
			}

			shardName := shardName // prevent loop variable capture
			eg.Go(func() error {
				shard, err := NewShard(ctx, promMetrics, shardName, i, class, i.centralJobQueue, i.indexCheckpoints)
				if err != nil {
					return fmt.Errorf("init shard %s of index %s: %w", shardName, i.ID(), err)
				}

				i.shards.Store(shardName, shard)
				return nil
			}, shardName)
		}

		if err := eg.Wait(); err != nil {
			return err
		}

		i.allShardsReady.Store(true)
		return nil
	}

	for _, shardName := range shardState.AllLocalPhysicalShards() {
		physical := shardState.Physical[shardName]
		if physical.ActivityStatus() != models.TenantActivityStatusHOT {
			// do not instantiate inactive shard
			continue
		}

		shard := NewLazyLoadShard(ctx, promMetrics, shardName, i, class, i.centralJobQueue, i.indexCheckpoints, i.allocChecker)
		i.shards.Store(shardName, shard)
	}

	f := func() {
		ticker := time.NewTicker(time.Second)
		defer ticker.Stop()
		defer i.allShardsReady.Store(true)
		now := time.Now()
		err := i.ForEachShard(func(name string, shard ShardLike) error {
			// prioritize closingCtx over ticker:
			// check closing again in case of ticker was selected when both
			// cases where available
			select {
			case <-i.closingCtx.Done():
				// break loop by returning error
				return i.closingCtx.Err()
			case <-ticker.C:
				select {
				case <-i.closingCtx.Done():
					// break loop by returning error
					return i.closingCtx.Err()
				default:
					if err := shard.(*LazyLoadShard).Load(context.Background()); err != nil {
						i.logger.
							WithField("action", "load_shard").
							WithField("shard_name", shard.Name()).
							Errorf("failed to load shard: %v", err)
					}
					return nil
				}
			}
		})
		if err != nil {
			i.logger.
				WithField("action", "load_all_shards").
				Errorf("failed to load all shards: %v", err)
			return
		}
		i.logger.
			WithField("action", "load_all_shards").
			WithField("took", time.Since(now).String()).
			Debug("finished loading all shards")
	}
	enterrors.GoWrapper(f, i.logger)

	return nil
}

// used to init/create shard in different moments of index's lifecycle, therefore it needs to be called
// within shardCreateLocks to prevent parallel create/init of the same shard
func (i *Index) initAndStoreShard(ctx context.Context, shardName string, class *models.Class,
	promMetrics *monitoring.PrometheusMetrics,
) error {
	if i.Config.DisableLazyLoadShards {
		if err := i.allocChecker.CheckMappingAndReserve(3, int(lsmkv.FlushAfterDirtyDefault.Seconds())); err != nil {
			return errors.Wrap(err, "memory pressure: cannot init shard")
		}

		shard, err := NewShard(ctx, promMetrics, shardName, i, class, i.centralJobQueue, i.indexCheckpoints)
		if err != nil {
			return fmt.Errorf("init shard %s of index %s: %w", shardName, i.ID(), err)
		}
		i.shards.Store(shardName, shard)
		return nil
	}

	shard := NewLazyLoadShard(ctx, promMetrics, shardName, i, class, i.centralJobQueue, i.indexCheckpoints, i.allocChecker)
	i.shards.Store(shardName, shard)
	return nil
}

// Iterate over all objects in the index, applying the callback function to each one.  Adding or removing objects during iteration is not supported.
func (i *Index) IterateObjects(ctx context.Context, cb func(index *Index, shard ShardLike, object *storobj.Object) error) (err error) {
	return i.ForEachShard(func(_ string, shard ShardLike) error {
		wrapper := func(object *storobj.Object) error {
			return cb(i, shard, object)
		}
		bucket := shard.Store().Bucket(helpers.ObjectsBucketLSM)
		return bucket.IterateObjects(ctx, wrapper)
	})
}

func (i *Index) ForEachShard(f func(name string, shard ShardLike) error) error {
	return i.shards.Range(f)
}

func (i *Index) ForEachShardConcurrently(f func(name string, shard ShardLike) error) error {
	return i.shards.RangeConcurrently(i.logger, f)
}

// Iterate over all objects in the shard, applying the callback function to each one.  Adding or removing objects during iteration is not supported.
func (i *Index) IterateShards(ctx context.Context, cb func(index *Index, shard ShardLike) error) (err error) {
	return i.ForEachShard(func(key string, shard ShardLike) error {
		return cb(i, shard)
	})
}

// Problem: this function should be in shard.go, it circumvents the shard abstraction
func (i *Index) addProperty(ctx context.Context, props []*models.Property) error {
	if !lsmkv.FeatureUseMergedBuckets {

		eg := enterrors.NewErrorGroupWrapper(i.logger)

		i.ForEachShard(func(key string, shard ShardLike) error {
			shard.CreatePropertyIndex_unmerged(ctx, eg, props)
			return nil
		})

<<<<<<< HEAD
		if err := eg.Wait(); err != nil {
			return errors.Wrapf(err, "extend idx '%s' with properties '%v", i.ID(), props)
		}

		return nil
	} else {
		return i.ForEachShard(func(key string, shard ShardLike) error {
			err := shard.createPropertyIndex(ctx, nil, props)
			if err != nil {
				return errors.Wrapf(err, "extend idx '%s' with property '%v", i.ID(), props)
			}
			return nil
		})
	}
=======
	i.ForEachShard(func(key string, shard ShardLike) error {
		shard.createPropertyIndex(ctx, eg, props...)
		return nil
	})

	if err := eg.Wait(); err != nil {
		return errors.Wrapf(err, "extend idx '%s' with properties '%v", i.ID(), props)
	}
	return nil
>>>>>>> c6e693f0
}

func (i *Index) addUUIDProperty(ctx context.Context) error {
	return i.ForEachShard(func(name string, shard ShardLike) error {
		err := shard.addIDProperty(ctx)
		if err != nil {
			return errors.Wrapf(err, "add id property to shard %q", name)
		}
		return nil
	})
}

func (i *Index) addDimensionsProperty(ctx context.Context) error {
	return i.ForEachShard(func(name string, shard ShardLike) error {
		if err := shard.addDimensionsProperty(ctx); err != nil {
			return errors.Wrapf(err, "add dimensions property to shard %q", name)
		}
		return nil
	})
}

func (i *Index) addTimestampProperties(ctx context.Context) error {
	return i.ForEachShard(func(name string, shard ShardLike) error {
		if err := shard.addTimestampProperties(ctx); err != nil {
			return errors.Wrapf(err, "add timestamp properties to shard %q", name)
		}
		return nil
	})
}

func (i *Index) updateVectorIndexConfig(ctx context.Context,
	updated schemaConfig.VectorIndexConfig,
) error {
	// an updated is not specific to one shard, but rather all
	err := i.ForEachShard(func(name string, shard ShardLike) error {
		// At the moment, we don't do anything in an update that could fail, but
		// technically this should be part of some sort of a two-phase commit  or
		// have another way to rollback if we have updates that could potentially
		// fail in the future. For now that's not a realistic risk.
		if err := shard.UpdateVectorIndexConfig(ctx, updated); err != nil {
			return errors.Wrapf(err, "shard %s", name)
		}
		return nil
	})
	if err != nil {
		return err
	}
	i.vectorIndexUserConfigLock.Lock()
	defer i.vectorIndexUserConfigLock.Unlock()

	i.vectorIndexUserConfig = updated

	return nil
}

func (i *Index) updateVectorIndexConfigs(ctx context.Context,
	updated map[string]schemaConfig.VectorIndexConfig,
) error {
	err := i.ForEachShard(func(name string, shard ShardLike) error {
		if err := shard.UpdateVectorIndexConfigs(ctx, updated); err != nil {
			return fmt.Errorf("shard %q: %w", name, err)
		}
		return nil
	})
	if err != nil {
		return err
	}

	i.vectorIndexUserConfigLock.Lock()
	defer i.vectorIndexUserConfigLock.Unlock()

	for targetName, targetCfg := range updated {
		i.vectorIndexUserConfigs[targetName] = targetCfg
	}

	return nil
}

func (i *Index) getInvertedIndexConfig() schema.InvertedIndexConfig {
	i.invertedIndexConfigLock.Lock()
	defer i.invertedIndexConfigLock.Unlock()

	return i.invertedIndexConfig
}

func (i *Index) updateInvertedIndexConfig(ctx context.Context,
	updated schema.InvertedIndexConfig,
) error {
	i.invertedIndexConfigLock.Lock()
	defer i.invertedIndexConfigLock.Unlock()

	i.invertedIndexConfig = updated

	return nil
}

type IndexConfig struct {
	RootPath                  string
	ClassName                 schema.ClassName
	QueryMaximumResults       int64
	QueryNestedRefLimit       int64
	ResourceUsage             config.ResourceUsage
	MemtablesFlushDirtyAfter  int
	MemtablesInitialSizeMB    int
	MemtablesMaxSizeMB        int
	MemtablesMinActiveSeconds int
	MemtablesMaxActiveSeconds int
	ReplicationFactor         int64
	AvoidMMap                 bool
	DisableLazyLoadShards     bool

	TrackVectorDimensions bool
}

func indexID(class schema.ClassName) string {
	return strings.ToLower(string(class))
}

func (i *Index) determineObjectShard(id strfmt.UUID, tenant string) (string, error) {
	return i.determineObjectShardByStatus(id, tenant, nil)
}

func (i *Index) determineObjectShardByStatus(id strfmt.UUID, tenant string, shardsStatus map[string]string) (string, error) {
	if tenant == "" {
		uuid, err := uuid.Parse(id.String())
		if err != nil {
			return "", fmt.Errorf("parse uuid: %q", id.String())
		}

		uuidBytes, err := uuid.MarshalBinary() // cannot error
		if err != nil {
			return "", fmt.Errorf("marshal uuid: %q", id.String())
		}
		return i.getSchema.ShardFromUUID(i.Config.ClassName.String(), uuidBytes), nil
	}

	var err error
	if len(shardsStatus) == 0 {
		shardsStatus, err = i.getSchema.TenantsShards(i.Config.ClassName.String(), tenant)
		if err != nil {
			return "", err
		}
	}

	if status := shardsStatus[tenant]; status != "" {
		if status == models.TenantActivityStatusHOT {
			return tenant, nil
		}
		return "", objects.NewErrMultiTenancy(fmt.Errorf("%w: '%s'", errTenantNotActive, tenant))
	}
	return "", objects.NewErrMultiTenancy(fmt.Errorf("%w: %q", errTenantNotFound, tenant))
}

func (i *Index) putObject(ctx context.Context, object *storobj.Object,
	replProps *additional.ReplicationProperties, schemaVersion uint64,
) error {
	if err := i.validateMultiTenancy(object.Object.Tenant); err != nil {
		return err
	}

	if i.Config.ClassName != object.Class() {
		return fmt.Errorf("cannot import object of class %s into index of class %s",
			object.Class(), i.Config.ClassName)
	}

	shardName, err := i.determineObjectShard(object.ID(), object.Object.Tenant)
	if err != nil {
		return objects.NewErrInvalidUserInput("determine shard: %v", err)
	}

	if i.replicationEnabled() {
		if replProps == nil {
			replProps = defaultConsistency()
		}
		cl := replica.ConsistencyLevel(replProps.ConsistencyLevel)
		if err := i.replicator.PutObject(ctx, shardName, object, cl, schemaVersion); err != nil {
			return fmt.Errorf("replicate insertion: shard=%q: %w", shardName, err)
		}
		return nil
	}

	// no replication, remote shard (or local not yet inited)
	shard := i.localShard(shardName)
	if shard == nil {
		if err := i.remote.PutObject(ctx, shardName, object, schemaVersion); err != nil {
			return fmt.Errorf("put remote object: shard=%q: %w", shardName, err)
		}
		return nil
	}

	// no replication, local shard
	i.backupMutex.RLock()
	defer i.backupMutex.RUnlock()

	err = shard.PutObject(ctx, object)
	if err != nil {
		return fmt.Errorf("put local object: shard=%q: %w", shardName, err)
	}

	return nil
}

func (i *Index) IncomingPutObject(ctx context.Context, shardName string,
	object *storobj.Object, schemaVersion uint64,
) error {
	i.backupMutex.RLock()
	defer i.backupMutex.RUnlock()

	shard, err := i.getOrInitLocalShard(ctx, shardName)
	if err != nil {
		return ErrShardNotFound
	}

	// This is a bit hacky, the problem here is that storobj.Parse() currently
	// misses date fields as it has no way of knowing that a date-formatted
	// string was actually a date type. However, adding this functionality to
	// Parse() would break a lot of code, because it currently
	// schema-independent. To find out if a field is a date or date[], we need to
	// involve the schema, thus why we are doing it here. This was discovered as
	// part of https://github.com/weaviate/weaviate/issues/1775
	if err := i.parseDateFieldsInProps(object.Object.Properties); err != nil {
		return err
	}

	if err := shard.PutObject(ctx, object); err != nil {
		return err
	}

	return nil
}

func (i *Index) replicationEnabled() bool {
	return i.Config.ReplicationFactor > 1
}

// parseDateFieldsInProps checks the schema for the current class for which
// fields are date fields, then - if they are set - parses them accordingly.
// Works for both date and date[].
func (i *Index) parseDateFieldsInProps(props interface{}) error {
	if props == nil {
		return nil
	}

	propMap, ok := props.(map[string]interface{})
	if !ok {
		// don't know what to do with this
		return nil
	}

	c := i.getSchema.ReadOnlyClass(i.Config.ClassName.String())
	if c == nil {
		return fmt.Errorf("class %s not found in schema", i.Config.ClassName)
	}

	for _, prop := range c.Properties {
		if prop.DataType[0] == string(schema.DataTypeDate) {
			raw, ok := propMap[prop.Name]
			if !ok {
				// prop is not set, nothing to do
				continue
			}

			parsed, err := parseAsStringToTime(raw)
			if err != nil {
				return errors.Wrapf(err, "time prop %q", prop.Name)
			}

			propMap[prop.Name] = parsed
		}

		if prop.DataType[0] == string(schema.DataTypeDateArray) {
			raw, ok := propMap[prop.Name]
			if !ok {
				// prop is not set, nothing to do
				continue
			}

			asSlice, ok := raw.([]string)
			if !ok {
				return errors.Errorf("parse as time array, expected []interface{} got %T",
					raw)
			}
			parsedSlice := make([]interface{}, len(asSlice))
			for j := range asSlice {
				parsed, err := parseAsStringToTime(interface{}(asSlice[j]))
				if err != nil {
					return errors.Wrapf(err, "time array prop %q at pos %d", prop.Name, j)
				}

				parsedSlice[j] = parsed
			}
			propMap[prop.Name] = parsedSlice

		}
	}

	return nil
}

func parseAsStringToTime(in interface{}) (time.Time, error) {
	var parsed time.Time
	var err error

	asString, ok := in.(string)
	if !ok {
		return parsed, errors.Errorf("parse as time, expected string got %T", in)
	}

	parsed, err = time.Parse(time.RFC3339, asString)
	if err != nil {
		return parsed, err
	}

	return parsed, nil
}

// return value []error gives the error for the index with the positions
// matching the inputs
func (i *Index) putObjectBatch(ctx context.Context, objects []*storobj.Object,
	replProps *additional.ReplicationProperties, schemaVersion uint64,
) []error {
	type objsAndPos struct {
		objects []*storobj.Object
		pos     []int
	}
	out := make([]error, len(objects))
	if i.replicationEnabled() && replProps == nil {
		replProps = defaultConsistency()
	}

	byShard := map[string]objsAndPos{}
	// get all tenants shards
	tenants := make([]string, len(objects))
	tenantsStatus := map[string]string{}
	var err error
	for _, obj := range objects {
		if obj.Object.Tenant == "" {
			continue
		}
		tenants = append(tenants, obj.Object.Tenant)
	}

	if len(tenants) > 0 {
		tenantsStatus, err = i.getSchema.TenantsShards(i.Config.ClassName.String(), tenants...)
		if err != nil {
			return []error{err}
		}
	}

	for pos, obj := range objects {
		if err := i.validateMultiTenancy(obj.Object.Tenant); err != nil {
			out[pos] = err
			continue
		}
		shardName, err := i.determineObjectShardByStatus(obj.ID(), obj.Object.Tenant, tenantsStatus)
		if err != nil {
			out[pos] = err
			continue
		}

		group := byShard[shardName]
		group.objects = append(group.objects, obj)
		group.pos = append(group.pos, pos)
		byShard[shardName] = group
	}

	wg := &sync.WaitGroup{}
	for shardName, group := range byShard {
		shardName := shardName
		group := group
		wg.Add(1)
		f := func() {
			defer wg.Done()

			defer func() {
				err := recover()
				if err != nil {
					for pos := range group.pos {
						out[pos] = fmt.Errorf("an unexpected error occurred: %s", err)
					}
					fmt.Fprintf(os.Stderr, "panic: %s\n", err)
					debug.PrintStack()
				}
			}()
			var errs []error
			if replProps != nil {
				errs = i.replicator.PutObjects(ctx, shardName, group.objects,
					replica.ConsistencyLevel(replProps.ConsistencyLevel), schemaVersion)
			} else if shard := i.localShard(shardName); shard != nil {
				i.backupMutex.RLockGuard(func() error {
					errs = shard.PutObjectBatch(ctx, group.objects)
					return nil
				})
			} else {
				errs = i.remote.BatchPutObjects(ctx, shardName, group.objects, schemaVersion)
			}
			for i, err := range errs {
				desiredPos := group.pos[i]
				out[desiredPos] = err
			}
		}
		enterrors.GoWrapper(f, i.logger)
	}

	wg.Wait()

	return out
}

func duplicateErr(in error, count int) []error {
	out := make([]error, count)
	for i := range out {
		out[i] = in
	}

	return out
}

func (i *Index) IncomingBatchPutObjects(ctx context.Context, shardName string,
	objects []*storobj.Object, schemaVersion uint64,
) []error {
	i.backupMutex.RLock()
	defer i.backupMutex.RUnlock()

	shard, err := i.getOrInitLocalShard(ctx, shardName)
	if err != nil {
		return duplicateErr(ErrShardNotFound, len(objects))
	}

	// This is a bit hacky, the problem here is that storobj.Parse() currently
	// misses date fields as it has no way of knowing that a date-formatted
	// string was actually a date type. However, adding this functionality to
	// Parse() would break a lot of code, because it currently
	// schema-independent. To find out if a field is a date or date[], we need to
	// involve the schema, thus why we are doing it here. This was discovered as
	// part of https://github.com/weaviate/weaviate/issues/1775
	for j := range objects {
		if err := i.parseDateFieldsInProps(objects[j].Object.Properties); err != nil {
			return duplicateErr(err, len(objects))
		}
	}

	return shard.PutObjectBatch(ctx, objects)
}

// return value map[int]error gives the error for the index as it received it
func (i *Index) AddReferencesBatch(ctx context.Context, refs objects.BatchReferences,
	replProps *additional.ReplicationProperties, schemaVersion uint64,
) []error {
	type refsAndPos struct {
		refs objects.BatchReferences
		pos  []int
	}
	if i.replicationEnabled() && replProps == nil {
		replProps = defaultConsistency()
	}

	byShard := map[string]refsAndPos{}
	out := make([]error, len(refs))

	for pos, ref := range refs {
		if err := i.validateMultiTenancy(ref.Tenant); err != nil {
			out[pos] = err
			continue
		}
		shardName, err := i.determineObjectShard(ref.From.TargetID, ref.Tenant)
		if err != nil {
			out[pos] = err
			continue
		}

		group := byShard[shardName]
		group.refs = append(group.refs, ref)
		group.pos = append(group.pos, pos)
		byShard[shardName] = group
	}

	for shardName, group := range byShard {
		var errs []error
		if i.replicationEnabled() {
			errs = i.replicator.AddReferences(ctx, shardName, group.refs, replica.ConsistencyLevel(replProps.ConsistencyLevel), schemaVersion)
		} else if shard := i.localShard(shardName); shard != nil {
			i.backupMutex.RLockGuard(func() error {
				errs = shard.AddReferencesBatch(ctx, group.refs)
				return nil
			})
		} else {
			errs = i.remote.BatchAddReferences(ctx, shardName, group.refs, schemaVersion)
		}
		for i, err := range errs {
			desiredPos := group.pos[i]
			out[desiredPos] = err
		}
	}

	return out
}

func (i *Index) IncomingBatchAddReferences(ctx context.Context, shardName string,
	refs objects.BatchReferences, schemaVersion uint64,
) []error {
	i.backupMutex.RLock()
	defer i.backupMutex.RUnlock()

	shard, err := i.getOrInitLocalShard(ctx, shardName)
	if err != nil {
		return duplicateErr(ErrShardNotFound, len(refs))
	}

	return shard.AddReferencesBatch(ctx, refs)
}

func (i *Index) objectByID(ctx context.Context, id strfmt.UUID,
	props search.SelectProperties, addl additional.Properties,
	replProps *additional.ReplicationProperties, tenant string,
) (*storobj.Object, error) {
	if err := i.validateMultiTenancy(tenant); err != nil {
		return nil, err
	}

	shardName, err := i.determineObjectShard(id, tenant)
	if err != nil {
		switch err.(type) {
		case objects.ErrMultiTenancy:
			return nil, objects.NewErrMultiTenancy(fmt.Errorf("determine shard: %w", err))
		default:
			return nil, objects.NewErrInvalidUserInput("determine shard: %v", err)
		}
	}

	var obj *storobj.Object

	if i.replicationEnabled() {
		if replProps == nil {
			replProps = defaultConsistency()
		}
		if replProps.NodeName != "" {
			obj, err = i.replicator.NodeObject(ctx, replProps.NodeName, shardName, id, props, addl)
		} else {
			obj, err = i.replicator.GetOne(ctx,
				replica.ConsistencyLevel(replProps.ConsistencyLevel), shardName, id, props, addl)
		}
		return obj, err
	}

	if shard := i.localShard(shardName); shard != nil {
		if obj, err = shard.ObjectByID(ctx, id, props, addl); err != nil {
			return obj, fmt.Errorf("get local object: shard=%s: %w", shardName, err)
		}
	} else {
		if obj, err = i.remote.GetObject(ctx, shardName, id, props, addl); err != nil {
			return obj, fmt.Errorf("get remote object: shard=%s: %w", shardName, err)
		}
	}

	return obj, nil
}

func (i *Index) IncomingGetObject(ctx context.Context, shardName string,
	id strfmt.UUID, props search.SelectProperties,
	additional additional.Properties,
) (*storobj.Object, error) {
	shard, err := i.getOrInitLocalShard(ctx, shardName)
	if err != nil {
		return nil, ErrShardNotFound
	}

	return shard.ObjectByID(ctx, id, props, additional)
}

func (i *Index) IncomingMultiGetObjects(ctx context.Context, shardName string,
	ids []strfmt.UUID,
) ([]*storobj.Object, error) {
	shard, err := i.getOrInitLocalShard(ctx, shardName)
	if err != nil {
		return nil, ErrShardNotFound
	}

	return shard.MultiObjectByID(ctx, wrapIDsInMulti(ids))
}

func (i *Index) multiObjectByID(ctx context.Context,
	query []multi.Identifier, tenant string,
) ([]*storobj.Object, error) {
	if err := i.validateMultiTenancy(tenant); err != nil {
		return nil, err
	}

	type idsAndPos struct {
		ids []multi.Identifier
		pos []int
	}

	byShard := map[string]idsAndPos{}
	for pos, id := range query {
		shardName, err := i.determineObjectShard(strfmt.UUID(id.ID), tenant)
		if err != nil {
			return nil, objects.NewErrInvalidUserInput("determine shard: %v", err)
		}

		group := byShard[shardName]
		group.ids = append(group.ids, id)
		group.pos = append(group.pos, pos)
		byShard[shardName] = group
	}

	out := make([]*storobj.Object, len(query))

	for shardName, group := range byShard {

		var objects []*storobj.Object
		var err error

		if shard := i.localShard(shardName); shard != nil {
			objects, err = shard.MultiObjectByID(ctx, group.ids)
			if err != nil {
				return nil, errors.Wrapf(err, "local shard %s", shardId(i.ID(), shardName))
			}

		} else {
			objects, err = i.remote.MultiGetObjects(ctx, shardName, extractIDsFromMulti(group.ids))
			if err != nil {
				return nil, errors.Wrapf(err, "remote shard %s", shardName)
			}
		}

		for i, obj := range objects {
			desiredPos := group.pos[i]
			out[desiredPos] = obj
		}
	}

	return out, nil
}

func extractIDsFromMulti(in []multi.Identifier) []strfmt.UUID {
	out := make([]strfmt.UUID, len(in))

	for i, id := range in {
		out[i] = strfmt.UUID(id.ID)
	}

	return out
}

func wrapIDsInMulti(in []strfmt.UUID) []multi.Identifier {
	out := make([]multi.Identifier, len(in))

	for i, id := range in {
		out[i] = multi.Identifier{ID: string(id)}
	}

	return out
}

func (i *Index) exists(ctx context.Context, id strfmt.UUID,
	replProps *additional.ReplicationProperties, tenant string,
) (bool, error) {
	if err := i.validateMultiTenancy(tenant); err != nil {
		return false, err
	}

	shardName, err := i.determineObjectShard(id, tenant)
	if err != nil {
		switch err.(type) {
		case objects.ErrMultiTenancy:
			return false, objects.NewErrMultiTenancy(fmt.Errorf("determine shard: %w", err))
		default:
			return false, objects.NewErrInvalidUserInput("determine shard: %v", err)
		}
	}

	var exists bool
	if i.replicationEnabled() {
		if replProps == nil {
			replProps = defaultConsistency()
		}
		cl := replica.ConsistencyLevel(replProps.ConsistencyLevel)
		return i.replicator.Exists(ctx, cl, shardName, id)
	}

	if shard := i.localShard(shardName); shard != nil {
		exists, err = shard.Exists(ctx, id)
		if err != nil {
			err = fmt.Errorf("exists locally: shard=%q: %w", shardName, err)
		}

	} else {
		exists, err = i.remote.Exists(ctx, shardName, id)
		if err != nil {
			owner, _ := i.getSchema.ShardOwner(i.Config.ClassName.String(), shardName)
			err = fmt.Errorf("exists remotely: shard=%q owner=%q: %w", shardName, owner, err)
		}

	}

	return exists, err
}

func (i *Index) IncomingExists(ctx context.Context, shardName string,
	id strfmt.UUID,
) (bool, error) {
	shard, err := i.getOrInitLocalShard(ctx, shardName)
	if err != nil {
		return false, ErrShardNotFound
	}

	return shard.Exists(ctx, id)
}

func (i *Index) objectSearch(ctx context.Context, limit int, filters *filters.LocalFilter,
	keywordRanking *searchparams.KeywordRanking, sort []filters.Sort, cursor *filters.Cursor,
	addlProps additional.Properties, replProps *additional.ReplicationProperties, tenant string, autoCut int,
) ([]*storobj.Object, []float32, error) {
	if err := i.validateMultiTenancy(tenant); err != nil {
		return nil, nil, err
	}

	shardNames, err := i.targetShardNames(tenant)
	if err != nil || len(shardNames) == 0 {
		return nil, nil, err
	}

	// If the request is a BM25F with no properties selected, use all possible properties
	if keywordRanking != nil && keywordRanking.Type == "bm25" && len(keywordRanking.Properties) == 0 {

		cl := i.getSchema.ReadOnlyClass(i.Config.ClassName.String())
		if cl == nil {
			return nil, nil, fmt.Errorf("class %s not found in schema", i.Config.ClassName)
		}

		propHash := cl.Properties
		// Get keys of hash
		for _, v := range propHash {
			if inverted.PropertyHasSearchableIndex(i.getSchema.ReadOnlyClass(i.Config.ClassName.String()), v.Name) {
				keywordRanking.Properties = append(keywordRanking.Properties, v.Name)
			}
		}

		// WEAVIATE-471 - error if we can't find a property to search
		if len(keywordRanking.Properties) == 0 {
			return nil, []float32{}, errors.New(
				"No properties provided, and no indexed properties found in class")
		}
	}

	outObjects, outScores, err := i.objectSearchByShard(ctx, limit,
		filters, keywordRanking, sort, cursor, addlProps, shardNames)
	if err != nil {
		return nil, nil, err
	}

	if len(outObjects) == len(outScores) {
		if keywordRanking != nil && keywordRanking.Type == "bm25" {
			for ii := range outObjects {
				oo := outObjects[ii]

				if oo.AdditionalProperties() == nil {
					oo.Object.Additional = make(map[string]interface{})
				}

				// Additional score is filled in by the top level function

				// Collect all keys starting with "BM25F" and add them to the Additional
				if keywordRanking.AdditionalExplanations {
					explainScore := ""
					for k, v := range oo.Object.Additional {
						if strings.HasPrefix(k, "BM25F") {

							explainScore = fmt.Sprintf("%v, %v:%v", explainScore, k, v)
							delete(oo.Object.Additional, k)
						}
					}
					oo.Object.Additional["explainScore"] = explainScore
				}
			}
		}
	}

	if len(sort) > 0 {
		if len(shardNames) > 1 {
			var err error
			outObjects, outScores, err = i.sort(outObjects, outScores, sort, limit)
			if err != nil {
				return nil, nil, errors.Wrap(err, "sort")
			}
		}
	} else if keywordRanking != nil {
		outObjects, outScores = i.sortKeywordRanking(outObjects, outScores)
	} else if len(shardNames) > 1 && !addlProps.ReferenceQuery {
		// sort only for multiple shards (already sorted for single)
		// and for not reference nested query (sort is applied for root query)
		outObjects, outScores = i.sortByID(outObjects, outScores)
	}

	if autoCut > 0 {
		cutOff := autocut.Autocut(outScores, autoCut)
		outObjects = outObjects[:cutOff]
		outScores = outScores[:cutOff]
	}

	// if this search was caused by a reference property
	// search, we should not limit the number of results.
	// for example, if the query contains a where filter
	// whose operator is `And`, and one of the operands
	// contains a path to a reference prop, the Search
	// caused by such a ref prop being limited can cause
	// the `And` to return no results where results would
	// be expected. we won't know that unless we search
	// and return all referenced object properties.
	if !addlProps.ReferenceQuery && len(outObjects) > limit {
		if len(outObjects) == len(outScores) {
			outScores = outScores[:limit]
		}
		outObjects = outObjects[:limit]
	}

	if i.replicationEnabled() {
		if replProps == nil {
			replProps = defaultConsistency(replica.One)
		}
		l := replica.ConsistencyLevel(replProps.ConsistencyLevel)
		err = i.replicator.CheckConsistency(ctx, l, outObjects)
		if err != nil {
			i.logger.WithField("action", "object_search").
				Errorf("failed to check consistency of search results: %v", err)
		}
	}

	return outObjects, outScores, nil
}

func (i *Index) objectSearchByShard(ctx context.Context, limit int, filters *filters.LocalFilter,
	keywordRanking *searchparams.KeywordRanking, sort []filters.Sort, cursor *filters.Cursor,
	addlProps additional.Properties, shards []string,
) ([]*storobj.Object, []float32, error) {
	resultObjects, resultScores := objectSearchPreallocate(limit, shards)

	eg := enterrors.NewErrorGroupWrapper(i.logger, "filters:", filters)
	eg.SetLimit(_NUMCPU * 2)
	shardResultLock := sync.Mutex{}
	for _, shardName := range shards {
		shardName := shardName

		eg.Go(func() error {
			var (
				objs     []*storobj.Object
				scores   []float32
				nodeName string
				err      error
			)

			if shard := i.localShard(shardName); shard != nil {
				objs, scores, err = shard.ObjectSearch(ctx, limit, filters, keywordRanking, sort, cursor, addlProps)
				if err != nil {
<<<<<<< HEAD
					return fmt.Errorf("remote shard object search %s: %w", shardName, err)
=======
					return fmt.Errorf(
						"local shard object search %s: %w", shard.ID(), err)
>>>>>>> c6e693f0
				}
				nodeName = i.getSchema.NodeName()

			} else {
				objs, scores, nodeName, err = i.remote.SearchShard(
					ctx, shardName, nil, "", limit, filters, keywordRanking,
					sort, cursor, nil, addlProps, i.replicationEnabled())
				if err != nil {
					return fmt.Errorf(
						"remote shard object search %s: %w", shardName, err)
				}
			}

			if i.replicationEnabled() {
				storobj.AddOwnership(objs, nodeName, shardName)
			}

			shardResultLock.Lock()
			resultObjects = append(resultObjects, objs...)
			resultScores = append(resultScores, scores...)
			shardResultLock.Unlock()
			return nil
		}, shardName)
	}
	if err := eg.Wait(); err != nil {
		return nil, nil, err
	}

	if len(resultObjects) == len(resultScores) {

		// Force a stable sort order by UUID

		type resultSortable struct {
			object *storobj.Object
			score  float32
		}
		objs := resultObjects
		scores := resultScores
		var results []resultSortable = make([]resultSortable, len(objs))
		for i := range objs {
			results[i] = resultSortable{
				object: objs[i],
				score:  scores[i],
			}
		}

		golangSort.Slice(results, func(i, j int) bool {
			if results[i].score == results[j].score {
				return results[i].object.Object.ID > results[j].object.Object.ID
			}

			return results[i].score > results[j].score
		})

		var finalObjs []*storobj.Object = make([]*storobj.Object, len(results))
		var finalScores []float32 = make([]float32, len(results))
		for i, result := range results {

			finalObjs[i] = result.object
			finalScores[i] = result.score
		}

		return finalObjs, finalScores, nil
	}

	return resultObjects, resultScores, nil
}

func (i *Index) sortByID(objects []*storobj.Object, scores []float32,
) ([]*storobj.Object, []float32) {
	return newIDSorter().sort(objects, scores)
}

func (i *Index) sortKeywordRanking(objects []*storobj.Object,
	scores []float32,
) ([]*storobj.Object, []float32) {
	return newScoresSorter().sort(objects, scores)
}

func (i *Index) sort(objects []*storobj.Object, scores []float32,
	sort []filters.Sort, limit int,
) ([]*storobj.Object, []float32, error) {
	return sorter.NewObjectsSorter(i.getSchema.ReadOnlyClass).
		Sort(objects, scores, limit, sort)
}

func (i *Index) mergeGroups(objects []*storobj.Object, dists []float32,
	groupBy *searchparams.GroupBy, limit, shardCount int,
) ([]*storobj.Object, []float32, error) {
	return newGroupMerger(objects, dists, groupBy).Do()
}

func (i *Index) singleLocalShardObjectVectorSearch(ctx context.Context, searchVector []float32,
	targetVector string, dist float32, limit int, filters *filters.LocalFilter,
	sort []filters.Sort, groupBy *searchparams.GroupBy, additional additional.Properties,
	shard ShardLike,
) ([]*storobj.Object, []float32, error) {
	res, resDists, err := shard.ObjectVectorSearch(
		ctx, searchVector, targetVector, dist, limit, filters, sort, groupBy, additional)
	if err != nil {
		return nil, nil, errors.Wrapf(err, "shard %s", shard.ID())
	}
	return res, resDists, nil
}

// to be called after validating multi-tenancy
func (i *Index) targetShardNames(tenant string) ([]string, error) {
	className := i.Config.ClassName.String()
	if !i.partitioningEnabled {
		return i.getSchema.CopyShardingState(className).AllPhysicalShards(), nil
	}

	if tenant == "" {
		return []string{}, objects.NewErrMultiTenancy(fmt.Errorf("tenant name is empty"))
	}

	tenantShards, err := i.getSchema.OptimisticTenantStatus(className, tenant)
	if err != nil {
		return nil, err
	}

	if tenantShards[tenant] != "" {
		if tenantShards[tenant] == models.TenantActivityStatusHOT {
			return []string{tenant}, nil
		}
		return []string{}, objects.NewErrMultiTenancy(fmt.Errorf("%w: '%s'", errTenantNotActive, tenant))
	}
	return []string{}, objects.NewErrMultiTenancy(fmt.Errorf("%w: %q", errTenantNotFound, tenant))
}

func (i *Index) objectVectorSearch(ctx context.Context, searchVector []float32,
	targetVector string, dist float32, limit int, filters *filters.LocalFilter, sort []filters.Sort,
	groupBy *searchparams.GroupBy, additional additional.Properties,
	replProps *additional.ReplicationProperties, tenant string,
) ([]*storobj.Object, []float32, error) {
	if err := i.validateMultiTenancy(tenant); err != nil {
		return nil, nil, err
	}
	shardNames, err := i.targetShardNames(tenant)
	if err != nil || len(shardNames) == 0 {
		return nil, nil, err
	}

	if len(shardNames) == 1 {
		if shard := i.localShard(shardNames[0]); shard != nil {
			return i.singleLocalShardObjectVectorSearch(ctx, searchVector, targetVector, dist, limit, filters,
				sort, groupBy, additional, shard)
		}
	}

	// a limit of -1 is used to signal a search by distance. if that is
	// the case we have to adjust how we calculate the output capacity
	var shardCap int
	if limit < 0 {
		shardCap = len(shardNames) * hnsw.DefaultSearchByDistInitialLimit
	} else {
		shardCap = len(shardNames) * limit
	}

	eg := enterrors.NewErrorGroupWrapper(i.logger, "tenant:", tenant)
	eg.SetLimit(_NUMCPU * 2)
	m := &sync.Mutex{}

	out := make([]*storobj.Object, 0, shardCap)
	dists := make([]float32, 0, shardCap)
	for _, shardName := range shardNames {
		shardName := shardName
		eg.Go(func() error {
			var (
				res      []*storobj.Object
				resDists []float32
				nodeName string
				err      error
			)

			if shard := i.localShard(shardName); shard != nil {
				res, resDists, err = shard.ObjectVectorSearch(
					ctx, searchVector, targetVector, dist, limit, filters, sort, groupBy, additional)
				if err != nil {
					return errors.Wrapf(err, "shard %s", shard.ID())
				}
				nodeName = i.getSchema.NodeName()

			} else {
				res, resDists, nodeName, err = i.remote.SearchShard(ctx,
					shardName, searchVector, targetVector, limit, filters,
					nil, sort, nil, groupBy, additional, i.replicationEnabled())
				if err != nil {
					return errors.Wrapf(err, "remote shard %s", shardName)
				}

			}
			if i.replicationEnabled() {
				storobj.AddOwnership(res, nodeName, shardName)
			}

			m.Lock()
			out = append(out, res...)
			dists = append(dists, resDists...)
			m.Unlock()

			return nil
		}, shardName)
	}

	if err := eg.Wait(); err != nil {
		return nil, nil, err
	}

	if len(shardNames) == 1 {
		return out, dists, nil
	}

	if len(shardNames) > 1 && groupBy != nil {
		return i.mergeGroups(out, dists, groupBy, limit, len(shardNames))
	}

	if len(shardNames) > 1 && len(sort) > 0 {
		return i.sort(out, dists, sort, limit)
	}

	out, dists = newDistancesSorter().sort(out, dists)
	if limit > 0 && len(out) > limit {
		out = out[:limit]
		dists = dists[:limit]
	}

	if i.replicationEnabled() {
		if replProps == nil {
			replProps = defaultConsistency(replica.One)
		}
		l := replica.ConsistencyLevel(replProps.ConsistencyLevel)
		err = i.replicator.CheckConsistency(ctx, l, out)
		if err != nil {
			i.logger.WithField("action", "object_vector_search").
				Errorf("failed to check consistency of search results: %v", err)
		}
	}

	return out, dists, nil
}

func (i *Index) IncomingSearch(ctx context.Context, shardName string,
	searchVector []float32, targetVector string, distance float32, limit int,
	filters *filters.LocalFilter, keywordRanking *searchparams.KeywordRanking,
	sort []filters.Sort, cursor *filters.Cursor, groupBy *searchparams.GroupBy,
	additional additional.Properties,
) ([]*storobj.Object, []float32, error) {
	shard, err := i.getOrInitLocalShard(ctx, shardName)
	if err != nil {
		return nil, nil, ErrShardNotFound
	}

	if searchVector == nil {
		res, scores, err := shard.ObjectSearch(ctx, limit, filters, keywordRanking, sort, cursor, additional)
		if err != nil {
			return nil, nil, err
		}

		return res, scores, nil
	}

	res, resDists, err := shard.ObjectVectorSearch(
		ctx, searchVector, targetVector, distance, limit, filters, sort, groupBy, additional)
	if err != nil {
		return nil, nil, errors.Wrapf(err, "shard %s", shard.ID())
	}

	return res, resDists, nil
}

func (i *Index) deleteObject(ctx context.Context, id strfmt.UUID,
	replProps *additional.ReplicationProperties, tenant string, schemaVersion uint64,
) error {
	if err := i.validateMultiTenancy(tenant); err != nil {
		return err
	}

	shardName, err := i.determineObjectShard(id, tenant)
	if err != nil {
		return objects.NewErrInvalidUserInput("determine shard: %v", err)
	}

	if i.replicationEnabled() {
		if replProps == nil {
			replProps = defaultConsistency()
		}
		cl := replica.ConsistencyLevel(replProps.ConsistencyLevel)
		if err := i.replicator.DeleteObject(ctx, shardName, id, cl, schemaVersion); err != nil {
			return fmt.Errorf("replicate deletion: shard=%q %w", shardName, err)
		}
		return nil
	}

	// no replication, remote shard (or local not yet inited)
	shard := i.localShard(shardName)
	if shard == nil {
		if err := i.remote.DeleteObject(ctx, shardName, id, schemaVersion); err != nil {
			return fmt.Errorf("delete remote object: shard=%q: %w", shardName, err)
		}
		return nil
	}

	// no replication, local shard
	i.backupMutex.RLock()
	defer i.backupMutex.RUnlock()
	if err = shard.DeleteObject(ctx, id); err != nil {
		return fmt.Errorf("delete local object: shard=%q: %w", shardName, err)
	}
	return nil
}

func (i *Index) IncomingDeleteObject(ctx context.Context, shardName string,
	id strfmt.UUID, schemaVersion uint64,
) error {
	i.backupMutex.RLock()
	defer i.backupMutex.RUnlock()

	shard, err := i.getOrInitLocalShard(ctx, shardName)
	if err != nil {
		return ErrShardNotFound
	}
	return shard.DeleteObject(ctx, id)
}

func (i *Index) localShard(name string) ShardLike {
	return i.shards.Load(name)
}

// Intended to run on "receiver" nodes, where local shard
// is expected to exist and be active
// Method first tries to get shard from Index::shards map,
// or inits shard and adds it to the map if shard was not found
func (i *Index) getOrInitLocalShard(ctx context.Context, shardName string) (ShardLike, error) {
	if shard := i.shards.Load(shardName); shard != nil {
		return shard, nil
	}

	className := i.Config.ClassName.String()
	class := i.getSchema.ReadOnlyClass(className)
	return i.initLocalShard(ctx, shardName, class)
}

func (i *Index) initLocalShard(ctx context.Context, shardName string, class *models.Class) (ShardLike, error) {
	// make sure same shard is not inited in parallel
	i.shardCreateLocks.Lock(shardName)
	defer i.shardCreateLocks.Unlock(shardName)

	// check if created in the meantime by concurrent call
	if shard := i.shards.Load(shardName); shard != nil {
		return shard, nil
	}

	if err := i.initAndStoreShard(ctx, shardName, class, i.metrics.baseMetrics); err != nil {
		return nil, err
	}
	return i.shards.Load(shardName), nil
}

func (i *Index) mergeObject(ctx context.Context, merge objects.MergeDocument, replProps *additional.ReplicationProperties, tenant string, schemaVersion uint64) error {
	if err := i.validateMultiTenancy(tenant); err != nil {
		return err
	}

	shardName, err := i.determineObjectShard(merge.ID, tenant)
	if err != nil {
		return objects.NewErrInvalidUserInput("determine shard: %v", err)
	}

	if i.replicationEnabled() {
		if replProps == nil {
			replProps = defaultConsistency()
		}
		cl := replica.ConsistencyLevel(replProps.ConsistencyLevel)
		if err := i.replicator.MergeObject(ctx, shardName, &merge, cl, schemaVersion); err != nil {
			return fmt.Errorf("replicate single update: %w", err)
		}
		return nil
	}

	// no replication, remote shard (or local not yet inited)
	shard := i.localShard(shardName)
	if shard == nil {
		if err := i.remote.MergeObject(ctx, shardName, merge, schemaVersion); err != nil {
			return fmt.Errorf("update remote object: shard=%q: %w", shardName, err)
		}
		return nil
	}

	// no replication, local shard
	i.backupMutex.RLock()
	defer i.backupMutex.RUnlock()
	if err = shard.MergeObject(ctx, merge); err != nil {
		return fmt.Errorf("update local object: shard=%q: %w", shardName, err)
	}

	return nil
}

func (i *Index) IncomingMergeObject(ctx context.Context, shardName string,
	mergeDoc objects.MergeDocument, schemaVersion uint64,
) error {
	i.backupMutex.RLock()
	defer i.backupMutex.RUnlock()

	shard, err := i.getOrInitLocalShard(ctx, shardName)
	if err != nil {
		return ErrShardNotFound
	}

	return shard.MergeObject(ctx, mergeDoc)
}

func (i *Index) aggregate(ctx context.Context,
	params aggregation.Params, modules *modules.Provider,
) (*aggregation.Result, error) {
	if err := i.validateMultiTenancy(params.Tenant); err != nil {
		return nil, err
	}

	shardNames, err := i.targetShardNames(params.Tenant)
	if err != nil || len(shardNames) == 0 {
		return nil, err
	}

	results := make([]*aggregation.Result, len(shardNames))
	for j, shardName := range shardNames {
		var err error
		var res *aggregation.Result
		if shard := i.localShard(shardName); shard != nil {
			res, err = shard.Aggregate(ctx, params, modules)
		} else {
			res, err = i.remote.Aggregate(ctx, shardName, params)
		}
		if err != nil {
			return nil, errors.Wrapf(err, "shard %s", shardName)
		}

		results[j] = res
	}

	return aggregator.NewShardCombiner().Do(results), nil
}

func (i *Index) IncomingAggregate(ctx context.Context, shardName string,
	params aggregation.Params,
) (*aggregation.Result, error) {
	shard, err := i.getOrInitLocalShard(ctx, shardName)
	if err != nil {
		return nil, ErrShardNotFound
	}

	return shard.Aggregate(ctx, params, i.modules)
}

func (i *Index) drop() error {
	i.closingCancel()

	eg := enterrors.NewErrorGroupWrapper(i.logger)
	eg.SetLimit(_NUMCPU * 2)
	fields := logrus.Fields{"action": "drop_shard", "class": i.Config.ClassName}
	dropShard := func(name string, shard ShardLike) error {
		if shard == nil {
			return nil
		}
		eg.Go(func() error {
			if err := shard.drop(); err != nil {
				logrus.WithFields(fields).WithField("id", shard.ID()).Error(err)
			}
			return nil
		})
		return nil
	}

	i.backupMutex.RLock()
	defer i.backupMutex.RUnlock()

	i.shards.Range(dropShard)
	if err := eg.Wait(); err != nil {
		return err
	}

	// Dropping the shards only unregisters the shards callbacks, but we still
	// need to stop the cycle managers that those shards used to register with.
	ctx, cancel := context.WithTimeout(context.Background(), 60*time.Second)
	defer cancel()

	if err := i.stopCycleManagers(ctx, "drop"); err != nil {
		return err
	}

	return os.RemoveAll(i.path())
}

func (i *Index) dropShards(names []string) error {
	i.backupMutex.RLock()
	defer i.backupMutex.RUnlock()

	ec := &errorcompounder.ErrorCompounder{}
	eg := enterrors.NewErrorGroupWrapper(i.logger)
	eg.SetLimit(_NUMCPU * 2)

	for _, name := range names {
		name := name
		eg.Go(func() error {
			i.shardCreateLocks.Lock(name)
			defer i.shardCreateLocks.Unlock(name)

			shard, ok := i.shards.Swap(name, nil) // swap shard for nil
			i.shards.LoadAndDelete(name)          // then remove entry

			if !ok || shard == nil {
				return nil // shard already does not exist (or inactive)
			}

			if err := shard.drop(); err != nil {
				ec.Add(err)
				i.logger.WithField("action", "drop_shard").
					WithField("shard", shard.ID()).Error(err)
			}
			return nil
		})
	}

	eg.Wait()
	return ec.ToError()
}

func (i *Index) Shutdown(ctx context.Context) error {
	i.closingCancel()

	i.backupMutex.RLock()
	defer i.backupMutex.RUnlock()

	// TODO allow every resource cleanup to run, before returning early with error
	if err := i.ForEachShard(func(name string, shard ShardLike) error {
		if err := shard.Shutdown(ctx); err != nil {
			return errors.Wrapf(err, "shutdown shard %q", name)
		}
		return nil
	}); err != nil {
		return err
	}
	if err := i.stopCycleManagers(ctx, "shutdown"); err != nil {
		return err
	}

	return nil
}

func (i *Index) stopCycleManagers(ctx context.Context, usecase string) error {
	if err := i.cycleCallbacks.compactionCycle.StopAndWait(ctx); err != nil {
		return fmt.Errorf("%s: stop compaction cycle: %w", usecase, err)
	}
	if err := i.cycleCallbacks.flushCycle.StopAndWait(ctx); err != nil {
		return fmt.Errorf("%s: stop flush cycle: %w", usecase, err)
	}
	if err := i.cycleCallbacks.vectorCommitLoggerCycle.StopAndWait(ctx); err != nil {
		return fmt.Errorf("%s: stop vector commit logger cycle: %w", usecase, err)
	}
	if err := i.cycleCallbacks.vectorTombstoneCleanupCycle.StopAndWait(ctx); err != nil {
		return fmt.Errorf("%s: stop vector tombstone cleanup cycle: %w", usecase, err)
	}
	if err := i.cycleCallbacks.geoPropsCommitLoggerCycle.StopAndWait(ctx); err != nil {
		return fmt.Errorf("%s: stop geo props commit logger cycle: %w", usecase, err)
	}
	if err := i.cycleCallbacks.geoPropsTombstoneCleanupCycle.StopAndWait(ctx); err != nil {
		return fmt.Errorf("%s: stop geo props tombstone cleanup cycle: %w", usecase, err)
	}
	return nil
}

func (i *Index) getShardsQueueSize(ctx context.Context, tenant string) (map[string]int64, error) {
	shardsQueueSize := make(map[string]int64)

	// TODO-RAFT should be strongly consistent?
	shardState := i.getSchema.CopyShardingState(i.Config.ClassName.String())
	shardNames := shardState.AllPhysicalShards()

	for _, shardName := range shardNames {
		if tenant != "" && shardName != tenant {
			continue
		}
		var err error
		var size int64
		if shard := i.localShard(shardName); shard != nil {
			if shard.hasTargetVectors() {
				for _, queue := range shard.Queues() {
					size += queue.Size()
				}
			} else {
				size = shard.Queue().Size()
			}
		} else {
			size, err = i.remote.GetShardQueueSize(ctx, shardName)
		}
		if err != nil {
			return nil, errors.Wrapf(err, "shard %s", shardName)
		}

		shardsQueueSize[shardName] = size
	}

	return shardsQueueSize, nil
}

func (i *Index) IncomingGetShardQueueSize(ctx context.Context, shardName string) (int64, error) {
	shard, err := i.getOrInitLocalShard(ctx, shardName)
	if err != nil {
		return 0, ErrShardNotFound
	}

	if !shard.hasTargetVectors() {
		return shard.Queue().Size(), nil
	}
	size := int64(0)
	for _, queue := range shard.Queues() {
		size += queue.Size()
	}
	return size, nil
}

func (i *Index) getShardsStatus(ctx context.Context, tenant string) (map[string]string, error) {
	shardsStatus := make(map[string]string)

	// TODO-RAFT should be strongly consistent?
	shardState := i.getSchema.CopyShardingState(i.Config.ClassName.String())
	shardNames := shardState.AllPhysicalShards()

	for _, shardName := range shardNames {
		if tenant != "" && shardName != tenant {
			continue
		}
		var err error
		var status string
		if shard := i.localShard(shardName); shard != nil {
			status = shard.GetStatus().String()
		} else {
			status, err = i.remote.GetShardStatus(ctx, shardName)
		}
		if err != nil {
			return nil, errors.Wrapf(err, "shard %s", shardName)
		}

		shardsStatus[shardName] = status
	}

	return shardsStatus, nil
}

func (i *Index) IncomingGetShardStatus(ctx context.Context, shardName string) (string, error) {
	shard, err := i.getOrInitLocalShard(ctx, shardName)
	if err != nil {
		return "", ErrShardNotFound
	}
	return shard.GetStatus().String(), nil
}

func (i *Index) updateShardStatus(ctx context.Context, shardName, targetStatus string, schemaVersion uint64) error {
	if shard := i.localShard(shardName); shard != nil {
		return shard.UpdateStatus(targetStatus)
	}
	return i.remote.UpdateShardStatus(ctx, shardName, targetStatus, schemaVersion)
}

func (i *Index) IncomingUpdateShardStatus(ctx context.Context, shardName, targetStatus string, schemaVersion uint64) error {
	shard, err := i.getOrInitLocalShard(ctx, shardName)
	if err != nil {
		return ErrShardNotFound
	}
	return shard.UpdateStatus(targetStatus)
}

func (i *Index) notifyReady() {
	i.ForEachShard(func(name string, shard ShardLike) error {
		shard.NotifyReady()
		return nil
	})
}

func (i *Index) findUUIDs(ctx context.Context,
	filters *filters.LocalFilter, tenant string,
) (map[string][]strfmt.UUID, error) {
	before := time.Now()
	defer i.metrics.BatchDelete(before, "filter_total")

	if err := i.validateMultiTenancy(tenant); err != nil {
		return nil, err
	}

	shardNames, err := i.targetShardNames(tenant)
	if err != nil {
		return nil, err
	}

	results := make(map[string][]strfmt.UUID)
	for _, shardName := range shardNames {
		if shard := i.localShard(shardName); shard != nil {
			results[shardName], err = shard.FindUUIDs(ctx, filters)
		} else {
			results[shardName], err = i.remote.FindUUIDs(ctx, shardName, filters)
		}

		if err != nil {
			return nil, fmt.Errorf("find matching doc ids in shard %q: %w", shardName, err)
		}
	}

	return results, nil
}

func (i *Index) IncomingFindUUIDs(ctx context.Context, shardName string,
	filters *filters.LocalFilter,
) ([]strfmt.UUID, error) {
	shard, err := i.getOrInitLocalShard(ctx, shardName)
	if err != nil {
		return nil, ErrShardNotFound
	}

	return shard.FindUUIDs(ctx, filters)
}

func (i *Index) batchDeleteObjects(ctx context.Context, shardUUIDs map[string][]strfmt.UUID,
	dryRun bool, replProps *additional.ReplicationProperties, schemaVersion uint64,
) (objects.BatchSimpleObjects, error) {
	before := time.Now()
	defer i.metrics.BatchDelete(before, "delete_from_shards_total")

	type result struct {
		objs objects.BatchSimpleObjects
	}

	if i.replicationEnabled() && replProps == nil {
		replProps = defaultConsistency()
	}

	wg := &sync.WaitGroup{}
	ch := make(chan result, len(shardUUIDs))
	for shardName, uuids := range shardUUIDs {
		uuids := uuids
		shardName := shardName
		wg.Add(1)
		f := func() {
			defer wg.Done()

			var objs objects.BatchSimpleObjects
			if i.replicationEnabled() {
				objs = i.replicator.DeleteObjects(ctx, shardName, uuids,
					dryRun, replica.ConsistencyLevel(replProps.ConsistencyLevel), schemaVersion)
			} else if shard := i.localShard(shardName); shard != nil {
				i.backupMutex.RLockGuard(func() error {
					objs = shard.DeleteObjectBatch(ctx, uuids, dryRun)
					return nil
				})
			} else {
				objs = i.remote.DeleteObjectBatch(ctx, shardName, uuids, dryRun, schemaVersion)
			}
			ch <- result{objs}
		}
		enterrors.GoWrapper(f, i.logger)
	}

	wg.Wait()
	close(ch)

	var out objects.BatchSimpleObjects
	for res := range ch {
		out = append(out, res.objs...)
	}

	return out, nil
}

func (i *Index) IncomingDeleteObjectBatch(ctx context.Context, shardName string,
	uuids []strfmt.UUID, dryRun bool, schemaVersion uint64,
) objects.BatchSimpleObjects {
	i.backupMutex.RLock()
	defer i.backupMutex.RUnlock()

	shard, err := i.getOrInitLocalShard(ctx, shardName)
	if err != nil {
		return objects.BatchSimpleObjects{
			objects.BatchSimpleObject{Err: ErrShardNotFound},
		}
	}

	return shard.DeleteObjectBatch(ctx, uuids, dryRun)
}

func defaultConsistency(l ...replica.ConsistencyLevel) *additional.ReplicationProperties {
	rp := &additional.ReplicationProperties{}
	if len(l) != 0 {
		rp.ConsistencyLevel = string(l[0])
	} else {
		rp.ConsistencyLevel = string(replica.Quorum)
	}
	return rp
}

func objectSearchPreallocate(limit int, shards []string) ([]*storobj.Object, []float32) {
	perShardLimit := config.DefaultQueryMaximumResults
	if perShardLimit > int64(limit) {
		perShardLimit = int64(limit)
	}
	capacity := perShardLimit * int64(len(shards))
	objects := make([]*storobj.Object, 0, capacity)
	scores := make([]float32, 0, capacity)

	return objects, scores
}

func (i *Index) validateMultiTenancy(tenant string) error {
	if i.partitioningEnabled && tenant == "" {
		return objects.NewErrMultiTenancy(
			fmt.Errorf("class %s has multi-tenancy enabled, but request was without tenant", i.Config.ClassName),
		)
	} else if !i.partitioningEnabled && tenant != "" {
		return objects.NewErrMultiTenancy(
			fmt.Errorf("class %s has multi-tenancy disabled, but request was with tenant", i.Config.ClassName),
		)
	}
	return nil
}

func convertToVectorIndexConfig(config interface{}) schemaConfig.VectorIndexConfig {
	if config == nil {
		return nil
	}
	// in case legacy vector config was set as an empty map/object instead of nil
	if empty, ok := config.(map[string]interface{}); ok && len(empty) == 0 {
		return nil
	}
	return config.(schemaConfig.VectorIndexConfig)
}

func convertToVectorIndexConfigs(configs map[string]models.VectorConfig) map[string]schemaConfig.VectorIndexConfig {
	if len(configs) > 0 {
		vectorIndexConfigs := make(map[string]schemaConfig.VectorIndexConfig)
		for targetVector, vectorConfig := range configs {
			if vectorIndexConfig, ok := vectorConfig.VectorIndexConfig.(schemaConfig.VectorIndexConfig); ok {
				vectorIndexConfigs[targetVector] = vectorIndexConfig
			}
		}
		return vectorIndexConfigs
	}
	return nil
}

type shardCreateLocks struct {
	main  *sync.Mutex
	locks map[string]*sync.Mutex
}

func newShardCreateLocks() *shardCreateLocks {
	return &shardCreateLocks{
		main:  new(sync.Mutex),
		locks: make(map[string]*sync.Mutex),
	}
}

func (l *shardCreateLocks) Lock(name string) {
	l.shardLock(name).Lock()
}

func (l *shardCreateLocks) Unlock(name string) {
	l.shardLock(name).Unlock()
}

func (l *shardCreateLocks) Locked(name string, callback func()) {
	l.Lock(name)
	defer l.Unlock(name)

	callback()
}

func (l *shardCreateLocks) shardLock(name string) *sync.Mutex {
	l.main.Lock()
	defer l.main.Unlock()

	if _, ok := l.locks[name]; !ok {
		l.locks[name] = new(sync.Mutex)
	}
	return l.locks[name]
}<|MERGE_RESOLUTION|>--- conflicted
+++ resolved
@@ -442,12 +442,15 @@
 			return nil
 		})
 
-<<<<<<< HEAD
-		if err := eg.Wait(); err != nil {
-			return errors.Wrapf(err, "extend idx '%s' with properties '%v", i.ID(), props)
-		}
-
+	i.ForEachShard(func(key string, shard ShardLike) error {
+		shard.createPropertyIndex(ctx, eg, props)
 		return nil
+	})
+
+	if err := eg.Wait(); err != nil {
+		return errors.Wrapf(err, "extend idx '%s' with properties '%v", i.ID(), props)
+	}
+	return nil
 	} else {
 		return i.ForEachShard(func(key string, shard ShardLike) error {
 			err := shard.createPropertyIndex(ctx, nil, props)
@@ -457,17 +460,6 @@
 			return nil
 		})
 	}
-=======
-	i.ForEachShard(func(key string, shard ShardLike) error {
-		shard.createPropertyIndex(ctx, eg, props...)
-		return nil
-	})
-
-	if err := eg.Wait(); err != nil {
-		return errors.Wrapf(err, "extend idx '%s' with properties '%v", i.ID(), props)
-	}
-	return nil
->>>>>>> c6e693f0
 }
 
 func (i *Index) addUUIDProperty(ctx context.Context) error {
@@ -1323,12 +1315,8 @@
 			if shard := i.localShard(shardName); shard != nil {
 				objs, scores, err = shard.ObjectSearch(ctx, limit, filters, keywordRanking, sort, cursor, addlProps)
 				if err != nil {
-<<<<<<< HEAD
-					return fmt.Errorf("remote shard object search %s: %w", shardName, err)
-=======
 					return fmt.Errorf(
 						"local shard object search %s: %w", shard.ID(), err)
->>>>>>> c6e693f0
 				}
 				nodeName = i.getSchema.NodeName()
 
@@ -1337,8 +1325,7 @@
 					ctx, shardName, nil, "", limit, filters, keywordRanking,
 					sort, cursor, nil, addlProps, i.replicationEnabled())
 				if err != nil {
-					return fmt.Errorf(
-						"remote shard object search %s: %w", shardName, err)
+					return fmt.Errorf("remote shard object search %s: %w", shardName, err)
 				}
 			}
 
