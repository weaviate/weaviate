--- conflicted
+++ resolved
@@ -1650,15 +1650,11 @@
 	return localShardResult, localShardScores, nil
 }
 
-<<<<<<< HEAD
 func (i *Index) remoteShardSearch(ctx context.Context, searchVectors []models.Vector,
-	targetVectors []string, limit int, localFilters *filters.LocalFilter,
+	targetVectors []string, distance float32, limit int, localFilters *filters.LocalFilter,
 	sort []filters.Sort, groupBy *searchparams.GroupBy, additional additional.Properties,
 	targetCombination *dto.TargetCombination, properties []string, shardName string,
 ) ([]*storobj.Object, []float32, error) {
-=======
-func (i *Index) remoteShardSearch(ctx context.Context, searchVectors [][]float32, targetVectors []string, distance float32, limit int, localFilters *filters.LocalFilter, sort []filters.Sort, groupBy *searchparams.GroupBy, additional additional.Properties, targetCombination *dto.TargetCombination, properties []string, shardName string) ([]*storobj.Object, []float32, error) {
->>>>>>> e34c2303
 	var outObjects []*storobj.Object
 	var outScores []float32
 
@@ -1783,7 +1779,8 @@
 			remoteSearches++
 			eg.Go(func() error {
 				// If we have no local shard or if we force the query to reach all replicas
-				remoteShardObject, remoteShardScores, err2 := i.remoteShardSearch(ctx, searchVectors, targetVectors, dist, limit, localFilters, sort, groupBy, additionalProps, targetCombination, properties, shardName)
+				remoteShardObject, remoteShardScores, err2 := i.remoteShardSearch(ctx, searchVectors, targetVectors, dist,
+					limit, localFilters, sort, groupBy, additionalProps, targetCombination, properties, shardName)
 				if err2 != nil {
 					return fmt.Errorf(
 						"remote shard object search %s: %w", shardName, err2)
