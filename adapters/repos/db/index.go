//                           _       _
// __      _____  __ ___   ___  __ _| |_ ___
// \ \ /\ / / _ \/ _` \ \ / / |/ _` | __/ _ \
//  \ V  V /  __/ (_| |\ V /| | (_| | ||  __/
//   \_/\_/ \___|\__,_| \_/ |_|\__,_|\__\___|
//
//  Copyright © 2016 - 2025 Weaviate B.V. All rights reserved.
//
//  CONTACT: hello@weaviate.io
//

package db

import (
	"context"
	"fmt"
	"os"
	"path"
	"path/filepath"
	"runtime"
	"runtime/debug"
	"slices"
	golangSort "sort"
	"strings"
	"sync"
	"sync/atomic"
	"time"

	resolver "github.com/weaviate/weaviate/adapters/repos/db/sharding"
	"github.com/weaviate/weaviate/usecases/multitenancy"

	"github.com/weaviate/weaviate/cluster/router/executor"
	routerTypes "github.com/weaviate/weaviate/cluster/router/types"

	"github.com/go-openapi/strfmt"
	"github.com/pkg/errors"
	"github.com/sirupsen/logrus"
	"github.com/weaviate/weaviate/adapters/repos/db/aggregator"
	"github.com/weaviate/weaviate/adapters/repos/db/helpers"
	"github.com/weaviate/weaviate/adapters/repos/db/indexcheckpoint"
	"github.com/weaviate/weaviate/adapters/repos/db/inverted"
	"github.com/weaviate/weaviate/adapters/repos/db/inverted/stopwords"
	"github.com/weaviate/weaviate/adapters/repos/db/lsmkv"
	"github.com/weaviate/weaviate/adapters/repos/db/queue"
	"github.com/weaviate/weaviate/adapters/repos/db/roaringset"
	"github.com/weaviate/weaviate/adapters/repos/db/sorter"
	"github.com/weaviate/weaviate/adapters/repos/db/vector/hnsw"
	"github.com/weaviate/weaviate/entities/additional"
	"github.com/weaviate/weaviate/entities/aggregation"
	"github.com/weaviate/weaviate/entities/autocut"
	"github.com/weaviate/weaviate/entities/backup"
	"github.com/weaviate/weaviate/entities/dto"
	"github.com/weaviate/weaviate/entities/errorcompounder"
	enterrors "github.com/weaviate/weaviate/entities/errors"
	"github.com/weaviate/weaviate/entities/filters"
	"github.com/weaviate/weaviate/entities/models"
	"github.com/weaviate/weaviate/entities/modulecapabilities"
	"github.com/weaviate/weaviate/entities/multi"
	"github.com/weaviate/weaviate/entities/replication"
	"github.com/weaviate/weaviate/entities/schema"
	schemaConfig "github.com/weaviate/weaviate/entities/schema/config"
	"github.com/weaviate/weaviate/entities/search"
	"github.com/weaviate/weaviate/entities/searchparams"
	entsentry "github.com/weaviate/weaviate/entities/sentry"
	"github.com/weaviate/weaviate/entities/storagestate"
	"github.com/weaviate/weaviate/entities/storobj"
	esync "github.com/weaviate/weaviate/entities/sync"
	"github.com/weaviate/weaviate/entities/tokenizer"
	authzerrors "github.com/weaviate/weaviate/usecases/auth/authorization/errors"
	"github.com/weaviate/weaviate/usecases/config"
	configRuntime "github.com/weaviate/weaviate/usecases/config/runtime"
	"github.com/weaviate/weaviate/usecases/memwatch"
	"github.com/weaviate/weaviate/usecases/modules"
	"github.com/weaviate/weaviate/usecases/monitoring"
	"github.com/weaviate/weaviate/usecases/objects"
	"github.com/weaviate/weaviate/usecases/replica"
	schemaUC "github.com/weaviate/weaviate/usecases/schema"
	"github.com/weaviate/weaviate/usecases/sharding"
)

// Use runtime.GOMAXPROCS instead of runtime.NumCPU because NumCPU returns
// the physical CPU cores. However, in a containerization context, that might
// not be what we want. The physical node could have 128 cores, but we could
// be cgroup-limited to 2 cores. In that case, we want 2 to be our limit, not
// 128. It isn't guaranteed that MAXPROCS reflects the cgroup limit, but at
// least there is a chance that it was set correctly. If not, it defaults to
// NumCPU anyway, so we're not any worse off.
var _NUMCPU = runtime.GOMAXPROCS(0)

// shardMap is a sync.Map which specialized in storing shards
type shardMap sync.Map

// Range calls f sequentially for each key and value present in the map.
// If f returns an error, range stops the iteration
func (m *shardMap) Range(f func(name string, shard ShardLike) error) (err error) {
	(*sync.Map)(m).Range(func(key, value any) bool {
		// Safe type assertion for key
		name, ok := key.(string)
		if !ok {
			// Skip invalid keys
			return true
		}

		// Safe type assertion for value
		shard, ok := value.(ShardLike)
		if !ok || shard == nil {
			// Skip invalid or nil shards
			return true
		}

		err = f(name, shard)
		return err == nil
	})
	return err
}

// RangeConcurrently calls f for each key and value present in the map with at
// most _NUMCPU executors running in parallel. As opposed to [Range] it does
// not guarantee an exit on the first error.
func (m *shardMap) RangeConcurrently(logger logrus.FieldLogger, f func(name string, shard ShardLike) error) (err error) {
	eg := enterrors.NewErrorGroupWrapper(logger)
	eg.SetLimit(_NUMCPU)
	(*sync.Map)(m).Range(func(key, value any) bool {
		name, ok := key.(string)
		if !ok {
			// Skip invalid keys
			return true
		}

		// Safe type assertion for value
		shard, ok := value.(ShardLike)
		if !ok || shard == nil {
			// Skip invalid or nil shards
			return true
		}

		eg.Go(func() error {
			return f(name, shard)
		}, name, shard)
		return true
	})

	return eg.Wait()
}

// Load returns the shard or nil if no shard is present.
// NOTE: this method does not check if the shard is loaded or not and it could
// return a lazy shard that is not loaded which could result in loading it if
// the returned shard is used.
// Use Loaded if you want to check if the shard is loaded without loading it.
func (m *shardMap) Load(name string) ShardLike {
	v, ok := (*sync.Map)(m).Load(name)
	if !ok {
		return nil
	}

	shard, ok := v.(ShardLike)
	if !ok {
		return nil
	}
	return shard
}

// Loaded returns the shard or nil if no shard is present.
// If it's a lazy shard, only return it if it's loaded.
func (m *shardMap) Loaded(name string) ShardLike {
	v, ok := (*sync.Map)(m).Load(name)
	if !ok {
		return nil
	}

	shard, ok := v.(ShardLike)
	if !ok {
		return nil
	}

	// If it's a lazy shard, only return it if it's loaded
	if lazyShard, ok := shard.(*LazyLoadShard); ok {
		if !lazyShard.isLoaded() {
			return nil
		}
	}

	return shard
}

// Store sets a shard giving its name and value
func (m *shardMap) Store(name string, shard ShardLike) {
	(*sync.Map)(m).Store(name, shard)
}

// Swap swaps the shard for a key and returns the previous value if any.
// The loaded result reports whether the key was present.
func (m *shardMap) Swap(name string, shard ShardLike) (previous ShardLike, loaded bool) {
	v, ok := (*sync.Map)(m).Swap(name, shard)
	if v == nil || !ok {
		return nil, ok
	}
	return v.(ShardLike), ok
}

// CompareAndSwap swaps the old and new values for key if the value stored in the map is equal to old.
func (m *shardMap) CompareAndSwap(name string, old, new ShardLike) bool {
	return (*sync.Map)(m).CompareAndSwap(name, old, new)
}

// LoadAndDelete deletes the value for a key, returning the previous value if any.
// The loaded result reports whether the key was present.
func (m *shardMap) LoadAndDelete(name string) (ShardLike, bool) {
	v, ok := (*sync.Map)(m).LoadAndDelete(name)
	if v == nil || !ok {
		return nil, ok
	}
	return v.(ShardLike), ok
}

// Index is the logical unit which contains all the data for one particular
// class. An index can be further broken up into self-contained units, called
// Shards, to allow for easy distribution across Nodes
type Index struct {
	classSearcher           inverted.ClassSearcher // to allow for nested by-references searches
	shards                  shardMap
	Config                  IndexConfig
	globalreplicationConfig *replication.GlobalConfig

	getSchema    schemaUC.SchemaGetter
	schemaReader schemaUC.SchemaReader
	logger       logrus.FieldLogger
	remote       *sharding.RemoteIndex
	stopwords    *stopwords.Detector
	replicator   *replica.Replicator

	vectorIndexUserConfigLock sync.Mutex
	vectorIndexUserConfig     schemaConfig.VectorIndexConfig
	vectorIndexUserConfigs    map[string]schemaConfig.VectorIndexConfig
	SPFreshEnabled            bool

	partitioningEnabled bool

	invertedIndexConfig     schema.InvertedIndexConfig
	invertedIndexConfigLock sync.Mutex

	// This lock should be used together with the db indexLock.
	//
	// The db indexlock locks the map that contains all indices against changes and should be used while iterating.
	// This lock protects this specific index form being deleted while in use. Use Rlock to signal that it is in use.
	// This way many goroutines can use a specific index in parallel. The delete-routine will try to acquire a RWlock.
	//
	// Usage:
	// Lock the whole db using db.indexLock
	// pick the indices you want and Rlock them
	// unlock db.indexLock
	// Use the indices
	// RUnlock all picked indices
	dropIndex sync.RWMutex

	// The other locks in the index should always be called in the given order to prevent deadlocks:
	// 1. closeLock
	// 2. backupLock (for a specific shard)
	// 3. shardCreateLocks (for a specific shard)
<<<<<<< HEAD
	closeLock        sync.RWMutex            // protects against closing while doing operations
	backupLock       *esync.KeyRWLocker      // prevents writes while a backup is running
	shardCreateLocks *esync.KeyLockerContext // prevents concurrent shard status changes
=======
	closeLock  sync.RWMutex       // protects against closing while doing operations
	backupLock *esync.KeyRWLocker // prevents writes while a backup is running
	// prevents concurrent shard status changes. Use .Rlock to secure against status changes and .Lock to change status
	// Minimize holding the RW lock as it will block other operations on the same shard such as searches or writes.
	shardCreateLocks *esync.KeyRWLocker
>>>>>>> f0f97e8e

	metrics          *Metrics
	centralJobQueue  chan job
	scheduler        *queue.Scheduler
	indexCheckpoints *indexcheckpoint.Checkpoints

	cycleCallbacks *indexCycleCallbacks

	lastBackup atomic.Pointer[BackupState]

	// canceled when either Shutdown or Drop called
	closingCtx    context.Context
	closingCancel context.CancelFunc

	// always true if lazy shard loading is off, in the case of lazy shard
	// loading will be set to true once the last shard was loaded.
	allShardsReady atomic.Bool
	allocChecker   memwatch.AllocChecker

	replicationConfigLock sync.RWMutex

	shardLoadLimiter ShardLoadLimiter

	closed bool

	shardReindexer ShardReindexerV3

	router        routerTypes.Router
	shardResolver *resolver.ShardResolver
	bitmapBufPool roaringset.BitmapBufPool
}

func (i *Index) ID() string {
	return indexID(i.Config.ClassName)
}

func (i *Index) path() string {
	return path.Join(i.Config.RootPath, i.ID())
}

type nodeResolver interface {
	AllHostnames() []string
	NodeHostname(nodeName string) (string, bool)
}

// NewIndex creates an index with the specified amount of shards, using only
// the shards that are local to a node
func NewIndex(
	ctx context.Context,
	cfg IndexConfig,
	invertedIndexConfig schema.InvertedIndexConfig,
	vectorIndexUserConfig schemaConfig.VectorIndexConfig,
	vectorIndexUserConfigs map[string]schemaConfig.VectorIndexConfig,
	router routerTypes.Router,
	shardResolver *resolver.ShardResolver,
	sg schemaUC.SchemaGetter,
	schemaReader schemaUC.SchemaReader,
	cs inverted.ClassSearcher,
	logger logrus.FieldLogger,
	nodeResolver nodeResolver,
	remoteClient sharding.RemoteIndexClient,
	replicaClient replica.Client,
	globalReplicationConfig *replication.GlobalConfig,
	promMetrics *monitoring.PrometheusMetrics,
	class *models.Class,
	jobQueueCh chan job,
	scheduler *queue.Scheduler,
	indexCheckpoints *indexcheckpoint.Checkpoints,
	allocChecker memwatch.AllocChecker,
	shardReindexer ShardReindexerV3,
	bitmapBufPool roaringset.BitmapBufPool,
) (*Index, error) {
	err := tokenizer.AddCustomDict(class.Class, invertedIndexConfig.TokenizerUserDict)
	if err != nil {
		return nil, errors.Wrap(err, "failed to create new index")
	}

	sd, err := stopwords.NewDetectorFromConfig(invertedIndexConfig.Stopwords)
	if err != nil {
		return nil, errors.Wrap(err, "failed to create new index")
	}

	if cfg.QueryNestedRefLimit == 0 {
		cfg.QueryNestedRefLimit = config.DefaultQueryNestedCrossReferenceLimit
	}

	if vectorIndexUserConfigs == nil {
		vectorIndexUserConfigs = map[string]schemaConfig.VectorIndexConfig{}
	}

	metrics, err := NewMetrics(logger, promMetrics, cfg.ClassName.String(), "n/a")
	if err != nil {
		return nil, fmt.Errorf("create metrics for index %q: %w", cfg.ClassName.String(), err)
	}

	index := &Index{
		Config:                  cfg,
		globalreplicationConfig: globalReplicationConfig,
		getSchema:               sg,
		schemaReader:            schemaReader,
		logger:                  logger,
		classSearcher:           cs,
		vectorIndexUserConfig:   vectorIndexUserConfig,
		invertedIndexConfig:     invertedIndexConfig,
		vectorIndexUserConfigs:  vectorIndexUserConfigs,
		stopwords:               sd,
		partitioningEnabled:     multitenancy.IsMultiTenant(class.MultiTenancyConfig),
		remote:                  sharding.NewRemoteIndex(cfg.ClassName.String(), sg, nodeResolver, remoteClient),
		metrics:                 metrics,
		centralJobQueue:         jobQueueCh,
		backupLock:              esync.NewKeyRWLocker(),
		scheduler:               scheduler,
		indexCheckpoints:        indexCheckpoints,
		allocChecker:            allocChecker,
<<<<<<< HEAD
		shardCreateLocks:        esync.NewKeyLockerContext(),
=======
		shardCreateLocks:        esync.NewKeyRWLocker(),
>>>>>>> f0f97e8e
		shardLoadLimiter:        cfg.ShardLoadLimiter,
		shardReindexer:          shardReindexer,
		router:                  router,
		shardResolver:           shardResolver,
		bitmapBufPool:           bitmapBufPool,
		SPFreshEnabled:          cfg.SPFreshEnabled,
	}

	getDeletionStrategy := func() string {
		return index.DeletionStrategy()
	}

	// TODO: Fix replica router instantiation to be at the top level
	index.replicator, err = replica.NewReplicator(cfg.ClassName.String(), router, sg.NodeName(), getDeletionStrategy, replicaClient, promMetrics, logger)
	if err != nil {
		return nil, fmt.Errorf("create replicator for index %q: %w", index.ID(), err)
	}

	index.closingCtx, index.closingCancel = context.WithCancel(context.Background())

	index.initCycleCallbacks()

	if err := index.checkSingleShardMigration(); err != nil {
		return nil, errors.Wrap(err, "migrating sharding state from previous version")
	}

	if err := os.MkdirAll(index.path(), os.ModePerm); err != nil {
		return nil, fmt.Errorf("init index %q: %w", index.ID(), err)
	}

	if err := index.initAndStoreShards(ctx, class, promMetrics); err != nil {
		return nil, err
	}

	index.cycleCallbacks.compactionCycle.Start()
	index.cycleCallbacks.compactionAuxCycle.Start()
	index.cycleCallbacks.flushCycle.Start()

	return index, nil
}

// since called in Index's constructor there is no risk same shard will be inited/created in parallel,
// therefore shardCreateLocks are not used here
func (i *Index) initAndStoreShards(ctx context.Context, class *models.Class,
	promMetrics *monitoring.PrometheusMetrics,
) error {
	type shardInfo struct {
		name           string
		activityStatus string
	}

	var localShards []shardInfo
	className := i.Config.ClassName.String()

	err := i.schemaReader.Read(className, true, func(_ *models.Class, state *sharding.State) error {
		if state == nil {
			return fmt.Errorf("unable to retrieve sharding state for class %s", className)
		}

		for shardName, physical := range state.Physical {
			if state.IsLocalShard(shardName) {
				localShards = append(localShards, shardInfo{
					name:           shardName,
					activityStatus: physical.ActivityStatus(),
				})
			}
		}

		return nil
	})
	if err != nil {
		return fmt.Errorf("failed to read sharding state: %w", err)
	}

	if i.Config.DisableLazyLoadShards {
		eg := enterrors.NewErrorGroupWrapper(i.logger)
		eg.SetLimit(_NUMCPU)

		for _, shard := range localShards {
			if shard.activityStatus != models.TenantActivityStatusHOT {
				continue
			}

			shardName := shard.name
			eg.Go(func() error {
				if err := i.shardLoadLimiter.Acquire(ctx); err != nil {
					return fmt.Errorf("acquiring permit to load shard: %w", err)
				}
				defer i.shardLoadLimiter.Release()

				newShard, err := NewShard(ctx, promMetrics, shardName, i, class, i.centralJobQueue, i.scheduler,
					i.indexCheckpoints, i.shardReindexer, false, i.bitmapBufPool)
				if err != nil {
					return fmt.Errorf("init shard %s of index %s: %w", shardName, i.ID(), err)
				}

				i.shards.Store(shardName, newShard)
				return nil
			}, shardName)
		}

		if err := eg.Wait(); err != nil {
			return err
		}

		i.allShardsReady.Store(true)
		return nil
	}

	activeShardNames := make([]string, 0, len(localShards))

	for _, shard := range localShards {
		if shard.activityStatus != models.TenantActivityStatusHOT {
			continue
		}

		activeShardNames = append(activeShardNames, shard.name)

		lazyShard := NewLazyLoadShard(ctx, promMetrics, shard.name, i, class, i.centralJobQueue, i.indexCheckpoints,
			i.allocChecker, i.shardLoadLimiter, i.shardReindexer, true, i.bitmapBufPool)
		i.shards.Store(shard.name, lazyShard)
	}

	// NOTE(dyma):
	// 1. So "lazy-loaded" shards are actually loaded "half-eagerly"?
	// 2. If <-ctx.Done or we fail to load a shard, should allShardsReady still report true?
	initLazyShardsInBackground := func() {
		defer i.allShardsReady.Store(true)

		ticker := time.NewTicker(time.Second)
		defer ticker.Stop()

		now := time.Now()

		for _, shardName := range activeShardNames {
			select {
			case <-i.closingCtx.Done():
				i.logger.
					WithField("action", "load_all_shards").
					Errorf("failed to load all shards: %v", i.closingCtx.Err())
				return
			case <-ticker.C:
				select {
				case <-i.closingCtx.Done():
					i.logger.
						WithField("action", "load_all_shards").
						Errorf("failed to load all shards: %v", i.closingCtx.Err())
					return
				default:
					err := i.loadLocalShardIfActive(shardName)
					if err != nil {
						i.logger.
							WithField("action", "load_shard").
							WithField("shard_name", shardName).
							Errorf("failed to load shard: %v", err)
						return
					}
				}
			}
		}

		i.logger.
			WithField("action", "load_all_shards").
			WithField("took", time.Since(now).String()).
			Debug("finished loading all shards")
	}

	enterrors.GoWrapper(initLazyShardsInBackground, i.logger)

	return nil
}

func (i *Index) loadLocalShardIfActive(shardName string) error {
	i.shardCreateLocks.Lock(shardName)
	defer i.shardCreateLocks.Unlock(shardName)

	// check if set to inactive in the meantime by concurrent call
	shard := i.shards.Load(shardName)
	if shard == nil {
		return nil
	}

	lazyShard, ok := shard.(*LazyLoadShard)
	if ok {
		return lazyShard.Load(context.Background())
	}

	return nil
}

// used to init/create shard in different moments of index's lifecycle, therefore it needs to be called
// within shardCreateLocks to prevent parallel create/init of the same shard
func (i *Index) initShard(ctx context.Context, shardName string, class *models.Class,
	promMetrics *monitoring.PrometheusMetrics, disableLazyLoad bool, implicitShardLoading bool,
) (ShardLike, error) {
	if disableLazyLoad {
		if err := i.allocChecker.CheckMappingAndReserve(3, int(lsmkv.FlushAfterDirtyDefault.Seconds())); err != nil {
			return nil, errors.Wrap(err, "memory pressure: cannot init shard")
		}

		if err := i.shardLoadLimiter.Acquire(ctx); err != nil {
			return nil, fmt.Errorf("acquiring permit to load shard: %w", err)
		}
		defer i.shardLoadLimiter.Release()

		shard, err := NewShard(ctx, promMetrics, shardName, i, class, i.centralJobQueue, i.scheduler,
			i.indexCheckpoints, i.shardReindexer, false, i.bitmapBufPool)
		if err != nil {
			return nil, fmt.Errorf("init shard %s of index %s: %w", shardName, i.ID(), err)
		}

		return shard, nil
	}

	shard := NewLazyLoadShard(ctx, promMetrics, shardName, i, class, i.centralJobQueue, i.indexCheckpoints,
		i.allocChecker, i.shardLoadLimiter, i.shardReindexer, implicitShardLoading, i.bitmapBufPool)
	return shard, nil
}

// Iterate over all objects in the index, applying the callback function to each one.  Adding or removing objects during iteration is not supported.
func (i *Index) IterateObjects(ctx context.Context, cb func(index *Index, shard ShardLike, object *storobj.Object) error) (err error) {
	return i.ForEachShard(func(_ string, shard ShardLike) error {
		wrapper := func(object *storobj.Object) error {
			return cb(i, shard, object)
		}
		bucket := shard.Store().Bucket(helpers.ObjectsBucketLSM)
		return bucket.IterateObjects(ctx, wrapper)
	})
}

// ForEachShard applies func f on each shard in the index.
//
// WARNING: only use this if you expect all LazyLoadShards to be loaded!
// Calling this method may lead to shards being force-loaded, causing
// unexpected CPU spikes. If you only want to apply f on loaded shards,
// call ForEachLoadedShard instead.
// Note: except Dropping and Shutting Down
func (i *Index) ForEachShard(f func(name string, shard ShardLike) error) error {
	// Check if the index is being dropped or shut down to avoid panics when the index is being deleted
	if i.closingCtx.Err() != nil {
		i.logger.WithField("action", "for_each_shard").Debug("index is being dropped or shut down")
		return nil
	}

	return i.shards.Range(f)
}

func (i *Index) ForEachLoadedShard(f func(name string, shard ShardLike) error) error {
	return i.shards.Range(func(name string, shard ShardLike) error {
		// Skip lazy loaded shard which are not loaded
		if asLazyLoadShard, ok := shard.(*LazyLoadShard); ok {
			if !asLazyLoadShard.isLoaded() {
				return nil
			}
		}
		return f(name, shard)
	})
}

func (i *Index) ForEachShardConcurrently(f func(name string, shard ShardLike) error) error {
	// Check if the index is being dropped or shut down to avoid panics when the index is being deleted
	if i.closingCtx.Err() != nil {
		i.logger.WithField("action", "for_each_shard_concurrently").Debug("index is being dropped or shut down")
		return nil
	}
	return i.shards.RangeConcurrently(i.logger, f)
}

func (i *Index) ForEachLoadedShardConcurrently(f func(name string, shard ShardLike) error) error {
	return i.shards.RangeConcurrently(i.logger, func(name string, shard ShardLike) error {
		// Skip lazy loaded shard which are not loaded
		if asLazyLoadShard, ok := shard.(*LazyLoadShard); ok {
			if !asLazyLoadShard.isLoaded() {
				return nil
			}
		}
		return f(name, shard)
	})
}

// Iterate over all objects in the shard, applying the callback function to each one.  Adding or removing objects during iteration is not supported.
func (i *Index) IterateShards(ctx context.Context, cb func(index *Index, shard ShardLike) error) (err error) {
	return i.ForEachShard(func(key string, shard ShardLike) error {
		return cb(i, shard)
	})
}

func (i *Index) addProperty(ctx context.Context, props ...*models.Property) error {
	eg := enterrors.NewErrorGroupWrapper(i.logger)
	eg.SetLimit(_NUMCPU)

	i.ForEachShard(func(key string, shard ShardLike) error {
		shard.initPropertyBuckets(ctx, eg, false, props...)
		return nil
	})

	if err := eg.Wait(); err != nil {
		return errors.Wrapf(err, "extend idx '%s' with properties '%v", i.ID(), props)
	}
	return nil
}

func (i *Index) updateVectorIndexConfig(ctx context.Context,
	updated schemaConfig.VectorIndexConfig,
) error {
	// an updated is not specific to one shard, but rather all
	err := i.ForEachShard(func(name string, shard ShardLike) error {
		// At the moment, we don't do anything in an update that could fail, but
		// technically this should be part of some sort of a two-phase commit  or
		// have another way to rollback if we have updates that could potentially
		// fail in the future. For now that's not a realistic risk.
		if err := shard.UpdateVectorIndexConfig(ctx, updated); err != nil {
			return errors.Wrapf(err, "shard %s", name)
		}
		return nil
	})
	if err != nil {
		return err
	}
	i.vectorIndexUserConfigLock.Lock()
	defer i.vectorIndexUserConfigLock.Unlock()

	i.vectorIndexUserConfig = updated

	return nil
}

func (i *Index) updateVectorIndexConfigs(ctx context.Context,
	updated map[string]schemaConfig.VectorIndexConfig,
) error {
	err := i.ForEachShard(func(name string, shard ShardLike) error {
		if err := shard.UpdateVectorIndexConfigs(ctx, updated); err != nil {
			return fmt.Errorf("shard %q: %w", name, err)
		}
		return nil
	})
	if err != nil {
		return err
	}

	i.vectorIndexUserConfigLock.Lock()
	defer i.vectorIndexUserConfigLock.Unlock()

	for targetName, targetCfg := range updated {
		i.vectorIndexUserConfigs[targetName] = targetCfg
	}

	return nil
}

func (i *Index) GetInvertedIndexConfig() schema.InvertedIndexConfig {
	i.invertedIndexConfigLock.Lock()
	defer i.invertedIndexConfigLock.Unlock()

	return i.invertedIndexConfig
}

func (i *Index) updateInvertedIndexConfig(ctx context.Context,
	updated schema.InvertedIndexConfig,
) error {
	i.invertedIndexConfigLock.Lock()
	defer i.invertedIndexConfigLock.Unlock()

	i.invertedIndexConfig = updated

	err := i.stopwords.ReplaceDetectorFromConfig(updated.Stopwords)
	if err != nil {
		return fmt.Errorf("update inverted index config: %w", err)
	}

	err = tokenizer.AddCustomDict(i.Config.ClassName.String(), updated.TokenizerUserDict)
	if err != nil {
		return errors.Wrap(err, "updating inverted index config")
	}

	return nil
}

func (i *Index) asyncReplicationGloballyDisabled() bool {
	return i.globalreplicationConfig.AsyncReplicationDisabled.Get()
}

func (i *Index) updateReplicationConfig(ctx context.Context, cfg *models.ReplicationConfig) error {
	i.replicationConfigLock.Lock()
	defer i.replicationConfigLock.Unlock()

	i.Config.ReplicationFactor = cfg.Factor
	i.Config.DeletionStrategy = cfg.DeletionStrategy
	i.Config.AsyncReplicationEnabled = cfg.AsyncEnabled && i.Config.ReplicationFactor > 1 && !i.asyncReplicationGloballyDisabled()

	err := i.ForEachLoadedShard(func(name string, shard ShardLike) error {
		if err := shard.SetAsyncReplicationEnabled(ctx, i.Config.AsyncReplicationEnabled); err != nil {
			return fmt.Errorf("updating async replication on shard %q: %w", name, err)
		}
		return nil
	})
	if err != nil {
		return err
	}

	return nil
}

func (i *Index) ReplicationFactor() int64 {
	i.replicationConfigLock.RLock()
	defer i.replicationConfigLock.RUnlock()

	return i.Config.ReplicationFactor
}

func (i *Index) DeletionStrategy() string {
	i.replicationConfigLock.RLock()
	defer i.replicationConfigLock.RUnlock()

	return i.Config.DeletionStrategy
}

type IndexConfig struct {
	RootPath                            string
	ClassName                           schema.ClassName
	QueryMaximumResults                 int64
	QueryHybridMaximumResults           int64
	QueryNestedRefLimit                 int64
	ResourceUsage                       config.ResourceUsage
	LazySegmentsDisabled                bool
	SegmentInfoIntoFileNameEnabled      bool
	WriteMetadataFilesEnabled           bool
	MemtablesFlushDirtyAfter            int
	MemtablesInitialSizeMB              int
	MemtablesMaxSizeMB                  int
	MemtablesMinActiveSeconds           int
	MemtablesMaxActiveSeconds           int
	MinMMapSize                         int64
	MaxReuseWalSize                     int64
	SegmentsCleanupIntervalSeconds      int
	SeparateObjectsCompactions          bool
	CycleManagerRoutinesFactor          int
	IndexRangeableInMemory              bool
	MaxSegmentSize                      int64
	ReplicationFactor                   int64
	DeletionStrategy                    string
	AsyncReplicationEnabled             bool
	AvoidMMap                           bool
	DisableLazyLoadShards               bool
	ForceFullReplicasSearch             bool
	TransferInactivityTimeout           time.Duration
	LSMEnableSegmentsChecksumValidation bool
	TrackVectorDimensions               bool
	TrackVectorDimensionsInterval       time.Duration
	UsageEnabled                        bool
	ShardLoadLimiter                    ShardLoadLimiter

	HNSWMaxLogSize                               int64
	HNSWDisableSnapshots                         bool
	HNSWSnapshotIntervalSeconds                  int
	HNSWSnapshotOnStartup                        bool
	HNSWSnapshotMinDeltaCommitlogsNumber         int
	HNSWSnapshotMinDeltaCommitlogsSizePercentage int
	HNSWWaitForCachePrefill                      bool
	HNSWFlatSearchConcurrency                    int
	HNSWAcornFilterRatio                         float64
	HNSWGeoIndexEF                               int
	VisitedListPoolMaxSize                       int

	QuerySlowLogEnabled    *configRuntime.DynamicValue[bool]
	QuerySlowLogThreshold  *configRuntime.DynamicValue[time.Duration]
	InvertedSorterDisabled *configRuntime.DynamicValue[bool]
	MaintenanceModeEnabled func() bool

	SPFreshEnabled bool
}

func indexID(class schema.ClassName) string {
	return strings.ToLower(string(class))
}

func (i *Index) putObject(ctx context.Context, object *storobj.Object,
	replProps *additional.ReplicationProperties, tenantName string, schemaVersion uint64,
) error {
	if i.Config.ClassName != object.Class() {
		return fmt.Errorf("cannot import object of class %s into index of class %s",
			object.Class(), i.Config.ClassName)
	}

	targetShard, err := i.shardResolver.ResolveShard(ctx, object)
	if err != nil {
		switch {
		case errors.As(err, &objects.ErrMultiTenancy{}):
			return objects.NewErrMultiTenancy(fmt.Errorf("determine shard: %w", err))
		case errors.As(err, &authzerrors.Forbidden{}):
			return fmt.Errorf("determine shard: %w", err)
		default:
			return objects.NewErrInvalidUserInput("determine shard: %v", err)
		}
	}
	if replProps == nil {
		replProps = defaultConsistency()
	}
	if i.shardHasMultipleReplicasWrite(tenantName, targetShard.Shard) {
		cl := routerTypes.ConsistencyLevel(replProps.ConsistencyLevel)
		if err := i.replicator.PutObject(ctx, targetShard.Shard, object, cl, schemaVersion); err != nil {
			return fmt.Errorf("replicate insertion: shard=%q: %w", targetShard.Shard, err)
		}
		return nil
	}

	shard, release, err := i.getShardForDirectLocalOperation(ctx, object.Object.Tenant, targetShard.Shard, localShardOperationWrite)
	defer release()
	if err != nil {
		return err
	}

	// no replication, remote shard (or local not yet inited)
	if shard == nil {
		if err := i.remote.PutObject(ctx, targetShard.Shard, object, schemaVersion); err != nil {
			return fmt.Errorf("put remote object: shard=%q: %w", targetShard.Shard, err)
		}
		return nil
	}

	// no replication, local shard
	i.backupLock.RLock(targetShard.Shard)
	defer i.backupLock.RUnlock(targetShard.Shard)

	err = shard.PutObject(ctx, object)
	if err != nil {
		return fmt.Errorf("put local object: shard=%q: %w", targetShard.Shard, err)
	}

	return nil
}

func (i *Index) IncomingPutObject(ctx context.Context, shardName string,
	object *storobj.Object, schemaVersion uint64,
) error {
	// This is a bit hacky, the problem here is that storobj.Parse() currently
	// misses date fields as it has no way of knowing that a date-formatted
	// string was actually a date type. However, adding this functionality to
	// Parse() would break a lot of code, because it currently
	// schema-independent. To find out if a field is a date or date[], we need to
	// involve the schema, thus why we are doing it here. This was discovered as
	// part of https://github.com/weaviate/weaviate/issues/1775
	if err := i.parseDateFieldsInProps(object.Object.Properties); err != nil {
		return err
	}

	i.backupLock.RLock(shardName)
	defer i.backupLock.RUnlock(shardName)

	shard, release, err := i.getOrInitShard(ctx, shardName)
	if err != nil {
		return err
	}
	defer release()

	return shard.PutObject(ctx, object)
}

func (i *Index) replicationEnabled() bool {
	i.replicationConfigLock.RLock()
	defer i.replicationConfigLock.RUnlock()

	return i.Config.ReplicationFactor > 1
}

func (i *Index) shardHasMultipleReplicasWrite(tenantName, shardName string) bool {
	// if replication is enabled, we always have multiple replicas
	if i.replicationEnabled() {
		return true
	}
	// if the router is nil, preserve previous behavior by returning false
	if i.router == nil {
		return false
	}
	ws, err := i.router.GetWriteReplicasLocation(i.Config.ClassName.String(), tenantName, shardName)
	if err != nil {
		return false
	}
	// we're including additional replicas here to make sure we at least try to push the write
	// to them if they exist
	allReplicas := append(ws.NodeNames(), ws.AdditionalNodeNames()...)
	return len(allReplicas) > 1
}

func (i *Index) shardHasMultipleReplicasRead(tenantName, shardName string) bool {
	// if replication is enabled, we always have multiple replicas
	if i.replicationEnabled() {
		return true
	}
	// if the router is nil, preserve previous behavior by returning false
	if i.router == nil {
		return false
	}
	replicas, err := i.router.GetReadReplicasLocation(i.Config.ClassName.String(), tenantName, shardName)
	if err != nil {
		return false
	}
	return len(replicas.NodeNames()) > 1
}

// anyShardHasMultipleReplicasRead returns true if any of the shards has multiple replicas
func (i *Index) anyShardHasMultipleReplicasRead(tenantName string, shardNames []string) bool {
	if i.replicationEnabled() {
		return true
	}
	for _, shardName := range shardNames {
		if i.shardHasMultipleReplicasRead(tenantName, shardName) {
			return true
		}
	}
	return false
}

type localShardOperation string

const (
	localShardOperationWrite localShardOperation = "write"
	localShardOperationRead  localShardOperation = "read"
)

// getShardForDirectLocalOperation is used to try to get a shard for a local read/write operation.
// It will return the shard if it is found, and a release function to release the shard.
// The shard will be nil if the shard is not found, or if the local shard should not be used.
// The caller should always call the release function.
func (i *Index) getShardForDirectLocalOperation(ctx context.Context, tenantName string, shardName string, operation localShardOperation) (ShardLike, func(), error) {
	shard, release, err := i.GetShard(ctx, shardName)
	// NOTE release should always be ok to call, even if there is an error or the shard is nil,
	// see Index.getOptInitLocalShard for more details.
	if err != nil {
		return nil, release, err
	}

	// if the router is nil, just use the default behavior
	if i.router == nil {
		return shard, release, nil
	}

	// get the replicas for the shard
	var rs routerTypes.ReadReplicaSet
	var ws routerTypes.WriteReplicaSet
	switch operation {
	case localShardOperationWrite:
		ws, err = i.router.GetWriteReplicasLocation(i.Config.ClassName.String(), tenantName, shardName)
		if err != nil {
			return shard, release, nil
		}
		// if the local node is not in the list of replicas, don't return the shard (but still allow the caller to release)
		// we should not read/write from the local shard if the local node is not in the list of replicas (eg we should use the remote)
		if !slices.Contains(ws.NodeNames(), i.replicator.LocalNodeName()) {
			return nil, release, nil
		}
	case localShardOperationRead:
		rs, err = i.router.GetReadReplicasLocation(i.Config.ClassName.String(), tenantName, shardName)
		if err != nil {
			return shard, release, nil
		}
		// if the local node is not in the list of replicas, don't return the shard (but still allow the caller to release)
		// we should not read/write from the local shard if the local node is not in the list of replicas (eg we should use the remote)
		if !slices.Contains(rs.NodeNames(), i.replicator.LocalNodeName()) {
			return nil, release, nil
		}
	default:
		return nil, func() {}, fmt.Errorf("invalid local shard operation: %s", operation)
	}

	return shard, release, nil
}

func (i *Index) asyncReplicationEnabled() bool {
	i.replicationConfigLock.RLock()
	defer i.replicationConfigLock.RUnlock()

	return i.Config.ReplicationFactor > 1 && i.Config.AsyncReplicationEnabled && !i.asyncReplicationGloballyDisabled()
}

// parseDateFieldsInProps checks the schema for the current class for which
// fields are date fields, then - if they are set - parses them accordingly.
// Works for both date and date[].
func (i *Index) parseDateFieldsInProps(props interface{}) error {
	if props == nil {
		return nil
	}

	propMap, ok := props.(map[string]interface{})
	if !ok {
		// don't know what to do with this
		return nil
	}

	c := i.getSchema.ReadOnlyClass(i.Config.ClassName.String())
	if c == nil {
		return fmt.Errorf("class %s not found in schema", i.Config.ClassName)
	}

	for _, prop := range c.Properties {
		if prop.DataType[0] == string(schema.DataTypeDate) {
			raw, ok := propMap[prop.Name]
			if !ok {
				// prop is not set, nothing to do
				continue
			}

			parsed, err := parseAsStringToTime(raw)
			if err != nil {
				return errors.Wrapf(err, "time prop %q", prop.Name)
			}

			propMap[prop.Name] = parsed
		}

		if prop.DataType[0] == string(schema.DataTypeDateArray) {
			raw, ok := propMap[prop.Name]
			if !ok {
				// prop is not set, nothing to do
				continue
			}

			asSlice, ok := raw.([]string)
			if !ok {
				return errors.Errorf("parse as time array, expected []interface{} got %T",
					raw)
			}
			parsedSlice := make([]interface{}, len(asSlice))
			for j := range asSlice {
				parsed, err := parseAsStringToTime(interface{}(asSlice[j]))
				if err != nil {
					return errors.Wrapf(err, "time array prop %q at pos %d", prop.Name, j)
				}

				parsedSlice[j] = parsed
			}
			propMap[prop.Name] = parsedSlice

		}
	}

	return nil
}

func parseAsStringToTime(in interface{}) (time.Time, error) {
	var parsed time.Time
	var err error

	asString, ok := in.(string)
	if !ok {
		return parsed, errors.Errorf("parse as time, expected string got %T", in)
	}

	parsed, err = time.Parse(time.RFC3339, asString)
	if err != nil {
		return parsed, err
	}

	return parsed, nil
}

// return value []error gives the error for the index with the positions
// matching the inputs
func (i *Index) putObjectBatch(ctx context.Context, objects []*storobj.Object,
	replProps *additional.ReplicationProperties, schemaVersion uint64,
) []error {
	type objsAndPos struct {
		objects []*storobj.Object
		pos     []int
	}
	out := make([]error, len(objects))
	if replProps == nil {
		replProps = defaultConsistency()
	}

	byShard := map[string]objsAndPos{}
	for pos, obj := range objects {
		target, err := i.shardResolver.ResolveShard(ctx, obj)
		if err != nil {
			out[pos] = err
			continue
		}
		group := byShard[target.Shard]
		group.objects = append(group.objects, obj)
		group.pos = append(group.pos, pos)
		byShard[target.Shard] = group
	}

	wg := &sync.WaitGroup{}
	for shardName, group := range byShard {
		shardName := shardName
		group := group
		wg.Add(1)
		f := func() {
			defer wg.Done()

			defer func() {
				err := recover()
				if err != nil {
					for pos := range group.pos {
						out[pos] = fmt.Errorf("an unexpected error occurred: %s", err)
					}
					fmt.Fprintf(os.Stderr, "panic: %s\n", err)
					entsentry.Recover(err)
					debug.PrintStack()
				}
			}()
			// All objects in the same shard group have the same tenant since in multi-tenant
			// systems all objects belonging to a tenant end up in the same shard.
			// For non-multi-tenant collections, Object.Tenant is empty for all objects.
			// Therefore, we can safely use the tenant from any object in the group.
			tenantName := group.objects[0].Object.Tenant
			var errs []error
			if i.shardHasMultipleReplicasWrite(tenantName, shardName) {
				errs = i.replicator.PutObjects(ctx, shardName, group.objects,
					routerTypes.ConsistencyLevel(replProps.ConsistencyLevel), schemaVersion)
			} else {
				shard, release, err := i.getShardForDirectLocalOperation(ctx, tenantName, shardName, localShardOperationWrite)
				defer release()
				if err != nil {
					errs = []error{err}
				} else if shard != nil {
					func() {
						i.backupLock.RLock(shardName)
						defer i.backupLock.RUnlock(shardName)
						defer release()
						errs = shard.PutObjectBatch(ctx, group.objects)
					}()
				} else {
					errs = i.remote.BatchPutObjects(ctx, shardName, group.objects, schemaVersion)
				}
			}

			for i, err := range errs {
				desiredPos := group.pos[i]
				out[desiredPos] = err
			}
		}
		enterrors.GoWrapper(f, i.logger)
	}

	wg.Wait()

	return out
}

func duplicateErr(in error, count int) []error {
	out := make([]error, count)
	for i := range out {
		out[i] = in
	}

	return out
}

func (i *Index) IncomingBatchPutObjects(ctx context.Context, shardName string,
	objects []*storobj.Object, schemaVersion uint64,
) []error {
	// This is a bit hacky, the problem here is that storobj.Parse() currently
	// misses date fields as it has no way of knowing that a date-formatted
	// string was actually a date type. However, adding this functionality to
	// Parse() would break a lot of code, because it currently
	// schema-independent. To find out if a field is a date or date[], we need to
	// involve the schema, thus why we are doing it here. This was discovered as
	// part of https://github.com/weaviate/weaviate/issues/1775
	for j := range objects {
		if err := i.parseDateFieldsInProps(objects[j].Object.Properties); err != nil {
			return duplicateErr(err, len(objects))
		}
	}

	i.backupLock.RLock(shardName)
	defer i.backupLock.RUnlock(shardName)

	shard, release, err := i.getOrInitShard(ctx, shardName)
	if err != nil {
		return duplicateErr(err, len(objects))
	}
	defer release()

	return shard.PutObjectBatch(ctx, objects)
}

// return value map[int]error gives the error for the index as it received it
func (i *Index) AddReferencesBatch(ctx context.Context, refs objects.BatchReferences,
	replProps *additional.ReplicationProperties, schemaVersion uint64,
) []error {
	type refsAndPos struct {
		refs objects.BatchReferences
		pos  []int
	}
	if replProps == nil {
		replProps = defaultConsistency()
	}

	byShard := map[string]refsAndPos{}
	out := make([]error, len(refs))

	for pos, ref := range refs {
		shardName, err := i.shardResolver.ResolveShardByObjectID(ctx, ref.From.TargetID, ref.Tenant)
		if err != nil {
			out[pos] = err
			continue
		}

		group := byShard[shardName]
		group.refs = append(group.refs, ref)
		group.pos = append(group.pos, pos)
		byShard[shardName] = group
	}

	for shardName, group := range byShard {
		// All references in the same shard group have the same tenant since in multi-tenant
		// systems all objects belonging to a tenant end up in the same shard.
		// For non-multi-tenant collections, ref.Tenant is empty for all references.
		// Therefore, we can safely use the tenant from any reference in the group.
		tenantName := group.refs[0].Tenant
		var errs []error
		if i.shardHasMultipleReplicasWrite(tenantName, shardName) {
			errs = i.replicator.AddReferences(ctx, shardName, group.refs, routerTypes.ConsistencyLevel(replProps.ConsistencyLevel), schemaVersion)
		} else {
			shard, release, err := i.getShardForDirectLocalOperation(ctx, tenantName, shardName, localShardOperationWrite)
			if err != nil {
				errs = duplicateErr(err, len(group.refs))
			} else if shard != nil {
				func() {
					i.backupLock.RLock(shardName)
					defer i.backupLock.RUnlock(shardName)
					defer release()
					errs = shard.AddReferencesBatch(ctx, group.refs)
				}()
			} else {
				errs = i.remote.BatchAddReferences(ctx, shardName, group.refs, schemaVersion)
			}
		}

		for i, err := range errs {
			desiredPos := group.pos[i]
			out[desiredPos] = err
		}
	}

	return out
}

func (i *Index) IncomingBatchAddReferences(ctx context.Context, shardName string,
	refs objects.BatchReferences, schemaVersion uint64,
) []error {
	i.backupLock.RLock(shardName)
	defer i.backupLock.RUnlock(shardName)

	shard, release, err := i.getOrInitShard(ctx, shardName)
	if err != nil {
		return duplicateErr(err, len(refs))
	}
	defer release()

	return shard.AddReferencesBatch(ctx, refs)
}

func (i *Index) objectByID(ctx context.Context, id strfmt.UUID,
	props search.SelectProperties, addl additional.Properties,
	replProps *additional.ReplicationProperties, tenant string,
) (*storobj.Object, error) {
	shardName, err := i.shardResolver.ResolveShardByObjectID(ctx, id, tenant)
	if err != nil {
		switch {
		case errors.As(err, &objects.ErrMultiTenancy{}):
			return nil, objects.NewErrMultiTenancy(fmt.Errorf("determine shard: %w", err))
		case errors.As(err, &authzerrors.Forbidden{}):
			return nil, fmt.Errorf("determine shard: %w", err)
		default:
			return nil, objects.NewErrInvalidUserInput("determine shard: %v", err)
		}
	}

	var obj *storobj.Object

	if i.shardHasMultipleReplicasRead(tenant, shardName) {
		if replProps == nil {
			replProps = defaultConsistency()
		}
		if replProps.NodeName != "" {
			obj, err = i.replicator.NodeObject(ctx, replProps.NodeName, shardName, id, props, addl)
		} else {
			obj, err = i.replicator.GetOne(ctx, routerTypes.ConsistencyLevel(replProps.ConsistencyLevel), shardName, id, props, addl)
		}
		return obj, err
	}

	shard, release, err := i.getShardForDirectLocalOperation(ctx, tenant, shardName, localShardOperationRead)
	defer release()
	if err != nil {
		return obj, err
	}
	defer release()

	if shard != nil {
		if obj, err = shard.ObjectByID(ctx, id, props, addl); err != nil {
			return obj, fmt.Errorf("get local object: shard=%s: %w", shardName, err)
		}
	} else {
		if obj, err = i.remote.GetObject(ctx, shardName, id, props, addl); err != nil {
			return obj, fmt.Errorf("get remote object: shard=%s: %w", shardName, err)
		}
	}

	return obj, nil
}

func (i *Index) IncomingGetObject(ctx context.Context, shardName string,
	id strfmt.UUID, props search.SelectProperties,
	additional additional.Properties,
) (*storobj.Object, error) {
	shard, release, err := i.getOrInitShard(ctx, shardName)
	if err != nil {
		return nil, err
	}
	defer release()

	if shard.GetStatus() == storagestate.StatusLoading {
		return nil, enterrors.NewErrUnprocessable(fmt.Errorf("local %s shard is not ready", shardName))
	}

	return shard.ObjectByID(ctx, id, props, additional)
}

func (i *Index) IncomingMultiGetObjects(ctx context.Context, shardName string,
	ids []strfmt.UUID,
) ([]*storobj.Object, error) {
	shard, release, err := i.getOrInitShard(ctx, shardName)
	if err != nil {
		return nil, err
	}
	defer release()

	if shard.GetStatus() == storagestate.StatusLoading {
		return nil, enterrors.NewErrUnprocessable(fmt.Errorf("local %s shard is not ready", shardName))
	}

	return shard.MultiObjectByID(ctx, wrapIDsInMulti(ids))
}

func (i *Index) multiObjectByID(ctx context.Context,
	query []multi.Identifier, tenant string,
) ([]*storobj.Object, error) {
	type idsAndPos struct {
		ids []multi.Identifier
		pos []int
	}

	byShard := map[string]idsAndPos{}
	for pos, id := range query {
		shardName, err := i.shardResolver.ResolveShardByObjectID(ctx, strfmt.UUID(id.ID), tenant)
		if err != nil {
			switch {
			case errors.As(err, &objects.ErrMultiTenancy{}):
				return nil, objects.NewErrMultiTenancy(fmt.Errorf("determine shard: %w", err))
			case errors.As(err, &authzerrors.Forbidden{}):
				return nil, fmt.Errorf("determine shard: %w", err)
			default:
				return nil, objects.NewErrInvalidUserInput("determine shard: %v", err)
			}
		}

		group := byShard[shardName]
		group.ids = append(group.ids, id)
		group.pos = append(group.pos, pos)
		byShard[shardName] = group
	}

	out := make([]*storobj.Object, len(query))

	for shardName, group := range byShard {
		var objects []*storobj.Object
		var err error

		shard, release, err := i.getShardForDirectLocalOperation(ctx, tenant, shardName, localShardOperationRead)
		if err != nil {
			return nil, err
		} else if shard != nil {
			func() {
				defer release()
				objects, err = shard.MultiObjectByID(ctx, group.ids)
				if err != nil {
					err = errors.Wrapf(err, "local shard %s", shardId(i.ID(), shardName))
				}
			}()
		} else {
			objects, err = i.remote.MultiGetObjects(ctx, shardName, extractIDsFromMulti(group.ids))
			if err != nil {
				return nil, errors.Wrapf(err, "remote shard %s", shardName)
			}
		}

		for i, obj := range objects {
			desiredPos := group.pos[i]
			out[desiredPos] = obj
		}
	}

	return out, nil
}

func extractIDsFromMulti(in []multi.Identifier) []strfmt.UUID {
	out := make([]strfmt.UUID, len(in))

	for i, id := range in {
		out[i] = strfmt.UUID(id.ID)
	}

	return out
}

func wrapIDsInMulti(in []strfmt.UUID) []multi.Identifier {
	out := make([]multi.Identifier, len(in))

	for i, id := range in {
		out[i] = multi.Identifier{ID: string(id)}
	}

	return out
}

func (i *Index) exists(ctx context.Context, id strfmt.UUID,
	replProps *additional.ReplicationProperties, tenant string,
) (bool, error) {
	shardName, err := i.shardResolver.ResolveShardByObjectID(ctx, id, tenant)
	if err != nil {
		switch {
		case errors.As(err, &objects.ErrMultiTenancy{}):
			return false, objects.NewErrMultiTenancy(fmt.Errorf("determine shard: %w", err))
		case errors.As(err, &authzerrors.Forbidden{}):
			return false, fmt.Errorf("determine shard: %w", err)
		default:
			return false, objects.NewErrInvalidUserInput("determine shard: %v", err)
		}
	}

	var exists bool
	if i.shardHasMultipleReplicasRead(tenant, shardName) {
		if replProps == nil {
			replProps = defaultConsistency()
		}
		cl := routerTypes.ConsistencyLevel(replProps.ConsistencyLevel)
		return i.replicator.Exists(ctx, cl, shardName, id)
	}

	shard, release, err := i.getShardForDirectLocalOperation(ctx, tenant, shardName, localShardOperationRead)
	defer release()
	if err != nil {
		return exists, err
	}

	if shard != nil {
		exists, err = shard.Exists(ctx, id)
		if err != nil {
			err = fmt.Errorf("exists locally: shard=%q: %w", shardName, err)
		}
	} else {
		exists, err = i.remote.Exists(ctx, shardName, id)
		if err != nil {
			owner, _ := i.getSchema.ShardOwner(i.Config.ClassName.String(), shardName)
			err = fmt.Errorf("exists remotely: shard=%q owner=%q: %w", shardName, owner, err)
		}
	}

	return exists, err
}

func (i *Index) IncomingExists(ctx context.Context, shardName string,
	id strfmt.UUID,
) (bool, error) {
	shard, release, err := i.getOrInitShard(ctx, shardName)
	if err != nil {
		return false, err
	}
	defer release()

	if shard.GetStatus() == storagestate.StatusLoading {
		return false, enterrors.NewErrUnprocessable(fmt.Errorf("local %s shard is not ready", shardName))
	}

	return shard.Exists(ctx, id)
}

func (i *Index) objectSearch(ctx context.Context, limit int, filters *filters.LocalFilter,
	keywordRanking *searchparams.KeywordRanking, sort []filters.Sort, cursor *filters.Cursor,
	addlProps additional.Properties, replProps *additional.ReplicationProperties, tenant string, autoCut int,
	properties []string,
) ([]*storobj.Object, []float32, error) {
	cl := i.consistencyLevel(replProps, routerTypes.ConsistencyLevelOne)
	readPlan, err := i.buildReadRoutingPlan(cl, tenant)
	if err != nil {
		return nil, nil, err
	}

	// If the request is a BM25F with no properties selected, use all possible properties
	if keywordRanking != nil && keywordRanking.Type == "bm25" && len(keywordRanking.Properties) == 0 {

		cl := i.getSchema.ReadOnlyClass(i.Config.ClassName.String())
		if cl == nil {
			return nil, nil, fmt.Errorf("class %s not found in schema", i.Config.ClassName)
		}

		propHash := cl.Properties
		// Get keys of hash
		for _, v := range propHash {
			if inverted.PropertyHasSearchableIndex(i.getSchema.ReadOnlyClass(i.Config.ClassName.String()), v.Name) {
				keywordRanking.Properties = append(keywordRanking.Properties, v.Name)
			}
		}

		// WEAVIATE-471 - error if we can't find a property to search
		if len(keywordRanking.Properties) == 0 {
			return nil, []float32{}, errors.New(
				"No properties provided, and no indexed properties found in class")
		}
	}

	outObjects, outScores, err := i.objectSearchByShard(ctx, limit, filters, keywordRanking, sort, cursor, addlProps, tenant, readPlan, properties)
	if err != nil {
		return nil, nil, err
	}

	if len(outObjects) == len(outScores) {
		if keywordRanking != nil && keywordRanking.Type == "bm25" {
			for ii := range outObjects {
				oo := outObjects[ii]

				if oo.AdditionalProperties() == nil {
					oo.Object.Additional = make(map[string]interface{})
				}

				// Additional score is filled in by the top level function

				// Collect all keys starting with "BM25F" and add them to the Additional
				if keywordRanking.AdditionalExplanations {
					explainScore := ""
					for k, v := range oo.Object.Additional {
						if strings.HasPrefix(k, "BM25F") {

							explainScore = fmt.Sprintf("%v, %v:%v", explainScore, k, v)
							delete(oo.Object.Additional, k)
						}
					}
					oo.Object.Additional["explainScore"] = explainScore
				}
			}
		}
	}

	if len(sort) > 0 {
		if len(readPlan.Shards()) > 1 {
			var err error
			outObjects, outScores, err = i.sort(outObjects, outScores, sort, limit)
			if err != nil {
				return nil, nil, errors.Wrap(err, "sort")
			}
		}
	} else if keywordRanking != nil {
		outObjects, outScores = i.sortKeywordRanking(outObjects, outScores)
	} else if len(readPlan.Shards()) > 1 && !addlProps.ReferenceQuery {
		// sort only for multiple shards (already sorted for single)
		// and for not reference nested query (sort is applied for root query)
		outObjects, outScores = i.sortByID(outObjects, outScores)
	}

	if autoCut > 0 {
		cutOff := autocut.Autocut(outScores, autoCut)
		outObjects = outObjects[:cutOff]
		outScores = outScores[:cutOff]
	}

	// if this search was caused by a reference property
	// search, we should not limit the number of results.
	// for example, if the query contains a where filter
	// whose operator is `And`, and one of the operands
	// contains a path to a reference prop, the Search
	// caused by such a ref prop being limited can cause
	// the `And` to return no results where results would
	// be expected. we won't know that unless we search
	// and return all referenced object properties.
	if !addlProps.ReferenceQuery && len(outObjects) > limit {
		if len(outObjects) == len(outScores) {
			outScores = outScores[:limit]
		}
		outObjects = outObjects[:limit]
	}

	if i.anyShardHasMultipleReplicasRead(tenant, readPlan.Shards()) {
		err = i.replicator.CheckConsistency(ctx, cl, outObjects)
		if err != nil {
			i.logger.WithField("action", "object_search").
				Errorf("failed to check consistency of search results: %v", err)
		}
	}

	return outObjects, outScores, nil
}

func (i *Index) objectSearchByShard(ctx context.Context, limit int, filters *filters.LocalFilter,
	keywordRanking *searchparams.KeywordRanking, sort []filters.Sort, cursor *filters.Cursor,
	addlProps additional.Properties, tenant string, readPlan routerTypes.ReadRoutingPlan, properties []string,
) ([]*storobj.Object, []float32, error) {
	resultObjects, resultScores := objectSearchPreallocate(limit, readPlan.Shards())

	eg := enterrors.NewErrorGroupWrapper(i.logger, "filters:", filters)
	// When running in fractional CPU environments, _NUMCPU will be 1
	// Most cloud deployments of Weaviate are in HA clusters with rf=3
	// Therefore, we should set the maximum amount of concurrency to at least 3
	// so that single-tenant rf=3 queries are not serialized. For any higher value of
	// _NUMCPU, e.g. 8, the extra goroutine will not be a significant overhead (16 -> 17)
	eg.SetLimit(_NUMCPU*2 + 1)
	shardResultLock := sync.Mutex{}

	remoteSearch := func(shardName string) error {
		objs, scores, nodeName, err := i.remote.SearchShard(ctx, shardName, nil, nil, 0, limit, filters, keywordRanking, sort, cursor, nil, addlProps, nil, properties)
		if err != nil {
			return fmt.Errorf(
				"remote shard object search %s: %w", shardName, err)
		}

		if i.shardHasMultipleReplicasRead(tenant, shardName) {
			storobj.AddOwnership(objs, nodeName, shardName)
		}

		shardResultLock.Lock()
		resultObjects = append(resultObjects, objs...)
		resultScores = append(resultScores, scores...)
		shardResultLock.Unlock()

		return nil
	}
	localSeach := func(shardName string) error {
		// We need to getOrInit here because the shard might not yet be loaded due to eventual consistency on the schema update
		// triggering the shard loading in the database
		shard, release, err := i.getOrInitShard(ctx, shardName)
		defer release()
		if err != nil {
			return fmt.Errorf("error getting local shard %s: %w", shardName, err)
		}
		if shard == nil {
			// This will make the code hit other remote replicas, and usually resolve any kind of eventual consistency issues just thanks to delaying
			// the search to the other replica.
			// This is not ideal, but it works for now.
			return remoteSearch(shardName)
		}

		localCtx := helpers.InitSlowQueryDetails(ctx)
		helpers.AnnotateSlowQueryLog(localCtx, "is_coordinator", true)
		objs, scores, err := shard.ObjectSearch(localCtx, limit, filters, keywordRanking, sort, cursor, addlProps, properties)
		if err != nil {
			return fmt.Errorf(
				"local shard object search %s: %w", shard.ID(), err)
		}
		nodeName := i.getSchema.NodeName()

		if i.shardHasMultipleReplicasRead(tenant, shardName) {
			storobj.AddOwnership(objs, nodeName, shardName)
		}

		shardResultLock.Lock()
		resultObjects = append(resultObjects, objs...)
		resultScores = append(resultScores, scores...)
		shardResultLock.Unlock()

		return nil
	}
	err := executor.ExecuteForEachShard(readPlan,
		// Local Shard Search
		func(replica routerTypes.Replica) error {
			shardName := replica.ShardName
			eg.Go(func() error {
				return localSeach(shardName)
			}, shardName)
			return nil
		},
		func(replica routerTypes.Replica) error {
			shardName := replica.ShardName
			eg.Go(func() error {
				return remoteSearch(shardName)
			}, shardName)
			return nil
		},
	)
	if err != nil {
		return nil, nil, fmt.Errorf("error executing search for each shard: %w", err)
	}
	if err := eg.Wait(); err != nil {
		return nil, nil, err
	}

	if len(resultObjects) == len(resultScores) {
		// Force a stable sort order by UUID
		type resultSortable struct {
			object *storobj.Object
			score  float32
		}
		objs := resultObjects
		scores := resultScores
		results := make([]resultSortable, len(objs))
		for i := range objs {
			results[i] = resultSortable{
				object: objs[i],
				score:  scores[i],
			}
		}

		golangSort.Slice(results, func(i, j int) bool {
			if results[i].score == results[j].score {
				return results[i].object.Object.ID > results[j].object.Object.ID
			}

			return results[i].score > results[j].score
		})

		finalObjs := make([]*storobj.Object, len(results))
		finalScores := make([]float32, len(results))
		for i, result := range results {
			finalObjs[i] = result.object
			finalScores[i] = result.score
		}

		return finalObjs, finalScores, nil
	}

	return resultObjects, resultScores, nil
}

func (i *Index) sortByID(objects []*storobj.Object, scores []float32,
) ([]*storobj.Object, []float32) {
	return newIDSorter().sort(objects, scores)
}

func (i *Index) sortKeywordRanking(objects []*storobj.Object,
	scores []float32,
) ([]*storobj.Object, []float32) {
	return newScoresSorter().sort(objects, scores)
}

func (i *Index) sort(objects []*storobj.Object, scores []float32,
	sort []filters.Sort, limit int,
) ([]*storobj.Object, []float32, error) {
	return sorter.NewObjectsSorter(i.getSchema.ReadOnlyClass).
		Sort(objects, scores, limit, sort)
}

func (i *Index) mergeGroups(objects []*storobj.Object, dists []float32,
	groupBy *searchparams.GroupBy, limit, shardCount int,
) ([]*storobj.Object, []float32, error) {
	return newGroupMerger(objects, dists, groupBy).Do()
}

func (i *Index) singleLocalShardObjectVectorSearch(ctx context.Context, searchVectors []models.Vector,
	targetVectors []string, dist float32, limit int, filters *filters.LocalFilter,
	sort []filters.Sort, groupBy *searchparams.GroupBy, additional additional.Properties,
	shard ShardLike, targetCombination *dto.TargetCombination, properties []string,
) ([]*storobj.Object, []float32, error) {
	ctx = helpers.InitSlowQueryDetails(ctx)
	helpers.AnnotateSlowQueryLog(ctx, "is_coordinator", true)
	if shard.GetStatus() == storagestate.StatusLoading {
		return nil, nil, enterrors.NewErrUnprocessable(fmt.Errorf("local %s shard is not ready", shard.Name()))
	}
	res, resDists, err := shard.ObjectVectorSearch(
		ctx, searchVectors, targetVectors, dist, limit, filters, sort, groupBy, additional, targetCombination, properties)
	if err != nil {
		return nil, nil, errors.Wrapf(err, "shard %s", shard.ID())
	}
	return res, resDists, nil
}

func (i *Index) localShardSearch(ctx context.Context, searchVectors []models.Vector,
	targetVectors []string, dist float32, limit int, localFilters *filters.LocalFilter,
	sort []filters.Sort, groupBy *searchparams.GroupBy, additionalProps additional.Properties,
	targetCombination *dto.TargetCombination, properties []string, tenantName string, shardName string,
) ([]*storobj.Object, []float32, error) {
	shard, release, err := i.GetShard(ctx, shardName)
	if err != nil {
		return nil, nil, err
	}
	if shard != nil {
		defer release()
	}

	localCtx := helpers.InitSlowQueryDetails(ctx)
	helpers.AnnotateSlowQueryLog(localCtx, "is_coordinator", true)
	localShardResult, localShardScores, err := shard.ObjectVectorSearch(
		localCtx, searchVectors, targetVectors, dist, limit, localFilters, sort, groupBy, additionalProps, targetCombination, properties)
	if err != nil {
		return nil, nil, errors.Wrapf(err, "shard %s", shard.ID())
	}
	// Append result to out
	if i.shardHasMultipleReplicasRead(tenantName, shardName) {
		storobj.AddOwnership(localShardResult, i.getSchema.NodeName(), shardName)
	}
	return localShardResult, localShardScores, nil
}

func (i *Index) remoteShardSearch(ctx context.Context, searchVectors []models.Vector,
	targetVectors []string, distance float32, limit int, localFilters *filters.LocalFilter,
	sort []filters.Sort, groupBy *searchparams.GroupBy, additional additional.Properties,
	targetCombination *dto.TargetCombination, properties []string, tenantName string, shardName string,
) ([]*storobj.Object, []float32, error) {
	var outObjects []*storobj.Object
	var outScores []float32

	shard, release, err := i.GetShard(ctx, shardName)
	if err != nil {
		return nil, nil, err
	}
	if shard != nil {
		defer release()
	}

	if i.Config.ForceFullReplicasSearch {
		// Force a search on all the replicas for the shard
		remoteSearchResults, err := i.remote.SearchAllReplicas(ctx,
			i.logger, shardName, searchVectors, targetVectors, distance, limit, localFilters,
			nil, sort, nil, groupBy, additional, i.getSchema.NodeName(), targetCombination, properties)
		// Only return an error if we failed to query remote shards AND we had no local shard to query
		if err != nil && shard == nil {
			return nil, nil, errors.Wrapf(err, "remote shard %s", shardName)
		}
		// Append the result of the search to the outgoing result
		for _, remoteShardResult := range remoteSearchResults {
			if i.shardHasMultipleReplicasRead(tenantName, shardName) {
				storobj.AddOwnership(remoteShardResult.Objects, remoteShardResult.Node, shardName)
			}
			outObjects = append(outObjects, remoteShardResult.Objects...)
			outScores = append(outScores, remoteShardResult.Scores...)
		}
	} else {
		// Search only what is necessary
		remoteResult, remoteDists, nodeName, err := i.remote.SearchShard(ctx,
			shardName, searchVectors, targetVectors, distance, limit, localFilters,
			nil, sort, nil, groupBy, additional, targetCombination, properties)
		if err != nil {
			return nil, nil, errors.Wrapf(err, "remote shard %s", shardName)
		}

		if i.shardHasMultipleReplicasRead(tenantName, shardName) {
			storobj.AddOwnership(remoteResult, nodeName, shardName)
		}
		outObjects = remoteResult
		outScores = remoteDists
	}
	return outObjects, outScores, nil
}

func (i *Index) objectVectorSearch(ctx context.Context, searchVectors []models.Vector,
	targetVectors []string, dist float32, limit int, localFilters *filters.LocalFilter, sort []filters.Sort,
	groupBy *searchparams.GroupBy, additionalProps additional.Properties,
	replProps *additional.ReplicationProperties, tenant string, targetCombination *dto.TargetCombination, properties []string,
) ([]*storobj.Object, []float32, error) {
	cl := i.consistencyLevel(replProps, routerTypes.ConsistencyLevelOne)
	readPlan, err := i.buildReadRoutingPlan(cl, tenant)
	if err != nil {
		return nil, nil, err
	}

	if len(readPlan.Shards()) == 1 && !i.Config.ForceFullReplicasSearch {
		shard, release, err := i.getShardForDirectLocalOperation(ctx, tenant, readPlan.Shards()[0], localShardOperationRead)
		defer release()
		if err != nil {
			return nil, nil, err
		}
		if shard != nil {
			return i.singleLocalShardObjectVectorSearch(ctx, searchVectors, targetVectors, dist, limit, localFilters,
				sort, groupBy, additionalProps, shard, targetCombination, properties)
		}
	}

	// a limit of -1 is used to signal a search by distance. if that is
	// the case we have to adjust how we calculate the output capacity
	var shardCap int
	if limit < 0 {
		shardCap = len(readPlan.Shards()) * hnsw.DefaultSearchByDistInitialLimit
	} else {
		shardCap = len(readPlan.Shards()) * limit
	}

	eg := enterrors.NewErrorGroupWrapper(i.logger, "tenant:", tenant)
	// When running in fractional CPU environments, _NUMCPU will be 1
	// Most cloud deployments of Weaviate are in HA clusters with rf=3
	// Therefore, we should set the maximum amount of concurrency to at least 3
	// so that single-tenant rf=3 queries are not serialized. For any higher value of
	// _NUMCPU, e.g. 8, the extra goroutine will not be a significant overhead (16 -> 17)
	eg.SetLimit(_NUMCPU*2 + 1)
	m := &sync.Mutex{}

	out := make([]*storobj.Object, 0, shardCap)
	dists := make([]float32, 0, shardCap)
	var localSearches atomic.Int64
	var localResponses atomic.Int64
	var remoteSearches atomic.Int64
	var remoteResponses atomic.Int64

	remoteSearch := func(shardName string) error {
		// If we have no local shard or if we force the query to reach all replicas
		remoteShardObject, remoteShardScores, err2 := i.remoteShardSearch(ctx, searchVectors, targetVectors, dist, limit, localFilters, sort, groupBy, additionalProps, targetCombination, properties, tenant, shardName)
		if err2 != nil {
			return fmt.Errorf(
				"remote shard object search %s: %w", shardName, err2)
		}
		m.Lock()
		remoteResponses.Add(1)
		out = append(out, remoteShardObject...)
		dists = append(dists, remoteShardScores...)
		m.Unlock()
		return nil
	}
	localSearch := func(shardName string) error {
		shard, release, err := i.GetShard(ctx, shardName)
		defer release()
		if err != nil {
			return err
		}
		if shard != nil {
			localShardResult, localShardScores, err1 := i.localShardSearch(ctx, searchVectors, targetVectors, dist, limit, localFilters, sort, groupBy, additionalProps, targetCombination, properties, tenant, shardName)
			if err1 != nil {
				return fmt.Errorf(
					"local shard object search %s: %w", shard.ID(), err1)
			}

			m.Lock()
			localResponses.Add(1)
			out = append(out, localShardResult...)
			dists = append(dists, localShardScores...)
			m.Unlock()
		} else {
			return remoteSearch(shardName)
		}

		return nil
	}

	err = executor.ExecuteForEachShard(readPlan,
		// Local Shard Search
		func(replica routerTypes.Replica) error {
			shardName := replica.ShardName
			eg.Go(func() error {
				localSearches.Add(1)
				return localSearch(shardName)
			}, shardName)
			return nil
		},
		func(replica routerTypes.Replica) error {
			shardName := replica.ShardName
			eg.Go(func() error {
				remoteSearches.Add(1)
				return remoteSearch(shardName)
			}, shardName)
			return nil
		},
	)
	if err != nil {
		return nil, nil, fmt.Errorf("error executing search for each shard: %w", err)
	}
	if err := eg.Wait(); err != nil {
		return nil, nil, err
	}

	// If we are force querying all replicas, we need to run deduplication on the result.
	if i.Config.ForceFullReplicasSearch {
		if localSearches.Load() != localResponses.Load() {
			i.logger.Warnf("(in full replica search) local search count does not match local response count: searches=%d responses=%d", localSearches.Load(), localResponses.Load())
		}
		if remoteSearches.Load() != remoteResponses.Load() {
			i.logger.Warnf("(in full replica search) remote search count does not match remote response count: searches=%d responses=%d", remoteSearches.Load(), remoteResponses.Load())
		}
		out, dists, err = searchResultDedup(out, dists)
		if err != nil {
			return nil, nil, fmt.Errorf("could not deduplicate result after full replicas search: %w", err)
		}
	}

	if len(readPlan.Shards()) == 1 {
		return out, dists, nil
	}

	if len(readPlan.Shards()) > 1 && groupBy != nil {
		return i.mergeGroups(out, dists, groupBy, limit, len(readPlan.Shards()))
	}

	if len(readPlan.Shards()) > 1 && len(sort) > 0 {
		return i.sort(out, dists, sort, limit)
	}

	out, dists = newDistancesSorter().sort(out, dists)
	if limit > 0 && len(out) > limit {
		out = out[:limit]
		dists = dists[:limit]
	}

	if i.anyShardHasMultipleReplicasRead(tenant, readPlan.Shards()) {
		err = i.replicator.CheckConsistency(ctx, cl, out)
		if err != nil {
			i.logger.WithField("action", "object_vector_search").
				Errorf("failed to check consistency of search results: %v", err)
		}
	}

	return out, dists, nil
}

func (i *Index) IncomingSearch(ctx context.Context, shardName string,
	searchVectors []models.Vector, targetVectors []string, distance float32, limit int,
	filters *filters.LocalFilter, keywordRanking *searchparams.KeywordRanking,
	sort []filters.Sort, cursor *filters.Cursor, groupBy *searchparams.GroupBy,
	additional additional.Properties, targetCombination *dto.TargetCombination, properties []string,
) ([]*storobj.Object, []float32, error) {
	shard, release, err := i.getOrInitShard(ctx, shardName)
	if err != nil {
		return nil, nil, err
	}
	defer release()

	ctx = helpers.InitSlowQueryDetails(ctx)
	helpers.AnnotateSlowQueryLog(ctx, "is_coordinator", false)

	// Hacky fix here
	// shard.GetStatus() will force a lazy shard to load and we have usecases that rely on that behaviour that a search
	// will force a lazy loaded shard to load
	// However we also have cases (related to FORCE_FULL_REPLICAS_SEARCH) where we want to avoid waiting for a shard to
	// load, therefore we only call GetStatusNoLoad if replication is enabled -> another replica will be able to answer
	// the request and we want to exit early
	if i.replicationEnabled() && shard.GetStatus() == storagestate.StatusLoading {
		return nil, nil, enterrors.NewErrUnprocessable(fmt.Errorf("local %s shard is not ready", shardName))
	} else {
		if shard.GetStatus() == storagestate.StatusLoading {
			// This effectively never happens with lazy loaded shard as GetStatus will wait for the lazy shard to load
			// and then status will never be "StatusLoading"
			return nil, nil, enterrors.NewErrUnprocessable(fmt.Errorf("local %s shard is not ready", shardName))
		}
	}

	if len(searchVectors) == 0 {
		res, scores, err := shard.ObjectSearch(ctx, limit, filters, keywordRanking, sort, cursor, additional, properties)
		if err != nil {
			return nil, nil, err
		}

		return res, scores, nil
	}

	res, resDists, err := shard.ObjectVectorSearch(
		ctx, searchVectors, targetVectors, distance, limit, filters, sort, groupBy, additional, targetCombination, properties)
	if err != nil {
		return nil, nil, errors.Wrapf(err, "shard %s", shard.ID())
	}

	return res, resDists, nil
}

func (i *Index) deleteObject(ctx context.Context, id strfmt.UUID,
	deletionTime time.Time, replProps *additional.ReplicationProperties, tenant string, schemaVersion uint64,
) error {
	shardName, err := i.shardResolver.ResolveShardByObjectID(ctx, id, tenant)
	if err != nil {
		switch {
		case errors.As(err, &objects.ErrMultiTenancy{}):
			return objects.NewErrMultiTenancy(fmt.Errorf("determine shard: %w", err))
		case errors.As(err, &authzerrors.Forbidden{}):
			return fmt.Errorf("determine shard: %w", err)
		default:
			return objects.NewErrInvalidUserInput("determine shard: %v", err)
		}
	}

	if i.shardHasMultipleReplicasWrite(tenant, shardName) {
		if replProps == nil {
			replProps = defaultConsistency()
		}
		cl := routerTypes.ConsistencyLevel(replProps.ConsistencyLevel)
		if err := i.replicator.DeleteObject(ctx, shardName, id, deletionTime, cl, schemaVersion); err != nil {
			return fmt.Errorf("replicate deletion: shard=%q %w", shardName, err)
		}
		return nil
	}

	shard, release, err := i.getShardForDirectLocalOperation(ctx, tenant, shardName, localShardOperationWrite)
	defer release()
	if err != nil {
		return err
	}

	// no replication, remote shard (or local not yet inited)
	if shard == nil {
		if err := i.remote.DeleteObject(ctx, shardName, id, deletionTime, schemaVersion); err != nil {
			return fmt.Errorf("delete remote object: shard=%q: %w", shardName, err)
		}
		return nil
	}

	// no replication, local shard
	i.backupLock.RLock(shardName)
	defer i.backupLock.RUnlock(shardName)
	if err = shard.DeleteObject(ctx, id, deletionTime); err != nil {
		return fmt.Errorf("delete local object: shard=%q: %w", shardName, err)
	}
	return nil
}

func (i *Index) IncomingDeleteObject(ctx context.Context, shardName string,
	id strfmt.UUID, deletionTime time.Time, schemaVersion uint64,
) error {
	i.backupLock.RLock(shardName)
	defer i.backupLock.RUnlock(shardName)

	shard, release, err := i.getOrInitShard(ctx, shardName)
	if err != nil {
		return err
	}
	defer release()

	return shard.DeleteObject(ctx, id, deletionTime)
}

func (i *Index) getClass() *models.Class {
	className := i.Config.ClassName.String()
	return i.getSchema.ReadOnlyClass(className)
}

// Intended to run on "receiver" nodes, where local shard
// is expected to exist and be active
// Method first tries to get shard from Index::shards map,
// or inits shard and adds it to the map if shard was not found
func (i *Index) initLocalShard(ctx context.Context, shardName string) error {
	return i.initLocalShardWithForcedLoading(ctx, i.getClass(), shardName, false, false)
}

func (i *Index) LoadLocalShard(ctx context.Context, shardName string, implicitShardLoading bool) error {
	mustLoad := !implicitShardLoading
	return i.initLocalShardWithForcedLoading(ctx, i.getClass(), shardName, mustLoad, implicitShardLoading)
}

func (i *Index) initLocalShardWithForcedLoading(ctx context.Context, class *models.Class, shardName string, mustLoad bool, implicitShardLoading bool) error {
	i.closeLock.RLock()
	defer i.closeLock.RUnlock()

	if i.closed {
		return errAlreadyShutdown
	}

	// make sure same shard is not inited in parallel
	i.shardCreateLocks.Lock(shardName)
	defer i.shardCreateLocks.Unlock(shardName)

	// check if created in the meantime by concurrent call
	if shard := i.shards.Load(shardName); shard != nil {
		if mustLoad {
			lazyShard, ok := shard.(*LazyLoadShard)
			if ok {
				return lazyShard.Load(ctx)
			}
		}

		return nil
	}

	disableLazyLoad := mustLoad || i.Config.DisableLazyLoadShards

	shard, err := i.initShard(ctx, shardName, class, i.metrics.baseMetrics, disableLazyLoad, implicitShardLoading)
	if err != nil {
		return err
	}

	i.shards.Store(shardName, shard)

	return nil
}

func (i *Index) UnloadLocalShard(ctx context.Context, shardName string) error {
	i.closeLock.RLock()
	defer i.closeLock.RUnlock()

	if i.closed {
		return errAlreadyShutdown
	}

	i.shardCreateLocks.Lock(shardName)
	defer i.shardCreateLocks.Unlock(shardName)

	shardLike, ok := i.shards.LoadAndDelete(shardName)
	if !ok {
		return nil // shard was not found, nothing to unload
	}

	if err := shardLike.Shutdown(ctx); err != nil {
		if !errors.Is(err, errAlreadyShutdown) {
			return errors.Wrapf(err, "shutdown shard %q", shardName)
		}
		return errors.Wrapf(errAlreadyShutdown, "shutdown shard %q", shardName)
	}

	return nil
}

func (i *Index) GetShard(ctx context.Context, shardName string) (
	shard ShardLike, release func(), err error,
) {
	return i.getOptInitLocalShard(ctx, shardName, false)
}

func (i *Index) getOrInitShard(ctx context.Context, shardName string) (
	shard ShardLike, release func(), err error,
) {
	return i.getOptInitLocalShard(ctx, shardName, true)
}

// getOptInitLocalShard returns the local shard with the given name.
// It is ensured that the returned instance is a fully loaded shard if ensureInit is set to true.
// The returned shard may be a lazy shard instance or nil if the shard hasn't yet been initialized.
// The returned shard cannot be closed until release is called.
func (i *Index) getOptInitLocalShard(ctx context.Context, shardName string, ensureInit bool) (
	shard ShardLike, release func(), err error,
) {
	i.closeLock.RLock()
	defer i.closeLock.RUnlock()

	if i.closed {
		return nil, func() {}, errAlreadyShutdown
	}

<<<<<<< HEAD
	// make sure same shard is not inited in parallel
	if err = i.shardCreateLocks.LockWithContext(shardName, ctx); err != nil {
		return nil, func() {}, fmt.Errorf("unable to acquire shardCreateLocks lock: %w", err)
	}
	defer i.shardCreateLocks.Unlock(shardName)
=======
	// make sure same shard is not inited in parallel. In case it is not loaded yet, switch to a RW lock and initialize
	// the shard
	i.shardCreateLocks.RLock(shardName)
>>>>>>> f0f97e8e

	// check if created in the meantime by concurrent call
	shard = i.shards.Load(shardName)
	if shard == nil {
		// If the shard is not yet loaded, we need to upgrade to a write lock to ensure only one goroutine initializes
		// the shard
		i.shardCreateLocks.RUnlock(shardName)
		if !ensureInit {
			return nil, func() {}, nil
		}

		className := i.Config.ClassName.String()
		class := i.getSchema.ReadOnlyClass(className)
		if class == nil {
			return nil, func() {}, fmt.Errorf("class %s not found in schema", className)
		}

		i.shardCreateLocks.Lock(shardName)
		defer i.shardCreateLocks.Unlock(shardName)

		// double check if loaded in the meantime by concurrent call, if not load it
		shard = i.shards.Load(shardName)
		if shard == nil {
			shard, err = i.initShard(ctx, shardName, class, i.metrics.baseMetrics, true, false)
			if err != nil {
				return nil, func() {}, err
			}
			i.shards.Store(shardName, shard)
		}
	} else {
		// shard already loaded, so we can defer the Runlock
		defer i.shardCreateLocks.RUnlock(shardName)
	}

	release, err = shard.preventShutdown()
	if err != nil {
		return nil, func() {}, fmt.Errorf("get/init local shard %q, no shutdown: %w", shardName, err)
	}

	return shard, release, nil
}

func (i *Index) mergeObject(ctx context.Context, merge objects.MergeDocument,
	replProps *additional.ReplicationProperties, tenant string, schemaVersion uint64,
) error {
	shardName, err := i.shardResolver.ResolveShardByObjectID(ctx, merge.ID, tenant)
	if err != nil {
		switch {
		case errors.As(err, &objects.ErrMultiTenancy{}):
			return objects.NewErrMultiTenancy(fmt.Errorf("determine shard: %w", err))
		case errors.As(err, &authzerrors.Forbidden{}):
			return fmt.Errorf("determine shard: %w", err)
		default:
			return objects.NewErrInvalidUserInput("determine shard: %v", err)
		}
	}

	if i.shardHasMultipleReplicasWrite(tenant, shardName) {
		if replProps == nil {
			replProps = defaultConsistency()
		}
		cl := routerTypes.ConsistencyLevel(replProps.ConsistencyLevel)
		if err := i.replicator.MergeObject(ctx, shardName, &merge, cl, schemaVersion); err != nil {
			return fmt.Errorf("replicate single update: %w", err)
		}
		return nil
	}

	shard, release, err := i.getShardForDirectLocalOperation(ctx, tenant, shardName, localShardOperationWrite)
	defer release()
	if err != nil {
		return err
	}

	// no replication, remote shard (or local not yet inited)
	if shard == nil {
		if err := i.remote.MergeObject(ctx, shardName, merge, schemaVersion); err != nil {
			return fmt.Errorf("update remote object: shard=%q: %w", shardName, err)
		}
		return nil
	}

	// no replication, local shard
	i.backupLock.RLock(shardName)
	defer i.backupLock.RUnlock(shardName)
	if err = shard.MergeObject(ctx, merge); err != nil {
		return fmt.Errorf("update local object: shard=%q: %w", shardName, err)
	}

	return nil
}

func (i *Index) IncomingMergeObject(ctx context.Context, shardName string,
	mergeDoc objects.MergeDocument, schemaVersion uint64,
) error {
	i.backupLock.RLock(shardName)
	defer i.backupLock.RUnlock(shardName)

	shard, release, err := i.getOrInitShard(ctx, shardName)
	if err != nil {
		return err
	}
	defer release()

	return shard.MergeObject(ctx, mergeDoc)
}

func (i *Index) aggregate(ctx context.Context, replProps *additional.ReplicationProperties,
	params aggregation.Params, modules *modules.Provider, tenant string,
) (*aggregation.Result, error) {
	cl := i.consistencyLevel(replProps)
	readPlan, err := i.buildReadRoutingPlan(cl, tenant)
	if err != nil {
		return nil, err
	}

	results := make([]*aggregation.Result, len(readPlan.Shards()))
	for j, shardName := range readPlan.Shards() {
		var err error
		var res *aggregation.Result

		var shard ShardLike
		var release func()
		// anonymous func is here to ensure release is executed after each loop iteration
		func() {
			shard, release, err = i.getShardForDirectLocalOperation(ctx, tenant, shardName, localShardOperationRead)
			defer release()
			if err == nil {
				if shard != nil {
					res, err = shard.Aggregate(ctx, params, modules)
				} else {
					res, err = i.remote.Aggregate(ctx, shardName, params)
				}
			}
		}()

		if err != nil {
			return nil, errors.Wrapf(err, "shard %s", shardName)
		}

		results[j] = res
	}

	return aggregator.NewShardCombiner().Do(results), nil
}

func (i *Index) IncomingAggregate(ctx context.Context, shardName string,
	params aggregation.Params, mods interface{},
) (*aggregation.Result, error) {
	shard, release, err := i.getOrInitShard(ctx, shardName)
	if err != nil {
		return nil, err
	}
	defer release()

	if shard.GetStatus() == storagestate.StatusLoading {
		return nil, enterrors.NewErrUnprocessable(fmt.Errorf("local %s shard is not ready", shardName))
	}

	return shard.Aggregate(ctx, params, mods.(*modules.Provider))
}

func (i *Index) drop() error {
	i.closeLock.Lock()
	defer i.closeLock.Unlock()

	if i.closed {
		return errAlreadyShutdown
	}

	i.closed = true

	i.closingCancel()

	// Check if a backup is in progress. Dont delete files in this case so the backup process can complete successfully
	// The files will be deleted after the backup is completed and in case of a crash on next startup.
	lastBackup := i.lastBackup.Load()
	keepFiles := lastBackup != nil

	eg := enterrors.NewErrorGroupWrapper(i.logger)
	eg.SetLimit(_NUMCPU * 2)
	fields := logrus.Fields{"action": "drop_shard", "class": i.Config.ClassName}
	dropShard := func(shardName string, _ ShardLike) error {
		eg.Go(func() error {
			i.backupLock.RLock(shardName)
			defer i.backupLock.RUnlock(shardName)

			i.shardCreateLocks.Lock(shardName)
			defer i.shardCreateLocks.Unlock(shardName)

			shard, ok := i.shards.LoadAndDelete(shardName)
			if !ok {
				return nil // shard already does not exist
			}
			if err := shard.drop(keepFiles); err != nil {
				logrus.WithFields(fields).WithField("id", shard.ID()).Error(err)
			}

			return nil
		})
		return nil
	}

	i.shards.Range(dropShard)
	if err := eg.Wait(); err != nil {
		return err
	}

	// Dropping the shards only unregisters the shards callbacks, but we still
	// need to stop the cycle managers that those shards used to register with.
	ctx, cancel := context.WithTimeout(context.Background(), 60*time.Second)
	defer cancel()
	i.logger.WithFields(logrus.Fields{
		"action":   "drop_index",
		"duration": 60 * time.Second,
	}).Debug("context.WithTimeout")

	if err := i.stopCycleManagers(ctx, "drop"); err != nil {
		return err
	}

	if !keepFiles {
		return os.RemoveAll(i.path())
	} else {
		return os.Rename(i.path(), filepath.Join(i.Config.RootPath, backup.DeleteMarkerAdd(i.ID())))
	}
}

func (i *Index) dropShards(names []string) error {
	i.closeLock.RLock()
	defer i.closeLock.RUnlock()

	if i.closed {
		return errAlreadyShutdown
	}

	ec := errorcompounder.New()
	eg := enterrors.NewErrorGroupWrapper(i.logger)
	eg.SetLimit(_NUMCPU * 2)

	for _, name := range names {
		name := name
		eg.Go(func() error {
			i.backupLock.RLock(name)
			defer i.backupLock.RUnlock(name)
			i.shardCreateLocks.Lock(name)
			defer i.shardCreateLocks.Unlock(name)

			shard, ok := i.shards.LoadAndDelete(name)
			if !ok {
				// Ensure that if the shard is not loaded we delete any reference on disk for any data.
				// This ensures that we also delete inactive shards/tenants
				if err := os.RemoveAll(shardPath(i.path(), name)); err != nil {
					ec.Add(err)
					i.logger.WithField("action", "drop_shard").WithField("shard", shard.ID()).Error(err)
				}
			} else {
				// If shard is loaded use the native primitive to drop it
				if err := shard.drop(false); err != nil {
					ec.Add(err)
					i.logger.WithField("action", "drop_shard").WithField("shard", shard.ID()).Error(err)
				}
			}

			return nil
		})
	}

	eg.Wait()
	return ec.ToError()
}

func (i *Index) dropCloudShards(ctx context.Context, cloud modulecapabilities.OffloadCloud, names []string, nodeId string) error {
	i.closeLock.RLock()
	defer i.closeLock.RUnlock()

	if i.closed {
		return errAlreadyShutdown
	}

	ec := &errorcompounder.ErrorCompounder{}
	eg := enterrors.NewErrorGroupWrapper(i.logger)
	eg.SetLimit(_NUMCPU * 2)

	for _, name := range names {
		eg.Go(func() error {
			i.backupLock.RLock(name)
			defer i.backupLock.RUnlock(name)
			i.shardCreateLocks.Lock(name)
			defer i.shardCreateLocks.Unlock(name)

			if err := cloud.Delete(ctx, i.ID(), name, nodeId); err != nil {
				ec.Add(err)
				i.logger.WithField("action", "cloud_drop_shard").
					WithField("shard", name).Error(err)
			}
			return nil
		})
	}

	eg.Wait()
	return ec.ToError()
}

func (i *Index) Shutdown(ctx context.Context) error {
	i.closeLock.Lock()
	defer i.closeLock.Unlock()

	if i.closed {
		return errAlreadyShutdown
	}

	i.closed = true

	i.closingCancel()

	// TODO allow every resource cleanup to run, before returning early with error
	if err := i.shards.RangeConcurrently(i.logger, func(name string, shard ShardLike) error {
		i.backupLock.RLock(name)
		defer i.backupLock.RUnlock(name)

		if err := shard.Shutdown(ctx); err != nil {
			if !errors.Is(err, errAlreadyShutdown) {
				return errors.Wrapf(err, "shutdown shard %q", name)
			}
			i.logger.WithField("shard", shard.Name()).Debug("was already shut or dropped")
		}
		return nil
	}); err != nil {
		return err
	}
	if err := i.stopCycleManagers(ctx, "shutdown"); err != nil {
		return err
	}

	return nil
}

func (i *Index) stopCycleManagers(ctx context.Context, usecase string) error {
	if err := i.cycleCallbacks.compactionCycle.StopAndWait(ctx); err != nil {
		return fmt.Errorf("%s: stop objects compaction cycle: %w", usecase, err)
	}
	if err := i.cycleCallbacks.compactionAuxCycle.StopAndWait(ctx); err != nil {
		return fmt.Errorf("%s: stop non objects compaction cycle: %w", usecase, err)
	}
	if err := i.cycleCallbacks.flushCycle.StopAndWait(ctx); err != nil {
		return fmt.Errorf("%s: stop flush cycle: %w", usecase, err)
	}
	if err := i.cycleCallbacks.vectorCommitLoggerCycle.StopAndWait(ctx); err != nil {
		return fmt.Errorf("%s: stop vector commit logger cycle: %w", usecase, err)
	}
	if err := i.cycleCallbacks.vectorTombstoneCleanupCycle.StopAndWait(ctx); err != nil {
		return fmt.Errorf("%s: stop vector tombstone cleanup cycle: %w", usecase, err)
	}
	if err := i.cycleCallbacks.geoPropsCommitLoggerCycle.StopAndWait(ctx); err != nil {
		return fmt.Errorf("%s: stop geo props commit logger cycle: %w", usecase, err)
	}
	if err := i.cycleCallbacks.geoPropsTombstoneCleanupCycle.StopAndWait(ctx); err != nil {
		return fmt.Errorf("%s: stop geo props tombstone cleanup cycle: %w", usecase, err)
	}
	return nil
}

func (i *Index) getShardsQueueSize(ctx context.Context, tenant string) (map[string]int64, error) {
	className := i.Config.ClassName.String()
	shardNames, err := i.schemaReader.Shards(className)
	if err != nil {
		return nil, err
	}

	shardsQueueSize := make(map[string]int64)
	for _, shardName := range shardNames {
		if tenant != "" && shardName != tenant {
			continue
		}
		var err error
		var size int64
		var shard ShardLike
		var release func()

		// anonymous func is here to ensure release is executed after each loop iteration
		func() {
			shard, release, err = i.getShardForDirectLocalOperation(ctx, tenant, shardName, localShardOperationRead)
			defer release()
			if err == nil {
				if shard != nil {
					_ = shard.ForEachVectorQueue(func(_ string, queue *VectorIndexQueue) error {
						size += queue.Size()
						return nil
					})
				} else {
					size, err = i.remote.GetShardQueueSize(ctx, shardName)
				}
			}
		}()

		if err != nil {
			return nil, errors.Wrapf(err, "shard %s", shardName)
		}

		shardsQueueSize[shardName] = size
	}

	return shardsQueueSize, nil
}

func (i *Index) IncomingGetShardQueueSize(ctx context.Context, shardName string) (int64, error) {
	shard, release, err := i.getOrInitShard(ctx, shardName)
	if err != nil {
		return 0, err
	}
	defer release()

	if shard.GetStatus() == storagestate.StatusLoading {
		return 0, enterrors.NewErrUnprocessable(fmt.Errorf("local %s shard is not ready", shardName))
	}
	var size int64
	_ = shard.ForEachVectorQueue(func(_ string, queue *VectorIndexQueue) error {
		size += queue.Size()
		return nil
	})
	return size, nil
}

func (i *Index) getShardsStatus(ctx context.Context, tenant string) (map[string]string, error) {
	className := i.Config.ClassName.String()
	shardNames, err := i.schemaReader.Shards(className)
	if err != nil {
		return nil, err
	}

	shardsStatus := make(map[string]string)

	for _, shardName := range shardNames {
		if tenant != "" && shardName != tenant {
			continue
		}
		var err error
		var status string
		var shard ShardLike
		var release func()

		// anonymous func is here to ensure release is executed after each loop iteration
		func() {
			shard, release, err = i.getShardForDirectLocalOperation(ctx, tenant, shardName, localShardOperationRead)
			defer release()
			if err == nil {
				if shard != nil {
					status = shard.GetStatus().String()
				} else {
					status, err = i.remote.GetShardStatus(ctx, shardName)
				}
			}
		}()

		if err != nil {
			return nil, errors.Wrapf(err, "shard %s", shardName)
		}

		shardsStatus[shardName] = status
	}

	return shardsStatus, nil
}

func (i *Index) IncomingGetShardStatus(ctx context.Context, shardName string) (string, error) {
	shard, release, err := i.getOrInitShard(ctx, shardName)
	if err != nil {
		return "", err
	}
	defer release()

	if shard.GetStatus() == storagestate.StatusLoading {
		return "", enterrors.NewErrUnprocessable(fmt.Errorf("local %s shard is not ready", shardName))
	}
	return shard.GetStatus().String(), nil
}

func (i *Index) updateShardStatus(ctx context.Context, tenantName, shardName, targetStatus string, schemaVersion uint64) error {
	shard, release, err := i.getShardForDirectLocalOperation(ctx, tenantName, shardName, localShardOperationWrite)
	if err != nil {
		return err
	}
	if shard == nil {
		return i.remote.UpdateShardStatus(ctx, shardName, targetStatus, schemaVersion)
	}
	defer release()
	return shard.UpdateStatus(targetStatus, "manually set by user")
}

func (i *Index) IncomingUpdateShardStatus(ctx context.Context, shardName, targetStatus string, schemaVersion uint64) error {
	shard, release, err := i.getOrInitShard(ctx, shardName)
	if err != nil {
		return err
	}
	defer release()

	return shard.UpdateStatus(targetStatus, "manually set by user")
}

func (i *Index) findUUIDs(ctx context.Context,
	filters *filters.LocalFilter, tenant string, repl *additional.ReplicationProperties,
) (map[string][]strfmt.UUID, error) {
	before := time.Now()
	defer i.metrics.BatchDelete(before, "filter_total")
	cl := i.consistencyLevel(repl)
	readPlan, err := i.buildReadRoutingPlan(cl, tenant)
	if err != nil {
		return nil, err
	}
	className := i.Config.ClassName.String()

	results := make(map[string][]strfmt.UUID)
	for _, shardName := range readPlan.Shards() {
		var shard ShardLike
		var release func()
		var err error

		if i.shardHasMultipleReplicasRead(tenant, shardName) {
			results[shardName], err = i.replicator.FindUUIDs(ctx, className, shardName, filters, cl)
		} else {
			// anonymous func is here to ensure release is executed after each loop iteration
			func() {
				shard, release, err = i.getShardForDirectLocalOperation(ctx, tenant, shardName, localShardOperationRead)
				defer release()
				if err == nil {
					if shard != nil {
						results[shardName], err = shard.FindUUIDs(ctx, filters)
					} else {
						results[shardName], err = i.remote.FindUUIDs(ctx, shardName, filters)
					}
				}
			}()
		}

		if err != nil {
			return nil, fmt.Errorf("find matching doc ids in shard %q: %w", shardName, err)
		}
	}

	return results, nil
}

// consistencyLevel returns the consistency level for the given replication properties.
// If repl is not nil, the consistency level is returned from repl.
// If repl is nil and a default override is provided, the default override is returned.
// If repl is nil and no default override is provided, the default consistency level
// is returned (QUORUM).
func (i *Index) consistencyLevel(
	repl *additional.ReplicationProperties,
	defaultOverride ...routerTypes.ConsistencyLevel,
) routerTypes.ConsistencyLevel {
	if repl == nil {
		repl = defaultConsistency(defaultOverride...)
	}
	return routerTypes.ConsistencyLevel(repl.ConsistencyLevel)
}

func (i *Index) IncomingFindUUIDs(ctx context.Context, shardName string,
	filters *filters.LocalFilter,
) ([]strfmt.UUID, error) {
	shard, release, err := i.getOrInitShard(ctx, shardName)
	if err != nil {
		return nil, err
	}
	defer release()

	if shard.GetStatus() == storagestate.StatusLoading {
		return nil, enterrors.NewErrUnprocessable(fmt.Errorf("local %s shard is not ready", shardName))
	}

	return shard.FindUUIDs(ctx, filters)
}

func (i *Index) batchDeleteObjects(ctx context.Context, shardUUIDs map[string][]strfmt.UUID,
	deletionTime time.Time, dryRun bool, replProps *additional.ReplicationProperties, schemaVersion uint64,
	tenant string,
) (objects.BatchSimpleObjects, error) {
	before := time.Now()
	defer i.metrics.BatchDelete(before, "delete_from_shards_total")

	type result struct {
		objs objects.BatchSimpleObjects
	}

	if replProps == nil {
		replProps = defaultConsistency()
	}

	wg := &sync.WaitGroup{}
	ch := make(chan result, len(shardUUIDs))
	for shardName, uuids := range shardUUIDs {
		uuids := uuids
		shardName := shardName
		wg.Add(1)
		f := func() {
			defer wg.Done()

			var objs objects.BatchSimpleObjects
			if i.shardHasMultipleReplicasWrite(tenant, shardName) {
				objs = i.replicator.DeleteObjects(ctx, shardName, uuids, deletionTime,
					dryRun, routerTypes.ConsistencyLevel(replProps.ConsistencyLevel), schemaVersion)
			} else {
				shard, release, err := i.getShardForDirectLocalOperation(ctx, tenant, shardName, localShardOperationWrite)
				defer release()
				if err != nil {
					objs = objects.BatchSimpleObjects{
						objects.BatchSimpleObject{Err: err},
					}
				} else if shard != nil {
					func() {
						i.backupLock.RLock(shardName)
						defer i.backupLock.RUnlock(shardName)
						defer release()
						objs = shard.DeleteObjectBatch(ctx, uuids, deletionTime, dryRun)
					}()
				} else {
					objs = i.remote.DeleteObjectBatch(ctx, shardName, uuids, deletionTime, dryRun, schemaVersion)
				}
			}

			ch <- result{objs}
		}
		enterrors.GoWrapper(f, i.logger)
	}

	wg.Wait()
	close(ch)

	var out objects.BatchSimpleObjects
	for res := range ch {
		out = append(out, res.objs...)
	}

	return out, nil
}

func (i *Index) IncomingDeleteObjectBatch(ctx context.Context, shardName string,
	uuids []strfmt.UUID, deletionTime time.Time, dryRun bool, schemaVersion uint64,
) objects.BatchSimpleObjects {
	i.backupLock.RLock(shardName)
	defer i.backupLock.RUnlock(shardName)

	shard, release, err := i.getOrInitShard(ctx, shardName)
	if err != nil {
		return objects.BatchSimpleObjects{
			objects.BatchSimpleObject{Err: err},
		}
	}
	defer release()

	return shard.DeleteObjectBatch(ctx, uuids, deletionTime, dryRun)
}

func defaultConsistency(defaultOverride ...routerTypes.ConsistencyLevel) *additional.ReplicationProperties {
	rp := &additional.ReplicationProperties{}
	if len(defaultOverride) != 0 {
		rp.ConsistencyLevel = string(defaultOverride[0])
	} else {
		rp.ConsistencyLevel = string(routerTypes.ConsistencyLevelQuorum)
	}
	return rp
}

func objectSearchPreallocate(limit int, shards []string) ([]*storobj.Object, []float32) {
	perShardLimit := config.DefaultQueryMaximumResults
	if perShardLimit > int64(limit) {
		perShardLimit = int64(limit)
	}
	capacity := perShardLimit * int64(len(shards))
	objects := make([]*storobj.Object, 0, capacity)
	scores := make([]float32, 0, capacity)

	return objects, scores
}

// GetVectorIndexConfig returns a vector index configuration associated with targetVector.
// In case targetVector is empty string, legacy vector configuration is returned.
// Method expects that configuration associated with targetVector is present.
func (i *Index) GetVectorIndexConfig(targetVector string) schemaConfig.VectorIndexConfig {
	i.vectorIndexUserConfigLock.Lock()
	defer i.vectorIndexUserConfigLock.Unlock()

	if targetVector == "" {
		return i.vectorIndexUserConfig
	}

	return i.vectorIndexUserConfigs[targetVector]
}

// GetVectorIndexConfigs returns a map of vector index configurations.
// If present, legacy vector is return under the key of empty string.
func (i *Index) GetVectorIndexConfigs() map[string]schemaConfig.VectorIndexConfig {
	i.vectorIndexUserConfigLock.Lock()
	defer i.vectorIndexUserConfigLock.Unlock()

	configs := make(map[string]schemaConfig.VectorIndexConfig, len(i.vectorIndexUserConfigs)+1)
	for k, v := range i.vectorIndexUserConfigs {
		configs[k] = v
	}

	if i.vectorIndexUserConfig != nil {
		configs[""] = i.vectorIndexUserConfig
	}

	return configs
}

func convertToVectorIndexConfig(config interface{}) schemaConfig.VectorIndexConfig {
	if config == nil {
		return nil
	}
	// in case legacy vector config was set as an empty map/object instead of nil
	if empty, ok := config.(map[string]interface{}); ok && len(empty) == 0 {
		return nil
	}
	// Safe type assertion
	if vectorIndexConfig, ok := config.(schemaConfig.VectorIndexConfig); ok {
		return vectorIndexConfig
	}
	return nil
}

func convertToVectorIndexConfigs(configs map[string]models.VectorConfig) map[string]schemaConfig.VectorIndexConfig {
	if len(configs) > 0 {
		vectorIndexConfigs := make(map[string]schemaConfig.VectorIndexConfig)
		for targetVector, vectorConfig := range configs {
			if vectorIndexConfig, ok := vectorConfig.VectorIndexConfig.(schemaConfig.VectorIndexConfig); ok {
				vectorIndexConfigs[targetVector] = vectorIndexConfig
			}
		}
		return vectorIndexConfigs
	}
	return nil
}

// IMPORTANT:
// DebugResetVectorIndex is intended to be used for debugging purposes only.
// It drops the selected vector index, creates a new one, then reindexes it in the background.
// This function assumes the node is not receiving any traffic besides the
// debug endpoints and that async indexing is enabled.
func (i *Index) DebugResetVectorIndex(ctx context.Context, shardName, targetVector string) error {
	shard, release, err := i.GetShard(ctx, shardName)
	if err != nil {
		return err
	}
	if shard == nil {
		return errors.New("shard not found")
	}
	defer release()

	// Get the vector index
	vidx, ok := shard.GetVectorIndex(targetVector)
	if !ok {
		return errors.New("vector index not found")
	}

	if !hnsw.IsHNSWIndex(vidx) {
		return errors.New("vector index is not hnsw")
	}

	// Reset the vector index
	err = shard.DebugResetVectorIndex(ctx, targetVector)
	if err != nil {
		return errors.Wrap(err, "failed to reset vector index")
	}

	// Reindex in the background
	enterrors.GoWrapper(func() {
		err = shard.FillQueue(targetVector, 0)
		if err != nil {
			i.logger.WithField("shard", shardName).WithError(err).Error("failed to reindex vector index")
			return
		}
	}, i.logger)

	return nil
}

func (i *Index) DebugRepairIndex(ctx context.Context, shardName, targetVector string) error {
	shard, release, err := i.GetShard(ctx, shardName)
	if err != nil {
		return err
	}
	if shard == nil {
		return errors.New("shard not found")
	}
	defer release()

	// Repair in the background
	enterrors.GoWrapper(func() {
		err := shard.RepairIndex(context.Background(), targetVector)
		if err != nil {
			i.logger.WithField("shard", shardName).WithError(err).Error("failed to repair vector index")
			return
		}
	}, i.logger)

	return nil
}

func (i *Index) tenantDirExists(tenantName string) (bool, error) {
	tenantPath := shardPath(i.path(), tenantName)
	if _, err := os.Stat(tenantPath); err != nil {
		// when inactive tenant is not populated, its directory does not exist yet
		if !errors.Is(err, os.ErrNotExist) {
			return false, err
		}
		return false, nil
	}
	return true, nil
}

func (i *Index) buildReadRoutingPlan(cl routerTypes.ConsistencyLevel, tenantName string) (routerTypes.ReadRoutingPlan, error) {
	planOptions := routerTypes.RoutingPlanBuildOptions{
		Tenant:           tenantName,
		ConsistencyLevel: cl,
	}
	readPlan, err := i.router.BuildReadRoutingPlan(planOptions)
	if err != nil {
		return routerTypes.ReadRoutingPlan{}, err
	}

	return readPlan, nil
}

func (i *Index) DebugRequantizeIndex(ctx context.Context, shardName, targetVector string) error {
	shard, release, err := i.GetShard(ctx, shardName)
	if err != nil {
		return err
	}
	if shard == nil {
		return errors.New("shard not found")
	}
	defer release()

	// Repair in the background
	enterrors.GoWrapper(func() {
		err := shard.RequantizeIndex(context.Background(), targetVector)
		if err != nil {
			i.logger.WithField("shard", shardName).WithError(err).Error("failed to requantize vector index")
			return
		}
	}, i.logger)

	return nil
}<|MERGE_RESOLUTION|>--- conflicted
+++ resolved
@@ -258,17 +258,11 @@
 	// 1. closeLock
 	// 2. backupLock (for a specific shard)
 	// 3. shardCreateLocks (for a specific shard)
-<<<<<<< HEAD
-	closeLock        sync.RWMutex            // protects against closing while doing operations
-	backupLock       *esync.KeyRWLocker      // prevents writes while a backup is running
-	shardCreateLocks *esync.KeyLockerContext // prevents concurrent shard status changes
-=======
 	closeLock  sync.RWMutex       // protects against closing while doing operations
 	backupLock *esync.KeyRWLocker // prevents writes while a backup is running
 	// prevents concurrent shard status changes. Use .Rlock to secure against status changes and .Lock to change status
 	// Minimize holding the RW lock as it will block other operations on the same shard such as searches or writes.
 	shardCreateLocks *esync.KeyRWLocker
->>>>>>> f0f97e8e
 
 	metrics          *Metrics
 	centralJobQueue  chan job
@@ -383,11 +377,7 @@
 		scheduler:               scheduler,
 		indexCheckpoints:        indexCheckpoints,
 		allocChecker:            allocChecker,
-<<<<<<< HEAD
-		shardCreateLocks:        esync.NewKeyLockerContext(),
-=======
 		shardCreateLocks:        esync.NewKeyRWLocker(),
->>>>>>> f0f97e8e
 		shardLoadLimiter:        cfg.ShardLoadLimiter,
 		shardReindexer:          shardReindexer,
 		router:                  router,
@@ -2308,17 +2298,9 @@
 		return nil, func() {}, errAlreadyShutdown
 	}
 
-<<<<<<< HEAD
-	// make sure same shard is not inited in parallel
-	if err = i.shardCreateLocks.LockWithContext(shardName, ctx); err != nil {
-		return nil, func() {}, fmt.Errorf("unable to acquire shardCreateLocks lock: %w", err)
-	}
-	defer i.shardCreateLocks.Unlock(shardName)
-=======
 	// make sure same shard is not inited in parallel. In case it is not loaded yet, switch to a RW lock and initialize
 	// the shard
 	i.shardCreateLocks.RLock(shardName)
->>>>>>> f0f97e8e
 
 	// check if created in the meantime by concurrent call
 	shard = i.shards.Load(shardName)
