//                           _       _
// __      _____  __ ___   ___  __ _| |_ ___
// \ \ /\ / / _ \/ _` \ \ / / |/ _` | __/ _ \
//  \ V  V /  __/ (_| |\ V /| | (_| | ||  __/
//   \_/\_/ \___|\__,_| \_/ |_|\__,_|\__\___|
//
//  Copyright © 2016 - 2024 Weaviate B.V. All rights reserved.
//
//  CONTACT: hello@weaviate.io
//

package db

import (
	"context"
	"fmt"
	"os"
	"path"
	"runtime"
	"runtime/debug"
	golangSort "sort"
	"strings"
	"sync"
	"sync/atomic"
	"time"

	"github.com/go-openapi/strfmt"
	"github.com/google/uuid"
	"github.com/pkg/errors"
	"github.com/sirupsen/logrus"
	"go.opentelemetry.io/otel"
	"go.opentelemetry.io/otel/attribute"
	"go.opentelemetry.io/otel/trace"

	"github.com/weaviate/weaviate/adapters/repos/db/aggregator"
	"github.com/weaviate/weaviate/adapters/repos/db/helpers"
	"github.com/weaviate/weaviate/adapters/repos/db/indexcheckpoint"
	"github.com/weaviate/weaviate/adapters/repos/db/inverted"
	"github.com/weaviate/weaviate/adapters/repos/db/inverted/stopwords"
	"github.com/weaviate/weaviate/adapters/repos/db/lsmkv"
	"github.com/weaviate/weaviate/adapters/repos/db/queue"
	"github.com/weaviate/weaviate/adapters/repos/db/roaringset"
	"github.com/weaviate/weaviate/adapters/repos/db/sorter"
	"github.com/weaviate/weaviate/adapters/repos/db/vector/hnsw"
	"github.com/weaviate/weaviate/cluster/router"
	"github.com/weaviate/weaviate/cluster/router/types"
	"github.com/weaviate/weaviate/entities/additional"
	"github.com/weaviate/weaviate/entities/aggregation"
	"github.com/weaviate/weaviate/entities/autocut"
	"github.com/weaviate/weaviate/entities/dto"
	"github.com/weaviate/weaviate/entities/errorcompounder"
	enterrors "github.com/weaviate/weaviate/entities/errors"
	"github.com/weaviate/weaviate/entities/filters"
	"github.com/weaviate/weaviate/entities/models"
	"github.com/weaviate/weaviate/entities/modulecapabilities"
	"github.com/weaviate/weaviate/entities/multi"
	"github.com/weaviate/weaviate/entities/replication"
	"github.com/weaviate/weaviate/entities/schema"
	schemaConfig "github.com/weaviate/weaviate/entities/schema/config"
	"github.com/weaviate/weaviate/entities/search"
	"github.com/weaviate/weaviate/entities/searchparams"
	entsentry "github.com/weaviate/weaviate/entities/sentry"
	"github.com/weaviate/weaviate/entities/storagestate"
	"github.com/weaviate/weaviate/entities/storobj"
	esync "github.com/weaviate/weaviate/entities/sync"
	authzerrors "github.com/weaviate/weaviate/usecases/auth/authorization/errors"
	"github.com/weaviate/weaviate/usecases/config"
	configRuntime "github.com/weaviate/weaviate/usecases/config/runtime"
	"github.com/weaviate/weaviate/usecases/memwatch"
	"github.com/weaviate/weaviate/usecases/modules"
	"github.com/weaviate/weaviate/usecases/monitoring"
	"github.com/weaviate/weaviate/usecases/objects"
	"github.com/weaviate/weaviate/usecases/replica"
	schemaUC "github.com/weaviate/weaviate/usecases/schema"
	"github.com/weaviate/weaviate/usecases/sharding"
)

// Use runtime.GOMAXPROCS instead of runtime.NumCPU because NumCPU returns
// the physical CPU cores. However, in a containerization context, that might
// not be what we want. The physical node could have 128 cores, but we could
// be cgroup-limited to 2 cores. In that case, we want 2 to be our limit, not
// 128. It isn't guaranteed that MAXPROCS reflects the cgroup limit, but at
// least there is a chance that it was set correctly. If not, it defaults to
// NumCPU anyway, so we're not any worse off.
var _NUMCPU = runtime.GOMAXPROCS(0)

// shardMap is a syn.Map which specialized in storing shards
type shardMap sync.Map

// Range calls f sequentially for each key and value present in the map.
// If f returns an error, range stops the iteration
func (m *shardMap) Range(f func(name string, shard ShardLike) error) (err error) {
	(*sync.Map)(m).Range(func(key, value any) bool {
		err = f(key.(string), value.(ShardLike))
		return err == nil
	})
	return err
}

// RangeConcurrently calls f for each key and value present in the map with at
// most _NUMCPU executors running in parallel. As opposed to [Range] it does
// not guarantee an exit on the first error.
func (m *shardMap) RangeConcurrently(logger logrus.FieldLogger, f func(name string, shard ShardLike) error) (err error) {
	eg := enterrors.NewErrorGroupWrapper(logger)
	eg.SetLimit(_NUMCPU)
	(*sync.Map)(m).Range(func(key, value any) bool {
		name, shard := key.(string), value.(ShardLike)
		eg.Go(func() error {
			return f(name, shard)
		}, name, shard)
		return true
	})

	return eg.Wait()
}

// Load returns the shard or nil if no shard is present.
func (m *shardMap) Load(name string) ShardLike {
	v, ok := (*sync.Map)(m).Load(name)
	if !ok {
		return nil
	}

	shard, ok := v.(ShardLike)
	if !ok {
		return nil
	}
	return shard
}

// Store sets a shard giving its name and value
func (m *shardMap) Store(name string, shard ShardLike) {
	(*sync.Map)(m).Store(name, shard)
}

// Swap swaps the shard for a key and returns the previous value if any.
// The loaded result reports whether the key was present.
func (m *shardMap) Swap(name string, shard ShardLike) (previous ShardLike, loaded bool) {
	v, ok := (*sync.Map)(m).Swap(name, shard)
	if v == nil || !ok {
		return nil, ok
	}
	return v.(ShardLike), ok
}

// CompareAndSwap swaps the old and new values for key if the value stored in the map is equal to old.
func (m *shardMap) CompareAndSwap(name string, old, new ShardLike) bool {
	return (*sync.Map)(m).CompareAndSwap(name, old, new)
}

// LoadAndDelete deletes the value for a key, returning the previous value if any.
// The loaded result reports whether the key was present.
func (m *shardMap) LoadAndDelete(name string) (ShardLike, bool) {
	v, ok := (*sync.Map)(m).LoadAndDelete(name)
	if v == nil || !ok {
		return nil, ok
	}
	return v.(ShardLike), ok
}

// Index is the logical unit which contains all the data for one particular
// class. An index can be further broken up into self-contained units, called
// Shards, to allow for easy distribution across Nodes
type Index struct {
	classSearcher           inverted.ClassSearcher // to allow for nested by-references searches
	shards                  shardMap
	Config                  IndexConfig
	globalreplicationConfig *replication.GlobalConfig

	getSchema  schemaUC.SchemaGetter
	logger     logrus.FieldLogger
	remote     *sharding.RemoteIndex
	stopwords  *stopwords.Detector
	replicator *replica.Replicator

	vectorIndexUserConfigLock sync.Mutex
	vectorIndexUserConfig     schemaConfig.VectorIndexConfig
	vectorIndexUserConfigs    map[string]schemaConfig.VectorIndexConfig

	partitioningEnabled bool

	invertedIndexConfig     schema.InvertedIndexConfig
	invertedIndexConfigLock sync.Mutex

	// This lock should be used together with the db indexLock.
	//
	// The db indexlock locks the map that contains all indices against changes and should be used while iterating.
	// This lock protects this specific index form being deleted while in use. Use Rlock to signal that it is in use.
	// This way many goroutines can use a specific index in parallel. The delete-routine will try to acquire a RWlock.
	//
	// Usage:
	// Lock the whole db using db.indexLock
	// pick the indices you want and Rlock them
	// unlock db.indexLock
	// Use the indices
	// RUnlock all picked indices
	dropIndex sync.RWMutex

	// The other locks in the index should always be called in the given order to prevent deadlocks:
	// 1. closeLock
	// 2. backupLock (for a specific shard)
	// 3. shardCreateLocks (for a specific shard)
	closeLock        sync.RWMutex       // protects against closing while doing operations
	backupLock       *esync.KeyRWLocker // prevents writes while a backup is running
	shardCreateLocks *esync.KeyLocker   // prevents concurrent shard status changes

	metrics          *Metrics
	centralJobQueue  chan job
	scheduler        *queue.Scheduler
	indexCheckpoints *indexcheckpoint.Checkpoints

	cycleCallbacks *indexCycleCallbacks

	lastBackup atomic.Pointer[BackupState]

	// canceled when either Shutdown or Drop called
	closingCtx    context.Context
	closingCancel context.CancelFunc

	// always true if lazy shard loading is off, in the case of lazy shard
	// loading will be set to true once the last shard was loaded.
	allShardsReady atomic.Bool
	allocChecker   memwatch.AllocChecker

	replicationConfigLock sync.RWMutex

	shardLoadLimiter ShardLoadLimiter

	closed bool

	shardReindexer ShardReindexerV3

	bitmapBufPool roaringset.BitmapBufPool
}

func (i *Index) ID() string {
	return indexID(i.Config.ClassName)
}

func (i *Index) path() string {
	return path.Join(i.Config.RootPath, i.ID())
}

type nodeResolver interface {
	AllHostnames() []string
	NodeHostname(nodeName string) (string, bool)
}

// NewIndex creates an index with the specified amount of shards, using only
// the shards that are local to a node
func NewIndex(ctx context.Context, cfg IndexConfig,
	shardState *sharding.State, invertedIndexConfig schema.InvertedIndexConfig,
	vectorIndexUserConfig schemaConfig.VectorIndexConfig,
	vectorIndexUserConfigs map[string]schemaConfig.VectorIndexConfig,
	router *router.Router, sg schemaUC.SchemaGetter,
	cs inverted.ClassSearcher, logger logrus.FieldLogger,
	nodeResolver nodeResolver, remoteClient sharding.RemoteIndexClient,
	replicaClient replica.Client,
	globalReplicationConfig *replication.GlobalConfig,
	promMetrics *monitoring.PrometheusMetrics, class *models.Class, jobQueueCh chan job,
	scheduler *queue.Scheduler,
	indexCheckpoints *indexcheckpoint.Checkpoints,
	allocChecker memwatch.AllocChecker,
	shardReindexer ShardReindexerV3,
	bitmapBufPool roaringset.BitmapBufPool,
) (*Index, error) {
	sd, err := stopwords.NewDetectorFromConfig(invertedIndexConfig.Stopwords)
	if err != nil {
		return nil, errors.Wrap(err, "failed to create new index")
	}

	if cfg.QueryNestedRefLimit == 0 {
		cfg.QueryNestedRefLimit = config.DefaultQueryNestedCrossReferenceLimit
	}

	if vectorIndexUserConfigs == nil {
		vectorIndexUserConfigs = map[string]schemaConfig.VectorIndexConfig{}
	}

	metrics, err := NewMetrics(logger, promMetrics, cfg.ClassName.String(), "n/a")
	if err != nil {
		return nil, fmt.Errorf("create metrics for index %q: %w", cfg.ClassName.String(), err)
	}

	index := &Index{
		Config:                  cfg,
		globalreplicationConfig: globalReplicationConfig,
		getSchema:               sg,
		logger:                  logger,
		classSearcher:           cs,
		vectorIndexUserConfig:   vectorIndexUserConfig,
		invertedIndexConfig:     invertedIndexConfig,
		vectorIndexUserConfigs:  vectorIndexUserConfigs,
		stopwords:               sd,
		partitioningEnabled:     shardState.PartitioningEnabled,
		remote:                  sharding.NewRemoteIndex(cfg.ClassName.String(), sg, nodeResolver, remoteClient),
		metrics:                 metrics,
		centralJobQueue:         jobQueueCh,
		backupLock:              esync.NewKeyRWLocker(),
		scheduler:               scheduler,
		indexCheckpoints:        indexCheckpoints,
		allocChecker:            allocChecker,
		shardCreateLocks:        esync.NewKeyLocker(),
		shardLoadLimiter:        cfg.ShardLoadLimiter,
		shardReindexer:          shardReindexer,
		bitmapBufPool:           bitmapBufPool,
	}

	getDeletionStrategy := func() string {
		return index.DeletionStrategy()
	}

	// TODO: Fix replica router instantiation to be at the top level
	index.replicator, err = replica.NewReplicator(cfg.ClassName.String(), router, sg.NodeName(), getDeletionStrategy, replicaClient, promMetrics, logger)
	if err != nil {
		return nil, fmt.Errorf("create replicator for index %q: %w", index.ID(), err)
	}

	index.closingCtx, index.closingCancel = context.WithCancel(context.Background())

	index.initCycleCallbacks()

	if err := index.checkSingleShardMigration(); err != nil {
		return nil, errors.Wrap(err, "migrating sharding state from previous version")
	}

	if err := os.MkdirAll(index.path(), os.ModePerm); err != nil {
		return nil, fmt.Errorf("init index %q: %w", index.ID(), err)
	}

	if err := index.initAndStoreShards(ctx, class, shardState, promMetrics); err != nil {
		return nil, err
	}

	index.cycleCallbacks.compactionCycle.Start()
	index.cycleCallbacks.compactionAuxCycle.Start()
	index.cycleCallbacks.flushCycle.Start()

	return index, nil
}

// since called in Index's constructor there is no risk same shard will be inited/created in parallel,
// therefore shardCreateLocks are not used here
func (i *Index) initAndStoreShards(ctx context.Context, class *models.Class,
	shardState *sharding.State, promMetrics *monitoring.PrometheusMetrics,
) error {
	if i.Config.DisableLazyLoadShards {
		eg := enterrors.NewErrorGroupWrapper(i.logger)
		eg.SetLimit(_NUMCPU)

		for _, shardName := range shardState.AllLocalPhysicalShards() {
			physical := shardState.Physical[shardName]
			if physical.ActivityStatus() != models.TenantActivityStatusHOT {
				// do not instantiate inactive shard
				continue
			}

			shardName := shardName // prevent loop variable capture
			eg.Go(func() error {
				if err := i.shardLoadLimiter.Acquire(ctx); err != nil {
					return fmt.Errorf("acquiring permit to load shard: %w", err)
				}
				defer i.shardLoadLimiter.Release()

				shard, err := NewShard(ctx, promMetrics, shardName, i, class, i.centralJobQueue, i.scheduler,
					i.indexCheckpoints, i.shardReindexer, false, i.bitmapBufPool)
				if err != nil {
					return fmt.Errorf("init shard %s of index %s: %w", shardName, i.ID(), err)
				}

				i.shards.Store(shardName, shard)
				return nil
			}, shardName)
		}

		if err := eg.Wait(); err != nil {
			return err
		}

		i.allShardsReady.Store(true)
		return nil
	}

	// shards to lazily initialize are fetch once and in the same goroutine the index is initialized
	// so to avoid races if shards are deleted before being initialized
	shards := shardState.AllLocalPhysicalShards()

	for _, shardName := range shards {
		physical := shardState.Physical[shardName]
		if physical.ActivityStatus() != models.TenantActivityStatusHOT {
			// do not instantiate inactive shard
			continue
		}

		shard := NewLazyLoadShard(ctx, promMetrics, shardName, i, class, i.centralJobQueue, i.indexCheckpoints,
			i.allocChecker, i.shardLoadLimiter, i.shardReindexer, true, i.bitmapBufPool)
		i.shards.Store(shardName, shard)
	}

	initLazyShardsInBackground := func() {
		defer i.allShardsReady.Store(true)

		ticker := time.NewTicker(time.Second)
		defer ticker.Stop()

		now := time.Now()

		for _, shardName := range shards {
			// prioritize closingCtx over ticker:
			// check closing again in case of ticker was selected when both
			// cases where available
			select {
			case <-i.closingCtx.Done():
				// break loop by returning error
				i.logger.
					WithField("action", "load_all_shards").
					Errorf("failed to load all shards: %v", i.closingCtx.Err())
				return
			case <-ticker.C:
				select {
				case <-i.closingCtx.Done():
					// break loop by returning error
					i.logger.
						WithField("action", "load_all_shards").
						Errorf("failed to load all shards: %v", i.closingCtx.Err())
					return
				default:
					err := i.loadLocalShardIfActive(shardName)
					if err != nil {
						i.logger.
							WithField("action", "load_shard").
							WithField("shard_name", shardName).
							Errorf("failed to load shard: %v", err)
						return
					}
				}
			}
		}

		i.logger.
			WithField("action", "load_all_shards").
			WithField("took", time.Since(now).String()).
			Debug("finished loading all shards")
	}

	enterrors.GoWrapper(initLazyShardsInBackground, i.logger)

	return nil
}

func (i *Index) loadLocalShardIfActive(shardName string) error {
	i.shardCreateLocks.Lock(shardName)
	defer i.shardCreateLocks.Unlock(shardName)

	// check if set to inactive in the meantime by concurrent call
	shard := i.shards.Load(shardName)
	if shard == nil {
		return nil
	}

	lazyShard, ok := shard.(*LazyLoadShard)
	if ok {
		return lazyShard.Load(context.Background())
	}

	return nil
}

// used to init/create shard in different moments of index's lifecycle, therefore it needs to be called
// within shardCreateLocks to prevent parallel create/init of the same shard
func (i *Index) initShard(ctx context.Context, shardName string, class *models.Class,
	promMetrics *monitoring.PrometheusMetrics, disableLazyLoad bool, implicitShardLoading bool,
) (ShardLike, error) {
	if disableLazyLoad {
		if err := i.allocChecker.CheckMappingAndReserve(3, int(lsmkv.FlushAfterDirtyDefault.Seconds())); err != nil {
			return nil, errors.Wrap(err, "memory pressure: cannot init shard")
		}

		if err := i.shardLoadLimiter.Acquire(ctx); err != nil {
			return nil, fmt.Errorf("acquiring permit to load shard: %w", err)
		}
		defer i.shardLoadLimiter.Release()

		shard, err := NewShard(ctx, promMetrics, shardName, i, class, i.centralJobQueue, i.scheduler,
			i.indexCheckpoints, i.shardReindexer, false, i.bitmapBufPool)
		if err != nil {
			return nil, fmt.Errorf("init shard %s of index %s: %w", shardName, i.ID(), err)
		}

		return shard, nil
	}

	shard := NewLazyLoadShard(ctx, promMetrics, shardName, i, class, i.centralJobQueue, i.indexCheckpoints,
		i.allocChecker, i.shardLoadLimiter, i.shardReindexer, implicitShardLoading, i.bitmapBufPool)
	return shard, nil
}

// Iterate over all objects in the index, applying the callback function to each one.  Adding or removing objects during iteration is not supported.
func (i *Index) IterateObjects(ctx context.Context, cb func(index *Index, shard ShardLike, object *storobj.Object) error) (err error) {
	return i.ForEachShard(func(_ string, shard ShardLike) error {
		wrapper := func(object *storobj.Object) error {
			return cb(i, shard, object)
		}
		bucket := shard.Store().Bucket(helpers.ObjectsBucketLSM)
		return bucket.IterateObjects(ctx, wrapper)
	})
}

// ForEachShard applies func f on each shard in the index.
//
// WARNING: only use this if you expect all LazyLoadShards to be loaded!
// Calling this method may lead to shards being force-loaded, causing
// unexpected CPU spikes. If you only want to apply f on loaded shards,
// call ForEachLoadedShard instead.
// Note: except Dropping and Shutting Down
func (i *Index) ForEachShard(f func(name string, shard ShardLike) error) error {
	return i.shards.Range(f)
}

func (i *Index) ForEachLoadedShard(f func(name string, shard ShardLike) error) error {
	return i.shards.Range(func(name string, shard ShardLike) error {
		// Skip lazy loaded shard which are not loaded
		if asLazyLoadShard, ok := shard.(*LazyLoadShard); ok {
			if !asLazyLoadShard.isLoaded() {
				return nil
			}
		}
		return f(name, shard)
	})
}

func (i *Index) ForEachShardConcurrently(f func(name string, shard ShardLike) error) error {
	return i.shards.RangeConcurrently(i.logger, f)
}

func (i *Index) ForEachLoadedShardConcurrently(f func(name string, shard ShardLike) error) error {
	return i.shards.RangeConcurrently(i.logger, func(name string, shard ShardLike) error {
		// Skip lazy loaded shard which are not loaded
		if asLazyLoadShard, ok := shard.(*LazyLoadShard); ok {
			if !asLazyLoadShard.isLoaded() {
				return nil
			}
		}
		return f(name, shard)
	})
}

// Iterate over all objects in the shard, applying the callback function to each one.  Adding or removing objects during iteration is not supported.
func (i *Index) IterateShards(ctx context.Context, cb func(index *Index, shard ShardLike) error) (err error) {
	return i.ForEachShard(func(key string, shard ShardLike) error {
		return cb(i, shard)
	})
}

func (i *Index) addProperty(ctx context.Context, props ...*models.Property) error {
	eg := enterrors.NewErrorGroupWrapper(i.logger)
	eg.SetLimit(_NUMCPU)

	i.ForEachShard(func(key string, shard ShardLike) error {
		shard.initPropertyBuckets(ctx, eg, false, props...)
		return nil
	})

	if err := eg.Wait(); err != nil {
		return errors.Wrapf(err, "extend idx '%s' with properties '%v", i.ID(), props)
	}
	return nil
}

func (i *Index) updateVectorIndexConfig(ctx context.Context,
	updated schemaConfig.VectorIndexConfig,
) error {
	// an updated is not specific to one shard, but rather all
	err := i.ForEachShard(func(name string, shard ShardLike) error {
		// At the moment, we don't do anything in an update that could fail, but
		// technically this should be part of some sort of a two-phase commit  or
		// have another way to rollback if we have updates that could potentially
		// fail in the future. For now that's not a realistic risk.
		if err := shard.UpdateVectorIndexConfig(ctx, updated); err != nil {
			return errors.Wrapf(err, "shard %s", name)
		}
		return nil
	})
	if err != nil {
		return err
	}
	i.vectorIndexUserConfigLock.Lock()
	defer i.vectorIndexUserConfigLock.Unlock()

	i.vectorIndexUserConfig = updated

	return nil
}

func (i *Index) updateVectorIndexConfigs(ctx context.Context,
	updated map[string]schemaConfig.VectorIndexConfig,
) error {
	err := i.ForEachShard(func(name string, shard ShardLike) error {
		if err := shard.UpdateVectorIndexConfigs(ctx, updated); err != nil {
			return fmt.Errorf("shard %q: %w", name, err)
		}
		return nil
	})
	if err != nil {
		return err
	}

	i.vectorIndexUserConfigLock.Lock()
	defer i.vectorIndexUserConfigLock.Unlock()

	for targetName, targetCfg := range updated {
		i.vectorIndexUserConfigs[targetName] = targetCfg
	}

	return nil
}

func (i *Index) GetInvertedIndexConfig() schema.InvertedIndexConfig {
	i.invertedIndexConfigLock.Lock()
	defer i.invertedIndexConfigLock.Unlock()

	return i.invertedIndexConfig
}

func (i *Index) updateInvertedIndexConfig(ctx context.Context,
	updated schema.InvertedIndexConfig,
) error {
	i.invertedIndexConfigLock.Lock()
	defer i.invertedIndexConfigLock.Unlock()

	i.invertedIndexConfig = updated

	return nil
}

func (i *Index) asyncReplicationGloballyDisabled() bool {
	return i.globalreplicationConfig.AsyncReplicationDisabled.Get()
}

func (i *Index) updateReplicationConfig(ctx context.Context, cfg *models.ReplicationConfig) error {
	i.replicationConfigLock.Lock()
	defer i.replicationConfigLock.Unlock()

	i.Config.ReplicationFactor = cfg.Factor
	i.Config.DeletionStrategy = cfg.DeletionStrategy
	i.Config.AsyncReplicationEnabled = cfg.AsyncEnabled && i.Config.ReplicationFactor > 1 && !i.asyncReplicationGloballyDisabled()

	err := i.ForEachLoadedShard(func(name string, shard ShardLike) error {
		if err := shard.SetAsyncReplicationEnabled(ctx, i.Config.AsyncReplicationEnabled); err != nil {
			return fmt.Errorf("updating async replication on shard %q: %w", name, err)
		}
		return nil
	})
	if err != nil {
		return err
	}

	return nil
}

func (i *Index) ReplicationFactor() int64 {
	i.replicationConfigLock.RLock()
	defer i.replicationConfigLock.RUnlock()

	return i.Config.ReplicationFactor
}

func (i *Index) DeletionStrategy() string {
	i.replicationConfigLock.RLock()
	defer i.replicationConfigLock.RUnlock()

	return i.Config.DeletionStrategy
}

type IndexConfig struct {
	RootPath                            string
	ClassName                           schema.ClassName
	QueryMaximumResults                 int64
	QueryHybridMaximumResults           int64
	QueryNestedRefLimit                 int64
	ResourceUsage                       config.ResourceUsage
	LazySegmentsDisabled                bool
	SegmentInfoIntoFileNameEnabled      bool
	WriteMetadataFilesEnabled           bool
	MemtablesFlushDirtyAfter            int
	MemtablesInitialSizeMB              int
	MemtablesMaxSizeMB                  int
	MemtablesMinActiveSeconds           int
	MemtablesMaxActiveSeconds           int
	MinMMapSize                         int64
	MaxReuseWalSize                     int64
	SegmentsCleanupIntervalSeconds      int
	SeparateObjectsCompactions          bool
	CycleManagerRoutinesFactor          int
	IndexRangeableInMemory              bool
	MaxSegmentSize                      int64
	ReplicationFactor                   int64
	DeletionStrategy                    string
	AsyncReplicationEnabled             bool
	AvoidMMap                           bool
	DisableLazyLoadShards               bool
	ForceFullReplicasSearch             bool
	TransferInactivityTimeout           time.Duration
	LSMEnableSegmentsChecksumValidation bool
	TrackVectorDimensions               bool
	TrackVectorDimensionsInterval       time.Duration
	ShardLoadLimiter                    ShardLoadLimiter

	HNSWMaxLogSize                               int64
	HNSWDisableSnapshots                         bool
	HNSWSnapshotIntervalSeconds                  int
	HNSWSnapshotOnStartup                        bool
	HNSWSnapshotMinDeltaCommitlogsNumber         int
	HNSWSnapshotMinDeltaCommitlogsSizePercentage int
	HNSWWaitForCachePrefill                      bool
	HNSWFlatSearchConcurrency                    int
	HNSWAcornFilterRatio                         float64
	VisitedListPoolMaxSize                       int

	QuerySlowLogEnabled    *configRuntime.DynamicValue[bool]
	QuerySlowLogThreshold  *configRuntime.DynamicValue[time.Duration]
	InvertedSorterDisabled *configRuntime.DynamicValue[bool]
	MaintenanceModeEnabled func() bool
}

func indexID(class schema.ClassName) string {
	return strings.ToLower(string(class))
}

func (i *Index) determineObjectShard(ctx context.Context, id strfmt.UUID, tenant string) (string, error) {
	return i.determineObjectShardByStatus(ctx, id, tenant, nil)
}

func (i *Index) determineObjectShardByStatus(ctx context.Context, id strfmt.UUID, tenant string, shardsStatus map[string]string) (string, error) {
	if tenant == "" {
		uuid, err := uuid.Parse(id.String())
		if err != nil {
			return "", fmt.Errorf("parse uuid: %q", id.String())
		}

		uuidBytes, err := uuid.MarshalBinary() // cannot error
		if err != nil {
			return "", fmt.Errorf("marshal uuid: %q", id.String())
		}
		return i.getSchema.ShardFromUUID(i.Config.ClassName.String(), uuidBytes), nil
	}

	var err error
	if len(shardsStatus) == 0 {
		shardsStatus, err = i.getSchema.TenantsShards(ctx, i.Config.ClassName.String(), tenant)
		if err != nil {
			return "", err
		}
	}

	if status := shardsStatus[tenant]; status != "" {
		if status == models.TenantActivityStatusHOT {
			return tenant, nil
		}
		return "", objects.NewErrMultiTenancy(fmt.Errorf("%w: '%s'", enterrors.ErrTenantNotActive, tenant))
	}
	class := i.getSchema.ReadOnlyClass(i.Config.ClassName.String())
	if class == nil {
		return "", fmt.Errorf("class %q not found in schema", i.Config.ClassName)
	}
	return "", objects.NewErrMultiTenancy(
		fmt.Errorf("%w: %q", enterrors.ErrTenantNotFound, tenant))
}

func (i *Index) putObject(ctx context.Context, object *storobj.Object,
	replProps *additional.ReplicationProperties, schemaVersion uint64,
) error {
	if err := i.validateMultiTenancy(object.Object.Tenant); err != nil {
		return err
	}

	if i.Config.ClassName != object.Class() {
		return fmt.Errorf("cannot import object of class %s into index of class %s",
			object.Class(), i.Config.ClassName)
	}

	shardName, err := i.determineObjectShard(ctx, object.ID(), object.Object.Tenant)
	if err != nil {
		switch {
		case errors.As(err, &objects.ErrMultiTenancy{}):
			return objects.NewErrMultiTenancy(fmt.Errorf("determine shard: %w", err))
		case errors.As(err, &authzerrors.Forbidden{}):
			return fmt.Errorf("determine shard: %w", err)
		default:
			return objects.NewErrInvalidUserInput("determine shard: %v", err)
		}
	}

	if i.replicationEnabled() {
		if replProps == nil {
			replProps = defaultConsistency()
		}
		cl := types.ConsistencyLevel(replProps.ConsistencyLevel)
		if err := i.replicator.PutObject(ctx, shardName, object, cl, schemaVersion); err != nil {
			return fmt.Errorf("replicate insertion: shard=%q: %w", shardName, err)
		}
		return nil
	}

	// TODO how to support "additional host writes" with RF 1 during shard replica movement?

	// no replication, remote shard (or local not yet inited)
	shard, release, err := i.GetShard(ctx, shardName)
	if err != nil {
		return err
	}

	if shard == nil {
		if err := i.remote.PutObject(ctx, shardName, object, schemaVersion); err != nil {
			return fmt.Errorf("put remote object: shard=%q: %w", shardName, err)
		}
		return nil
	}
	defer release()

	// no replication, local shard
	i.backupLock.RLock(shardName)
	defer i.backupLock.RUnlock(shardName)

	err = shard.PutObject(ctx, object)
	if err != nil {
		return fmt.Errorf("put local object: shard=%q: %w", shardName, err)
	}

	return nil
}

func (i *Index) IncomingPutObject(ctx context.Context, shardName string,
	object *storobj.Object, schemaVersion uint64,
) error {
	// This is a bit hacky, the problem here is that storobj.Parse() currently
	// misses date fields as it has no way of knowing that a date-formatted
	// string was actually a date type. However, adding this functionality to
	// Parse() would break a lot of code, because it currently
	// schema-independent. To find out if a field is a date or date[], we need to
	// involve the schema, thus why we are doing it here. This was discovered as
	// part of https://github.com/weaviate/weaviate/issues/1775
	if err := i.parseDateFieldsInProps(object.Object.Properties); err != nil {
		return err
	}

	i.backupLock.RLock(shardName)
	defer i.backupLock.RUnlock(shardName)

	shard, release, err := i.getOrInitShard(ctx, shardName)
	if err != nil {
		return err
	}
	defer release()

	return shard.PutObject(ctx, object)
}

func (i *Index) replicationEnabled() bool {
	i.replicationConfigLock.RLock()
	defer i.replicationConfigLock.RUnlock()

	return i.Config.ReplicationFactor > 1
}

func (i *Index) asyncReplicationEnabled() bool {
	i.replicationConfigLock.RLock()
	defer i.replicationConfigLock.RUnlock()

	return i.Config.ReplicationFactor > 1 && i.Config.AsyncReplicationEnabled && !i.asyncReplicationGloballyDisabled()
}

// parseDateFieldsInProps checks the schema for the current class for which
// fields are date fields, then - if they are set - parses them accordingly.
// Works for both date and date[].
func (i *Index) parseDateFieldsInProps(props interface{}) error {
	if props == nil {
		return nil
	}

	propMap, ok := props.(map[string]interface{})
	if !ok {
		// don't know what to do with this
		return nil
	}

	c := i.getSchema.ReadOnlyClass(i.Config.ClassName.String())
	if c == nil {
		return fmt.Errorf("class %s not found in schema", i.Config.ClassName)
	}

	for _, prop := range c.Properties {
		if prop.DataType[0] == string(schema.DataTypeDate) {
			raw, ok := propMap[prop.Name]
			if !ok {
				// prop is not set, nothing to do
				continue
			}

			parsed, err := parseAsStringToTime(raw)
			if err != nil {
				return errors.Wrapf(err, "time prop %q", prop.Name)
			}

			propMap[prop.Name] = parsed
		}

		if prop.DataType[0] == string(schema.DataTypeDateArray) {
			raw, ok := propMap[prop.Name]
			if !ok {
				// prop is not set, nothing to do
				continue
			}

			asSlice, ok := raw.([]string)
			if !ok {
				return errors.Errorf("parse as time array, expected []interface{} got %T",
					raw)
			}
			parsedSlice := make([]interface{}, len(asSlice))
			for j := range asSlice {
				parsed, err := parseAsStringToTime(interface{}(asSlice[j]))
				if err != nil {
					return errors.Wrapf(err, "time array prop %q at pos %d", prop.Name, j)
				}

				parsedSlice[j] = parsed
			}
			propMap[prop.Name] = parsedSlice

		}
	}

	return nil
}

func parseAsStringToTime(in interface{}) (time.Time, error) {
	var parsed time.Time
	var err error

	asString, ok := in.(string)
	if !ok {
		return parsed, errors.Errorf("parse as time, expected string got %T", in)
	}

	parsed, err = time.Parse(time.RFC3339, asString)
	if err != nil {
		return parsed, err
	}

	return parsed, nil
}

// return value []error gives the error for the index with the positions
// matching the inputs
func (i *Index) putObjectBatch(ctx context.Context, objects []*storobj.Object,
	replProps *additional.ReplicationProperties, schemaVersion uint64,
) []error {
	type objsAndPos struct {
		objects []*storobj.Object
		pos     []int
	}
	out := make([]error, len(objects))
	// TODO this check causes problems because i think we'll write only write locally (no best effort)
	// when rf=1, address in best effort pr
	if i.replicationEnabled() && replProps == nil {
		replProps = defaultConsistency()
	}

	byShard := map[string]objsAndPos{}
	// get all tenants shards
	tenants := make([]string, len(objects))
	tenantsStatus := map[string]string{}
	var err error
	for _, obj := range objects {
		if obj.Object.Tenant == "" {
			continue
		}
		tenants = append(tenants, obj.Object.Tenant)
	}

	if len(tenants) > 0 {
		tenantsStatus, err = i.getSchema.TenantsShards(ctx, i.Config.ClassName.String(), tenants...)
		if err != nil {
			return []error{err}
		}
	}

	for pos, obj := range objects {
		if err := i.validateMultiTenancy(obj.Object.Tenant); err != nil {
			out[pos] = err
			continue
		}
		shardName, err := i.determineObjectShardByStatus(ctx, obj.ID(), obj.Object.Tenant, tenantsStatus)
		if err != nil {
			out[pos] = err
			continue
		}

		group := byShard[shardName]
		group.objects = append(group.objects, obj)
		group.pos = append(group.pos, pos)
		byShard[shardName] = group
	}

	wg := &sync.WaitGroup{}
	for shardName, group := range byShard {
		shardName := shardName
		group := group
		wg.Add(1)
		f := func() {
			defer wg.Done()

			defer func() {
				err := recover()
				if err != nil {
					for pos := range group.pos {
						out[pos] = fmt.Errorf("an unexpected error occurred: %s", err)
					}
					fmt.Fprintf(os.Stderr, "panic: %s\n", err)
					entsentry.Recover(err)
					debug.PrintStack()
				}
			}()
			var errs []error
			if replProps != nil {
				errs = i.replicator.PutObjects(ctx, shardName, group.objects,
					types.ConsistencyLevel(replProps.ConsistencyLevel), schemaVersion)
			} else {
				shard, release, err := i.GetShard(ctx, shardName)
				if err != nil {
					errs = []error{err}
				} else if shard != nil {
					func() {
						i.backupLock.RLock(shardName)
						defer i.backupLock.RUnlock(shardName)
						defer release()
						errs = shard.PutObjectBatch(ctx, group.objects)
					}()
				} else {
					errs = i.remote.BatchPutObjects(ctx, shardName, group.objects, schemaVersion)
				}
			}

			for i, err := range errs {
				desiredPos := group.pos[i]
				out[desiredPos] = err
			}
		}
		enterrors.GoWrapper(f, i.logger)
	}

	wg.Wait()

	return out
}

func duplicateErr(in error, count int) []error {
	out := make([]error, count)
	for i := range out {
		out[i] = in
	}

	return out
}

func (i *Index) IncomingBatchPutObjects(ctx context.Context, shardName string,
	objects []*storobj.Object, schemaVersion uint64,
) []error {
	// This is a bit hacky, the problem here is that storobj.Parse() currently
	// misses date fields as it has no way of knowing that a date-formatted
	// string was actually a date type. However, adding this functionality to
	// Parse() would break a lot of code, because it currently
	// schema-independent. To find out if a field is a date or date[], we need to
	// involve the schema, thus why we are doing it here. This was discovered as
	// part of https://github.com/weaviate/weaviate/issues/1775
	for j := range objects {
		if err := i.parseDateFieldsInProps(objects[j].Object.Properties); err != nil {
			return duplicateErr(err, len(objects))
		}
	}

	i.backupLock.RLock(shardName)
	defer i.backupLock.RUnlock(shardName)

	shard, release, err := i.getOrInitShard(ctx, shardName)
	if err != nil {
		return duplicateErr(err, len(objects))
	}
	defer release()

	return shard.PutObjectBatch(ctx, objects)
}

// return value map[int]error gives the error for the index as it received it
func (i *Index) AddReferencesBatch(ctx context.Context, refs objects.BatchReferences,
	replProps *additional.ReplicationProperties, schemaVersion uint64,
) []error {
	type refsAndPos struct {
		refs objects.BatchReferences
		pos  []int
	}
	if i.replicationEnabled() && replProps == nil {
		replProps = defaultConsistency()
	}

	byShard := map[string]refsAndPos{}
	out := make([]error, len(refs))

	for pos, ref := range refs {
		if err := i.validateMultiTenancy(ref.Tenant); err != nil {
			out[pos] = err
			continue
		}
		shardName, err := i.determineObjectShard(ctx, ref.From.TargetID, ref.Tenant)
		if err != nil {
			out[pos] = err
			continue
		}

		group := byShard[shardName]
		group.refs = append(group.refs, ref)
		group.pos = append(group.pos, pos)
		byShard[shardName] = group
	}

	for shardName, group := range byShard {
		var errs []error
		if i.replicationEnabled() {
			errs = i.replicator.AddReferences(ctx, shardName, group.refs, types.ConsistencyLevel(replProps.ConsistencyLevel), schemaVersion)
		} else {
			shard, release, err := i.GetShard(ctx, shardName)
			if err != nil {
				errs = duplicateErr(err, len(group.refs))
			} else if shard != nil {
				func() {
					i.backupLock.RLock(shardName)
					defer i.backupLock.RUnlock(shardName)
					defer release()
					errs = shard.AddReferencesBatch(ctx, group.refs)
				}()
			} else {
				errs = i.remote.BatchAddReferences(ctx, shardName, group.refs, schemaVersion)
			}
		}

		for i, err := range errs {
			desiredPos := group.pos[i]
			out[desiredPos] = err
		}
	}

	return out
}

func (i *Index) IncomingBatchAddReferences(ctx context.Context, shardName string,
	refs objects.BatchReferences, schemaVersion uint64,
) []error {
	i.backupLock.RLock(shardName)
	defer i.backupLock.RUnlock(shardName)

	shard, release, err := i.getOrInitShard(ctx, shardName)
	if err != nil {
		return duplicateErr(err, len(refs))
	}
	defer release()

	return shard.AddReferencesBatch(ctx, refs)
}

func (i *Index) objectByID(ctx context.Context, id strfmt.UUID,
	props search.SelectProperties, addl additional.Properties,
	replProps *additional.ReplicationProperties, tenant string,
) (*storobj.Object, error) {
	if err := i.validateMultiTenancy(tenant); err != nil {
		return nil, err
	}

	shardName, err := i.determineObjectShard(ctx, id, tenant)
	if err != nil {
		switch {
		case errors.As(err, &objects.ErrMultiTenancy{}):
			return nil, objects.NewErrMultiTenancy(fmt.Errorf("determine shard: %w", err))
		case errors.As(err, &authzerrors.Forbidden{}):
			return nil, fmt.Errorf("determine shard: %w", err)
		default:
			return nil, objects.NewErrInvalidUserInput("determine shard: %v", err)
		}
	}

	var obj *storobj.Object

	if i.replicationEnabled() {
		if replProps == nil {
			replProps = defaultConsistency()
		}
		if replProps.NodeName != "" {
			obj, err = i.replicator.NodeObject(ctx, replProps.NodeName, shardName, id, props, addl)
		} else {
			obj, err = i.replicator.GetOne(ctx, types.ConsistencyLevel(replProps.ConsistencyLevel), shardName, id, props, addl)
		}
		return obj, err
	}

	shard, release, err := i.GetShard(ctx, shardName)
	if err != nil {
		return obj, err
	}
	defer release()

	if shard != nil {
		if obj, err = shard.ObjectByID(ctx, id, props, addl); err != nil {
			return obj, fmt.Errorf("get local object: shard=%s: %w", shardName, err)
		}
	} else {
		if obj, err = i.remote.GetObject(ctx, shardName, id, props, addl); err != nil {
			return obj, fmt.Errorf("get remote object: shard=%s: %w", shardName, err)
		}
	}

	return obj, nil
}

func (i *Index) IncomingGetObject(ctx context.Context, shardName string,
	id strfmt.UUID, props search.SelectProperties,
	additional additional.Properties,
) (*storobj.Object, error) {
	shard, release, err := i.getOrInitShard(ctx, shardName)
	if err != nil {
		return nil, err
	}
	defer release()

	if shard.GetStatus() == storagestate.StatusLoading {
		return nil, enterrors.NewErrUnprocessable(fmt.Errorf("local %s shard is not ready", shardName))
	}

	return shard.ObjectByID(ctx, id, props, additional)
}

func (i *Index) IncomingMultiGetObjects(ctx context.Context, shardName string,
	ids []strfmt.UUID,
) ([]*storobj.Object, error) {
	shard, release, err := i.getOrInitShard(ctx, shardName)
	if err != nil {
		return nil, err
	}
	defer release()

	if shard.GetStatus() == storagestate.StatusLoading {
		return nil, enterrors.NewErrUnprocessable(fmt.Errorf("local %s shard is not ready", shardName))
	}

	return shard.MultiObjectByID(ctx, wrapIDsInMulti(ids))
}

func (i *Index) multiObjectByID(ctx context.Context,
	query []multi.Identifier, tenant string,
) ([]*storobj.Object, error) {
	if err := i.validateMultiTenancy(tenant); err != nil {
		return nil, err
	}

	type idsAndPos struct {
		ids []multi.Identifier
		pos []int
	}

	byShard := map[string]idsAndPos{}
	for pos, id := range query {
		shardName, err := i.determineObjectShard(ctx, strfmt.UUID(id.ID), tenant)
		if err != nil {
			switch {
			case errors.As(err, &objects.ErrMultiTenancy{}):
				return nil, objects.NewErrMultiTenancy(fmt.Errorf("determine shard: %w", err))
			case errors.As(err, &authzerrors.Forbidden{}):
				return nil, fmt.Errorf("determine shard: %w", err)
			default:
				return nil, objects.NewErrInvalidUserInput("determine shard: %v", err)
			}
		}

		group := byShard[shardName]
		group.ids = append(group.ids, id)
		group.pos = append(group.pos, pos)
		byShard[shardName] = group
	}

	out := make([]*storobj.Object, len(query))

	for shardName, group := range byShard {
		var objects []*storobj.Object
		var err error

		shard, release, err := i.GetShard(ctx, shardName)
		if err != nil {
			return nil, err
		} else if shard != nil {
			func() {
				defer release()
				objects, err = shard.MultiObjectByID(ctx, group.ids)
				if err != nil {
					err = errors.Wrapf(err, "local shard %s", shardId(i.ID(), shardName))
				}
			}()
			if err != nil {
				return nil, err
			}
		} else {
			objects, err = i.remote.MultiGetObjects(ctx, shardName, extractIDsFromMulti(group.ids))
			if err != nil {
				return nil, errors.Wrapf(err, "remote shard %s", shardName)
			}
		}

		for i, obj := range objects {
			desiredPos := group.pos[i]
			out[desiredPos] = obj
		}
	}

	return out, nil
}

func extractIDsFromMulti(in []multi.Identifier) []strfmt.UUID {
	out := make([]strfmt.UUID, len(in))

	for i, id := range in {
		out[i] = strfmt.UUID(id.ID)
	}

	return out
}

func wrapIDsInMulti(in []strfmt.UUID) []multi.Identifier {
	out := make([]multi.Identifier, len(in))

	for i, id := range in {
		out[i] = multi.Identifier{ID: string(id)}
	}

	return out
}

func (i *Index) exists(ctx context.Context, id strfmt.UUID,
	replProps *additional.ReplicationProperties, tenant string,
) (bool, error) {
	if err := i.validateMultiTenancy(tenant); err != nil {
		return false, err
	}

	shardName, err := i.determineObjectShard(ctx, id, tenant)
	if err != nil {
		switch {
		case errors.As(err, &objects.ErrMultiTenancy{}):
			return false, objects.NewErrMultiTenancy(fmt.Errorf("determine shard: %w", err))
		case errors.As(err, &authzerrors.Forbidden{}):
			return false, fmt.Errorf("determine shard: %w", err)
		default:
			return false, objects.NewErrInvalidUserInput("determine shard: %v", err)
		}
	}

	var exists bool
	if i.replicationEnabled() {
		if replProps == nil {
			replProps = defaultConsistency()
		}
		cl := types.ConsistencyLevel(replProps.ConsistencyLevel)
		return i.replicator.Exists(ctx, cl, shardName, id)
	}

	shard, release, err := i.GetShard(ctx, shardName)
	if err != nil {
		return exists, err
	}

	if shard != nil {
		defer release()
		exists, err = shard.Exists(ctx, id)
		if err != nil {
			err = fmt.Errorf("exists locally: shard=%q: %w", shardName, err)
		}
	} else {
		exists, err = i.remote.Exists(ctx, shardName, id)
		if err != nil {
			owner, _ := i.getSchema.ShardOwner(i.Config.ClassName.String(), shardName)
			err = fmt.Errorf("exists remotely: shard=%q owner=%q: %w", shardName, owner, err)
		}
	}

	return exists, err
}

func (i *Index) IncomingExists(ctx context.Context, shardName string,
	id strfmt.UUID,
) (bool, error) {
	shard, release, err := i.getOrInitShard(ctx, shardName)
	if err != nil {
		return false, err
	}
	defer release()

	if shard.GetStatus() == storagestate.StatusLoading {
		return false, enterrors.NewErrUnprocessable(fmt.Errorf("local %s shard is not ready", shardName))
	}

	return shard.Exists(ctx, id)
}

func (i *Index) objectSearch(ctx context.Context, limit int, filters *filters.LocalFilter,
	keywordRanking *searchparams.KeywordRanking, sort []filters.Sort, cursor *filters.Cursor,
	addlProps additional.Properties, replProps *additional.ReplicationProperties, tenant string, autoCut int,
	properties []string,
) ([]*storobj.Object, []float32, error) {
	if err := i.validateMultiTenancy(tenant); err != nil {
		return nil, nil, err
	}

	shardNames, err := i.targetShardNames(ctx, tenant)
	if err != nil || len(shardNames) == 0 {
		return nil, nil, err
	}

	// If the request is a BM25F with no properties selected, use all possible properties
	if keywordRanking != nil && keywordRanking.Type == "bm25" && len(keywordRanking.Properties) == 0 {

		cl := i.getSchema.ReadOnlyClass(i.Config.ClassName.String())
		if cl == nil {
			return nil, nil, fmt.Errorf("class %s not found in schema", i.Config.ClassName)
		}

		propHash := cl.Properties
		// Get keys of hash
		for _, v := range propHash {
			if inverted.PropertyHasSearchableIndex(i.getSchema.ReadOnlyClass(i.Config.ClassName.String()), v.Name) {
				keywordRanking.Properties = append(keywordRanking.Properties, v.Name)
			}
		}

		// WEAVIATE-471 - error if we can't find a property to search
		if len(keywordRanking.Properties) == 0 {
			return nil, []float32{}, errors.New(
				"No properties provided, and no indexed properties found in class")
		}
	}

	outObjects, outScores, err := i.objectSearchByShard(ctx, limit,
		filters, keywordRanking, sort, cursor, addlProps, shardNames, properties)
	if err != nil {
		return nil, nil, err
	}

	if len(outObjects) == len(outScores) {
		if keywordRanking != nil && keywordRanking.Type == "bm25" {
			for ii := range outObjects {
				oo := outObjects[ii]

				if oo.AdditionalProperties() == nil {
					oo.Object.Additional = make(map[string]interface{})
				}

				// Additional score is filled in by the top level function

				// Collect all keys starting with "BM25F" and add them to the Additional
				if keywordRanking.AdditionalExplanations {
					explainScore := ""
					for k, v := range oo.Object.Additional {
						if strings.HasPrefix(k, "BM25F") {

							explainScore = fmt.Sprintf("%v, %v:%v", explainScore, k, v)
							delete(oo.Object.Additional, k)
						}
					}
					oo.Object.Additional["explainScore"] = explainScore
				}
			}
		}
	}

	if len(sort) > 0 {
		if len(shardNames) > 1 {
			var err error
			outObjects, outScores, err = i.sort(outObjects, outScores, sort, limit)
			if err != nil {
				return nil, nil, errors.Wrap(err, "sort")
			}
		}
	} else if keywordRanking != nil {
		outObjects, outScores = i.sortKeywordRanking(outObjects, outScores)
	} else if len(shardNames) > 1 && !addlProps.ReferenceQuery {
		// sort only for multiple shards (already sorted for single)
		// and for not reference nested query (sort is applied for root query)
		outObjects, outScores = i.sortByID(outObjects, outScores)
	}

	if autoCut > 0 {
		cutOff := autocut.Autocut(outScores, autoCut)
		outObjects = outObjects[:cutOff]
		outScores = outScores[:cutOff]
	}

	// if this search was caused by a reference property
	// search, we should not limit the number of results.
	// for example, if the query contains a where filter
	// whose operator is `And`, and one of the operands
	// contains a path to a reference prop, the Search
	// caused by such a ref prop being limited can cause
	// the `And` to return no results where results would
	// be expected. we won't know that unless we search
	// and return all referenced object properties.
	if !addlProps.ReferenceQuery && len(outObjects) > limit {
		if len(outObjects) == len(outScores) {
			outScores = outScores[:limit]
		}
		outObjects = outObjects[:limit]
	}

	if i.replicationEnabled() {
		if replProps == nil {
			replProps = defaultConsistency(types.ConsistencyLevelOne)
		}
		l := types.ConsistencyLevel(replProps.ConsistencyLevel)
		err = i.replicator.CheckConsistency(ctx, l, outObjects)
		if err != nil {
			i.logger.WithField("action", "object_search").
				Errorf("failed to check consistency of search results: %v", err)
		}
	}

	return outObjects, outScores, nil
}

func (i *Index) objectSearchByShard(ctx context.Context, limit int, filters *filters.LocalFilter,
	keywordRanking *searchparams.KeywordRanking, sort []filters.Sort, cursor *filters.Cursor,
	addlProps additional.Properties, shards []string, properties []string,
) ([]*storobj.Object, []float32, error) {
	resultObjects, resultScores := objectSearchPreallocate(limit, shards)

	eg := enterrors.NewErrorGroupWrapper(i.logger, "filters:", filters)
	eg.SetLimit(_NUMCPU * 2)
	shardResultLock := sync.Mutex{}
	for _, shardName := range shards {
		shardName := shardName

		eg.Go(func() error {
			var (
				objs     []*storobj.Object
				scores   []float32
				nodeName string
				err      error
			)

			shard, release, err := i.GetShard(ctx, shardName)
			if err != nil {
				return err
			}

			if shard != nil {
				defer release()
				localCtx := helpers.InitSlowQueryDetails(ctx)
				helpers.AnnotateSlowQueryLog(localCtx, "is_coordinator", true)
				objs, scores, err = shard.ObjectSearch(localCtx, limit, filters, keywordRanking, sort, cursor, addlProps, properties)
				if err != nil {
					return fmt.Errorf(
						"local shard object search %s: %w", shard.ID(), err)
				}
				nodeName = i.getSchema.NodeName()
			} else {
				i.logger.WithField("shardName", shardName).Debug("shard was not found locally, search for object remotely")

				objs, scores, nodeName, err = i.remote.SearchShard(
					ctx, shardName, nil, nil, 0, limit, filters, keywordRanking,
					sort, cursor, nil, addlProps, i.replicationEnabled(), nil, properties)
				if err != nil {
					return fmt.Errorf(
						"remote shard object search %s: %w", shardName, err)
				}
			}

			if i.replicationEnabled() {
				storobj.AddOwnership(objs, nodeName, shardName)
			}

			shardResultLock.Lock()
			resultObjects = append(resultObjects, objs...)
			resultScores = append(resultScores, scores...)
			shardResultLock.Unlock()

			return nil
		}, shardName)
	}
	if err := eg.Wait(); err != nil {
		return nil, nil, err
	}

	if len(resultObjects) == len(resultScores) {

		// Force a stable sort order by UUID

		type resultSortable struct {
			object *storobj.Object
			score  float32
		}
		objs := resultObjects
		scores := resultScores
		results := make([]resultSortable, len(objs))
		for i := range objs {
			results[i] = resultSortable{
				object: objs[i],
				score:  scores[i],
			}
		}

		golangSort.Slice(results, func(i, j int) bool {
			if results[i].score == results[j].score {
				return results[i].object.Object.ID > results[j].object.Object.ID
			}

			return results[i].score > results[j].score
		})

		finalObjs := make([]*storobj.Object, len(results))
		finalScores := make([]float32, len(results))
		for i, result := range results {
			finalObjs[i] = result.object
			finalScores[i] = result.score
		}

		return finalObjs, finalScores, nil
	}

	return resultObjects, resultScores, nil
}

func (i *Index) sortByID(objects []*storobj.Object, scores []float32,
) ([]*storobj.Object, []float32) {
	return newIDSorter().sort(objects, scores)
}

func (i *Index) sortKeywordRanking(objects []*storobj.Object,
	scores []float32,
) ([]*storobj.Object, []float32) {
	return newScoresSorter().sort(objects, scores)
}

func (i *Index) sort(objects []*storobj.Object, scores []float32,
	sort []filters.Sort, limit int,
) ([]*storobj.Object, []float32, error) {
	return sorter.NewObjectsSorter(i.getSchema.ReadOnlyClass).
		Sort(objects, scores, limit, sort)
}

func (i *Index) mergeGroups(objects []*storobj.Object, dists []float32,
	groupBy *searchparams.GroupBy, limit, shardCount int,
) ([]*storobj.Object, []float32, error) {
	return newGroupMerger(objects, dists, groupBy).Do()
}

func (i *Index) singleLocalShardObjectVectorSearch(ctx context.Context, searchVectors []models.Vector,
	targetVectors []string, dist float32, limit int, filters *filters.LocalFilter,
	sort []filters.Sort, groupBy *searchparams.GroupBy, additional additional.Properties,
	shard ShardLike, targetCombination *dto.TargetCombination, properties []string,
) ([]*storobj.Object, []float32, error) {
	ctx = helpers.InitSlowQueryDetails(ctx)
	helpers.AnnotateSlowQueryLog(ctx, "is_coordinator", true)
	if shard.GetStatus() == storagestate.StatusLoading {
		return nil, nil, enterrors.NewErrUnprocessable(fmt.Errorf("local %s shard is not ready", shard.Name()))
	}
	ctx, span := otel.Tracer("weaviate-search").Start(ctx, "singleLocalShardObjectVectorSearch: Shard.ObjectVectorSearch",
		trace.WithSpanKind(trace.SpanKindInternal),
	)
	res, resDists, err := shard.ObjectVectorSearch(
		ctx, searchVectors, targetVectors, dist, limit, filters, sort, groupBy, additional, targetCombination, properties)
	span.End()
	if err != nil {
		return nil, nil, errors.Wrapf(err, "shard %s", shard.ID())
	}
	return res, resDists, nil
}

// to be called after validating multi-tenancy
func (i *Index) targetShardNames(ctx context.Context, tenant string) ([]string, error) {
	className := i.Config.ClassName.String()
	if !i.partitioningEnabled {
		return i.getSchema.CopyShardingState(className).AllPhysicalShards(), nil
	}

	if tenant == "" {
		return []string{}, objects.NewErrMultiTenancy(fmt.Errorf("tenant name is empty"))
	}

	tenantShards, err := i.getSchema.OptimisticTenantStatus(ctx, className, tenant)
	if err != nil {
		return nil, err
	}

	if tenantShards[tenant] != "" {
		if tenantShards[tenant] == models.TenantActivityStatusHOT {
			return []string{tenant}, nil
		}
		return []string{}, objects.NewErrMultiTenancy(fmt.Errorf("%w: '%s'", enterrors.ErrTenantNotActive, tenant))
	}
	return []string{}, objects.NewErrMultiTenancy(
		fmt.Errorf("%w: %q", enterrors.ErrTenantNotFound, tenant))
}

func (i *Index) localShardSearch(ctx context.Context, searchVectors []models.Vector,
	targetVectors []string, dist float32, limit int, localFilters *filters.LocalFilter,
	sort []filters.Sort, groupBy *searchparams.GroupBy, additionalProps additional.Properties,
	targetCombination *dto.TargetCombination, properties []string, shardName string,
) ([]*storobj.Object, []float32, error) {
	localCtx, span := otel.Tracer("weaviate-search").Start(ctx, "i.GetShard",
		trace.WithSpanKind(trace.SpanKindInternal),
	)
	shard, release, err := i.GetShard(localCtx, shardName)
	span.End()
	if err != nil {
		return nil, nil, err
	}
	if shard != nil {
		defer release()
	}

	ctx = helpers.InitSlowQueryDetails(ctx)
	helpers.AnnotateSlowQueryLog(ctx, "is_coordinator", true)
	localCtx, span = otel.Tracer("weaviate-search").Start(ctx, "Shard.ObjectVectorSearch",
		trace.WithSpanKind(trace.SpanKindInternal),
	)
	localShardResult, localShardScores, err := shard.ObjectVectorSearch(
		localCtx, searchVectors, targetVectors, dist, limit, localFilters, sort, groupBy, additionalProps, targetCombination, properties)
	span.End()
	if err != nil {
		return nil, nil, errors.Wrapf(err, "shard %s", shard.ID())
	}
	// Append result to out
	if i.replicationEnabled() {
		storobj.AddOwnership(localShardResult, i.getSchema.NodeName(), shardName)
	}
	return localShardResult, localShardScores, nil
}

func (i *Index) remoteShardSearch(ctx context.Context, searchVectors []models.Vector,
	targetVectors []string, distance float32, limit int, localFilters *filters.LocalFilter,
	sort []filters.Sort, groupBy *searchparams.GroupBy, additional additional.Properties,
	targetCombination *dto.TargetCombination, properties []string, shardName string,
) ([]*storobj.Object, []float32, error) {
	var outObjects []*storobj.Object
	var outScores []float32

	shard, release, err := i.GetShard(ctx, shardName)
	if err != nil {
		return nil, nil, err
	}
	if shard != nil {
		defer release()
	}

	if i.Config.ForceFullReplicasSearch {
		// Force a search on all the replicas for the shard
		remoteSearchResults, err := i.remote.SearchAllReplicas(ctx,
			i.logger, shardName, searchVectors, targetVectors, distance, limit, localFilters,
			nil, sort, nil, groupBy, additional, i.replicationEnabled(), i.getSchema.NodeName(), targetCombination, properties)
		// Only return an error if we failed to query remote shards AND we had no local shard to query
		if err != nil && shard == nil {
			return nil, nil, errors.Wrapf(err, "remote shard %s", shardName)
		}
		// Append the result of the search to the outgoing result
		for _, remoteShardResult := range remoteSearchResults {
			if i.replicationEnabled() {
				storobj.AddOwnership(remoteShardResult.Objects, remoteShardResult.Node, shardName)
			}
			outObjects = append(outObjects, remoteShardResult.Objects...)
			outScores = append(outScores, remoteShardResult.Scores...)
		}
	} else {
		// Search only what is necessary
		remoteResult, remoteDists, nodeName, err := i.remote.SearchShard(ctx,
			shardName, searchVectors, targetVectors, distance, limit, localFilters,
			nil, sort, nil, groupBy, additional, i.replicationEnabled(), targetCombination, properties)
		if err != nil {
			return nil, nil, errors.Wrapf(err, "remote shard %s", shardName)
		}

		if i.replicationEnabled() {
			storobj.AddOwnership(remoteResult, nodeName, shardName)
		}
		outObjects = remoteResult
		outScores = remoteDists
	}
	return outObjects, outScores, nil
}

func (i *Index) objectVectorSearch(ctx context.Context, searchVectors []models.Vector,
	targetVectors []string, dist float32, limit int, localFilters *filters.LocalFilter, sort []filters.Sort,
	groupBy *searchparams.GroupBy, additionalProps additional.Properties,
	replProps *additional.ReplicationProperties, tenant string, targetCombination *dto.TargetCombination, properties []string,
) ([]*storobj.Object, []float32, error) {
	if err := i.validateMultiTenancy(tenant); err != nil {
		return nil, nil, err
	}
	shardNames, err := i.targetShardNames(ctx, tenant)
	if err != nil || len(shardNames) == 0 {
		return nil, nil, err
	}

	if len(shardNames) == 1 && !i.Config.ForceFullReplicasSearch {
		shard, release, err := i.GetShard(ctx, shardNames[0])
		if err != nil {
			return nil, nil, err
		}

		if shard != nil {
			defer release()
			return i.singleLocalShardObjectVectorSearch(ctx, searchVectors, targetVectors, dist, limit, localFilters,
				sort, groupBy, additionalProps, shard, targetCombination, properties)
		}
	}

	// a limit of -1 is used to signal a search by distance. if that is
	// the case we have to adjust how we calculate the output capacity
	var shardCap int
	if limit < 0 {
		shardCap = len(shardNames) * hnsw.DefaultSearchByDistInitialLimit
	} else {
		shardCap = len(shardNames) * limit
	}

	eg := enterrors.NewErrorGroupWrapper(i.logger, "tenant:", tenant)
	eg.SetLimit(_NUMCPU * 2)
	m := &sync.Mutex{}

	out := make([]*storobj.Object, 0, shardCap)
	dists := make([]float32, 0, shardCap)
	var localSearches int64
	var localResponses atomic.Int64
	var remoteSearches int64
	var remoteResponses atomic.Int64

	for _, shardName := range shardNames {
<<<<<<< HEAD
		spanCtx, span := otel.Tracer("weaviate-search").Start(ctx, "i.GetShard",
			trace.WithSpanKind(trace.SpanKindInternal),
			trace.WithAttributes(attribute.String("shard.name", shardName)),
			trace.WithAttributes(attribute.String("node.name", i.getSchema.NodeName())),
		)
		shard, release, err := i.GetShard(spanCtx, shardName)
		span.End()
=======
		shard, release, err := i.GetShard(ctx, shardName)
>>>>>>> cc77a9e9
		if err != nil {
			return nil, nil, err
		}

		release()
		localShard := shard != nil

		if localShard {
			localSearches++
			eg.Go(func() error {
				defer release()
				spanCtx, span := otel.Tracer("weaviate-search").Start(ctx, "i.localShardSearch",
					trace.WithSpanKind(trace.SpanKindInternal),
					trace.WithAttributes(attribute.String("shard.name", shardName)),
				)
				localShardResult, localShardScores, err1 := i.localShardSearch(spanCtx, searchVectors, targetVectors, dist, limit, localFilters, sort, groupBy, additionalProps, targetCombination, properties, shardName)
				span.End()
				if err1 != nil {
					return fmt.Errorf(
						"local shard object search %s: %w", shardName, err1)
				}

				_, span = otel.Tracer("weaviate-search").Start(ctx, "m.Lock",
					trace.WithSpanKind(trace.SpanKindInternal),
					trace.WithAttributes(attribute.String("shard.name", shardName)),
				)
				m.Lock()
				localResponses.Add(1)
				out = append(out, localShardResult...)
				dists = append(dists, localShardScores...)
				m.Unlock()
				span.End()
				return nil
			})
		}

		if !localShard || i.Config.ForceFullReplicasSearch {
			remoteSearches++
			eg.Go(func() error {
				// If we have no local shard or if we force the query to reach all replicas
				remoteShardObject, remoteShardScores, err2 := i.remoteShardSearch(ctx, searchVectors, targetVectors, dist, limit, localFilters, sort, groupBy, additionalProps, targetCombination, properties, shardName)
				if err2 != nil {
					return fmt.Errorf(
						"remote shard object search %s: %w", shardName, err2)
				}
				m.Lock()
				remoteResponses.Add(1)
				out = append(out, remoteShardObject...)
				dists = append(dists, remoteShardScores...)
				m.Unlock()
				return nil
			})
		}
	}

	if err := eg.Wait(); err != nil {
		return nil, nil, err
	}

	// If we are force querying all replicas, we need to run deduplication on the result.
	if i.Config.ForceFullReplicasSearch {
		if localSearches != localResponses.Load() {
			i.logger.Warnf("(in full replica search) local search count does not match local response count: searches=%d responses=%d", localSearches, localResponses.Load())
		}
		if remoteSearches != remoteResponses.Load() {
			i.logger.Warnf("(in full replica search) remote search count does not match remote response count: searches=%d responses=%d", remoteSearches, remoteResponses.Load())
		}
		out, dists, err = searchResultDedup(out, dists)
		if err != nil {
			return nil, nil, fmt.Errorf("could not deduplicate result after full replicas search: %w", err)
		}
	}

	if len(shardNames) == 1 {
		return out, dists, nil
	}

	if len(shardNames) > 1 && groupBy != nil {
		return i.mergeGroups(out, dists, groupBy, limit, len(shardNames))
	}

	if len(shardNames) > 1 && len(sort) > 0 {
		return i.sort(out, dists, sort, limit)
	}

	out, dists = newDistancesSorter().sort(out, dists)
	if limit > 0 && len(out) > limit {
		out = out[:limit]
		dists = dists[:limit]
	}

	if i.replicationEnabled() {
		if replProps == nil {
			replProps = defaultConsistency(types.ConsistencyLevelOne)
		}
		l := types.ConsistencyLevel(replProps.ConsistencyLevel)
		err = i.replicator.CheckConsistency(ctx, l, out)
		if err != nil {
			i.logger.WithField("action", "object_vector_search").
				Errorf("failed to check consistency of search results: %v", err)
		}
	}

	return out, dists, nil
}

func (i *Index) IncomingSearch(ctx context.Context, shardName string,
	searchVectors []models.Vector, targetVectors []string, distance float32, limit int,
	filters *filters.LocalFilter, keywordRanking *searchparams.KeywordRanking,
	sort []filters.Sort, cursor *filters.Cursor, groupBy *searchparams.GroupBy,
	additional additional.Properties, targetCombination *dto.TargetCombination, properties []string,
) ([]*storobj.Object, []float32, error) {
	ctx, span := otel.Tracer("weaviate-search").Start(ctx, "index.IncomingSearch",
		trace.WithSpanKind(trace.SpanKindInternal),
		trace.WithAttributes(attribute.String("indexName", i.Config.ClassName.String()), attribute.String("shardName", shardName)),
	)
	defer span.End()

	shard, release, err := i.getOrInitShard(ctx, shardName)
	if err != nil {
		return nil, nil, err
	}
	defer release()

	ctx = helpers.InitSlowQueryDetails(ctx)
	helpers.AnnotateSlowQueryLog(ctx, "is_coordinator", false)

	// Hacky fix here
	// shard.GetStatus() will force a lazy shard to load and we have usecases that rely on that behaviour that a search
	// will force a lazy loaded shard to load
	// However we also have cases (related to FORCE_FULL_REPLICAS_SEARCH) where we want to avoid waiting for a shard to
	// load, therefore we only call GetStatusNoLoad if replication is enabled -> another replica will be able to answer
	// the request and we want to exit early
	if i.replicationEnabled() && shard.GetStatus() == storagestate.StatusLoading {
		return nil, nil, enterrors.NewErrUnprocessable(fmt.Errorf("local %s shard is not ready", shardName))
	} else {
		if shard.GetStatus() == storagestate.StatusLoading {
			// This effectively never happens with lazy loaded shard as GetStatus will wait for the lazy shard to load
			// and then status will never be "StatusLoading"
			return nil, nil, enterrors.NewErrUnprocessable(fmt.Errorf("local %s shard is not ready", shardName))
		}
	}

	if len(searchVectors) == 0 {
		res, scores, err := shard.ObjectSearch(ctx, limit, filters, keywordRanking, sort, cursor, additional, properties)
		if err != nil {
			return nil, nil, err
		}

		return res, scores, nil
	}

	res, resDists, err := shard.ObjectVectorSearch(
		ctx, searchVectors, targetVectors, distance, limit, filters, sort, groupBy, additional, targetCombination, properties)
	if err != nil {
		return nil, nil, errors.Wrapf(err, "shard %s", shard.ID())
	}

	return res, resDists, nil
}

func (i *Index) deleteObject(ctx context.Context, id strfmt.UUID,
	deletionTime time.Time, replProps *additional.ReplicationProperties, tenant string, schemaVersion uint64,
) error {
	if err := i.validateMultiTenancy(tenant); err != nil {
		return err
	}

	shardName, err := i.determineObjectShard(ctx, id, tenant)
	if err != nil {
		switch {
		case errors.As(err, &objects.ErrMultiTenancy{}):
			return objects.NewErrMultiTenancy(fmt.Errorf("determine shard: %w", err))
		case errors.As(err, &authzerrors.Forbidden{}):
			return fmt.Errorf("determine shard: %w", err)
		default:
			return objects.NewErrInvalidUserInput("determine shard: %v", err)
		}
	}

	if i.replicationEnabled() {
		if replProps == nil {
			replProps = defaultConsistency()
		}
		cl := types.ConsistencyLevel(replProps.ConsistencyLevel)
		if err := i.replicator.DeleteObject(ctx, shardName, id, deletionTime, cl, schemaVersion); err != nil {
			return fmt.Errorf("replicate deletion: shard=%q %w", shardName, err)
		}
		return nil
	}

	// no replication, remote shard (or local not yet inited)
	shard, release, err := i.GetShard(ctx, shardName)
	if err != nil {
		return err
	}

	if shard == nil {
		if err := i.remote.DeleteObject(ctx, shardName, id, deletionTime, schemaVersion); err != nil {
			return fmt.Errorf("delete remote object: shard=%q: %w", shardName, err)
		}
		return nil
	}
	defer release()

	// no replication, local shard
	i.backupLock.RLock(shardName)
	defer i.backupLock.RUnlock(shardName)
	if err = shard.DeleteObject(ctx, id, deletionTime); err != nil {
		return fmt.Errorf("delete local object: shard=%q: %w", shardName, err)
	}
	return nil
}

func (i *Index) IncomingDeleteObject(ctx context.Context, shardName string,
	id strfmt.UUID, deletionTime time.Time, schemaVersion uint64,
) error {
	i.backupLock.RLock(shardName)
	defer i.backupLock.RUnlock(shardName)

	shard, release, err := i.getOrInitShard(ctx, shardName)
	if err != nil {
		return err
	}
	defer release()

	return shard.DeleteObject(ctx, id, deletionTime)
}

func (i *Index) getClass() *models.Class {
	className := i.Config.ClassName.String()
	return i.getSchema.ReadOnlyClass(className)
}

// Intended to run on "receiver" nodes, where local shard
// is expected to exist and be active
// Method first tries to get shard from Index::shards map,
// or inits shard and adds it to the map if shard was not found
func (i *Index) initLocalShard(ctx context.Context, shardName string) error {
	return i.initLocalShardWithForcedLoading(ctx, i.getClass(), shardName, false, false)
}

func (i *Index) LoadLocalShard(ctx context.Context, shardName string, implicitShardLoading bool) error {
	mustLoad := !implicitShardLoading
	return i.initLocalShardWithForcedLoading(ctx, i.getClass(), shardName, mustLoad, implicitShardLoading)
}

func (i *Index) initLocalShardWithForcedLoading(ctx context.Context, class *models.Class, shardName string, mustLoad bool, implicitShardLoading bool) error {
	i.closeLock.RLock()
	defer i.closeLock.RUnlock()

	if i.closed {
		return errAlreadyShutdown
	}

	// make sure same shard is not inited in parallel
	i.shardCreateLocks.Lock(shardName)
	defer i.shardCreateLocks.Unlock(shardName)

	// check if created in the meantime by concurrent call
	if shard := i.shards.Load(shardName); shard != nil {
		if mustLoad {
			lazyShard, ok := shard.(*LazyLoadShard)
			if ok {
				return lazyShard.Load(ctx)
			}
		}

		return nil
	}

	disableLazyLoad := mustLoad || i.Config.DisableLazyLoadShards

	shard, err := i.initShard(ctx, shardName, class, i.metrics.baseMetrics, disableLazyLoad, implicitShardLoading)
	if err != nil {
		return err
	}

	i.shards.Store(shardName, shard)

	return nil
}

func (i *Index) UnloadLocalShard(ctx context.Context, shardName string) error {
	i.closeLock.RLock()
	defer i.closeLock.RUnlock()

	if i.closed {
		return errAlreadyShutdown
	}

	i.shardCreateLocks.Lock(shardName)
	defer i.shardCreateLocks.Unlock(shardName)

	shardLike, ok := i.shards.LoadAndDelete(shardName)
	if !ok {
		return nil // shard was not found, nothing to unload
	}

	if err := shardLike.Shutdown(ctx); err != nil {
		if !errors.Is(err, errAlreadyShutdown) {
			return errors.Wrapf(err, "shutdown shard %q", shardName)
		}
		return errors.Wrapf(errAlreadyShutdown, "shutdown shard %q", shardName)
	}

	return nil
}

func (i *Index) GetShard(ctx context.Context, shardName string) (
	shard ShardLike, release func(), err error,
) {
	return i.getOptInitLocalShard(ctx, shardName, false)
}

func (i *Index) getOrInitShard(ctx context.Context, shardName string) (
	shard ShardLike, release func(), err error,
) {
	// Start custom trace span for search operation
	ctx, span := otel.Tracer("weaviate-search").Start(ctx, "index.getOrInitShard",
		trace.WithSpanKind(trace.SpanKindInternal),
		trace.WithAttributes(
			attribute.String("weaviate.index.name", i.Config.ClassName.String()),
			attribute.String("weaviate.shard.name", shardName),
		),
	)
	defer span.End()
	return i.getOptInitLocalShard(ctx, shardName, true)
}

// getOptInitLocalShard returns the local shard with the given name.
// It is ensured that the returned instance is a fully loaded shard if ensureInit is set to true.
// The returned shard may be a lazy shard instance or nil if the shard hasn't yet been initialized.
// The returned shard cannot be closed until release is called.
func (i *Index) getOptInitLocalShard(ctx context.Context, shardName string, ensureInit bool) (
	shard ShardLike, release func(), err error,
) {
	i.closeLock.RLock()
	defer i.closeLock.RUnlock()

	if i.closed {
		return nil, func() {}, errAlreadyShutdown
	}

	// make sure same shard is not inited in parallel
	i.shardCreateLocks.Lock(shardName)
	defer i.shardCreateLocks.Unlock(shardName)

	// check if created in the meantime by concurrent call
	shard = i.shards.Load(shardName)
	if shard == nil {
		if !ensureInit {
			return nil, func() {}, nil
		}

		className := i.Config.ClassName.String()
		class := i.getSchema.ReadOnlyClass(className)
		if class == nil {
			return nil, func() {}, fmt.Errorf("class %s not found in schema", className)
		}

		shard, err = i.initShard(ctx, shardName, class, i.metrics.baseMetrics, true, false)
		if err != nil {
			return nil, func() {}, err
		}

		i.shards.Store(shardName, shard)
	}

	release, err = shard.preventShutdown()
	if err != nil {
		return nil, func() {}, fmt.Errorf("get/init local shard %q, no shutdown: %w", shardName, err)
	}

	return shard, release, nil
}

func (i *Index) mergeObject(ctx context.Context, merge objects.MergeDocument,
	replProps *additional.ReplicationProperties, tenant string, schemaVersion uint64,
) error {
	if err := i.validateMultiTenancy(tenant); err != nil {
		return err
	}

	shardName, err := i.determineObjectShard(ctx, merge.ID, tenant)
	if err != nil {
		switch {
		case errors.As(err, &objects.ErrMultiTenancy{}):
			return objects.NewErrMultiTenancy(fmt.Errorf("determine shard: %w", err))
		case errors.As(err, &authzerrors.Forbidden{}):
			return fmt.Errorf("determine shard: %w", err)
		default:
			return objects.NewErrInvalidUserInput("determine shard: %v", err)
		}
	}

	if i.replicationEnabled() {
		if replProps == nil {
			replProps = defaultConsistency()
		}
		cl := types.ConsistencyLevel(replProps.ConsistencyLevel)
		if err := i.replicator.MergeObject(ctx, shardName, &merge, cl, schemaVersion); err != nil {
			return fmt.Errorf("replicate single update: %w", err)
		}
		return nil
	}

	// no replication, remote shard (or local not yet inited)
	shard, release, err := i.GetShard(ctx, shardName)
	if err != nil {
		return err
	}

	if shard == nil {
		if err := i.remote.MergeObject(ctx, shardName, merge, schemaVersion); err != nil {
			return fmt.Errorf("update remote object: shard=%q: %w", shardName, err)
		}
		return nil
	}
	defer release()

	// no replication, local shard
	i.backupLock.RLock(shardName)
	defer i.backupLock.RUnlock(shardName)
	if err = shard.MergeObject(ctx, merge); err != nil {
		return fmt.Errorf("update local object: shard=%q: %w", shardName, err)
	}

	return nil
}

func (i *Index) IncomingMergeObject(ctx context.Context, shardName string,
	mergeDoc objects.MergeDocument, schemaVersion uint64,
) error {
	i.backupLock.RLock(shardName)
	defer i.backupLock.RUnlock(shardName)

	shard, release, err := i.getOrInitShard(ctx, shardName)
	if err != nil {
		return err
	}
	defer release()

	return shard.MergeObject(ctx, mergeDoc)
}

func (i *Index) aggregate(ctx context.Context,
	params aggregation.Params, modules *modules.Provider,
) (*aggregation.Result, error) {
	if err := i.validateMultiTenancy(params.Tenant); err != nil {
		return nil, err
	}

	shardNames, err := i.targetShardNames(ctx, params.Tenant)
	if err != nil || len(shardNames) == 0 {
		return nil, err
	}

	results := make([]*aggregation.Result, len(shardNames))
	for j, shardName := range shardNames {
		var err error
		var res *aggregation.Result

		var shard ShardLike
		var release func()
		shard, release, err = i.GetShard(ctx, shardName)
		if err == nil {
			if shard != nil {
				func() {
					defer release()
					res, err = shard.Aggregate(ctx, params, modules)
				}()
			} else {
				res, err = i.remote.Aggregate(ctx, shardName, params)
			}
		}

		if err != nil {
			return nil, errors.Wrapf(err, "shard %s", shardName)
		}

		results[j] = res
	}

	return aggregator.NewShardCombiner().Do(results), nil
}

func (i *Index) IncomingAggregate(ctx context.Context, shardName string,
	params aggregation.Params, mods interface{},
) (*aggregation.Result, error) {
	shard, release, err := i.getOrInitShard(ctx, shardName)
	if err != nil {
		return nil, err
	}
	defer release()

	if shard.GetStatus() == storagestate.StatusLoading {
		return nil, enterrors.NewErrUnprocessable(fmt.Errorf("local %s shard is not ready", shardName))
	}

	return shard.Aggregate(ctx, params, mods.(*modules.Provider))
}

func (i *Index) drop() error {
	i.closeLock.Lock()
	defer i.closeLock.Unlock()

	if i.closed {
		return errAlreadyShutdown
	}

	i.closed = true

	i.closingCancel()

	eg := enterrors.NewErrorGroupWrapper(i.logger)
	eg.SetLimit(_NUMCPU * 2)
	fields := logrus.Fields{"action": "drop_shard", "class": i.Config.ClassName}
	dropShard := func(name string, _ ShardLike) error {
		eg.Go(func() error {
			i.backupLock.RLock(name)
			defer i.backupLock.RUnlock(name)

			i.shardCreateLocks.Lock(name)
			defer i.shardCreateLocks.Unlock(name)

			shard, ok := i.shards.LoadAndDelete(name)
			if !ok {
				return nil // shard already does not exist
			}
			if err := shard.drop(); err != nil {
				logrus.WithFields(fields).WithField("id", shard.ID()).Error(err)
			}

			return nil
		})
		return nil
	}

	i.shards.Range(dropShard)
	if err := eg.Wait(); err != nil {
		return err
	}

	// Dropping the shards only unregisters the shards callbacks, but we still
	// need to stop the cycle managers that those shards used to register with.
	ctx, cancel := context.WithTimeout(context.Background(), 60*time.Second)
	defer cancel()
	i.logger.WithFields(logrus.Fields{
		"action":   "drop_index",
		"duration": 60 * time.Second,
	}).Debug("context.WithTimeout")

	if err := i.stopCycleManagers(ctx, "drop"); err != nil {
		return err
	}

	return os.RemoveAll(i.path())
}

func (i *Index) dropShards(names []string) error {
	i.closeLock.RLock()
	defer i.closeLock.RUnlock()

	if i.closed {
		return errAlreadyShutdown
	}

	ec := errorcompounder.New()
	eg := enterrors.NewErrorGroupWrapper(i.logger)
	eg.SetLimit(_NUMCPU * 2)

	for _, name := range names {
		name := name
		eg.Go(func() error {
			i.backupLock.RLock(name)
			defer i.backupLock.RUnlock(name)
			i.shardCreateLocks.Lock(name)
			defer i.shardCreateLocks.Unlock(name)

			shard, ok := i.shards.LoadAndDelete(name)
			if !ok {
				// Ensure that if the shard is not loaded we delete any reference on disk for any data.
				// This ensures that we also delete inactive shards/tenants
				if err := os.RemoveAll(shardPath(i.path(), name)); err != nil {
					ec.Add(err)
					i.logger.WithField("action", "drop_shard").WithField("shard", shard.ID()).Error(err)
				}
			} else {
				// If shard is loaded use the native primitive to drop it
				if err := shard.drop(); err != nil {
					ec.Add(err)
					i.logger.WithField("action", "drop_shard").WithField("shard", shard.ID()).Error(err)
				}
			}

			return nil
		})
	}

	eg.Wait()
	return ec.ToError()
}

func (i *Index) dropCloudShards(ctx context.Context, cloud modulecapabilities.OffloadCloud, names []string, nodeId string) error {
	i.closeLock.RLock()
	defer i.closeLock.RUnlock()

	if i.closed {
		return errAlreadyShutdown
	}

	ec := &errorcompounder.ErrorCompounder{}
	eg := enterrors.NewErrorGroupWrapper(i.logger)
	eg.SetLimit(_NUMCPU * 2)

	for _, name := range names {
		eg.Go(func() error {
			i.backupLock.RLock(name)
			defer i.backupLock.RUnlock(name)
			i.shardCreateLocks.Lock(name)
			defer i.shardCreateLocks.Unlock(name)

			if err := cloud.Delete(ctx, i.ID(), name, nodeId); err != nil {
				ec.Add(err)
				i.logger.WithField("action", "cloud_drop_shard").
					WithField("shard", name).Error(err)
			}
			return nil
		})
	}

	eg.Wait()
	return ec.ToError()
}

func (i *Index) Shutdown(ctx context.Context) error {
	i.closeLock.Lock()
	defer i.closeLock.Unlock()

	if i.closed {
		return errAlreadyShutdown
	}

	i.closed = true

	i.closingCancel()

	// TODO allow every resource cleanup to run, before returning early with error
	if err := i.shards.RangeConcurrently(i.logger, func(name string, shard ShardLike) error {
		i.backupLock.RLock(name)
		defer i.backupLock.RUnlock(name)

		if err := shard.Shutdown(ctx); err != nil {
			if !errors.Is(err, errAlreadyShutdown) {
				return errors.Wrapf(err, "shutdown shard %q", name)
			}
			i.logger.WithField("shard", shard.Name()).Debug("was already shut or dropped")
		}
		return nil
	}); err != nil {
		return err
	}
	if err := i.stopCycleManagers(ctx, "shutdown"); err != nil {
		return err
	}

	return nil
}

func (i *Index) stopCycleManagers(ctx context.Context, usecase string) error {
	if err := i.cycleCallbacks.compactionCycle.StopAndWait(ctx); err != nil {
		return fmt.Errorf("%s: stop objects compaction cycle: %w", usecase, err)
	}
	if err := i.cycleCallbacks.compactionAuxCycle.StopAndWait(ctx); err != nil {
		return fmt.Errorf("%s: stop non objects compaction cycle: %w", usecase, err)
	}
	if err := i.cycleCallbacks.flushCycle.StopAndWait(ctx); err != nil {
		return fmt.Errorf("%s: stop flush cycle: %w", usecase, err)
	}
	if err := i.cycleCallbacks.vectorCommitLoggerCycle.StopAndWait(ctx); err != nil {
		return fmt.Errorf("%s: stop vector commit logger cycle: %w", usecase, err)
	}
	if err := i.cycleCallbacks.vectorTombstoneCleanupCycle.StopAndWait(ctx); err != nil {
		return fmt.Errorf("%s: stop vector tombstone cleanup cycle: %w", usecase, err)
	}
	if err := i.cycleCallbacks.geoPropsCommitLoggerCycle.StopAndWait(ctx); err != nil {
		return fmt.Errorf("%s: stop geo props commit logger cycle: %w", usecase, err)
	}
	if err := i.cycleCallbacks.geoPropsTombstoneCleanupCycle.StopAndWait(ctx); err != nil {
		return fmt.Errorf("%s: stop geo props tombstone cleanup cycle: %w", usecase, err)
	}
	return nil
}

func (i *Index) shardState() *sharding.State {
	return i.getSchema.CopyShardingState(i.Config.ClassName.String())
}

func (i *Index) getShardsQueueSize(ctx context.Context, tenant string) (map[string]int64, error) {
	shardsQueueSize := make(map[string]int64)

	// TODO-RAFT should be strongly consistent?
	shardNames := i.shardState().AllPhysicalShards()

	for _, shardName := range shardNames {
		if tenant != "" && shardName != tenant {
			continue
		}
		var err error
		var size int64
		var shard ShardLike
		var release func()

		shard, release, err = i.GetShard(ctx, shardName)
		if err == nil {
			if shard != nil {
				func() {
					defer release()
					_ = shard.ForEachVectorQueue(func(_ string, queue *VectorIndexQueue) error {
						size += queue.Size()
						return nil
					})
				}()
			} else {
				size, err = i.remote.GetShardQueueSize(ctx, shardName)
			}
		}

		if err != nil {
			return nil, errors.Wrapf(err, "shard %s", shardName)
		}

		shardsQueueSize[shardName] = size
	}

	return shardsQueueSize, nil
}

func (i *Index) IncomingGetShardQueueSize(ctx context.Context, shardName string) (int64, error) {
	shard, release, err := i.getOrInitShard(ctx, shardName)
	if err != nil {
		return 0, err
	}
	defer release()

	if shard.GetStatus() == storagestate.StatusLoading {
		return 0, enterrors.NewErrUnprocessable(fmt.Errorf("local %s shard is not ready", shardName))
	}
	var size int64
	_ = shard.ForEachVectorQueue(func(_ string, queue *VectorIndexQueue) error {
		size += queue.Size()
		return nil
	})
	return size, nil
}

func (i *Index) getShardsStatus(ctx context.Context, tenant string) (map[string]string, error) {
	shardsStatus := make(map[string]string)

	// TODO-RAFT should be strongly consistent?
	shardState := i.getSchema.CopyShardingState(i.Config.ClassName.String())
	if shardState == nil {
		return nil, fmt.Errorf("class %s not found in schema", i.Config.ClassName)
	}

	shardNames := shardState.AllPhysicalShards()

	for _, shardName := range shardNames {
		if tenant != "" && shardName != tenant {
			continue
		}
		var err error
		var status string
		var shard ShardLike
		var release func()

		shard, release, err = i.GetShard(ctx, shardName)
		if err == nil {
			if shard != nil {
				func() {
					defer release()
					status = shard.GetStatus().String()
				}()
			} else {
				status, err = i.remote.GetShardStatus(ctx, shardName)
			}
		}

		if err != nil {
			return nil, errors.Wrapf(err, "shard %s", shardName)
		}

		shardsStatus[shardName] = status
	}

	return shardsStatus, nil
}

func (i *Index) IncomingGetShardStatus(ctx context.Context, shardName string) (string, error) {
	shard, release, err := i.getOrInitShard(ctx, shardName)
	if err != nil {
		return "", err
	}
	defer release()

	if shard.GetStatus() == storagestate.StatusLoading {
		return "", enterrors.NewErrUnprocessable(fmt.Errorf("local %s shard is not ready", shardName))
	}
	return shard.GetStatus().String(), nil
}

func (i *Index) updateShardStatus(ctx context.Context, shardName, targetStatus string, schemaVersion uint64) error {
	shard, release, err := i.GetShard(ctx, shardName)
	if err != nil {
		return err
	}
	if shard == nil {
		return i.remote.UpdateShardStatus(ctx, shardName, targetStatus, schemaVersion)
	}
	defer release()
	return shard.UpdateStatus(targetStatus, "manually set by user")
}

func (i *Index) IncomingUpdateShardStatus(ctx context.Context, shardName, targetStatus string, schemaVersion uint64) error {
	shard, release, err := i.getOrInitShard(ctx, shardName)
	if err != nil {
		return err
	}
	defer release()

	return shard.UpdateStatus(targetStatus, "manually set by user")
}

func (i *Index) findUUIDs(ctx context.Context,
	filters *filters.LocalFilter, tenant string, repl *additional.ReplicationProperties,
) (map[string][]strfmt.UUID, error) {
	before := time.Now()
	defer i.metrics.BatchDelete(before, "filter_total")

	if err := i.validateMultiTenancy(tenant); err != nil {
		return nil, err
	}

	className := i.Config.ClassName.String()

	shardNames, err := i.targetShardNames(ctx, tenant)
	if err != nil {
		return nil, err
	}

	results := make(map[string][]strfmt.UUID)
	for _, shardName := range shardNames {
		var shard ShardLike
		var release func()
		var err error

		if i.replicationEnabled() {
			if repl == nil {
				repl = defaultConsistency()
			}

			results[shardName], err = i.replicator.FindUUIDs(ctx, className, shardName, filters, types.ConsistencyLevel(repl.ConsistencyLevel))
		} else {
			shard, release, err = i.GetShard(ctx, shardName)
			if err == nil {
				if shard != nil {
					func() {
						defer release()
						results[shardName], err = shard.FindUUIDs(ctx, filters)
					}()
				} else {
					results[shardName], err = i.remote.FindUUIDs(ctx, shardName, filters)
				}
			}
		}

		if err != nil {
			return nil, fmt.Errorf("find matching doc ids in shard %q: %w", shardName, err)
		}
	}

	return results, nil
}

func (i *Index) IncomingFindUUIDs(ctx context.Context, shardName string,
	filters *filters.LocalFilter,
) ([]strfmt.UUID, error) {
	shard, release, err := i.getOrInitShard(ctx, shardName)
	if err != nil {
		return nil, err
	}
	defer release()

	if shard.GetStatus() == storagestate.StatusLoading {
		return nil, enterrors.NewErrUnprocessable(fmt.Errorf("local %s shard is not ready", shardName))
	}

	return shard.FindUUIDs(ctx, filters)
}

func (i *Index) batchDeleteObjects(ctx context.Context, shardUUIDs map[string][]strfmt.UUID,
	deletionTime time.Time, dryRun bool, replProps *additional.ReplicationProperties, schemaVersion uint64,
) (objects.BatchSimpleObjects, error) {
	before := time.Now()
	defer i.metrics.BatchDelete(before, "delete_from_shards_total")

	type result struct {
		objs objects.BatchSimpleObjects
	}

	if i.replicationEnabled() && replProps == nil {
		replProps = defaultConsistency()
	}

	wg := &sync.WaitGroup{}
	ch := make(chan result, len(shardUUIDs))
	for shardName, uuids := range shardUUIDs {
		uuids := uuids
		shardName := shardName
		wg.Add(1)
		f := func() {
			defer wg.Done()

			var objs objects.BatchSimpleObjects
			if i.replicationEnabled() {
				objs = i.replicator.DeleteObjects(ctx, shardName, uuids, deletionTime,
					dryRun, types.ConsistencyLevel(replProps.ConsistencyLevel), schemaVersion)
			} else {
				shard, release, err := i.GetShard(ctx, shardName)
				if err != nil {
					objs = objects.BatchSimpleObjects{
						objects.BatchSimpleObject{Err: err},
					}
				} else if shard != nil {
					func() {
						i.backupLock.RLock(shardName)
						defer i.backupLock.RUnlock(shardName)
						defer release()
						objs = shard.DeleteObjectBatch(ctx, uuids, deletionTime, dryRun)
					}()
				} else {
					objs = i.remote.DeleteObjectBatch(ctx, shardName, uuids, deletionTime, dryRun, schemaVersion)
				}
			}

			ch <- result{objs}
		}
		enterrors.GoWrapper(f, i.logger)
	}

	wg.Wait()
	close(ch)

	var out objects.BatchSimpleObjects
	for res := range ch {
		out = append(out, res.objs...)
	}

	return out, nil
}

func (i *Index) IncomingDeleteObjectBatch(ctx context.Context, shardName string,
	uuids []strfmt.UUID, deletionTime time.Time, dryRun bool, schemaVersion uint64,
) objects.BatchSimpleObjects {
	i.backupLock.RLock(shardName)
	defer i.backupLock.RUnlock(shardName)

	shard, release, err := i.getOrInitShard(ctx, shardName)
	if err != nil {
		return objects.BatchSimpleObjects{
			objects.BatchSimpleObject{Err: err},
		}
	}
	defer release()

	return shard.DeleteObjectBatch(ctx, uuids, deletionTime, dryRun)
}

func defaultConsistency(l ...types.ConsistencyLevel) *additional.ReplicationProperties {
	rp := &additional.ReplicationProperties{}
	if len(l) != 0 {
		rp.ConsistencyLevel = string(l[0])
	} else {
		rp.ConsistencyLevel = string(types.ConsistencyLevelQuorum)
	}
	return rp
}

func objectSearchPreallocate(limit int, shards []string) ([]*storobj.Object, []float32) {
	perShardLimit := config.DefaultQueryMaximumResults
	if perShardLimit > int64(limit) {
		perShardLimit = int64(limit)
	}
	capacity := perShardLimit * int64(len(shards))
	objects := make([]*storobj.Object, 0, capacity)
	scores := make([]float32, 0, capacity)

	return objects, scores
}

func (i *Index) validateMultiTenancy(tenant string) error {
	if i.partitioningEnabled && tenant == "" {
		return objects.NewErrMultiTenancy(
			fmt.Errorf("class %s has multi-tenancy enabled, but request was without tenant", i.Config.ClassName),
		)
	} else if !i.partitioningEnabled && tenant != "" {
		return objects.NewErrMultiTenancy(
			fmt.Errorf("class %s has multi-tenancy disabled, but request was with tenant", i.Config.ClassName),
		)
	}
	return nil
}

// GetVectorIndexConfig returns a vector index configuration associated with targetVector.
// In case targetVector is empty string, legacy vector configuration is returned.
// Method expects that configuration associated with targetVector is present.
func (i *Index) GetVectorIndexConfig(targetVector string) schemaConfig.VectorIndexConfig {
	i.vectorIndexUserConfigLock.Lock()
	defer i.vectorIndexUserConfigLock.Unlock()

	if targetVector == "" {
		return i.vectorIndexUserConfig
	}

	return i.vectorIndexUserConfigs[targetVector]
}

// GetVectorIndexConfigs returns a map of vector index configurations.
// If present, legacy vector is return under the key of empty string.
func (i *Index) GetVectorIndexConfigs() map[string]schemaConfig.VectorIndexConfig {
	i.vectorIndexUserConfigLock.Lock()
	defer i.vectorIndexUserConfigLock.Unlock()

	configs := make(map[string]schemaConfig.VectorIndexConfig, len(i.vectorIndexUserConfigs)+1)
	for k, v := range i.vectorIndexUserConfigs {
		configs[k] = v
	}

	if i.vectorIndexUserConfig != nil {
		configs[""] = i.vectorIndexUserConfig
	}

	return configs
}

func convertToVectorIndexConfig(config interface{}) schemaConfig.VectorIndexConfig {
	if config == nil {
		return nil
	}
	// in case legacy vector config was set as an empty map/object instead of nil
	if empty, ok := config.(map[string]interface{}); ok && len(empty) == 0 {
		return nil
	}
	return config.(schemaConfig.VectorIndexConfig)
}

func convertToVectorIndexConfigs(configs map[string]models.VectorConfig) map[string]schemaConfig.VectorIndexConfig {
	if len(configs) > 0 {
		vectorIndexConfigs := make(map[string]schemaConfig.VectorIndexConfig)
		for targetVector, vectorConfig := range configs {
			if vectorIndexConfig, ok := vectorConfig.VectorIndexConfig.(schemaConfig.VectorIndexConfig); ok {
				vectorIndexConfigs[targetVector] = vectorIndexConfig
			}
		}
		return vectorIndexConfigs
	}
	return nil
}

// IMPORTANT:
// DebugResetVectorIndex is intended to be used for debugging purposes only.
// It drops the selected vector index, creates a new one, then reindexes it in the background.
// This function assumes the node is not receiving any traffic besides the
// debug endpoints and that async indexing is enabled.
func (i *Index) DebugResetVectorIndex(ctx context.Context, shardName, targetVector string) error {
	shard, release, err := i.GetShard(ctx, shardName)
	if err != nil {
		return err
	}
	if shard == nil {
		return errors.New("shard not found")
	}
	defer release()

	// Get the vector index
	vidx, ok := shard.GetVectorIndex(targetVector)
	if !ok {
		return errors.New("vector index not found")
	}

	if !hnsw.IsHNSWIndex(vidx) {
		return errors.New("vector index is not hnsw")
	}

	// Reset the vector index
	err = shard.DebugResetVectorIndex(ctx, targetVector)
	if err != nil {
		return errors.Wrap(err, "failed to reset vector index")
	}

	// Reindex in the background
	enterrors.GoWrapper(func() {
		err = shard.FillQueue(targetVector, 0)
		if err != nil {
			i.logger.WithField("shard", shardName).WithError(err).Error("failed to reindex vector index")
			return
		}
	}, i.logger)

	return nil
}

func (i *Index) DebugRepairIndex(ctx context.Context, shardName, targetVector string) error {
	shard, release, err := i.GetShard(ctx, shardName)
	if err != nil {
		return err
	}
	if shard == nil {
		return errors.New("shard not found")
	}
	defer release()

	// Repair in the background
	enterrors.GoWrapper(func() {
		err := shard.RepairIndex(context.Background(), targetVector)
		if err != nil {
			i.logger.WithField("shard", shardName).WithError(err).Error("failed to repair vector index")
			return
		}
	}, i.logger)

	return nil
}

func (i *Index) DebugRequantizeIndex(ctx context.Context, shardName, targetVector string) error {
	shard, release, err := i.GetShard(ctx, shardName)
	if err != nil {
		return err
	}
	if shard == nil {
		return errors.New("shard not found")
	}
	defer release()

	// Repair in the background
	enterrors.GoWrapper(func() {
		err := shard.RequantizeIndex(context.Background(), targetVector)
		if err != nil {
			i.logger.WithField("shard", shardName).WithError(err).Error("failed to requantize vector index")
			return
		}
	}, i.logger)

	return nil
}<|MERGE_RESOLUTION|>--- conflicted
+++ resolved
@@ -1838,7 +1838,6 @@
 	var remoteResponses atomic.Int64
 
 	for _, shardName := range shardNames {
-<<<<<<< HEAD
 		spanCtx, span := otel.Tracer("weaviate-search").Start(ctx, "i.GetShard",
 			trace.WithSpanKind(trace.SpanKindInternal),
 			trace.WithAttributes(attribute.String("shard.name", shardName)),
@@ -1846,9 +1845,6 @@
 		)
 		shard, release, err := i.GetShard(spanCtx, shardName)
 		span.End()
-=======
-		shard, release, err := i.GetShard(ctx, shardName)
->>>>>>> cc77a9e9
 		if err != nil {
 			return nil, nil, err
 		}
