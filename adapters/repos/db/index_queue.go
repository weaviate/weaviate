//                           _       _
// __      _____  __ ___   ___  __ _| |_ ___
// \ \ /\ / / _ \/ _` \ \ / / |/ _` | __/ _ \
//  \ V  V /  __/ (_| |\ V /| | (_| | ||  __/
//   \_/\_/ \___|\__,_| \_/ |_|\__,_|\__\___|
//
//  Copyright © 2016 - 2024 Weaviate B.V. All rights reserved.
//
//  CONTACT: hello@weaviate.io
//

package db

import (
	"container/list"
	"context"
	"math"
	"os"
	"runtime"
	"strconv"
	"sync"
	"sync/atomic"
	"time"

	entcfg "github.com/weaviate/weaviate/entities/config"
	enterrors "github.com/weaviate/weaviate/entities/errors"
	"github.com/weaviate/weaviate/usecases/monitoring"

	"github.com/pkg/errors"
	"github.com/sirupsen/logrus"
	"github.com/weaviate/weaviate/adapters/repos/db/helpers"
	"github.com/weaviate/weaviate/adapters/repos/db/indexcheckpoint"
	"github.com/weaviate/weaviate/adapters/repos/db/priorityqueue"
	"github.com/weaviate/weaviate/adapters/repos/db/vector/common"
	"github.com/weaviate/weaviate/adapters/repos/db/vector/hnsw/distancer"
	"github.com/weaviate/weaviate/entities/storagestate"
)

// IndexQueue is an in-memory queue of vectors to index.
// It batches vectors together before sending them to the indexing workers.
// It is safe to use concurrently.
type IndexQueue struct {
	Shard        shardStatusUpdater
	index        batchIndexer
	shardID      string
	targetVector string

	IndexQueueOptions

	// indexCh is the channel used to send vectors to the shared indexing workers.
	indexCh chan job

	// context used to close pending tasks
	// if canceled, prevents new vectors from being added to the queue.
	ctx      context.Context
	cancelFn context.CancelFunc

	// tracks the background workers
	wg sync.WaitGroup

	// queue of not-yet-indexed vectors
	queue *vectorQueue

	pqMaxPool *pqMaxPool

	Checkpoints *indexcheckpoint.Checkpoints

	paused atomic.Bool

	// prevents replacing the index while
	// the queue is dequeuing vectors
	indexLock sync.RWMutex

	metrics *IndexQueueMetrics

	// tracks the jobs that are currently being processed
	processingJobs *common.SharedGauge

	// tracks the last time vectors were added to the queue
	lastPushed atomic.Pointer[time.Time]

	// tracks the dimensions of the vectors in the queue
	dims atomic.Int32
}

type vectorDescriptor struct {
	id     uint64
	vector []float32
}

type IndexQueueOptions struct {
	// BatchSize is the number of vectors to batch together
	// before sending them to the indexing worker.
	BatchSize int

	// IndexInterval is the maximum time to wait before sending
	// the pending vectors to the indexing worker.
	IndexInterval time.Duration

	// Max time a vector can stay in the queue before being indexed.
	StaleTimeout time.Duration

	// Logger is the logger used by the queue.
	Logger logrus.FieldLogger

	// Maximum number of vectors to use for brute force search
	// when vectors are not indexed.
	BruteForceSearchLimit int

	// Maximum number of chunks to send to the workers in a single tick.
	MaxChunksPerTick int

	// Enable throttling of the indexing process.
	Throttle bool
}

type batchIndexer interface {
	AddBatch(ctx context.Context, id []uint64, vector [][]float32) error
	SearchByVector(vector []float32, k int, allowList helpers.AllowList) ([]uint64, []float32, error)
	SearchByVectorDistance(vector []float32, dist float32,
		maxLimit int64, allow helpers.AllowList) ([]uint64, []float32, error)
	DistanceBetweenVectors(x, y []float32) (float32, error)
	ContainsNode(id uint64) bool
	Delete(id ...uint64) error
	DistancerProvider() distancer.Provider
	ValidateBeforeInsert(vector []float32) error
}

type compressedIndexer interface {
	Compressed() bool
	AlreadyIndexed() uint64
	TurnOnCompression(callback func()) error
	ShouldCompress() (bool, int)
}

type shardStatusUpdater interface {
	compareAndSwapStatus(old, new string) (storagestate.Status, error)
	Name() string
}

func NewIndexQueue(
	className string,
	shardID string,
	targetVector string,
	shard shardStatusUpdater,
	index batchIndexer,
	centralJobQueue chan job,
	checkpoints *indexcheckpoint.Checkpoints,
	opts IndexQueueOptions,
	promMetrics *monitoring.PrometheusMetrics,
) (*IndexQueue, error) {
	if opts.Logger == nil {
		opts.Logger = logrus.New()
	}
	opts.Logger = opts.Logger.
		WithField("component", "index_queue").
		WithField("shard_id", shardID)

	if opts.BatchSize == 0 {
		opts.BatchSize = 1000
	}
	if v, _ := strconv.Atoi(os.Getenv("ASYNC_BATCH_SIZE")); v > 0 {
		opts.BatchSize = v
	}

	if opts.IndexInterval == 0 {
		opts.IndexInterval = 1 * time.Second
	}
	if v, _ := time.ParseDuration(os.Getenv("ASYNC_INDEX_INTERVAL")); v > 0 {
		opts.IndexInterval = v
	}

	if opts.BruteForceSearchLimit == 0 {
		opts.BruteForceSearchLimit = 100_000
	}

	if opts.StaleTimeout == 0 {
		opts.StaleTimeout = 5 * time.Second
	}

	if opts.MaxChunksPerTick == 0 {
		opts.MaxChunksPerTick = runtime.GOMAXPROCS(0) - 1
	}
	if v, _ := strconv.Atoi(os.Getenv("ASYNC_MAX_CHUNKS_PER_TICK")); v > 0 {
		opts.MaxChunksPerTick = v
	}
	if entcfg.Enabled(os.Getenv("ASYNC_THROTTLING")) {
		opts.Throttle = true
	}

	q := IndexQueue{
		shardID:           shardID,
		targetVector:      targetVector,
		IndexQueueOptions: opts,
		Shard:             shard,
		index:             index,
		indexCh:           centralJobQueue,
		pqMaxPool:         newPqMaxPool(0),
		Checkpoints:       checkpoints,
		metrics:           NewIndexQueueMetrics(opts.Logger, promMetrics, className, shard.Name(), targetVector),
		processingJobs:    common.NewSharedGauge(),
	}

	q.queue = newVectorQueue(&q)

	q.ctx, q.cancelFn = context.WithCancel(context.Background())

	if !asyncEnabled() {
		return &q, nil
	}

	q.wg.Add(1)
	f := func() {
		defer q.wg.Done()

		q.indexer()
	}
	enterrors.GoWrapper(f, q.Logger)

	return &q, nil
}

// Close immediately closes the queue and waits for workers to finish their current tasks.
// Any pending vectors are discarded.
func (q *IndexQueue) Close() error {
	if q == nil {
		// queue was never initialized, possibly because of a failed shard
		// initialization. No op.
		return nil
	}

	// check if the queue is closed
	if q.ctx.Err() != nil {
		return nil
	}

	// prevent new jobs from being added
	q.cancelFn()

	q.wg.Wait()

	// wait for the workers to finish their current tasks
	q.processingJobs.Wait()

	q.Logger.Debug("index queue closed")

	return nil
}

// Reset the queue with the given VectorIndex.
// - discard any pending vectors
// - reset the checkpoint to 0
// Requires the queue to be paused.
// It does not resume the queue.
func (q *IndexQueue) ResetWith(v batchIndexer) error {
	q.indexLock.Lock()
	defer q.indexLock.Unlock()

	q.PauseIndexing()

	q.index = v
	err := q.Checkpoints.Update(q.shardID, q.targetVector, 0)
	if err != nil {
		return errors.Wrap(err, "update checkpoint")
	}

	q.lastPushed.Store(nil)
	q.dims.Store(0)
	q.queue.Reset()
	return nil
}

// Push adds a list of vectors to the queue.
func (q *IndexQueue) Push(ctx context.Context, vectors ...vectorDescriptor) error {
	if ctx.Err() != nil {
		return ctx.Err()
	}
	if q.ctx.Err() != nil {
		return errors.New("index queue closed")
	}
	q.indexLock.RLock()
	defer q.indexLock.RUnlock()

	now := time.Now()
	defer q.metrics.Push(now, len(vectors))

	q.lastPushed.Store(&now)

	// ensure the vector length is the same
	for i := range vectors {
		if len(vectors[i].vector) == 0 {
			return errors.Errorf("vector is empty")
		}

		// delegate the validation to the index
		err := q.index.ValidateBeforeInsert(vectors[i].vector)
		if err != nil {
			return errors.WithStack(err)
		}

		// if the index is still empty, ensure the first batch is consistent
		// by keeping track of the dimensions of the vectors.
		if q.dims.CompareAndSwap(0, int32(len(vectors[i].vector))) {
			continue
		}

		if q.dims.Load() != int32(len(vectors[i].vector)) {
			return errors.Errorf("inconsistent vector lengths: %d != %d", len(vectors[i].vector), q.dims.Load())
		}
	}

	q.queue.Add(vectors)
	return nil
}

// Size returns the number of vectors waiting to be indexed.
func (q *IndexQueue) Size() int64 {
	var count int64
	q.queue.fullChunks.Lock()
	e := q.queue.fullChunks.list.Front()
	for e != nil {
		c := e.Value.(*chunk)
		count += int64(c.cursor)

		e = e.Next()
	}
	q.queue.fullChunks.Unlock()

	q.queue.curBatch.Lock()
	if q.queue.curBatch.c != nil {
		count += int64(q.queue.curBatch.c.cursor)
	}
	q.queue.curBatch.Unlock()

	q.metrics.Size(count)
	return count
}

// Delete marks the given vectors as deleted.
// This method can be called even if the async indexing is disabled.
func (q *IndexQueue) Delete(ids ...uint64) error {
	if !asyncEnabled() {
		return q.index.Delete(ids...)
	}
	start := time.Now()
	defer q.metrics.Delete(start, len(ids))

<<<<<<< HEAD
	for _, id := range ids {
		if q.Index.ContainsNode(id) {
			err := q.Index.Delete(id)
			if err != nil {
				return errors.Wrap(err, "delete node from index")
			}
=======
	q.indexLock.RLock()
	defer q.indexLock.RUnlock()

	remaining := make([]uint64, 0, len(ids))
	indexed := make([]uint64, 0, len(ids))

	for _, id := range ids {
		if q.index.ContainsNode(id) {
			indexed = append(indexed, id)

>>>>>>> 3ebc75ff
			// is it already marked as deleted in the queue?
			if q.queue.IsDeleted(id) {
				q.queue.ResetDeleted(id)
			}
		} else {
			q.queue.Delete(id)
		}
	}

<<<<<<< HEAD
=======
	err := q.index.Delete(indexed...)
	if err != nil {
		return errors.Wrap(err, "delete node from index")
	}

	q.queue.Delete(remaining)

>>>>>>> 3ebc75ff
	return nil
}

// Drop removes all persisted data related to the queue.
// It closes the queue if not already.
// It does not remove the index.
// It should be called only when the index is dropped.
func (q *IndexQueue) Drop() error {
	_ = q.Close()

	if q.Checkpoints != nil {
		return q.Checkpoints.Delete(q.shardID, q.targetVector)
	}

	q.Logger.Debug("index queue dropped")

	return nil
}

func (q *IndexQueue) indexer() {
	t := time.NewTicker(q.IndexInterval)

	maxPerTick := q.MaxChunksPerTick

	for {
		select {
		case <-t.C:
			if q.paused.Load() {
				continue
			}

			q.indexLock.RLock()
			if q.checkCompressionSettings() {
				q.indexLock.RUnlock()
				continue
			}

			if q.Size() == 0 {
				_, _ = q.Shard.compareAndSwapStatus(storagestate.StatusIndexing.String(), storagestate.StatusReady.String())
				q.indexLock.RUnlock()
				continue
			}

			status, err := q.Shard.compareAndSwapStatus(storagestate.StatusReady.String(), storagestate.StatusIndexing.String())
			if status != storagestate.StatusIndexing || err != nil {
				q.Logger.WithField("status", status).WithError(err).Warn("failed to set shard status to 'indexing', trying again in " + q.IndexInterval.String())
				q.indexLock.RUnlock()
				continue
			}

			lastPushed := q.lastPushed.Load()
			var vectorsSent int64
			if !q.Throttle || lastPushed == nil || time.Since(*lastPushed) > time.Second {
				// send at most maxPerTick chunks at a time, without waiting for them to be indexed
				vectorsSent = q.pushToWorkers(maxPerTick, false)
			} else {
				// send only one batch at a time and wait for it to be indexed
				// to avoid competing for resources with the inverted index.
				// This ensures the resources are used for storing / queueing vectors in priority.
				vectorsSent = q.pushToWorkers(1, true)
			}

			q.logStats(vectorsSent)
			q.indexLock.RUnlock()
		case <-q.ctx.Done():
			// stop the ticker
			t.Stop()
			return
		}
	}
}

func (q *IndexQueue) pushToWorkers(max int, wait bool) int64 {
	chunks := q.queue.dequeue(max)
	if len(chunks) == 0 {
		return 0
	}

	var minID uint64
	var count int64

	for i := range chunks {
		c := chunks[i]
		ids := make([]uint64, 0, c.cursor)
		vectors := make([][]float32, 0, c.cursor)
		var deleted []uint64

		for j := range c.data[:c.cursor] {
			if minID == 0 || c.data[j].id < minID {
				minID = c.data[j].id
			}

			if q.queue.IsDeleted(c.data[j].id) {
				deleted = append(deleted, c.data[j].id)
			} else {
				ids = append(ids, c.data[j].id)
				vectors = append(vectors, c.data[j].vector)
			}
		}

		if len(ids) == 0 {
			q.Logger.Debug("all vectors in the chunk are deleted. skipping")
			continue
		}

		q.processingJobs.Incr()

		count += int64(len(ids))

		select {
		case <-q.ctx.Done():
			q.processingJobs.Decr()
			return count
		case q.indexCh <- job{
			indexer: q.index,
			ctx:     q.ctx,
			ids:     ids,
			vectors: vectors,
			done:    q.processingJobs.Decr,
		}:
			q.queue.ResetDeleted(deleted...)
		}
	}

	q.queue.persistCheckpoint(minID)

	if wait {
		q.processingJobs.Wait()
	}

	return count
}

func (q *IndexQueue) logStats(vectorsSent int64) {
	q.metrics.VectorsDequeued(vectorsSent)

	qSize := q.Size()
	q.Logger.
		WithField("queue_size", qSize).
		WithField("vectors_sent", vectorsSent).
		Debug("queue stats")
}

// SearchByVector performs the search through the index first, then uses brute force to
// query unindexed vectors.
func (q *IndexQueue) SearchByVector(vector []float32, k int, allowList helpers.AllowList) ([]uint64, []float32, error) {
	return q.search(vector, -1, k, allowList)
}

// SearchByVectorDistance performs the search through the index first, then uses brute force to
// query unindexed vectors.
func (q *IndexQueue) SearchByVectorDistance(vector []float32, dist float32, maxLimit int64, allowList helpers.AllowList) ([]uint64, []float32, error) {
	return q.search(vector, dist, int(maxLimit), allowList)
}

func (q *IndexQueue) search(vector []float32, dist float32, maxLimit int, allowList helpers.AllowList) ([]uint64, []float32, error) {
	start := time.Now()
	defer q.metrics.Search(start)

	q.indexLock.RLock()
	defer q.indexLock.RUnlock()

	var indexedResults []uint64
	var distances []float32
	var err error
	if dist == -1 {
		indexedResults, distances, err = q.index.SearchByVector(vector, maxLimit, allowList)
	} else {
		indexedResults, distances, err = q.index.SearchByVectorDistance(vector, dist, int64(maxLimit), allowList)
	}
	if err != nil {
		return nil, nil, err
	}

	if !asyncEnabled() {
		return indexedResults, distances, nil
	}

	if q.index.DistancerProvider().Type() == "cosine-dot" {
		// cosine-dot requires normalized vectors, as the dot product and cosine
		// similarity are only identical if the vector is normalized
		vector = distancer.Normalize(vector)
	}

	var results *priorityqueue.Queue[any]
	var seen map[uint64]struct{}

	err = q.queue.Iterate(allowList, func(objects []vectorDescriptor) error {
		if results == nil {
			results = q.pqMaxPool.GetMax(maxLimit)
			seen = make(map[uint64]struct{}, len(indexedResults))
			for i := range indexedResults {
				seen[indexedResults[i]] = struct{}{}
				results.Insert(indexedResults[i], distances[i])
			}
		}

		return q.bruteForce(vector, objects, maxLimit, results, allowList, dist, seen)
	})
	if results != nil {
		defer q.pqMaxPool.Put(results)
	}
	if err != nil {
		return nil, nil, err
	}
	if results == nil {
		return indexedResults, distances, nil
	}

	ids := make([]uint64, results.Len())
	dists := make([]float32, results.Len())

	i := results.Len() - 1
	for results.Len() > 0 {
		element := results.Pop()
		ids[i] = element.ID
		dists[i] = element.Dist
		i--
	}

	return ids, dists, nil
}

func (q *IndexQueue) checkCompressionSettings() bool {
	ci, ok := q.index.(compressedIndexer)
	if !ok {
		return false
	}

	shouldCompress, shouldCompressAt := ci.ShouldCompress()
	if !shouldCompress || ci.Compressed() {
		return false
	}

	if ci.AlreadyIndexed() > uint64(shouldCompressAt) {
		q.PauseIndexing()
		err := ci.TurnOnCompression(q.ResumeIndexing)
		if err != nil {
			q.Logger.WithError(err).Error("failed to turn on compression")
		}

		return true
	}

	return false
}

// pause indexing and wait for the workers to finish their current tasks
// related to this queue.
func (q *IndexQueue) PauseIndexing() {
	if !q.paused.CompareAndSwap(false, true) {
		q.Logger.Warn("attempted to pause indexing, but it is already paused")
		return
	}
	q.Logger.Debug("pausing indexing, waiting for the current tasks to finish")
	q.processingJobs.Wait()
	q.Logger.Debug("indexing paused")
	q.metrics.Paused()
}

// Waits for the workers to finish their current indexing tasks.
// It does not pause the queue.
// This method can potentially block for a long time
// if the queue is receiving vectors.
func (q *IndexQueue) Wait() {
	q.processingJobs.Wait()
}

// resume indexing
func (q *IndexQueue) ResumeIndexing() {
	if !q.paused.CompareAndSwap(true, false) {
		q.Logger.Warn("attempted to resume indexing, but it is already running")
		return
	}
	q.Logger.Debug("indexing resumed")
	q.metrics.Resumed()
}

func (q *IndexQueue) bruteForce(vector []float32, snapshot []vectorDescriptor, k int,
	results *priorityqueue.Queue[any], allowList helpers.AllowList,
	maxDistance float32, seen map[uint64]struct{},
) error {
	for i := range snapshot {
		// skip indexed data
		if _, ok := seen[snapshot[i].id]; ok {
			continue
		}

		// skip filtered data
		if allowList != nil && !allowList.Contains(snapshot[i].id) {
			continue
		}

		v := snapshot[i].vector
		if q.index.DistancerProvider().Type() == "cosine-dot" {
			// cosine-dot requires normalized vectors, as the dot product and cosine
			// similarity are only identical if the vector is normalized
			v = distancer.Normalize(v)
		}

		dist, err := q.index.DistanceBetweenVectors(vector, v)
		if err != nil {
			return err
		}

		// skip vectors that are too far away
		if maxDistance > 0 && dist > maxDistance {
			continue
		}

		if k < 0 || results.Len() < k || dist < results.Top().Dist {
			results.Insert(snapshot[i].id, dist)
			if k > 0 {
				for results.Len() > k {
					results.Pop()
				}
			}
		}
	}
	return nil
}

type pqMaxPool struct {
	pool *sync.Pool
}

func newPqMaxPool(defaultCap int) *pqMaxPool {
	return &pqMaxPool{
		pool: &sync.Pool{
			New: func() interface{} {
				return priorityqueue.NewMax[any](defaultCap)
			},
		},
	}
}

func (pqh *pqMaxPool) GetMax(capacity int) *priorityqueue.Queue[any] {
	pq := pqh.pool.Get().(*priorityqueue.Queue[any])
	if pq.Cap() < capacity {
		pq.ResetCap(capacity)
	} else {
		pq.Reset()
	}

	return pq
}

func (pqh *pqMaxPool) Put(pq *priorityqueue.Queue[any]) {
	pqh.pool.Put(pq)
}

type vectorQueue struct {
	IndexQueue *IndexQueue
	curBatch   struct {
		sync.Mutex

		c *chunk
	}
	fullChunks struct {
		sync.Mutex

		list *list.List
	}
	deleted struct {
		sync.RWMutex

		m map[uint64]struct{}
	}
}

func newVectorQueue(iq *IndexQueue) *vectorQueue {
	q := vectorQueue{
		IndexQueue: iq,
	}

	q.fullChunks.list = list.New()
	q.deleted.m = make(map[uint64]struct{})

	return &q
}

func (q *vectorQueue) getBuffer() []vectorDescriptor {
	return make([]vectorDescriptor, q.IndexQueue.BatchSize)
}

func (q *vectorQueue) getFreeChunk() *chunk {
	c := chunk{
		data: q.getBuffer(),
	}
	return &c
}

func (q *vectorQueue) Add(vectors []vectorDescriptor) {
	var full []*chunk

	q.curBatch.Lock()
	f := q.ensureHasSpace()
	if f != nil {
		full = append(full, f)
	}

	for len(vectors) != 0 {
		curBatch := q.curBatch.c
		n := copy(curBatch.data[curBatch.cursor:], vectors)
		curBatch.cursor += n

		vectors = vectors[n:]

		f := q.ensureHasSpace()
		if f != nil {
			full = append(full, f)
		}
	}
	q.curBatch.Unlock()

	if len(full) > 0 {
		q.fullChunks.Lock()
		for i := range full {
			q.fullChunks.list.PushBack(full[i])
		}
		q.fullChunks.Unlock()
	}
}

func (q *vectorQueue) ensureHasSpace() *chunk {
	if q.curBatch.c == nil {
		q.curBatch.c = q.getFreeChunk()
	}

	if q.curBatch.c.cursor == 0 {
		now := time.Now()
		q.curBatch.c.createdAt = &now
	}

	if q.curBatch.c.cursor < q.IndexQueue.BatchSize {
		return nil
	}

	c := q.curBatch.c
	q.curBatch.c = q.getFreeChunk()
	now := time.Now()
	q.curBatch.c.createdAt = &now
	return c
}

func (q *vectorQueue) dequeue(max int) []*chunk {
	if max <= 0 {
		max = math.MaxInt64
	}

	q.fullChunks.Lock()
	var chunks []*chunk
	e := q.fullChunks.list.Front()
	count := 0
	for e != nil && count < max {
		next := e.Next()
		c := q.fullChunks.list.Remove(e).(*chunk)
		chunks = append(chunks, c)
		count++

		e = next
	}
	q.fullChunks.Unlock()

	if count < max {
		q.curBatch.Lock()
		if q.curBatch.c != nil && time.Since(*q.curBatch.c.createdAt) > q.IndexQueue.StaleTimeout && q.curBatch.c.cursor > 0 {
			q.IndexQueue.metrics.Stale()
			chunks = append(chunks, q.curBatch.c)
			q.curBatch.c = nil
		}
		q.curBatch.Unlock()
	}

	return chunks
}

// persistCheckpoint update the on-disk checkpoint that tracks the last indexed id
// optimistically. It is not guaranteed to be accurate but it is guaranteed to be lower
// than any vector in the queue.
// To calculate the checkpoint, we use the lowest id in the current batch
// minus the number of vectors in the queue (delta), which is capped at 10k vectors.
// The calculation looks like this:
// checkpoint = min(ids) - max(queueSize, 10_000)
func (q *vectorQueue) persistCheckpoint(minID uint64) {
	q.fullChunks.Lock()
	cl := q.fullChunks.list.Len()
	q.fullChunks.Unlock()

	delta := uint64(cl * q.IndexQueue.BatchSize)
	// cap the delta to 10k vectors
	if delta > 10_000 {
		delta = 10_000
	}
	var checkpoint uint64
	if minID > delta {
		checkpoint = minID - delta
	} else {
		checkpoint = 0
	}

	err := q.IndexQueue.Checkpoints.Update(q.IndexQueue.shardID, q.IndexQueue.targetVector, checkpoint)
	if err != nil {
		q.IndexQueue.Logger.WithError(err).Error("update checkpoint")
	}
}

// Iterate through all chunks in the queue and call the given function.
// Deleted vectors are skipped, and if an allowlist is provided, only vectors
// in the allowlist are returned.
func (q *vectorQueue) Iterate(allowlist helpers.AllowList, fn func(objects []vectorDescriptor) error) error {
	buf := q.getBuffer()

	var count int

	// since chunks can get released concurrently,
	// we first get the pointers to all chunks.
	// then iterate over them.
	// This will not give us the latest data, but
	// will prevent us from losing access to the rest
	// of the linked list if an intermediate chunk is released.
	var elems []*list.Element
	q.fullChunks.Lock()
	e := q.fullChunks.list.Front()
	for e != nil {
		elems = append(elems, e)
		e = e.Next()
	}
	q.fullChunks.Unlock()

	for i := 0; i < len(elems); i++ {
		// we need to lock the list to prevent the chunk from being released
		q.fullChunks.Lock()
		c := elems[i].Value.(*chunk)
		if c.data == nil {
			// the chunk was released in the meantime,
			// skip it
			q.fullChunks.Unlock()
			continue
		}

		buf = buf[:0]
		for i := 0; i < c.cursor; i++ {
			if allowlist != nil && !allowlist.Contains(c.data[i].id) {
				continue
			}

			if q.IsDeleted(c.data[i].id) {
				continue
			}

			buf = append(buf, c.data[i])
			count++
			if count >= q.IndexQueue.BruteForceSearchLimit {
				break
			}
		}
		q.fullChunks.Unlock()

		if len(buf) == 0 {
			continue
		}

		err := fn(buf)
		if err != nil {
			return err
		}

		if count >= q.IndexQueue.BruteForceSearchLimit {
			break
		}
	}

	if count >= q.IndexQueue.BruteForceSearchLimit {
		return nil
	}

	buf = buf[:0]
	q.curBatch.Lock()
	if q.curBatch.c != nil {
		for i := 0; i < q.curBatch.c.cursor; i++ {
			c := q.curBatch.c

			if allowlist != nil && !allowlist.Contains(c.data[i].id) {
				continue
			}

			if q.IsDeleted(c.data[i].id) {
				continue
			}

			buf = append(buf, c.data[i])
			count++

			if count >= q.IndexQueue.BruteForceSearchLimit {
				break
			}
		}
	}
	q.curBatch.Unlock()

	if len(buf) == 0 {
		return nil
	}

	err := fn(buf)
	if err != nil {
		return err
	}

	return nil
}

func (q *vectorQueue) Delete(ids ...uint64) {
	q.deleted.Lock()
	for _, id := range ids {
		q.deleted.m[id] = struct{}{}
	}
	q.deleted.Unlock()
}

func (q *vectorQueue) IsDeleted(id uint64) bool {
	q.deleted.RLock()
	_, ok := q.deleted.m[id]
	q.deleted.RUnlock()
	return ok
}

func (q *vectorQueue) ResetDeleted(ids ...uint64) {
	q.deleted.Lock()
	for _, id := range ids {
		delete(q.deleted.m, id)
	}
	q.deleted.Unlock()
}

func (q *vectorQueue) Reset() {
	q.fullChunks.Lock()
	q.fullChunks.list = list.New()
	q.fullChunks.Unlock()

	q.curBatch.Lock()
	if q.curBatch.c != nil {
		q.curBatch.c = nil
	}
	q.curBatch.Unlock()

	q.deleted.Lock()
	q.deleted.m = make(map[uint64]struct{})
	q.deleted.Unlock()
}

type chunk struct {
	cursor    int
	data      []vectorDescriptor
	createdAt *time.Time
}<|MERGE_RESOLUTION|>--- conflicted
+++ resolved
@@ -345,14 +345,6 @@
 	start := time.Now()
 	defer q.metrics.Delete(start, len(ids))
 
-<<<<<<< HEAD
-	for _, id := range ids {
-		if q.Index.ContainsNode(id) {
-			err := q.Index.Delete(id)
-			if err != nil {
-				return errors.Wrap(err, "delete node from index")
-			}
-=======
 	q.indexLock.RLock()
 	defer q.indexLock.RUnlock()
 
@@ -363,7 +355,6 @@
 		if q.index.ContainsNode(id) {
 			indexed = append(indexed, id)
 
->>>>>>> 3ebc75ff
 			// is it already marked as deleted in the queue?
 			if q.queue.IsDeleted(id) {
 				q.queue.ResetDeleted(id)
@@ -373,16 +364,13 @@
 		}
 	}
 
-<<<<<<< HEAD
-=======
 	err := q.index.Delete(indexed...)
 	if err != nil {
 		return errors.Wrap(err, "delete node from index")
 	}
 
-	q.queue.Delete(remaining)
-
->>>>>>> 3ebc75ff
+	q.queue.Delete(remaining...)
+
 	return nil
 }
 
