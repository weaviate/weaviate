--- conflicted
+++ resolved
@@ -14,13 +14,9 @@
 import (
 	"container/list"
 	"context"
-<<<<<<< HEAD
 	"encoding/binary"
 	"fmt"
 	"os"
-	"runtime"
-=======
->>>>>>> cc0debf9
 	"sync"
 	"time"
 
@@ -28,11 +24,8 @@
 	"github.com/sirupsen/logrus"
 	"github.com/weaviate/weaviate/adapters/repos/db/helpers"
 	"github.com/weaviate/weaviate/adapters/repos/db/priorityqueue"
-<<<<<<< HEAD
+	"github.com/weaviate/weaviate/entities/storagestate"
 	"github.com/weaviate/weaviate/entities/storobj"
-=======
-	"github.com/weaviate/weaviate/entities/storagestate"
->>>>>>> cc0debf9
 )
 
 // IndexQueue is an in-memory queue of vectors to index.
@@ -102,15 +95,11 @@
 }
 
 func NewIndexQueue(
-<<<<<<< HEAD
 	shardID string,
 	rootPath string,
-	index BatchIndexer,
-=======
 	shard shardStatusUpdater,
 	index batchIndexer,
 	centralJobQueue chan job,
->>>>>>> cc0debf9
 	opts IndexQueueOptions,
 ) (*IndexQueue, error) {
 	if opts.Logger == nil {
@@ -138,7 +127,6 @@
 		IndexQueueOptions: opts,
 		Shard:             shard,
 		Index:             index,
-		queue:             newVectorQueue(opts.BatchSize, opts.StaleTimeout),
 		indexCh:           centralJobQueue,
 		pqMaxPool:         newPqMaxPool(0),
 		bufPool: sync.Pool{
@@ -156,6 +144,8 @@
 		return nil, errors.Wrap(err, "initialize min indexed cursor")
 	}
 
+	q.queue = newVectorQueue(opts.BatchSize, q.lastIndexedCursor, opts.StaleTimeout)
+
 	q.ctx, q.cancelFn = context.WithCancel(context.Background())
 
 	if !asyncEnabled() {
@@ -258,7 +248,6 @@
 	return nil
 }
 
-<<<<<<< HEAD
 // Push adds a list of vectors to the queue.
 func (q *IndexQueue) PreloadShard(ctx context.Context, shard *Shard) error {
 	if !asyncEnabled() {
@@ -331,14 +320,6 @@
 	return q.lastIndexedCursor.Drop()
 }
 
-func (q *IndexQueue) enqueuer() {
-	for batch := range q.processCh {
-		q.queue.Add(batch)
-	}
-}
-
-=======
->>>>>>> cc0debf9
 func (q *IndexQueue) indexer() {
 	t := time.NewTicker(q.IndexInterval)
 
@@ -385,96 +366,6 @@
 	return nil
 }
 
-<<<<<<< HEAD
-func (q *IndexQueue) worker() {
-	var ids []uint64
-	var vectors [][]float32
-	var deleted []uint64
-
-	for b := range q.indexCh {
-		for i := range b.data[:b.cursor] {
-			if q.queue.IsDeleted(b.data[i].id) {
-				deleted = append(deleted, b.data[i].id)
-			} else {
-				ids = append(ids, b.data[i].id)
-				vectors = append(vectors, b.data[i].vector)
-			}
-		}
-
-		if err := q.indexVectors(ids, vectors); err != nil {
-			q.Logger.WithError(err).Error("failed to index vectors")
-			return
-		}
-
-		// update the on-disk cursor that tracks the minimum indexed id
-		// with a value that is guaranteed to be lower than the last lowest indexed id.
-		q.queue.fullChunks.Lock()
-		cl := q.queue.fullChunks.list.Len()
-		q.queue.fullChunks.Unlock()
-		// Determine a safe value to use as the new cursor.
-		// The value doesn't have to be accurate but it must guarantee
-		// that it is lower than the last indexed id.
-		if len(ids) > 0 {
-			var minID uint64
-			for _, id := range ids {
-				if minID == 0 || id < minID {
-					minID = id
-				}
-			}
-
-			delta := uint64(cl * q.BatchSize)
-			// cap the delta to 10k vectors
-			if delta > 10_000 {
-				delta = 10_000
-			}
-			var safeID uint64
-			if minID > delta {
-				safeID = minID - delta
-			} else {
-				safeID = 0
-			}
-
-			q.lastIndexedCursor.Update(safeID)
-		}
-
-		// put the chunk back in the pool
-		q.queue.releaseChunk(b)
-
-		// remove the deleted ids from the mask
-		if len(deleted) > 0 {
-			q.queue.ResetDeleted(deleted...)
-		}
-
-		ids = ids[:0]
-		vectors = vectors[:0]
-		deleted = deleted[:0]
-	}
-}
-
-func (q *IndexQueue) indexVectors(ids []uint64, vectors [][]float32) error {
-	for {
-		err := q.Index.AddBatch(ids, vectors)
-		if err == nil {
-			return nil
-		}
-
-		q.Logger.WithError(err).Infof("failed to index vectors, retrying in %s", q.RetryInterval.String())
-
-		t := time.NewTimer(q.RetryInterval)
-		select {
-		case <-q.ctx.Done():
-			// drain the timer
-			if !t.Stop() {
-				<-t.C
-			}
-			return errors.New("index queue closed")
-		case <-t.C:
-		}
-	}
-}
-
-=======
->>>>>>> cc0debf9
 // SearchByVector performs the search through the index first, then uses brute force to
 // query unindexed vectors.
 func (q *IndexQueue) SearchByVector(vector []float32, k int, allowList helpers.AllowList) ([]uint64, []float32, error) {
@@ -583,10 +474,11 @@
 }
 
 type vectorQueue struct {
-	batchSize    int
-	staleTimeout time.Duration
-	pool         sync.Pool
-	curBatch     struct {
+	batchSize         int
+	staleTimeout      time.Duration
+	pool              sync.Pool
+	lastIndexedCursor *minIndexedCursor
+	curBatch          struct {
 		sync.Mutex
 
 		c *chunk
@@ -603,10 +495,11 @@
 	}
 }
 
-func newVectorQueue(batchSize int, staleTimeout time.Duration) *vectorQueue {
+func newVectorQueue(batchSize int, lastIndexedCursor *minIndexedCursor, staleTimeout time.Duration) *vectorQueue {
 	q := vectorQueue{
-		batchSize:    batchSize,
-		staleTimeout: staleTimeout,
+		batchSize:         batchSize,
+		lastIndexedCursor: lastIndexedCursor,
+		staleTimeout:      staleTimeout,
 		pool: sync.Pool{
 			New: func() any {
 				return &chunk{
@@ -719,6 +612,41 @@
 	c.createdAt = nil
 
 	q.pool.Put(c)
+}
+
+func (q *vectorQueue) persistCheckpoint(ids []uint64) {
+	if len(ids) == 0 {
+		return
+	}
+
+	// update the on-disk cursor that tracks the minimum indexed id
+	// with a value that is guaranteed to be lower than the last lowest indexed id.
+	q.fullChunks.Lock()
+	cl := q.fullChunks.list.Len()
+	q.fullChunks.Unlock()
+	// Determine a safe value to use as the new cursor.
+	// The value doesn't have to be accurate but it must guarantee
+	// that it is lower than the last indexed id.
+	var minID uint64
+	for _, id := range ids {
+		if minID == 0 || id < minID {
+			minID = id
+		}
+	}
+
+	delta := uint64(cl * q.batchSize)
+	// cap the delta to 10k vectors
+	if delta > 10_000 {
+		delta = 10_000
+	}
+	var safeID uint64
+	if minID > delta {
+		safeID = minID - delta
+	} else {
+		safeID = 0
+	}
+
+	q.lastIndexedCursor.Update(safeID)
 }
 
 func (q *vectorQueue) AppendSnapshot(buf []vectorDescriptor, limit int) []vectorDescriptor {
@@ -778,11 +706,11 @@
 }
 
 type chunk struct {
-<<<<<<< HEAD
-	cursor   int
-	borrowed bool
-	data     []vectorDescriptor
-	elem     *list.Element
+	cursor    int
+	borrowed  bool
+	data      []vectorDescriptor
+	elem      *list.Element
+	createdAt *time.Time
 }
 
 type minIndexedCursor struct {
@@ -880,11 +808,4 @@
 	c.f.Seek(0, 0)
 
 	return nil
-=======
-	cursor    int
-	borrowed  bool
-	data      []vectorDescriptor
-	elem      *list.Element
-	createdAt *time.Time
->>>>>>> cc0debf9
 }