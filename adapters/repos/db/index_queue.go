--- conflicted
+++ resolved
@@ -698,11 +698,7 @@
 }
 
 func (q *IndexQueue) checkCompressionSettings() bool {
-<<<<<<< HEAD
-	ci, ok := q.Index.(upgradableIndexer)
-=======
-	ci, ok := q.index.(compressedIndexer)
->>>>>>> 2c0f6422
+	ci, ok := q.index.(upgradableIndexer)
 	if !ok {
 		return false
 	}
@@ -712,7 +708,7 @@
 		return false
 	}
 
-	if q.Index.AlreadyIndexed() > uint64(shouldUpgradeAt) {
+	if q.index.AlreadyIndexed() > uint64(shouldUpgradeAt) {
 		q.PauseIndexing()
 		err := ci.Upgrade(q.ResumeIndexing)
 		if err != nil {
