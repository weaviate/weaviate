--- conflicted
+++ resolved
@@ -19,17 +19,12 @@
 	"github.com/go-openapi/strfmt"
 	"github.com/google/uuid"
 	"github.com/semi-technologies/weaviate/entities/replica"
-	entrep "github.com/semi-technologies/weaviate/entities/replica"
 	"github.com/semi-technologies/weaviate/entities/storagestate"
 	"github.com/semi-technologies/weaviate/entities/storobj"
-<<<<<<< HEAD
-=======
 	"github.com/semi-technologies/weaviate/usecases/objects"
-	"github.com/semi-technologies/weaviate/usecases/replica"
->>>>>>> d0de9487
 )
 
-type replicaTask func(context.Context) replica.SimpleResponse
+type replicaTask func(context.Context) interface{}
 
 type pendingReplicaTasks struct {
 	sync.Mutex
@@ -62,7 +57,7 @@
 	p.Unlock()
 }
 
-func (s *Shard) commit(ctx context.Context, requestID string) replica.SimpleResponse {
+func (s *Shard) commit(ctx context.Context, requestID string) interface{} {
 	f, _ := s.replicationMap.get(requestID)
 	defer s.replicationMap.delete(requestID)
 	return f(ctx)
@@ -73,17 +68,12 @@
 	return replica.SimpleResponse{}
 }
 
-<<<<<<< HEAD
-func (s *Shard) preparePutObject(ctx context.Context, requestID string, object *storobj.Object) entrep.SimpleResponse {
-	uuid, err := s.canPutOne(ctx, object)
-=======
 func (s *Shard) preparePutObject(ctx context.Context, requestID string, object *storobj.Object) replica.SimpleResponse {
 	uuid, err := s.canWriteOne(ctx, object.ID())
->>>>>>> d0de9487
 	if err != nil {
 		return replica.SimpleResponse{Errors: []string{err.Error()}}
 	}
-	task := func(ctx context.Context) replica.SimpleResponse {
+	task := func(ctx context.Context) interface{} {
 		resp := replica.SimpleResponse{}
 		if err := s.putOne(ctx, uuid, object); err != nil {
 			resp.Errors = []string{err.Error()}
@@ -94,9 +84,6 @@
 	return replica.SimpleResponse{}
 }
 
-<<<<<<< HEAD
-func (s *Shard) prepareDeleteObject(ctx context.Context, requestID string, uuid strfmt.UUID) entrep.SimpleResponse {
-=======
 func (s *Shard) prepareMergeObject(ctx context.Context, requestID string, doc *objects.MergeDocument) replica.SimpleResponse {
 	uuid, err := s.canWriteOne(ctx, doc.ID)
 	if err != nil {
@@ -114,12 +101,11 @@
 }
 
 func (s *Shard) prepareDeleteObject(ctx context.Context, requestID string, uuid strfmt.UUID) replica.SimpleResponse {
->>>>>>> d0de9487
 	bucket, obj, idBytes, docID, err := s.canDeleteOne(ctx, uuid)
 	if err != nil {
 		return replica.SimpleResponse{Errors: []string{err.Error()}}
 	}
-	task := func(ctx context.Context) replica.SimpleResponse {
+	task := func(ctx context.Context) interface{} {
 		resp := replica.SimpleResponse{}
 		if err := s.deleteOne(ctx, bucket, obj, idBytes, docID); err != nil {
 			resp.Errors = []string{err.Error()}
@@ -130,11 +116,11 @@
 	return replica.SimpleResponse{}
 }
 
-func (s *Shard) preparePutObjects(ctx context.Context, requestID string, objects []*storobj.Object) entrep.SimpleResponse {
+func (s *Shard) preparePutObjects(ctx context.Context, requestID string, objects []*storobj.Object) replica.SimpleResponse {
 	if s.isReadOnly() {
 		return replica.SimpleResponse{Errors: []string{storagestate.ErrStatusReadOnly.Error()}}
 	}
-	task := func(ctx context.Context) replica.SimpleResponse {
+	task := func(ctx context.Context) interface{} {
 		rawErrs := s.putBatch(ctx, objects)
 		resp := replica.SimpleResponse{Errors: make([]string, len(rawErrs))}
 		for i, err := range rawErrs {
