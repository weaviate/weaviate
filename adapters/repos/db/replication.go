--- conflicted
+++ resolved
@@ -43,11 +43,7 @@
 	ReplicateDeletion(ctx context.Context, shardName, requestID string,
 		uuid strfmt.UUID, deletionTime time.Time) replica.SimpleResponse
 	ReplicateDeletions(ctx context.Context, shardName, requestID string,
-<<<<<<< HEAD
-		uuids []strfmt.UUID, dryRun bool, schemaVersion uint64) replica.SimpleResponse
-=======
-		uuids []strfmt.UUID, deletionTime time.Time, dryRun bool) replica.SimpleResponse
->>>>>>> 53eec30c
+		uuids []strfmt.UUID, deletionTime time.Time, dryRun bool, schemaVersion uint64) replica.SimpleResponse
 	ReplicateReferences(ctx context.Context, shard, requestID string,
 		refs []objects.BatchReference) replica.SimpleResponse
 	CommitReplication(shard,
@@ -101,22 +97,14 @@
 }
 
 func (db *DB) ReplicateDeletions(ctx context.Context, class,
-<<<<<<< HEAD
-	shard, requestID string, uuids []strfmt.UUID, dryRun bool, schemaVersion uint64,
-=======
-	shard, requestID string, uuids []strfmt.UUID, deletionTime time.Time, dryRun bool,
->>>>>>> 53eec30c
-) replica.SimpleResponse {
-	index, pr := db.replicatedIndex(class)
-	if pr != nil {
-		return *pr
-	}
-
-<<<<<<< HEAD
-	return index.ReplicateDeletions(ctx, shard, requestID, uuids, dryRun, schemaVersion)
-=======
-	return index.ReplicateDeletions(ctx, shard, requestID, uuids, deletionTime, dryRun)
->>>>>>> 53eec30c
+	shard, requestID string, uuids []strfmt.UUID, deletionTime time.Time, dryRun bool, schemaVersion uint64,
+) replica.SimpleResponse {
+	index, pr := db.replicatedIndex(class)
+	if pr != nil {
+		return *pr
+	}
+
+	return index.ReplicateDeletions(ctx, shard, requestID, uuids, deletionTime, dryRun, schemaVersion)
 }
 
 func (db *DB) ReplicateReferences(ctx context.Context, class,
@@ -206,8 +194,7 @@
 	return localShard.prepareMergeObject(ctx, requestID, doc)
 }
 
-<<<<<<< HEAD
-func (i *Index) ReplicateDeletion(ctx context.Context, shard, requestID string, uuid strfmt.UUID) replica.SimpleResponse {
+func (i *Index) ReplicateDeletion(ctx context.Context, shard, requestID string, uuid strfmt.UUID, deletionTime time.Time) replica.SimpleResponse {
 	localShard, release, pr := i.writableShard(shard)
 	if pr != nil {
 		return *pr
@@ -215,15 +202,7 @@
 
 	defer release()
 
-	return localShard.prepareDeleteObject(ctx, requestID, uuid)
-=======
-func (i *Index) ReplicateDeletion(ctx context.Context, shard, requestID string, uuid strfmt.UUID, deletionTime time.Time) replica.SimpleResponse {
-	localShard, pr := i.writableShard(shard)
-	if pr != nil {
-		return *pr
-	}
 	return localShard.prepareDeleteObject(ctx, requestID, uuid, deletionTime)
->>>>>>> 53eec30c
 }
 
 func (i *Index) ReplicateObjects(ctx context.Context, shard, requestID string, objects []*storobj.Object, schemaVersion uint64) replica.SimpleResponse {
@@ -237,8 +216,9 @@
 	return localShard.preparePutObjects(ctx, requestID, objects)
 }
 
-<<<<<<< HEAD
-func (i *Index) ReplicateDeletions(ctx context.Context, shard, requestID string, uuids []strfmt.UUID, dryRun bool, schemaVersion uint64) replica.SimpleResponse {
+func (i *Index) ReplicateDeletions(ctx context.Context, shard, requestID string,
+	uuids []strfmt.UUID, deletionTime time.Time, dryRun bool, schemaVersion uint64,
+) replica.SimpleResponse {
 	localShard, release, pr := i.writableShard(shard)
 	if pr != nil {
 		return *pr
@@ -246,17 +226,7 @@
 
 	defer release()
 
-	return localShard.prepareDeleteObjects(ctx, requestID, uuids, dryRun)
-=======
-func (i *Index) ReplicateDeletions(ctx context.Context, shard, requestID string,
-	uuids []strfmt.UUID, deletionTime time.Time, dryRun bool,
-) replica.SimpleResponse {
-	localShard, pr := i.writableShard(shard)
-	if pr != nil {
-		return *pr
-	}
 	return localShard.prepareDeleteObjects(ctx, requestID, uuids, deletionTime, dryRun)
->>>>>>> 53eec30c
 }
 
 func (i *Index) ReplicateReferences(ctx context.Context, shard, requestID string, refs []objects.BatchReference) replica.SimpleResponse {
@@ -371,32 +341,11 @@
 func (i *Index) OverwriteObjects(ctx context.Context,
 	shard string, updates []*objects.VObject,
 ) ([]replica.RepairResponse, error) {
-<<<<<<< HEAD
-	result := make([]replica.RepairResponse, 0, len(updates)/2)
-
 	s, release, err := i.getOrInitShard(ctx, shard)
 	if err != nil {
 		return nil, fmt.Errorf("shard %q not found locally", shard)
 	}
-
-	defer release()
-
-	for i, u := range updates {
-		if u.ID != "" && u.Deleted {
-			err := s.DeleteObject(ctx, u.ID)
-			if err != nil {
-				r := replica.RepairResponse{
-					ID:  u.ID.String(),
-					Err: fmt.Sprintf("overwrite deleted object: %v", err),
-				}
-				result = append(result, r)
-			}
-=======
-	s := i.localShard(shard)
-	if s == nil {
-		return nil, fmt.Errorf("shard %q not found locally", shard)
-	}
->>>>>>> 53eec30c
+	defer release()
 
 	var result []replica.RepairResponse
 
