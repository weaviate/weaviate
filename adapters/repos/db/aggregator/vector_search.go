--- conflicted
+++ resolved
@@ -75,11 +75,7 @@
 	}
 
 	bucket := a.store.Bucket(helpers.ObjectsBucketLSM)
-<<<<<<< HEAD
-	objs, err := storobj.ObjectsByDocID(bucket, ids, additional.Properties{}, nil)
-=======
-	objs, err := storobj.ObjectsByDocID(bucket, ids, additional.Properties{}, a.logger)
->>>>>>> b100f529
+	objs, err := storobj.ObjectsByDocID(bucket, ids, additional.Properties{}, nil, a.logger)
 	if err != nil {
 		return nil, nil, fmt.Errorf("get objects by doc id: %w", err)
 	}
