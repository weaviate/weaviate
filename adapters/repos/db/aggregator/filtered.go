--- conflicted
+++ resolved
@@ -42,13 +42,8 @@
 	filter := fa.getFilterOrDefault(fa.params.Filters)
 	s := fa.getSchema.GetSchemaSkipAuth()
 	ids, err := inverted.NewSearcher(fa.store, s, fa.invertedRowCache, nil,
-<<<<<<< HEAD
-		fa.Aggregator.classSearcher, fa.deletedDocIDs).
+		fa.Aggregator.classSearcher, fa.deletedDocIDs, fa.stopwords, fa.shardVersion).
 		DocIDs(ctx, filter, additional.Properties{},
-=======
-		fa.Aggregator.classSearcher, fa.deletedDocIDs, fa.stopwords, fa.shardVersion).
-		DocIDs(ctx, fa.params.Filters, additional.Properties{},
->>>>>>> dabac9cc
 			fa.params.ClassName)
 	if err != nil {
 		return nil, errors.Wrap(err, "retrieve doc IDs from searcher")
