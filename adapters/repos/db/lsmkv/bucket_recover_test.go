--- conflicted
+++ resolved
@@ -254,13 +254,8 @@
 			get, release, err := b.RoaringSetGet(key)
 			require.NoError(t, err)
 			func() {
-<<<<<<< HEAD
-				defer release()
-				require.True(t, get.Contains(uint64(i)))
-=======
 				require.True(t, get.Contains(uint64(i)))
 				defer release()
->>>>>>> cc77a9e9
 			}()
 		case StrategyRoaringSetRange:
 			//_, err :=  b.Rang
