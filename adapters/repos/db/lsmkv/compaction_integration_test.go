//                           _       _
// __      _____  __ ___   ___  __ _| |_ ___
// \ \ /\ / / _ \/ _` \ \ / / |/ _` | __/ _ \
//  \ V  V /  __/ (_| |\ V /| | (_| | ||  __/
//   \_/\_/ \___|\__,_| \_/ |_|\__,_|\__\___|
//
//  Copyright © 2016 - 2023 Weaviate B.V. All rights reserved.
//
//  CONTACT: hello@weaviate.io
//

//go:build integrationTest
// +build integrationTest

package lsmkv

import (
	"context"
	"os"
	"path/filepath"
	"testing"

	"github.com/sirupsen/logrus"
	"github.com/sirupsen/logrus/hooks/test"
	"github.com/stretchr/testify/assert"
	"github.com/stretchr/testify/require"
)

func testCtx() context.Context {
	return context.Background()
}

type bucketIntegrationTest struct {
	name string
	f    func(context.Context, *testing.T, []BucketOption)
	opts []BucketOption
}

type bucketIntegrationTests []bucketIntegrationTest

func (tests bucketIntegrationTests) run(ctx context.Context, t *testing.T) {
	for _, test := range tests {
		t.Run(test.name, func(t *testing.T) {
			t.Run("mmap", func(t *testing.T) {
				test.f(ctx, t, test.opts)
			})
			t.Run("pread", func(t *testing.T) {
				test.f(ctx, t, append([]BucketOption{WithPread(true)}, test.opts...))
			})
		})
	}
}

func TestCompaction(t *testing.T) {
	ctx := testCtx()
	tests := bucketIntegrationTests{
		{
			name: "compactionReplaceStrategy",
			f: func(ctx context.Context, t *testing.T, opts []BucketOption) {
				compactionReplaceStrategy(ctx, t, opts, 12116, 12116)
			},
			opts: []BucketOption{
				WithStrategy(StrategyReplace),
			},
		},
		{
			name: "compactionReplaceStrategy_KeepTombstones",
			f: func(ctx context.Context, t *testing.T, opts []BucketOption) {
				compactionReplaceStrategy(ctx, t, opts, 15266, 15266)
			},
			opts: []BucketOption{
				WithStrategy(StrategyReplace),
				WithKeepTombstones(true),
			},
		},
		{
			name: "compactionReplaceStrategy_WithSecondaryKeys",
			f:    compactionReplaceStrategy_WithSecondaryKeys,
			opts: []BucketOption{
				WithStrategy(StrategyReplace),
				WithSecondaryIndices(1),
			},
		},
		{
			name: "compactionReplaceStrategy_WithSecondaryKeys_KeepTombstones",
			f:    compactionReplaceStrategy_WithSecondaryKeys,
			opts: []BucketOption{
				WithStrategy(StrategyReplace),
				WithSecondaryIndices(1),
				WithKeepTombstones(true),
			},
		},
		{
			name: "compactionReplaceStrategy_RemoveUnnecessaryDeletes",
			f:    compactionReplaceStrategy_RemoveUnnecessaryDeletes,
			opts: []BucketOption{
				WithStrategy(StrategyReplace),
			},
		},
		{
			name: "compactionReplaceStrategy_RemoveUnnecessaryDeletes_KeepTombstones",
			f:    compactionReplaceStrategy_RemoveUnnecessaryDeletes,
			opts: []BucketOption{
				WithStrategy(StrategyReplace),
				WithKeepTombstones(true),
			},
		},
		{
			name: "compactionReplaceStrategy_RemoveUnnecessaryUpdates",
			f:    compactionReplaceStrategy_RemoveUnnecessaryUpdates,
			opts: []BucketOption{
				WithStrategy(StrategyReplace),
			},
		},
		{
			name: "compactionReplaceStrategy_RemoveUnnecessaryUpdates_KeepTombstones",
			f:    compactionReplaceStrategy_RemoveUnnecessaryUpdates,
			opts: []BucketOption{
				WithStrategy(StrategyReplace),
				WithKeepTombstones(true),
			},
		},
		{
			name: "compactionReplaceStrategy_FrequentPutDeleteOperations",
			f:    compactionReplaceStrategy_FrequentPutDeleteOperations,
			opts: []BucketOption{
				WithStrategy(StrategyReplace),
			},
		},
		{
			name: "compactionReplaceStrategy_FrequentPutDeleteOperations_KeepTombstones",
			f:    compactionReplaceStrategy_FrequentPutDeleteOperations,
			opts: []BucketOption{
				WithStrategy(StrategyReplace),
				WithKeepTombstones(true),
			},
		},
		{
			name: "compactionReplaceStrategy_FrequentPutDeleteOperations_WithSecondaryKeys",
			f:    compactionReplaceStrategy_FrequentPutDeleteOperations_WithSecondaryKeys,
			opts: []BucketOption{
				WithStrategy(StrategyReplace),
				WithSecondaryIndices(1),
			},
		},
		{
			name: "compactionReplaceStrategy_FrequentPutDeleteOperations_WithSecondaryKeys_KeepTombstones",
			f:    compactionReplaceStrategy_FrequentPutDeleteOperations_WithSecondaryKeys,
			opts: []BucketOption{
				WithStrategy(StrategyReplace),
				WithSecondaryIndices(1),
				WithKeepTombstones(true),
			},
		},

		{
			name: "compactionSetStrategy",
			f: func(ctx context.Context, t *testing.T, opts []BucketOption) {
				compactionSetStrategy(ctx, t, opts, 6836, 6836)
			},
			opts: []BucketOption{
				WithStrategy(StrategySetCollection),
			},
		},
		{
			name: "compactionSetStrategy_KeepTombstones",
			f: func(ctx context.Context, t *testing.T, opts []BucketOption) {
				compactionSetStrategy(ctx, t, opts, 9756, 9756)
			},
			opts: []BucketOption{
				WithStrategy(StrategySetCollection),
				WithKeepTombstones(true),
			},
		},
		{
			name: "compactionSetStrategy_RemoveUnnecessary",
			f:    compactionSetStrategy_RemoveUnnecessary,
			opts: []BucketOption{
				WithStrategy(StrategySetCollection),
			},
		},
		{
			name: "compactionSetStrategy_RemoveUnnecessary_KeepTombstones",
			f:    compactionSetStrategy_RemoveUnnecessary,
			opts: []BucketOption{
				WithStrategy(StrategySetCollection),
				WithKeepTombstones(true),
			},
		},
		{
			name: "compactionSetStrategy_FrequentPutDeleteOperations",
			f:    compactionSetStrategy_FrequentPutDeleteOperations,
			opts: []BucketOption{
				WithStrategy(StrategySetCollection),
			},
		},
		{
			name: "compactionSetStrategy_FrequentPutDeleteOperations_KeepTombstones",
			f:    compactionSetStrategy_FrequentPutDeleteOperations,
			opts: []BucketOption{
				WithStrategy(StrategySetCollection),
				WithKeepTombstones(true),
			},
		},

		{
			name: "compactionMapStrategy",
			f: func(ctx context.Context, t *testing.T, opts []BucketOption) {
				compactionMapStrategy(ctx, t, opts, 10676, 10676)
			},
			opts: []BucketOption{
				WithStrategy(StrategyMapCollection),
			},
		},
		{
			name: "compactionMapStrategy_KeepTombstones",
			f: func(ctx context.Context, t *testing.T, opts []BucketOption) {
				compactionMapStrategy(ctx, t, opts, 13416, 13416)
			},
			opts: []BucketOption{
				WithStrategy(StrategyMapCollection),
				WithKeepTombstones(true),
			},
		},
		{
			name: "compactionMapStrategy_RemoveUnnecessary",
			f:    compactionMapStrategy_RemoveUnnecessary,
			opts: []BucketOption{
				WithStrategy(StrategyMapCollection),
			},
		},
		{
			name: "compactionMapStrategy_RemoveUnnecessary_KeepTombstones",
			f:    compactionMapStrategy_RemoveUnnecessary,
			opts: []BucketOption{
				WithStrategy(StrategyMapCollection),
				WithKeepTombstones(true),
			},
		},
		{
			name: "compactionMapStrategy_FrequentPutDeleteOperations",
			f:    compactionMapStrategy_FrequentPutDeleteOperations,
			opts: []BucketOption{
				WithStrategy(StrategyMapCollection),
			},
		},
		{
			name: "compactionMapStrategy_FrequentPutDeleteOperations_KeepTombstones",
			f:    compactionMapStrategy_FrequentPutDeleteOperations,
			opts: []BucketOption{
				WithStrategy(StrategyMapCollection),
				WithKeepTombstones(true),
			},
		},

		{
			name: "compactionRoaringSetStrategy_Random",
			f:    compactionRoaringSetStrategy_Random,
			opts: []BucketOption{
				WithStrategy(StrategyRoaringSet),
			},
		},
		{
			name: "compactionRoaringSetStrategy_Random_KeepTombstones",
			f:    compactionRoaringSetStrategy_Random,
			opts: []BucketOption{
				WithStrategy(StrategyRoaringSet),
				WithKeepTombstones(true),
			},
		},
		{
			name: "compactionRoaringSetStrategy",
			f: func(ctx context.Context, t *testing.T, opts []BucketOption) {
				compactionRoaringSetStrategy(ctx, t, opts, 19168, 19168)
			},
			opts: []BucketOption{
				WithStrategy(StrategyRoaringSet),
			},
		},
		{
			name: "compactionRoaringSetStrategy_KeepTombstones",
			f: func(ctx context.Context, t *testing.T, opts []BucketOption) {
				compactionRoaringSetStrategy(ctx, t, opts, 29792, 29792)
			},
			opts: []BucketOption{
				WithStrategy(StrategyRoaringSet),
				WithKeepTombstones(true),
			},
		},
		{
			name: "compactionRoaringSetStrategy_RemoveUnnecessary",
			f:    compactionRoaringSetStrategy_RemoveUnnecessary,
			opts: []BucketOption{
				WithStrategy(StrategyRoaringSet),
			},
		},
		{
			name: "compactionRoaringSetStrategy_RemoveUnnecessary_KeepTombstones",
			f:    compactionRoaringSetStrategy_RemoveUnnecessary,
			opts: []BucketOption{
				WithStrategy(StrategyRoaringSet),
				WithKeepTombstones(true),
			},
		},
		{
			name: "compactionRoaringSetStrategy_FrequentPutDeleteOperations",
			f:    compactionRoaringSetStrategy_FrequentPutDeleteOperations,
			opts: []BucketOption{
				WithStrategy(StrategyRoaringSet),
			},
		},
		{
			name: "compactionRoaringSetStrategy_FrequentPutDeleteOperations_KeepTombstones",
			f:    compactionRoaringSetStrategy_FrequentPutDeleteOperations,
			opts: []BucketOption{
				WithStrategy(StrategyRoaringSet),
				WithKeepTombstones(true),
			},
		},
	}
	tests.run(ctx, t)
}

<<<<<<< HEAD
func compactionReplaceStrategy(ctx context.Context, t *testing.T, opts []BucketOption) {
	size := 200

	type kv struct {
		key    []byte
		value  []byte
		delete bool
	}

	var segment1 []kv
	var segment2 []kv
	var expected []kv
	var bucket *Bucket

	dirName := t.TempDir()

	t.Run("create test data", func(t *testing.T) {
		// The test data is split into 4 scenarios evenly:
		//
		// 1.) created in the first segment, never touched again
		// 2.) created in the first segment, updated in the second
		// 3.) created in the first segment, deleted in the second
		// 4.) not present in the first segment, created in the second
		for i := 0; i < size; i++ {
			key := []byte(fmt.Sprintf("key-%3d", i))
			originalValue := []byte(fmt.Sprintf("value-%3d-original", i))

			switch i % 4 {
			case 0:
				// add to segment 1
				segment1 = append(segment1, kv{
					key:   key,
					value: originalValue,
				})

				// leave this element untouched in the second segment
				expected = append(expected, kv{
					key:   key,
					value: originalValue,
				})
			case 1:
				// add to segment 1
				segment1 = append(segment1, kv{
					key:   key,
					value: originalValue,
				})

				// update in the second segment
				updatedValue := []byte(fmt.Sprintf("value-%3d-updated", i))
				segment2 = append(segment2, kv{
					key:   key,
					value: updatedValue,
				})

				expected = append(expected, kv{
					key:   key,
					value: updatedValue,
				})
			case 2:
				// add to segment 1
				segment1 = append(segment1, kv{
					key:   key,
					value: originalValue,
				})

				// delete in the second segment
				segment2 = append(segment2, kv{
					key:    key,
					delete: true,
				})

				// do not add to expected at all

			case 3:
				// do not add to segment 1

				// only add to segment 2 (first entry)
				segment2 = append(segment2, kv{
					key:   key,
					value: originalValue,
				})

				expected = append(expected, kv{
					key:   key,
					value: originalValue,
				})
			}
		}
	})

	t.Run("shuffle the import order for each segment", func(t *testing.T) {
		// this is to make sure we don't accidentally rely on the import order
		rand.Shuffle(len(segment1), func(i, j int) {
			segment1[i], segment1[j] = segment1[j], segment1[i]
		})
		rand.Shuffle(len(segment2), func(i, j int) {
			segment2[i], segment2[j] = segment2[j], segment2[i]
		})
	})

	t.Run("init bucket", func(t *testing.T) {
		b, err := NewBucket(ctx, dirName, "", nullLogger(), nil,
			cyclemanager.NewCallbackGroupNoop(), cyclemanager.NewCallbackGroupNoop(), opts...)
		require.Nil(t, err)

		// so big it effectively never triggers as part of this test
		b.SetMemtableThreshold(1e9)

		bucket = b
	})

	t.Run("import segment 1", func(t *testing.T) {
		for _, pair := range segment1 {
			if !pair.delete {
				err := bucket.Put(pair.key, pair.value)
				require.Nil(t, err)
			} else {
				err := bucket.Delete(pair.key)
				require.Nil(t, err)

			}
		}
	})

	t.Run("flush to disk", func(t *testing.T) {
		require.Nil(t, bucket.FlushAndSwitch())
	})

	t.Run("import segment 2", func(t *testing.T) {
		for _, pair := range segment2 {
			if !pair.delete {
				err := bucket.Put(pair.key, pair.value)
				require.Nil(t, err)
			} else {
				err := bucket.Delete(pair.key)
				require.Nil(t, err)

			}
		}
	})

	t.Run("flush to disk", func(t *testing.T) {
		require.Nil(t, bucket.FlushAndSwitch())
	})

	t.Run("verify control before compaction", func(t *testing.T) {
		var retrieved []kv

		c := bucket.Cursor()
		defer c.Close()

		for k, v := c.First(); k != nil; k, v = c.Next() {
			keyCopy := copyByteSlice(k)
			valueCopy := copyByteSlice(v)
			retrieved = append(retrieved, kv{
				key:   keyCopy,
				value: valueCopy,
			})
		}

		assert.Equal(t, expected, retrieved)
	})

	t.Run("verify count control before compaction", func(*testing.T) {
		assert.Equal(t, len(expected), bucket.Count())
	})

	t.Run("compact until no longer eligible", func(t *testing.T) {
		var compacted bool
		var err error
		for compacted, err = bucket.disk.compactOnce(); err == nil && compacted; compacted, err = bucket.disk.compactOnce() {
		}
		require.Nil(t, err)
	})

	t.Run("verify control after compaction", func(t *testing.T) {
		var retrieved []kv

		c := bucket.Cursor()
		defer c.Close()

		for k, v := c.First(); k != nil; k, v = c.Next() {
			keyCopy := copyByteSlice(k)
			valueCopy := copyByteSlice(v)
			retrieved = append(retrieved, kv{
				key:   keyCopy,
				value: valueCopy,
			})
		}

		assert.Equal(t, expected, retrieved)
	})

	t.Run("verify control using individual get operations",
		func(t *testing.T) {
			for _, pair := range expected {
				retrieved, err := bucket.Get(pair.key)
				require.NoError(t, err)

				assert.Equal(t, pair.value, retrieved)
			}
		})

	t.Run("verify count after compaction", func(*testing.T) {
		assert.Equal(t, len(expected), bucket.Count())
	})
}

func compactionReplaceStrategy_WithSecondaryKeys(ctx context.Context, t *testing.T, opts []BucketOption) {
	size := 4

	type kv struct {
		key           []byte
		value         []byte
		secondaryKeys [][]byte
		delete        bool
	}

	var segment1 []kv
	var segment2 []kv
	var expected []kv
	var expectedNotPresent []kv
	var bucket *Bucket

	dirName := t.TempDir()

	t.Run("create test data", func(t *testing.T) {
		// The test data is split into 4 scenarios evenly:
		//
		// 1.) created in the first segment, never touched again
		// 2.) created in the first segment, updated in the second
		// 3.) created in the first segment, deleted in the second
		// 4.) not present in the first segment, created in the second
		for i := 0; i < size; i++ {
			key := []byte(fmt.Sprintf("key-%02d", i))
			secondaryKey := []byte(fmt.Sprintf("secondary-key-%02d", i))
			originalValue := []byte(fmt.Sprintf("value-%2d-original", i))

			switch i % 4 {
			case 0:
				// add to segment 1
				segment1 = append(segment1, kv{
					key:           key,
					secondaryKeys: [][]byte{secondaryKey},
					value:         originalValue,
				})

				// leave this element untouched in the second segment
				expected = append(expected, kv{
					key:   secondaryKey,
					value: originalValue,
				})
			case 1:
				// add to segment 1
				segment1 = append(segment1, kv{
					key:           key,
					secondaryKeys: [][]byte{secondaryKey},
					value:         originalValue,
				})

				// update in the second segment
				updatedValue := []byte(fmt.Sprintf("value-%2d-updated", i))
				segment2 = append(segment2, kv{
					key:           key,
					secondaryKeys: [][]byte{secondaryKey},
					value:         updatedValue,
				})

				expected = append(expected, kv{
					key:   secondaryKey,
					value: updatedValue,
				})
			case 2:
				// add to segment 1
				segment1 = append(segment1, kv{
					key:           key,
					secondaryKeys: [][]byte{secondaryKey},
					value:         originalValue,
				})

				// delete in the second segment
				segment2 = append(segment2, kv{
					key:           key,
					secondaryKeys: [][]byte{secondaryKey},
					delete:        true,
				})

				expectedNotPresent = append(expectedNotPresent, kv{
					key: secondaryKey,
				})

			case 3:
				// do not add to segment 1

				// only add to segment 2 (first entry)
				segment2 = append(segment2, kv{
					key:           key,
					secondaryKeys: [][]byte{secondaryKey},
					value:         originalValue,
				})

				expected = append(expected, kv{
					key:   secondaryKey,
					value: originalValue,
				})
			}
		}
	})

	t.Run("shuffle the import order for each segment", func(t *testing.T) {
		// this is to make sure we don't accidentally rely on the import order
		rand.Shuffle(len(segment1), func(i, j int) {
			segment1[i], segment1[j] = segment1[j], segment1[i]
		})
		rand.Shuffle(len(segment2), func(i, j int) {
			segment2[i], segment2[j] = segment2[j], segment2[i]
		})
	})

	t.Run("init bucket", func(t *testing.T) {
		b, err := NewBucket(ctx, dirName, "", nullLogger(), nil,
			cyclemanager.NewCallbackGroupNoop(), cyclemanager.NewCallbackGroupNoop(), opts...)
		require.Nil(t, err)

		// so big it effectively never triggers as part of this test
		b.SetMemtableThreshold(1e9)

		bucket = b
	})

	t.Run("import segment 1", func(t *testing.T) {
		for _, pair := range segment1 {
			if !pair.delete {
				err := bucket.Put(pair.key, pair.value,
					WithSecondaryKey(0, pair.secondaryKeys[0]))
				require.Nil(t, err)
			} else {
				err := bucket.Delete(pair.key,
					WithSecondaryKey(0, pair.secondaryKeys[0]))
				require.Nil(t, err)

			}
		}
	})

	t.Run("flush to disk", func(t *testing.T) {
		require.Nil(t, bucket.FlushAndSwitch())
	})

	t.Run("import segment 2", func(t *testing.T) {
		for _, pair := range segment2 {
			if !pair.delete {
				err := bucket.Put(pair.key, pair.value,
					WithSecondaryKey(0, pair.secondaryKeys[0]))
				require.Nil(t, err)
			} else {
				err := bucket.Delete(pair.key,
					WithSecondaryKey(0, pair.secondaryKeys[0]))
				require.Nil(t, err)

			}
		}
	})

	t.Run("flush to disk", func(t *testing.T) {
		require.Nil(t, bucket.FlushAndSwitch())
	})

	t.Run("verify control before compaction", func(t *testing.T) {
		t.Run("verify the ones that should exist", func(t *testing.T) {
			for _, pair := range expected {
				res, err := bucket.GetBySecondary(0, pair.key)
				require.Nil(t, err)

				assert.Equal(t, pair.value, res)
			}
		})

		t.Run("verify the ones that should NOT exist", func(t *testing.T) {
			for _, pair := range expectedNotPresent {
				res, err := bucket.GetBySecondary(0, pair.key)
				require.Nil(t, err)
				assert.Nil(t, res)
			}
		})
	})

	t.Run("compact until no longer eligible", func(t *testing.T) {
		var compacted bool
		var err error
		for compacted, err = bucket.disk.compactOnce(); err == nil && compacted; compacted, err = bucket.disk.compactOnce() {
		}
		require.Nil(t, err)
	})

	t.Run("verify control after compaction", func(t *testing.T) {
		t.Run("verify the ones that should exist", func(t *testing.T) {
			for _, pair := range expected {
				res, err := bucket.GetBySecondary(0, pair.key)
				require.Nil(t, err)

				assert.Equal(t, pair.value, res)
			}
		})

		t.Run("verify the ones that should NOT exist", func(t *testing.T) {
			for _, pair := range expectedNotPresent {
				res, err := bucket.GetBySecondary(0, pair.key)
				require.Nil(t, err)
				assert.Nil(t, res)
			}
		})
	})
=======
func nullLogger() logrus.FieldLogger {
	log, _ := test.NewNullLogger()
	return log
}

func copyByteSlice(src []byte) []byte {
	dst := make([]byte, len(src))
	copy(dst, src)
	return dst
>>>>>>> 37c4b441
}

func assertSingleSegmentOfSize(t *testing.T, bucket *Bucket, expectedMinSize, expectedMaxSize int64) {
	files, err := bucket.ListFiles(context.Background())
	require.NoError(t, err)

	dbFiles := make([]string, 0, len(files))
	for _, f := range files {
		if filepath.Ext(f) == ".db" {
			dbFiles = append(dbFiles, f)
		}
	}
	require.Len(t, dbFiles, 1)

	fi, err := os.Stat(bucket.dir + "/" + dbFiles[0])
	require.NoError(t, err)
	assert.LessOrEqual(t, expectedMinSize, fi.Size())
	assert.GreaterOrEqual(t, expectedMaxSize, fi.Size())
}

<<<<<<< HEAD
	t.Run("compact until no longer eligible", func(t *testing.T) {
		var compacted bool
		var err error
		for compacted, err = bucket.disk.compactOnce(); err == nil && compacted; compacted, err = bucket.disk.compactOnce() {
		}
		require.Nil(t, err)
	})

	t.Run("verify control before compaction", func(t *testing.T) {
		var retrieved []kv

		c := bucket.Cursor()
		defer c.Close()

		for k, v := c.First(); k != nil; k, v = c.Next() {
			retrieved = append(retrieved, kv{
				key:   k,
				value: v,
			})
		}

		assert.Equal(t, expected, retrieved)
	})
}

func compactionReplaceStrategy_RemoveUnnecessaryUpdates(ctx context.Context, t *testing.T, opts []BucketOption) {
	// in this test each segment reverses the action of the previous segment so
	// that in the end a lot of information is present in the individual segments
	// which is no longer needed. We then verify that after all compaction this
	// information is gone, thus freeing up disk space
	size := 100

	type kv struct {
		key   []byte
		value []byte
	}

	key := []byte("my-key")

	var bucket *Bucket
	dirName := t.TempDir()

	t.Run("init bucket", func(t *testing.T) {
		b, err := NewBucket(ctx, dirName, "", nullLogger(), nil,
			cyclemanager.NewCallbackGroupNoop(), cyclemanager.NewCallbackGroupNoop(), opts...)
		require.Nil(t, err)

		// so big it effectively never triggers as part of this test
		b.SetMemtableThreshold(1e9)

		bucket = b
	})

	t.Run("write segments", func(t *testing.T) {
		for i := 0; i < size; i++ {
			err := bucket.Put(key, []byte(fmt.Sprintf("set in round %d", i)))
			require.Nil(t, err)

			require.Nil(t, bucket.FlushAndSwitch())
		}
	})

	expected := []kv{
		{
			key:   key,
			value: []byte(fmt.Sprintf("set in round %d", size-1)),
		},
	}

	t.Run("verify control before compaction", func(t *testing.T) {
		var retrieved []kv

		c := bucket.Cursor()
		defer c.Close()

		for k, v := c.First(); k != nil; k, v = c.Next() {
			retrieved = append(retrieved, kv{
				key:   k,
				value: v,
			})
		}

		assert.Equal(t, expected, retrieved)
	})

	t.Run("compact until no longer eligible", func(t *testing.T) {
		var compacted bool
		var err error
		for compacted, err = bucket.disk.compactOnce(); err == nil && compacted; compacted, err = bucket.disk.compactOnce() {
		}
		require.Nil(t, err)
	})

	t.Run("verify control after compaction", func(t *testing.T) {
		var retrieved []kv

		c := bucket.Cursor()
		defer c.Close()

		for k, v := c.First(); k != nil; k, v = c.Next() {
			retrieved = append(retrieved, kv{
				key:   k,
				value: v,
			})
		}

		assert.Equal(t, expected, retrieved)
	})
}

func compactionSetStrategy(ctx context.Context, t *testing.T, opts []BucketOption) {
	size := 30

	type kv struct {
		key    []byte
		values [][]byte
		delete bool
	}
	// this segment is not part of the merge, but might still play a role in
	// overall results. For example if one of the later segments has a tombstone
	// for it
	var previous1 []kv
	var previous2 []kv

	var segment1 []kv
	var segment2 []kv
	var expected []kv
	var bucket *Bucket

	dirName := t.TempDir()

	t.Run("create test data", func(t *testing.T) {
		// The test data is split into 4 scenarios evenly:
		//
		// 1.) created in the first segment, never touched again
		// 2.) created in the first segment, appended to it in the second
		// 3.) created in the first segment, first element deleted in the second
		// 3.) created in the first segment, second element deleted in the second
		// 4.) not present in the first segment, created in the second
		// 5.) present in an unrelated previous segment, deleted in the first
		// 6.) present in an unrelated previous segment, deleted in the second
		for i := 0; i < size; i++ {
			key := []byte(fmt.Sprintf("key-%2d", i))

			value1 := []byte(fmt.Sprintf("value-%2d-01", i))
			value2 := []byte(fmt.Sprintf("value-%2d-02", i))
			values := [][]byte{value1, value2}

			switch i % 7 {
			case 0:
				// add to segment 1
				segment1 = append(segment1, kv{
					key:    key,
					values: values[:1],
				})

				// leave this element untouched in the second segment
				expected = append(expected, kv{
					key:    key,
					values: values[:1],
				})
			case 1:
				// add to segment 1
				segment1 = append(segment1, kv{
					key:    key,
					values: values[:1],
				})

				// update in the second segment
				segment2 = append(segment2, kv{
					key:    key,
					values: values[1:2],
				})

				expected = append(expected, kv{
					key:    key,
					values: values,
				})
			case 2:
				// add both to segment 1, delete the first
				segment1 = append(segment1, kv{
					key:    key,
					values: values,
				})

				// delete first element in the second segment
				segment2 = append(segment2, kv{
					key:    key,
					values: values[:1],
					delete: true,
				})

				// only the 2nd element should be left in the expected
				expected = append(expected, kv{
					key:    key,
					values: values[1:2],
				})

			case 3:
				// add both to segment 1, delete the second
				segment1 = append(segment1, kv{
					key:    key,
					values: values,
				})

				// delete second element in the second segment
				segment2 = append(segment2, kv{
					key:    key,
					values: values[1:],
					delete: true,
				})

				// only the 2nd element should be left in the expected
				expected = append(expected, kv{
					key:    key,
					values: values[:1],
				})

			case 4:
				// do not add to segment 2

				// only add to segment 2 (first entry)
				segment2 = append(segment2, kv{
					key:    key,
					values: values,
				})

				expected = append(expected, kv{
					key:    key,
					values: values,
				})

			case 5:
				// only part of a previous segment, which is not part of the merge
				previous1 = append(previous1, kv{
					key:    key,
					values: values[:1],
				})
				previous2 = append(previous2, kv{
					key:    key,
					values: values[1:],
				})

				// delete in segment 1
				segment1 = append(segment1, kv{
					key:    key,
					values: values[:1],
					delete: true,
				})
				segment1 = append(segment1, kv{
					key:    key,
					values: values[1:],
					delete: true,
				})

				// should not have any values in expected at all
				expected = append(expected, kv{
					key:    key,
					values: [][]byte{},
				})

			case 6:
				// only part of a previous segment, which is not part of the merge
				previous1 = append(previous1, kv{
					key:    key,
					values: values[:1],
				})
				previous2 = append(previous2, kv{
					key:    key,
					values: values[1:],
				})

				// delete in segment 2
				segment2 = append(segment2, kv{
					key:    key,
					values: values[:1],
					delete: true,
				})
				segment2 = append(segment2, kv{
					key:    key,
					values: values[1:],
					delete: true,
				})

				// should not have any values in expected at all
				expected = append(expected, kv{
					key:    key,
					values: [][]byte{},
				})
			}
		}
	})

	t.Run("shuffle the import order for each segment", func(t *testing.T) {
		// this is to make sure we don't accidentally rely on the import order
		rand.Shuffle(len(segment1), func(i, j int) {
			segment1[i], segment1[j] = segment1[j], segment1[i]
		})
		rand.Shuffle(len(segment2), func(i, j int) {
			segment2[i], segment2[j] = segment2[j], segment2[i]
		})
	})

	t.Run("init bucket", func(t *testing.T) {
		b, err := NewBucket(ctx, dirName, "", nullLogger(), nil,
			cyclemanager.NewCallbackGroupNoop(), cyclemanager.NewCallbackGroupNoop(), opts...)
		require.Nil(t, err)

		// so big it effectively never triggers as part of this test
		b.SetMemtableThreshold(1e9)

		bucket = b
	})

	t.Run("import and flush previous segments", func(t *testing.T) {
		for _, pair := range previous1 {
			err := bucket.SetAdd(pair.key, pair.values)
			require.Nil(t, err)
		}

		require.Nil(t, bucket.FlushAndSwitch())

		for _, pair := range previous2 {
			err := bucket.SetAdd(pair.key, pair.values)
			require.Nil(t, err)
		}

		require.Nil(t, bucket.FlushAndSwitch())
	})

	t.Run("import segment 1", func(t *testing.T) {
		for _, pair := range segment1 {
			if !pair.delete {
				err := bucket.SetAdd(pair.key, pair.values)
				require.Nil(t, err)
			} else {
				err := bucket.SetDeleteSingle(pair.key, pair.values[0])
				require.Nil(t, err)
			}
		}
	})

	t.Run("flush to disk", func(t *testing.T) {
		require.Nil(t, bucket.FlushAndSwitch())
	})

	t.Run("import segment 2", func(t *testing.T) {
		for _, pair := range segment2 {
			if !pair.delete {
				err := bucket.SetAdd(pair.key, pair.values)
				require.Nil(t, err)
			} else {
				err := bucket.SetDeleteSingle(pair.key, pair.values[0])
				require.Nil(t, err)
			}
		}
	})

	t.Run("flush to disk", func(t *testing.T) {
		require.Nil(t, bucket.FlushAndSwitch())
	})

	t.Run("verify control before compaction", func(t *testing.T) {
		var retrieved []kv

		c := bucket.SetCursor()
		defer c.Close()

		for k, v := c.First(); k != nil; k, v = c.Next() {
			retrieved = append(retrieved, kv{
				key:    k,
				values: v,
			})
		}

		assert.Equal(t, expected, retrieved)
	})

	t.Run("compact until no longer eligible", func(t *testing.T) {
		var compacted bool
		var err error
		for compacted, err = bucket.disk.compactOnce(); err == nil && compacted; compacted, err = bucket.disk.compactOnce() {
		}
		require.Nil(t, err)
	})

	t.Run("verify control after compaction", func(t *testing.T) {
		var retrieved []kv

		c := bucket.SetCursor()
		defer c.Close()

		for k, v := c.First(); k != nil; k, v = c.Next() {
			retrieved = append(retrieved, kv{
				key:    k,
				values: v,
			})
		}

		assert.Equal(t, expected, retrieved)
	})
}

func compactionSetStrategy_RemoveUnnecessary(ctx context.Context, t *testing.T, opts []BucketOption) {
	// in this test each segment reverses the action of the previous segment so
	// that in the end a lot of information is present in the individual segments
	// which is no longer needed. We then verify that after all compaction this
	// information is gone, thus freeing up disk space
	size := 100

	type kv struct {
		key    []byte
		values [][]byte
	}

	key := []byte("my-key")

	var bucket *Bucket
	dirName := t.TempDir()

	t.Run("init bucket", func(t *testing.T) {
		b, err := NewBucket(ctx, dirName, "", nullLogger(), nil,
			cyclemanager.NewCallbackGroupNoop(), cyclemanager.NewCallbackGroupNoop(), opts...)
		require.Nil(t, err)

		// so big it effectively never triggers as part of this test
		b.SetMemtableThreshold(1e9)

		bucket = b
	})

	t.Run("write segments", func(t *testing.T) {
		for i := 0; i < size; i++ {
			if i != 0 {
				// we can only delete an existing value if this isn't the first write
				value := []byte(fmt.Sprintf("value-%05d", i-1))
				err := bucket.SetDeleteSingle(key, value)
				require.Nil(t, err)
			}

			value := []byte(fmt.Sprintf("value-%05d", i))
			err := bucket.SetAdd(key, [][]byte{value})
			require.Nil(t, err)

			require.Nil(t, bucket.FlushAndSwitch())
		}
	})

	t.Run("verify control before compaction", func(t *testing.T) {
		var retrieved []kv
		expected := []kv{
			{
				key:    key,
				values: [][]byte{[]byte(fmt.Sprintf("value-%05d", size-1))},
			},
		}

		c := bucket.SetCursor()
		defer c.Close()

		for k, v := c.First(); k != nil; k, v = c.Next() {
			retrieved = append(retrieved, kv{
				key:    k,
				values: v,
			})
		}

		assert.Equal(t, expected, retrieved)
	})

	t.Run("compact until no longer eligible", func(t *testing.T) {
		var compacted bool
		var err error
		for compacted, err = bucket.disk.compactOnce(); err == nil && compacted; compacted, err = bucket.disk.compactOnce() {
		}
		require.Nil(t, err)
	})

	t.Run("verify control before compaction", func(t *testing.T) {
		var retrieved []kv
		expected := []kv{
			{
				key:    key,
				values: [][]byte{[]byte(fmt.Sprintf("value-%05d", size-1))},
			},
		}

		c := bucket.SetCursor()
		defer c.Close()

		for k, v := c.First(); k != nil; k, v = c.Next() {
			retrieved = append(retrieved, kv{
				key:    k,
				values: v,
			})
		}

		assert.Equal(t, expected, retrieved)
	})
}

func compactionMapStrategy(ctx context.Context, t *testing.T, opts []BucketOption) {
	size := 10

	type kv struct {
		key    []byte
		values []MapPair
	}

	// this segment is not part of the merge, but might still play a role in
	// overall results. For example if one of the later segments has a tombstone
	// for it
	var previous1 []kv
	var previous2 []kv

	// TODO
	_, _ = previous1, previous2

	var segment1 []kv
	var segment2 []kv
	var expected []kv
	var bucket *Bucket

	dirName := t.TempDir()

	t.Run("create test data", func(t *testing.T) {
		// The test data is split into 4 scenarios evenly:
		//
		// 1.) created in the first segment, never touched again
		// 2.) created in the first segment, appended to it in the second
		// 3.) created in the first segment, first element updated in the second
		// 4.) created in the first segment, second element updated in the second
		// 5.) created in the first segment, first element deleted in the second
		// 6.) created in the first segment, second element deleted in the second
		// 7.) not present in the first segment, created in the second
		// 8.) present in an unrelated previous segment, deleted in the first
		// 9.) present in an unrelated previous segment, deleted in the second
		for i := 0; i < size; i++ {
			rowKey := []byte(fmt.Sprintf("row-%3d", i))

			pair1 := MapPair{
				Key:   []byte(fmt.Sprintf("value-%3d-01", i)),
				Value: []byte(fmt.Sprintf("value-%3d-01-original", i)),
			}
			pair2 := MapPair{
				Key:   []byte(fmt.Sprintf("value-%3d-02", i)),
				Value: []byte(fmt.Sprintf("value-%3d-02-original", i)),
			}
			pairs := []MapPair{pair1, pair2}

			switch i % 9 {
			case 0:
				// add to segment 1
				segment1 = append(segment1, kv{
					key:    rowKey,
					values: pairs[:1],
				})

				// leave this element untouched in the second segment
				expected = append(expected, kv{
					key:    rowKey,
					values: pairs[:1],
				})
			case 1:
				// add to segment 1
				segment1 = append(segment1, kv{
					key:    rowKey,
					values: pairs[:1],
				})

				// add extra pair in the second segment
				segment2 = append(segment2, kv{
					key:    rowKey,
					values: pairs[1:2],
				})

				expected = append(expected, kv{
					key:    rowKey,
					values: pairs,
				})
			case 2:
				// add both to segment 1
				segment1 = append(segment1, kv{
					key:    rowKey,
					values: pairs,
				})

				// update first key in the second segment
				updated := pair1
				updated.Value = []byte("updated")

				segment2 = append(segment2, kv{
					key:    rowKey,
					values: []MapPair{updated},
				})

				expected = append(expected, kv{
					key:    rowKey,
					values: []MapPair{pair2, updated},
				})

			case 3:
				// add both to segment 1
				segment1 = append(segment1, kv{
					key:    rowKey,
					values: pairs,
				})

				// update first key in the second segment
				updated := pair2
				updated.Value = []byte("updated")

				segment2 = append(segment2, kv{
					key:    rowKey,
					values: []MapPair{updated},
				})

				expected = append(expected, kv{
					key:    rowKey,
					values: []MapPair{pair1, updated},
				})

			case 4:
				// add both to segment 1
				segment1 = append(segment1, kv{
					key:    rowKey,
					values: pairs,
				})

				// delete first key in the second segment
				updated := pair1
				updated.Value = nil
				updated.Tombstone = true

				segment2 = append(segment2, kv{
					key:    rowKey,
					values: []MapPair{updated},
				})

				expected = append(expected, kv{
					key:    rowKey,
					values: []MapPair{pair2},
				})

			case 5:
				// add both to segment 1
				segment1 = append(segment1, kv{
					key:    rowKey,
					values: pairs,
				})

				// delete second key in the second segment
				updated := pair2
				updated.Value = nil
				updated.Tombstone = true

				segment2 = append(segment2, kv{
					key:    rowKey,
					values: []MapPair{updated},
				})

				expected = append(expected, kv{
					key:    rowKey,
					values: []MapPair{pair1},
				})

			case 6:
				// do not add to segment 2

				// only add to segment 2 (first entry)
				segment2 = append(segment2, kv{
					key:    rowKey,
					values: pairs,
				})

				expected = append(expected, kv{
					key:    rowKey,
					values: pairs,
				})

			case 7:
				// only part of a previous segment, which is not part of the merge
				previous1 = append(previous1, kv{
					key:    rowKey,
					values: pairs[:1],
				})
				previous2 = append(previous2, kv{
					key:    rowKey,
					values: pairs[1:],
				})

				// delete in segment 1
				deleted1 := pair1
				deleted1.Value = nil
				deleted1.Tombstone = true

				deleted2 := pair2
				deleted2.Value = nil
				deleted2.Tombstone = true

				segment1 = append(segment1, kv{
					key:    rowKey,
					values: []MapPair{deleted1},
				})
				segment1 = append(segment1, kv{
					key:    rowKey,
					values: []MapPair{deleted2},
				})

				// should not have any values in expected at all
				expected = append(expected, kv{
					key:    rowKey,
					values: []MapPair{},
				})

			case 8:
				// only part of a previous segment, which is not part of the merge
				previous1 = append(previous1, kv{
					key:    rowKey,
					values: pairs[:1],
				})
				previous2 = append(previous2, kv{
					key:    rowKey,
					values: pairs[1:],
				})

				// delete in segment 1
				deleted1 := pair1
				deleted1.Value = nil
				deleted1.Tombstone = true

				deleted2 := pair2
				deleted2.Value = nil
				deleted2.Tombstone = true

				segment2 = append(segment2, kv{
					key:    rowKey,
					values: []MapPair{deleted1},
				})
				segment2 = append(segment2, kv{
					key:    rowKey,
					values: []MapPair{deleted2},
				})

				// should not have any values in expected at all
				expected = append(expected, kv{
					key:    rowKey,
					values: []MapPair{},
				})

			}
		}
	})

	t.Run("shuffle the import order for each segment", func(t *testing.T) {
		// this is to make sure we don't accidentally rely on the import order
		rand.Shuffle(len(segment1), func(i, j int) {
			segment1[i], segment1[j] = segment1[j], segment1[i]
		})
		rand.Shuffle(len(segment2), func(i, j int) {
			segment2[i], segment2[j] = segment2[j], segment2[i]
		})
	})

	t.Run("init bucket", func(t *testing.T) {
		b, err := NewBucket(ctx, dirName, "", nullLogger(), nil,
			cyclemanager.NewCallbackGroupNoop(), cyclemanager.NewCallbackGroupNoop(), opts...)
		require.Nil(t, err)

		// so big it effectively never triggers as part of this test
		b.SetMemtableThreshold(1e9)

		bucket = b
	})

	t.Run("import and flush previous segments", func(t *testing.T) {
		for _, kvs := range previous1 {
			for _, pair := range kvs.values {
				err := bucket.MapSet(kvs.key, pair)
				require.Nil(t, err)
			}
		}

		require.Nil(t, bucket.FlushAndSwitch())

		for _, kvs := range previous2 {
			for _, pair := range kvs.values {
				err := bucket.MapSet(kvs.key, pair)
				require.Nil(t, err)
			}
		}

		require.Nil(t, bucket.FlushAndSwitch())
	})

	t.Run("import segment 1", func(t *testing.T) {
		for _, kvs := range segment1 {
			for _, pair := range kvs.values {
				err := bucket.MapSet(kvs.key, pair)
				require.Nil(t, err)
			}
		}
	})

	t.Run("flush to disk", func(t *testing.T) {
		require.Nil(t, bucket.FlushAndSwitch())
	})

	t.Run("import segment 2", func(t *testing.T) {
		for _, kvs := range segment2 {
			for _, pair := range kvs.values {
				err := bucket.MapSet(kvs.key, pair)
				require.Nil(t, err)
			}
		}
	})

	t.Run("flush to disk", func(t *testing.T) {
		require.Nil(t, bucket.FlushAndSwitch())
	})

	t.Run("within control make sure map keys are sorted", func(t *testing.T) {
		for i := range expected {
			sort.Slice(expected[i].values, func(a, b int) bool {
				return bytes.Compare(expected[i].values[a].Key, expected[i].values[b].Key) < 0
			})
		}
	})

	t.Run("verify control before compaction", func(t *testing.T) {
		var retrieved []kv

		c := bucket.MapCursor()
		defer c.Close()

		for k, v := c.First(); k != nil; k, v = c.Next() {
			retrieved = append(retrieved, kv{
				key:    k,
				values: v,
			})
		}

		assert.Equal(t, expected, retrieved)
	})

	t.Run("compact until no longer eligible", func(t *testing.T) {
		var compacted bool
		var err error
		for compacted, err = bucket.disk.compactOnce(); err == nil && compacted; compacted, err = bucket.disk.compactOnce() {
		}
		require.Nil(t, err)
	})

	t.Run("verify control after compaction using a cursor", func(t *testing.T) {
		var retrieved []kv

		c := bucket.MapCursor()
		defer c.Close()

		for k, v := c.First(); k != nil; k, v = c.Next() {
			retrieved = append(retrieved, kv{
				key:    k,
				values: v,
			})
		}

		assert.Equal(t, expected, retrieved)
	})

	t.Run("verify control using individual get (MapList) operations",
		func(t *testing.T) {
			// Previously the only verification was done using the cursor. That
			// guaranteed that all pairs are present in the payload, but it did not
			// guarantee the integrity of the index (DiskTree) which is used to access
			// _individual_ keys. Corrupting this index is exactly what happened in
			// https://github.com/weaviate/weaviate/issues/3517
			for _, pair := range expected {
				retrieved, err := bucket.MapList(pair.key)
				require.NoError(t, err)

				assert.Equal(t, pair.values, retrieved)
			}
		})
}

func compactionMapStrategy_RemoveUnnecessary(ctx context.Context, t *testing.T, opts []BucketOption) {
	// in this test each segment reverses the action of the previous segment so
	// that in the end a lot of information is present in the individual segments
	// which is no longer needed. We then verify that after all compaction this
	// information is gone, thus freeing up disk space
	size := 100

	type kv struct {
		key    []byte
		values []MapPair
	}

	key := []byte("my-key")

	var bucket *Bucket
	dirName := t.TempDir()

	t.Run("init bucket", func(t *testing.T) {
		b, err := NewBucket(ctx, dirName, "", nullLogger(), nil,
			cyclemanager.NewCallbackGroupNoop(), cyclemanager.NewCallbackGroupNoop(), opts...)
		require.Nil(t, err)

		// so big it effectively never triggers as part of this test
		b.SetMemtableThreshold(1e9)

		bucket = b
	})

	t.Run("write segments", func(t *testing.T) {
		for i := 0; i < size; i++ {
			if i != 0 {
				// we can only update an existing value if this isn't the first write
				pair := MapPair{
					Key:   []byte(fmt.Sprintf("value-%05d", i-1)),
					Value: []byte(fmt.Sprintf("updated in round %d", i)),
				}
				err := bucket.MapSet(key, pair)
				require.Nil(t, err)
			}

			if i > 1 {
				// we can only delete two back an existing value if this isn't the
				// first or second write
				pair := MapPair{
					Key:       []byte(fmt.Sprintf("value-%05d", i-2)),
					Tombstone: true,
				}
				err := bucket.MapSet(key, pair)
				require.Nil(t, err)
			}

			pair := MapPair{
				Key:   []byte(fmt.Sprintf("value-%05d", i)),
				Value: []byte("original value"),
			}
			err := bucket.MapSet(key, pair)
			require.Nil(t, err)

			require.Nil(t, bucket.FlushAndSwitch())
		}
	})

	expected := []kv{
		{
			key: key,
			values: []MapPair{
				{
					Key:   []byte(fmt.Sprintf("value-%05d", size-2)),
					Value: []byte(fmt.Sprintf("updated in round %d", size-1)),
				},
				{
					Key:   []byte(fmt.Sprintf("value-%05d", size-1)),
					Value: []byte("original value"),
				},
			},
		},
	}

	t.Run("verify control before compaction", func(t *testing.T) {
		var retrieved []kv

		c := bucket.MapCursor()
		defer c.Close()

		for k, v := c.First(); k != nil; k, v = c.Next() {
			retrieved = append(retrieved, kv{
				key:    k,
				values: v,
			})
		}

		assert.Equal(t, expected, retrieved)
	})

	t.Run("compact until no longer eligible", func(t *testing.T) {
		var compacted bool
		var err error
		for compacted, err = bucket.disk.compactOnce(); err == nil && compacted; compacted, err = bucket.disk.compactOnce() {
		}
		require.Nil(t, err)
	})

	t.Run("verify control before compaction", func(t *testing.T) {
		var retrieved []kv

		c := bucket.MapCursor()
		defer c.Close()

		for k, v := c.First(); k != nil; k, v = c.Next() {
			retrieved = append(retrieved, kv{
				key:    k,
				values: v,
			})
		}

		assert.Equal(t, expected, retrieved)
	})

	t.Run("verify control using individual get (MapList) operations",
		func(t *testing.T) {
			// Previously the only verification was done using the cursor. That
			// guaranteed that all pairs are present in the payload, but it did not
			// guarantee the integrity of the index (DiskTree) which is used to access
			// _individual_ keys. Corrupting this index is exactly what happened in
			// https://github.com/weaviate/weaviate/issues/3517
			for _, pair := range expected {
				retrieved, err := bucket.MapList(pair.key)
				require.NoError(t, err)

				assert.Equal(t, pair.values, retrieved)
			}
		})
}

func compactionReplaceStrategy_FrequentPutDeleteOperations(ctx context.Context, t *testing.T, opts []BucketOption) {
	// In this test we are testing that the compaction doesn't make the object to disappear
	// We are creating even number of segments in which first we create an object
	// then we in the next segment with delete it and we do this operation in loop
	// we make sure that the last operation done in the last segment is create object operation
	// In this situation after the compaction the object has to exist
	size := 100

	key := []byte("my-key")

	var bucket *Bucket
	dirName := t.TempDir()

	t.Run("init bucket", func(t *testing.T) {
		b, err := NewBucket(ctx, dirName, "", nullLogger(), nil,
			cyclemanager.NewCallbackGroupNoop(), cyclemanager.NewCallbackGroupNoop(), opts...)
		require.Nil(t, err)

		// so big it effectively never triggers as part of this test
		b.SetMemtableThreshold(1e9)

		bucket = b
	})

	t.Run("write segments, leave the last segment with value", func(t *testing.T) {
		for i := 0; i < size; i++ {
			err := bucket.Put(key, []byte(fmt.Sprintf("set in round %d", i)))
			require.Nil(t, err)

			if i != size-1 {
				// don't delete from the last segment
				err := bucket.Delete(key)
				require.Nil(t, err)
			}

			require.Nil(t, bucket.FlushAndSwitch())
		}
	})

	t.Run("verify that the object exists before compaction", func(t *testing.T) {
		res, err := bucket.Get(key)
		assert.Nil(t, err)
		assert.NotNil(t, res)
	})

	t.Run("compact until no longer eligible", func(t *testing.T) {
		var compacted bool
		var err error
		for compacted, err = bucket.disk.compactOnce(); err == nil && compacted; compacted, err = bucket.disk.compactOnce() {
		}
		require.Nil(t, err)
	})

	t.Run("verify that the object still exists after compaction", func(t *testing.T) {
		res, err := bucket.Get(key)
		assert.Nil(t, err)
		assert.NotNil(t, res)
	})
}

func compaction_FrequentPutDeleteOperations_WithSecondaryKeys(ctx context.Context, t *testing.T, opts []BucketOption) {
	// In this test we are testing that the compaction doesn't make the object to disappear
	// We are creating even number of segments in which first we create an object
	// then we in the next segment with delete it and we do this operation in loop
	// we make sure that the last operation done in the last segment is create object operation
	// We are doing this for 4 to 10 segments scenarios, without the fix for firstWithAllKeys
	// cursor method that now sets the nextOffset properly, we got discrepancies
	// after compaction on 4 and 8 segments scenario.
	maxSize := 10

	for size := 4; size < maxSize; size++ {
		t.Run(fmt.Sprintf("compact %v segments", size), func(t *testing.T) {
			var bucket *Bucket

			key := []byte("key-original")
			keySecondary := []byte(fmt.Sprintf("secondary-key-%02d", size-1))

			dirName := t.TempDir()

			t.Run("init bucket", func(t *testing.T) {
				b, err := NewBucket(ctx, dirName, "", nullLogger(), nil,
					cyclemanager.NewCallbackGroupNoop(), cyclemanager.NewCallbackGroupNoop(), opts...)
				require.Nil(t, err)

				// so big it effectively never triggers as part of this test
				b.SetMemtableThreshold(1e9)

				bucket = b
			})

			t.Run("write segments, leave the last segment with value", func(t *testing.T) {
				for i := 0; i < size; i++ {
					secondaryKey := []byte(fmt.Sprintf("secondary-key-%02d", i))
					originalValue := []byte(fmt.Sprintf("value-%2d-original", i))

					err := bucket.Put(key, originalValue, WithSecondaryKey(0, secondaryKey))
					require.Nil(t, err)

					if i != size-1 {
						// don't delete from the last segment
						err := bucket.Delete(key, WithSecondaryKey(0, secondaryKey))
						require.Nil(t, err)
					}

					require.Nil(t, bucket.FlushAndSwitch())
				}
			})

			t.Run("verify that the object exists before compaction", func(t *testing.T) {
				res, err := bucket.GetBySecondary(0, keySecondary)
				assert.Nil(t, err)
				assert.NotNil(t, res)
				res, err = bucket.Get(key)
				assert.Nil(t, err)
				assert.NotNil(t, res)
			})

			t.Run("compact until no longer eligible", func(t *testing.T) {
				var compacted bool
				var err error
				for compacted, err = bucket.disk.compactOnce(); err == nil && compacted; compacted, err = bucket.disk.compactOnce() {
				}
				require.Nil(t, err)
			})

			t.Run("verify that the object still exists after compaction", func(t *testing.T) {
				res, err := bucket.GetBySecondary(0, keySecondary)
				assert.Nil(t, err)
				assert.NotNil(t, res)
				res, err = bucket.Get(key)
				assert.Nil(t, err)
				assert.NotNil(t, res)
			})
		})
	}
}

func compactionSetStrategy_FrequentPutDeleteOperations(ctx context.Context, t *testing.T, opts []BucketOption) {
	// In this test we are testing that the compaction works well for set collection
	maxSize := 10

	for size := 4; size < maxSize; size++ {
		t.Run(fmt.Sprintf("compact %v segments", size), func(t *testing.T) {
			var bucket *Bucket

			key := []byte("key-original")
			value1 := []byte("value-01")
			value2 := []byte("value-02")
			values := [][]byte{value1, value2}

			dirName := t.TempDir()

			t.Run("init bucket", func(t *testing.T) {
				b, err := NewBucket(ctx, dirName, "", nullLogger(), nil,
					cyclemanager.NewCallbackGroupNoop(), cyclemanager.NewCallbackGroupNoop(), opts...)
				require.Nil(t, err)

				// so big it effectively never triggers as part of this test
				b.SetMemtableThreshold(1e9)

				bucket = b
			})

			t.Run("import and flush segments", func(t *testing.T) {
				for i := 0; i < size; i++ {
					err := bucket.SetAdd(key, values)
					require.Nil(t, err)

					if size == 5 {
						// delete all
						err := bucket.SetDeleteSingle(key, values[0])
						require.Nil(t, err)
						err = bucket.SetDeleteSingle(key, values[1])
						require.Nil(t, err)
					} else if size == 6 {
						// delete only one value
						err := bucket.SetDeleteSingle(key, values[0])
						require.Nil(t, err)
					} else if i != size-1 {
						// don't delete from the last segment
						err := bucket.SetDeleteSingle(key, values[0])
						require.Nil(t, err)
						err = bucket.SetDeleteSingle(key, values[1])
						require.Nil(t, err)
					}

					require.Nil(t, bucket.FlushAndSwitch())
				}
			})

			t.Run("verify that objects exist before compaction", func(t *testing.T) {
				res, err := bucket.SetList(key)
				assert.Nil(t, err)
				if size == 5 {
					assert.Len(t, res, 0)
				} else if size == 6 {
					assert.Len(t, res, 1)
				} else {
					assert.Len(t, res, 2)
				}
			})

			t.Run("compact until no longer eligible", func(t *testing.T) {
				var compacted bool
				var err error
				for compacted, err = bucket.disk.compactOnce(); err == nil && compacted; compacted, err = bucket.disk.compactOnce() {
				}
				require.Nil(t, err)
			})

			t.Run("verify that objects exist after compaction", func(t *testing.T) {
				res, err := bucket.SetList(key)
				assert.Nil(t, err)
				if size == 5 {
					assert.Len(t, res, 0)
				} else if size == 6 {
					assert.Len(t, res, 1)
				} else {
					assert.Len(t, res, 2)
				}
			})
		})
	}
}

func compactionMapStrategy_FrequentPutDeleteOperations(ctx context.Context, t *testing.T, opts []BucketOption) {
	// In this test we are testing that the compaction works well for map collection
	maxSize := 10

	key := []byte("my-key")
	mapKey := []byte("value-1")

	for size := 4; size < maxSize; size++ {
		t.Run(fmt.Sprintf("compact %v segments", size), func(t *testing.T) {
			var bucket *Bucket
			dirName := t.TempDir()

			t.Run("init bucket", func(t *testing.T) {
				b, err := NewBucket(ctx, dirName, "", nullLogger(), nil,
					cyclemanager.NewCallbackGroupNoop(), cyclemanager.NewCallbackGroupNoop(), opts...)
				require.Nil(t, err)

				// so big it effectively never triggers as part of this test
				b.SetMemtableThreshold(1e9)

				bucket = b
			})

			t.Run("write segments", func(t *testing.T) {
				for i := 0; i < size; i++ {
					value := []byte(fmt.Sprintf("updated in round %d", i))
					pair := MapPair{Key: mapKey, Value: value}

					err := bucket.MapSet(key, pair)
					require.Nil(t, err)

					if size == 5 || size == 6 {
						// delete all
						err = bucket.MapDeleteKey(key, mapKey)
						require.Nil(t, err)
					} else if i != size-1 {
						// don't delete at the end
						err := bucket.MapDeleteKey(key, mapKey)
						require.Nil(t, err)
					}

					require.Nil(t, bucket.FlushAndSwitch())
				}
			})

			t.Run("check entries before compaction", func(t *testing.T) {
				res, err := bucket.MapList(key)
				assert.Nil(t, err)
				if size == 5 || size == 6 {
					assert.Empty(t, res)
				} else {
					assert.Len(t, res, 1)
					assert.Equal(t, false, res[0].Tombstone)
				}
			})

			t.Run("compact until no longer eligible", func(t *testing.T) {
				var compacted bool
				var err error
				for compacted, err = bucket.disk.compactOnce(); err == nil && compacted; compacted, err = bucket.disk.compactOnce() {
				}
				require.Nil(t, err)
			})

			t.Run("compact until no longer eligible", func(t *testing.T) {
				var compacted bool
				var err error
				for compacted, err = bucket.disk.compactOnce(); err == nil && compacted; compacted, err = bucket.disk.compactOnce() {
				}
				require.Nil(t, err)
			})

			t.Run("check entries after compaction", func(t *testing.T) {
				res, err := bucket.MapList(key)
				assert.Nil(t, err)
				if size == 5 || size == 6 {
					assert.Empty(t, res)
				} else {
					assert.Len(t, res, 1)
					assert.Equal(t, false, res[0].Tombstone)
				}
			})
		})
	}
}

func nullLogger() logrus.FieldLogger {
	log, _ := test.NewNullLogger()
	return log
}

func copyByteSlice(src []byte) []byte {
	dst := make([]byte, len(src))
	copy(dst, src)
	return dst
=======
func assertSecondSegmentOfSize(t *testing.T, bucket *Bucket, expectedMinSize, expectedMaxSize int64) {
	files, err := bucket.ListFiles(context.Background())
	require.NoError(t, err)

	dbFiles := make([]string, 0, len(files))
	for _, f := range files {
		if filepath.Ext(f) == ".db" {
			dbFiles = append(dbFiles, f)
		}
	}
	require.Len(t, dbFiles, 2)

	fi, err := os.Stat(bucket.dir + "/" + dbFiles[1])
	require.NoError(t, err)
	assert.LessOrEqual(t, expectedMinSize, fi.Size())
	assert.GreaterOrEqual(t, expectedMaxSize, fi.Size())
>>>>>>> 37c4b441
}<|MERGE_RESOLUTION|>--- conflicted
+++ resolved
@@ -321,421 +321,6 @@
 	tests.run(ctx, t)
 }
 
-<<<<<<< HEAD
-func compactionReplaceStrategy(ctx context.Context, t *testing.T, opts []BucketOption) {
-	size := 200
-
-	type kv struct {
-		key    []byte
-		value  []byte
-		delete bool
-	}
-
-	var segment1 []kv
-	var segment2 []kv
-	var expected []kv
-	var bucket *Bucket
-
-	dirName := t.TempDir()
-
-	t.Run("create test data", func(t *testing.T) {
-		// The test data is split into 4 scenarios evenly:
-		//
-		// 1.) created in the first segment, never touched again
-		// 2.) created in the first segment, updated in the second
-		// 3.) created in the first segment, deleted in the second
-		// 4.) not present in the first segment, created in the second
-		for i := 0; i < size; i++ {
-			key := []byte(fmt.Sprintf("key-%3d", i))
-			originalValue := []byte(fmt.Sprintf("value-%3d-original", i))
-
-			switch i % 4 {
-			case 0:
-				// add to segment 1
-				segment1 = append(segment1, kv{
-					key:   key,
-					value: originalValue,
-				})
-
-				// leave this element untouched in the second segment
-				expected = append(expected, kv{
-					key:   key,
-					value: originalValue,
-				})
-			case 1:
-				// add to segment 1
-				segment1 = append(segment1, kv{
-					key:   key,
-					value: originalValue,
-				})
-
-				// update in the second segment
-				updatedValue := []byte(fmt.Sprintf("value-%3d-updated", i))
-				segment2 = append(segment2, kv{
-					key:   key,
-					value: updatedValue,
-				})
-
-				expected = append(expected, kv{
-					key:   key,
-					value: updatedValue,
-				})
-			case 2:
-				// add to segment 1
-				segment1 = append(segment1, kv{
-					key:   key,
-					value: originalValue,
-				})
-
-				// delete in the second segment
-				segment2 = append(segment2, kv{
-					key:    key,
-					delete: true,
-				})
-
-				// do not add to expected at all
-
-			case 3:
-				// do not add to segment 1
-
-				// only add to segment 2 (first entry)
-				segment2 = append(segment2, kv{
-					key:   key,
-					value: originalValue,
-				})
-
-				expected = append(expected, kv{
-					key:   key,
-					value: originalValue,
-				})
-			}
-		}
-	})
-
-	t.Run("shuffle the import order for each segment", func(t *testing.T) {
-		// this is to make sure we don't accidentally rely on the import order
-		rand.Shuffle(len(segment1), func(i, j int) {
-			segment1[i], segment1[j] = segment1[j], segment1[i]
-		})
-		rand.Shuffle(len(segment2), func(i, j int) {
-			segment2[i], segment2[j] = segment2[j], segment2[i]
-		})
-	})
-
-	t.Run("init bucket", func(t *testing.T) {
-		b, err := NewBucket(ctx, dirName, "", nullLogger(), nil,
-			cyclemanager.NewCallbackGroupNoop(), cyclemanager.NewCallbackGroupNoop(), opts...)
-		require.Nil(t, err)
-
-		// so big it effectively never triggers as part of this test
-		b.SetMemtableThreshold(1e9)
-
-		bucket = b
-	})
-
-	t.Run("import segment 1", func(t *testing.T) {
-		for _, pair := range segment1 {
-			if !pair.delete {
-				err := bucket.Put(pair.key, pair.value)
-				require.Nil(t, err)
-			} else {
-				err := bucket.Delete(pair.key)
-				require.Nil(t, err)
-
-			}
-		}
-	})
-
-	t.Run("flush to disk", func(t *testing.T) {
-		require.Nil(t, bucket.FlushAndSwitch())
-	})
-
-	t.Run("import segment 2", func(t *testing.T) {
-		for _, pair := range segment2 {
-			if !pair.delete {
-				err := bucket.Put(pair.key, pair.value)
-				require.Nil(t, err)
-			} else {
-				err := bucket.Delete(pair.key)
-				require.Nil(t, err)
-
-			}
-		}
-	})
-
-	t.Run("flush to disk", func(t *testing.T) {
-		require.Nil(t, bucket.FlushAndSwitch())
-	})
-
-	t.Run("verify control before compaction", func(t *testing.T) {
-		var retrieved []kv
-
-		c := bucket.Cursor()
-		defer c.Close()
-
-		for k, v := c.First(); k != nil; k, v = c.Next() {
-			keyCopy := copyByteSlice(k)
-			valueCopy := copyByteSlice(v)
-			retrieved = append(retrieved, kv{
-				key:   keyCopy,
-				value: valueCopy,
-			})
-		}
-
-		assert.Equal(t, expected, retrieved)
-	})
-
-	t.Run("verify count control before compaction", func(*testing.T) {
-		assert.Equal(t, len(expected), bucket.Count())
-	})
-
-	t.Run("compact until no longer eligible", func(t *testing.T) {
-		var compacted bool
-		var err error
-		for compacted, err = bucket.disk.compactOnce(); err == nil && compacted; compacted, err = bucket.disk.compactOnce() {
-		}
-		require.Nil(t, err)
-	})
-
-	t.Run("verify control after compaction", func(t *testing.T) {
-		var retrieved []kv
-
-		c := bucket.Cursor()
-		defer c.Close()
-
-		for k, v := c.First(); k != nil; k, v = c.Next() {
-			keyCopy := copyByteSlice(k)
-			valueCopy := copyByteSlice(v)
-			retrieved = append(retrieved, kv{
-				key:   keyCopy,
-				value: valueCopy,
-			})
-		}
-
-		assert.Equal(t, expected, retrieved)
-	})
-
-	t.Run("verify control using individual get operations",
-		func(t *testing.T) {
-			for _, pair := range expected {
-				retrieved, err := bucket.Get(pair.key)
-				require.NoError(t, err)
-
-				assert.Equal(t, pair.value, retrieved)
-			}
-		})
-
-	t.Run("verify count after compaction", func(*testing.T) {
-		assert.Equal(t, len(expected), bucket.Count())
-	})
-}
-
-func compactionReplaceStrategy_WithSecondaryKeys(ctx context.Context, t *testing.T, opts []BucketOption) {
-	size := 4
-
-	type kv struct {
-		key           []byte
-		value         []byte
-		secondaryKeys [][]byte
-		delete        bool
-	}
-
-	var segment1 []kv
-	var segment2 []kv
-	var expected []kv
-	var expectedNotPresent []kv
-	var bucket *Bucket
-
-	dirName := t.TempDir()
-
-	t.Run("create test data", func(t *testing.T) {
-		// The test data is split into 4 scenarios evenly:
-		//
-		// 1.) created in the first segment, never touched again
-		// 2.) created in the first segment, updated in the second
-		// 3.) created in the first segment, deleted in the second
-		// 4.) not present in the first segment, created in the second
-		for i := 0; i < size; i++ {
-			key := []byte(fmt.Sprintf("key-%02d", i))
-			secondaryKey := []byte(fmt.Sprintf("secondary-key-%02d", i))
-			originalValue := []byte(fmt.Sprintf("value-%2d-original", i))
-
-			switch i % 4 {
-			case 0:
-				// add to segment 1
-				segment1 = append(segment1, kv{
-					key:           key,
-					secondaryKeys: [][]byte{secondaryKey},
-					value:         originalValue,
-				})
-
-				// leave this element untouched in the second segment
-				expected = append(expected, kv{
-					key:   secondaryKey,
-					value: originalValue,
-				})
-			case 1:
-				// add to segment 1
-				segment1 = append(segment1, kv{
-					key:           key,
-					secondaryKeys: [][]byte{secondaryKey},
-					value:         originalValue,
-				})
-
-				// update in the second segment
-				updatedValue := []byte(fmt.Sprintf("value-%2d-updated", i))
-				segment2 = append(segment2, kv{
-					key:           key,
-					secondaryKeys: [][]byte{secondaryKey},
-					value:         updatedValue,
-				})
-
-				expected = append(expected, kv{
-					key:   secondaryKey,
-					value: updatedValue,
-				})
-			case 2:
-				// add to segment 1
-				segment1 = append(segment1, kv{
-					key:           key,
-					secondaryKeys: [][]byte{secondaryKey},
-					value:         originalValue,
-				})
-
-				// delete in the second segment
-				segment2 = append(segment2, kv{
-					key:           key,
-					secondaryKeys: [][]byte{secondaryKey},
-					delete:        true,
-				})
-
-				expectedNotPresent = append(expectedNotPresent, kv{
-					key: secondaryKey,
-				})
-
-			case 3:
-				// do not add to segment 1
-
-				// only add to segment 2 (first entry)
-				segment2 = append(segment2, kv{
-					key:           key,
-					secondaryKeys: [][]byte{secondaryKey},
-					value:         originalValue,
-				})
-
-				expected = append(expected, kv{
-					key:   secondaryKey,
-					value: originalValue,
-				})
-			}
-		}
-	})
-
-	t.Run("shuffle the import order for each segment", func(t *testing.T) {
-		// this is to make sure we don't accidentally rely on the import order
-		rand.Shuffle(len(segment1), func(i, j int) {
-			segment1[i], segment1[j] = segment1[j], segment1[i]
-		})
-		rand.Shuffle(len(segment2), func(i, j int) {
-			segment2[i], segment2[j] = segment2[j], segment2[i]
-		})
-	})
-
-	t.Run("init bucket", func(t *testing.T) {
-		b, err := NewBucket(ctx, dirName, "", nullLogger(), nil,
-			cyclemanager.NewCallbackGroupNoop(), cyclemanager.NewCallbackGroupNoop(), opts...)
-		require.Nil(t, err)
-
-		// so big it effectively never triggers as part of this test
-		b.SetMemtableThreshold(1e9)
-
-		bucket = b
-	})
-
-	t.Run("import segment 1", func(t *testing.T) {
-		for _, pair := range segment1 {
-			if !pair.delete {
-				err := bucket.Put(pair.key, pair.value,
-					WithSecondaryKey(0, pair.secondaryKeys[0]))
-				require.Nil(t, err)
-			} else {
-				err := bucket.Delete(pair.key,
-					WithSecondaryKey(0, pair.secondaryKeys[0]))
-				require.Nil(t, err)
-
-			}
-		}
-	})
-
-	t.Run("flush to disk", func(t *testing.T) {
-		require.Nil(t, bucket.FlushAndSwitch())
-	})
-
-	t.Run("import segment 2", func(t *testing.T) {
-		for _, pair := range segment2 {
-			if !pair.delete {
-				err := bucket.Put(pair.key, pair.value,
-					WithSecondaryKey(0, pair.secondaryKeys[0]))
-				require.Nil(t, err)
-			} else {
-				err := bucket.Delete(pair.key,
-					WithSecondaryKey(0, pair.secondaryKeys[0]))
-				require.Nil(t, err)
-
-			}
-		}
-	})
-
-	t.Run("flush to disk", func(t *testing.T) {
-		require.Nil(t, bucket.FlushAndSwitch())
-	})
-
-	t.Run("verify control before compaction", func(t *testing.T) {
-		t.Run("verify the ones that should exist", func(t *testing.T) {
-			for _, pair := range expected {
-				res, err := bucket.GetBySecondary(0, pair.key)
-				require.Nil(t, err)
-
-				assert.Equal(t, pair.value, res)
-			}
-		})
-
-		t.Run("verify the ones that should NOT exist", func(t *testing.T) {
-			for _, pair := range expectedNotPresent {
-				res, err := bucket.GetBySecondary(0, pair.key)
-				require.Nil(t, err)
-				assert.Nil(t, res)
-			}
-		})
-	})
-
-	t.Run("compact until no longer eligible", func(t *testing.T) {
-		var compacted bool
-		var err error
-		for compacted, err = bucket.disk.compactOnce(); err == nil && compacted; compacted, err = bucket.disk.compactOnce() {
-		}
-		require.Nil(t, err)
-	})
-
-	t.Run("verify control after compaction", func(t *testing.T) {
-		t.Run("verify the ones that should exist", func(t *testing.T) {
-			for _, pair := range expected {
-				res, err := bucket.GetBySecondary(0, pair.key)
-				require.Nil(t, err)
-
-				assert.Equal(t, pair.value, res)
-			}
-		})
-
-		t.Run("verify the ones that should NOT exist", func(t *testing.T) {
-			for _, pair := range expectedNotPresent {
-				res, err := bucket.GetBySecondary(0, pair.key)
-				require.Nil(t, err)
-				assert.Nil(t, res)
-			}
-		})
-	})
-=======
 func nullLogger() logrus.FieldLogger {
 	log, _ := test.NewNullLogger()
 	return log
@@ -745,7 +330,6 @@
 	dst := make([]byte, len(src))
 	copy(dst, src)
 	return dst
->>>>>>> 37c4b441
 }
 
 func assertSingleSegmentOfSize(t *testing.T, bucket *Bucket, expectedMinSize, expectedMaxSize int64) {
@@ -766,1347 +350,6 @@
 	assert.GreaterOrEqual(t, expectedMaxSize, fi.Size())
 }
 
-<<<<<<< HEAD
-	t.Run("compact until no longer eligible", func(t *testing.T) {
-		var compacted bool
-		var err error
-		for compacted, err = bucket.disk.compactOnce(); err == nil && compacted; compacted, err = bucket.disk.compactOnce() {
-		}
-		require.Nil(t, err)
-	})
-
-	t.Run("verify control before compaction", func(t *testing.T) {
-		var retrieved []kv
-
-		c := bucket.Cursor()
-		defer c.Close()
-
-		for k, v := c.First(); k != nil; k, v = c.Next() {
-			retrieved = append(retrieved, kv{
-				key:   k,
-				value: v,
-			})
-		}
-
-		assert.Equal(t, expected, retrieved)
-	})
-}
-
-func compactionReplaceStrategy_RemoveUnnecessaryUpdates(ctx context.Context, t *testing.T, opts []BucketOption) {
-	// in this test each segment reverses the action of the previous segment so
-	// that in the end a lot of information is present in the individual segments
-	// which is no longer needed. We then verify that after all compaction this
-	// information is gone, thus freeing up disk space
-	size := 100
-
-	type kv struct {
-		key   []byte
-		value []byte
-	}
-
-	key := []byte("my-key")
-
-	var bucket *Bucket
-	dirName := t.TempDir()
-
-	t.Run("init bucket", func(t *testing.T) {
-		b, err := NewBucket(ctx, dirName, "", nullLogger(), nil,
-			cyclemanager.NewCallbackGroupNoop(), cyclemanager.NewCallbackGroupNoop(), opts...)
-		require.Nil(t, err)
-
-		// so big it effectively never triggers as part of this test
-		b.SetMemtableThreshold(1e9)
-
-		bucket = b
-	})
-
-	t.Run("write segments", func(t *testing.T) {
-		for i := 0; i < size; i++ {
-			err := bucket.Put(key, []byte(fmt.Sprintf("set in round %d", i)))
-			require.Nil(t, err)
-
-			require.Nil(t, bucket.FlushAndSwitch())
-		}
-	})
-
-	expected := []kv{
-		{
-			key:   key,
-			value: []byte(fmt.Sprintf("set in round %d", size-1)),
-		},
-	}
-
-	t.Run("verify control before compaction", func(t *testing.T) {
-		var retrieved []kv
-
-		c := bucket.Cursor()
-		defer c.Close()
-
-		for k, v := c.First(); k != nil; k, v = c.Next() {
-			retrieved = append(retrieved, kv{
-				key:   k,
-				value: v,
-			})
-		}
-
-		assert.Equal(t, expected, retrieved)
-	})
-
-	t.Run("compact until no longer eligible", func(t *testing.T) {
-		var compacted bool
-		var err error
-		for compacted, err = bucket.disk.compactOnce(); err == nil && compacted; compacted, err = bucket.disk.compactOnce() {
-		}
-		require.Nil(t, err)
-	})
-
-	t.Run("verify control after compaction", func(t *testing.T) {
-		var retrieved []kv
-
-		c := bucket.Cursor()
-		defer c.Close()
-
-		for k, v := c.First(); k != nil; k, v = c.Next() {
-			retrieved = append(retrieved, kv{
-				key:   k,
-				value: v,
-			})
-		}
-
-		assert.Equal(t, expected, retrieved)
-	})
-}
-
-func compactionSetStrategy(ctx context.Context, t *testing.T, opts []BucketOption) {
-	size := 30
-
-	type kv struct {
-		key    []byte
-		values [][]byte
-		delete bool
-	}
-	// this segment is not part of the merge, but might still play a role in
-	// overall results. For example if one of the later segments has a tombstone
-	// for it
-	var previous1 []kv
-	var previous2 []kv
-
-	var segment1 []kv
-	var segment2 []kv
-	var expected []kv
-	var bucket *Bucket
-
-	dirName := t.TempDir()
-
-	t.Run("create test data", func(t *testing.T) {
-		// The test data is split into 4 scenarios evenly:
-		//
-		// 1.) created in the first segment, never touched again
-		// 2.) created in the first segment, appended to it in the second
-		// 3.) created in the first segment, first element deleted in the second
-		// 3.) created in the first segment, second element deleted in the second
-		// 4.) not present in the first segment, created in the second
-		// 5.) present in an unrelated previous segment, deleted in the first
-		// 6.) present in an unrelated previous segment, deleted in the second
-		for i := 0; i < size; i++ {
-			key := []byte(fmt.Sprintf("key-%2d", i))
-
-			value1 := []byte(fmt.Sprintf("value-%2d-01", i))
-			value2 := []byte(fmt.Sprintf("value-%2d-02", i))
-			values := [][]byte{value1, value2}
-
-			switch i % 7 {
-			case 0:
-				// add to segment 1
-				segment1 = append(segment1, kv{
-					key:    key,
-					values: values[:1],
-				})
-
-				// leave this element untouched in the second segment
-				expected = append(expected, kv{
-					key:    key,
-					values: values[:1],
-				})
-			case 1:
-				// add to segment 1
-				segment1 = append(segment1, kv{
-					key:    key,
-					values: values[:1],
-				})
-
-				// update in the second segment
-				segment2 = append(segment2, kv{
-					key:    key,
-					values: values[1:2],
-				})
-
-				expected = append(expected, kv{
-					key:    key,
-					values: values,
-				})
-			case 2:
-				// add both to segment 1, delete the first
-				segment1 = append(segment1, kv{
-					key:    key,
-					values: values,
-				})
-
-				// delete first element in the second segment
-				segment2 = append(segment2, kv{
-					key:    key,
-					values: values[:1],
-					delete: true,
-				})
-
-				// only the 2nd element should be left in the expected
-				expected = append(expected, kv{
-					key:    key,
-					values: values[1:2],
-				})
-
-			case 3:
-				// add both to segment 1, delete the second
-				segment1 = append(segment1, kv{
-					key:    key,
-					values: values,
-				})
-
-				// delete second element in the second segment
-				segment2 = append(segment2, kv{
-					key:    key,
-					values: values[1:],
-					delete: true,
-				})
-
-				// only the 2nd element should be left in the expected
-				expected = append(expected, kv{
-					key:    key,
-					values: values[:1],
-				})
-
-			case 4:
-				// do not add to segment 2
-
-				// only add to segment 2 (first entry)
-				segment2 = append(segment2, kv{
-					key:    key,
-					values: values,
-				})
-
-				expected = append(expected, kv{
-					key:    key,
-					values: values,
-				})
-
-			case 5:
-				// only part of a previous segment, which is not part of the merge
-				previous1 = append(previous1, kv{
-					key:    key,
-					values: values[:1],
-				})
-				previous2 = append(previous2, kv{
-					key:    key,
-					values: values[1:],
-				})
-
-				// delete in segment 1
-				segment1 = append(segment1, kv{
-					key:    key,
-					values: values[:1],
-					delete: true,
-				})
-				segment1 = append(segment1, kv{
-					key:    key,
-					values: values[1:],
-					delete: true,
-				})
-
-				// should not have any values in expected at all
-				expected = append(expected, kv{
-					key:    key,
-					values: [][]byte{},
-				})
-
-			case 6:
-				// only part of a previous segment, which is not part of the merge
-				previous1 = append(previous1, kv{
-					key:    key,
-					values: values[:1],
-				})
-				previous2 = append(previous2, kv{
-					key:    key,
-					values: values[1:],
-				})
-
-				// delete in segment 2
-				segment2 = append(segment2, kv{
-					key:    key,
-					values: values[:1],
-					delete: true,
-				})
-				segment2 = append(segment2, kv{
-					key:    key,
-					values: values[1:],
-					delete: true,
-				})
-
-				// should not have any values in expected at all
-				expected = append(expected, kv{
-					key:    key,
-					values: [][]byte{},
-				})
-			}
-		}
-	})
-
-	t.Run("shuffle the import order for each segment", func(t *testing.T) {
-		// this is to make sure we don't accidentally rely on the import order
-		rand.Shuffle(len(segment1), func(i, j int) {
-			segment1[i], segment1[j] = segment1[j], segment1[i]
-		})
-		rand.Shuffle(len(segment2), func(i, j int) {
-			segment2[i], segment2[j] = segment2[j], segment2[i]
-		})
-	})
-
-	t.Run("init bucket", func(t *testing.T) {
-		b, err := NewBucket(ctx, dirName, "", nullLogger(), nil,
-			cyclemanager.NewCallbackGroupNoop(), cyclemanager.NewCallbackGroupNoop(), opts...)
-		require.Nil(t, err)
-
-		// so big it effectively never triggers as part of this test
-		b.SetMemtableThreshold(1e9)
-
-		bucket = b
-	})
-
-	t.Run("import and flush previous segments", func(t *testing.T) {
-		for _, pair := range previous1 {
-			err := bucket.SetAdd(pair.key, pair.values)
-			require.Nil(t, err)
-		}
-
-		require.Nil(t, bucket.FlushAndSwitch())
-
-		for _, pair := range previous2 {
-			err := bucket.SetAdd(pair.key, pair.values)
-			require.Nil(t, err)
-		}
-
-		require.Nil(t, bucket.FlushAndSwitch())
-	})
-
-	t.Run("import segment 1", func(t *testing.T) {
-		for _, pair := range segment1 {
-			if !pair.delete {
-				err := bucket.SetAdd(pair.key, pair.values)
-				require.Nil(t, err)
-			} else {
-				err := bucket.SetDeleteSingle(pair.key, pair.values[0])
-				require.Nil(t, err)
-			}
-		}
-	})
-
-	t.Run("flush to disk", func(t *testing.T) {
-		require.Nil(t, bucket.FlushAndSwitch())
-	})
-
-	t.Run("import segment 2", func(t *testing.T) {
-		for _, pair := range segment2 {
-			if !pair.delete {
-				err := bucket.SetAdd(pair.key, pair.values)
-				require.Nil(t, err)
-			} else {
-				err := bucket.SetDeleteSingle(pair.key, pair.values[0])
-				require.Nil(t, err)
-			}
-		}
-	})
-
-	t.Run("flush to disk", func(t *testing.T) {
-		require.Nil(t, bucket.FlushAndSwitch())
-	})
-
-	t.Run("verify control before compaction", func(t *testing.T) {
-		var retrieved []kv
-
-		c := bucket.SetCursor()
-		defer c.Close()
-
-		for k, v := c.First(); k != nil; k, v = c.Next() {
-			retrieved = append(retrieved, kv{
-				key:    k,
-				values: v,
-			})
-		}
-
-		assert.Equal(t, expected, retrieved)
-	})
-
-	t.Run("compact until no longer eligible", func(t *testing.T) {
-		var compacted bool
-		var err error
-		for compacted, err = bucket.disk.compactOnce(); err == nil && compacted; compacted, err = bucket.disk.compactOnce() {
-		}
-		require.Nil(t, err)
-	})
-
-	t.Run("verify control after compaction", func(t *testing.T) {
-		var retrieved []kv
-
-		c := bucket.SetCursor()
-		defer c.Close()
-
-		for k, v := c.First(); k != nil; k, v = c.Next() {
-			retrieved = append(retrieved, kv{
-				key:    k,
-				values: v,
-			})
-		}
-
-		assert.Equal(t, expected, retrieved)
-	})
-}
-
-func compactionSetStrategy_RemoveUnnecessary(ctx context.Context, t *testing.T, opts []BucketOption) {
-	// in this test each segment reverses the action of the previous segment so
-	// that in the end a lot of information is present in the individual segments
-	// which is no longer needed. We then verify that after all compaction this
-	// information is gone, thus freeing up disk space
-	size := 100
-
-	type kv struct {
-		key    []byte
-		values [][]byte
-	}
-
-	key := []byte("my-key")
-
-	var bucket *Bucket
-	dirName := t.TempDir()
-
-	t.Run("init bucket", func(t *testing.T) {
-		b, err := NewBucket(ctx, dirName, "", nullLogger(), nil,
-			cyclemanager.NewCallbackGroupNoop(), cyclemanager.NewCallbackGroupNoop(), opts...)
-		require.Nil(t, err)
-
-		// so big it effectively never triggers as part of this test
-		b.SetMemtableThreshold(1e9)
-
-		bucket = b
-	})
-
-	t.Run("write segments", func(t *testing.T) {
-		for i := 0; i < size; i++ {
-			if i != 0 {
-				// we can only delete an existing value if this isn't the first write
-				value := []byte(fmt.Sprintf("value-%05d", i-1))
-				err := bucket.SetDeleteSingle(key, value)
-				require.Nil(t, err)
-			}
-
-			value := []byte(fmt.Sprintf("value-%05d", i))
-			err := bucket.SetAdd(key, [][]byte{value})
-			require.Nil(t, err)
-
-			require.Nil(t, bucket.FlushAndSwitch())
-		}
-	})
-
-	t.Run("verify control before compaction", func(t *testing.T) {
-		var retrieved []kv
-		expected := []kv{
-			{
-				key:    key,
-				values: [][]byte{[]byte(fmt.Sprintf("value-%05d", size-1))},
-			},
-		}
-
-		c := bucket.SetCursor()
-		defer c.Close()
-
-		for k, v := c.First(); k != nil; k, v = c.Next() {
-			retrieved = append(retrieved, kv{
-				key:    k,
-				values: v,
-			})
-		}
-
-		assert.Equal(t, expected, retrieved)
-	})
-
-	t.Run("compact until no longer eligible", func(t *testing.T) {
-		var compacted bool
-		var err error
-		for compacted, err = bucket.disk.compactOnce(); err == nil && compacted; compacted, err = bucket.disk.compactOnce() {
-		}
-		require.Nil(t, err)
-	})
-
-	t.Run("verify control before compaction", func(t *testing.T) {
-		var retrieved []kv
-		expected := []kv{
-			{
-				key:    key,
-				values: [][]byte{[]byte(fmt.Sprintf("value-%05d", size-1))},
-			},
-		}
-
-		c := bucket.SetCursor()
-		defer c.Close()
-
-		for k, v := c.First(); k != nil; k, v = c.Next() {
-			retrieved = append(retrieved, kv{
-				key:    k,
-				values: v,
-			})
-		}
-
-		assert.Equal(t, expected, retrieved)
-	})
-}
-
-func compactionMapStrategy(ctx context.Context, t *testing.T, opts []BucketOption) {
-	size := 10
-
-	type kv struct {
-		key    []byte
-		values []MapPair
-	}
-
-	// this segment is not part of the merge, but might still play a role in
-	// overall results. For example if one of the later segments has a tombstone
-	// for it
-	var previous1 []kv
-	var previous2 []kv
-
-	// TODO
-	_, _ = previous1, previous2
-
-	var segment1 []kv
-	var segment2 []kv
-	var expected []kv
-	var bucket *Bucket
-
-	dirName := t.TempDir()
-
-	t.Run("create test data", func(t *testing.T) {
-		// The test data is split into 4 scenarios evenly:
-		//
-		// 1.) created in the first segment, never touched again
-		// 2.) created in the first segment, appended to it in the second
-		// 3.) created in the first segment, first element updated in the second
-		// 4.) created in the first segment, second element updated in the second
-		// 5.) created in the first segment, first element deleted in the second
-		// 6.) created in the first segment, second element deleted in the second
-		// 7.) not present in the first segment, created in the second
-		// 8.) present in an unrelated previous segment, deleted in the first
-		// 9.) present in an unrelated previous segment, deleted in the second
-		for i := 0; i < size; i++ {
-			rowKey := []byte(fmt.Sprintf("row-%3d", i))
-
-			pair1 := MapPair{
-				Key:   []byte(fmt.Sprintf("value-%3d-01", i)),
-				Value: []byte(fmt.Sprintf("value-%3d-01-original", i)),
-			}
-			pair2 := MapPair{
-				Key:   []byte(fmt.Sprintf("value-%3d-02", i)),
-				Value: []byte(fmt.Sprintf("value-%3d-02-original", i)),
-			}
-			pairs := []MapPair{pair1, pair2}
-
-			switch i % 9 {
-			case 0:
-				// add to segment 1
-				segment1 = append(segment1, kv{
-					key:    rowKey,
-					values: pairs[:1],
-				})
-
-				// leave this element untouched in the second segment
-				expected = append(expected, kv{
-					key:    rowKey,
-					values: pairs[:1],
-				})
-			case 1:
-				// add to segment 1
-				segment1 = append(segment1, kv{
-					key:    rowKey,
-					values: pairs[:1],
-				})
-
-				// add extra pair in the second segment
-				segment2 = append(segment2, kv{
-					key:    rowKey,
-					values: pairs[1:2],
-				})
-
-				expected = append(expected, kv{
-					key:    rowKey,
-					values: pairs,
-				})
-			case 2:
-				// add both to segment 1
-				segment1 = append(segment1, kv{
-					key:    rowKey,
-					values: pairs,
-				})
-
-				// update first key in the second segment
-				updated := pair1
-				updated.Value = []byte("updated")
-
-				segment2 = append(segment2, kv{
-					key:    rowKey,
-					values: []MapPair{updated},
-				})
-
-				expected = append(expected, kv{
-					key:    rowKey,
-					values: []MapPair{pair2, updated},
-				})
-
-			case 3:
-				// add both to segment 1
-				segment1 = append(segment1, kv{
-					key:    rowKey,
-					values: pairs,
-				})
-
-				// update first key in the second segment
-				updated := pair2
-				updated.Value = []byte("updated")
-
-				segment2 = append(segment2, kv{
-					key:    rowKey,
-					values: []MapPair{updated},
-				})
-
-				expected = append(expected, kv{
-					key:    rowKey,
-					values: []MapPair{pair1, updated},
-				})
-
-			case 4:
-				// add both to segment 1
-				segment1 = append(segment1, kv{
-					key:    rowKey,
-					values: pairs,
-				})
-
-				// delete first key in the second segment
-				updated := pair1
-				updated.Value = nil
-				updated.Tombstone = true
-
-				segment2 = append(segment2, kv{
-					key:    rowKey,
-					values: []MapPair{updated},
-				})
-
-				expected = append(expected, kv{
-					key:    rowKey,
-					values: []MapPair{pair2},
-				})
-
-			case 5:
-				// add both to segment 1
-				segment1 = append(segment1, kv{
-					key:    rowKey,
-					values: pairs,
-				})
-
-				// delete second key in the second segment
-				updated := pair2
-				updated.Value = nil
-				updated.Tombstone = true
-
-				segment2 = append(segment2, kv{
-					key:    rowKey,
-					values: []MapPair{updated},
-				})
-
-				expected = append(expected, kv{
-					key:    rowKey,
-					values: []MapPair{pair1},
-				})
-
-			case 6:
-				// do not add to segment 2
-
-				// only add to segment 2 (first entry)
-				segment2 = append(segment2, kv{
-					key:    rowKey,
-					values: pairs,
-				})
-
-				expected = append(expected, kv{
-					key:    rowKey,
-					values: pairs,
-				})
-
-			case 7:
-				// only part of a previous segment, which is not part of the merge
-				previous1 = append(previous1, kv{
-					key:    rowKey,
-					values: pairs[:1],
-				})
-				previous2 = append(previous2, kv{
-					key:    rowKey,
-					values: pairs[1:],
-				})
-
-				// delete in segment 1
-				deleted1 := pair1
-				deleted1.Value = nil
-				deleted1.Tombstone = true
-
-				deleted2 := pair2
-				deleted2.Value = nil
-				deleted2.Tombstone = true
-
-				segment1 = append(segment1, kv{
-					key:    rowKey,
-					values: []MapPair{deleted1},
-				})
-				segment1 = append(segment1, kv{
-					key:    rowKey,
-					values: []MapPair{deleted2},
-				})
-
-				// should not have any values in expected at all
-				expected = append(expected, kv{
-					key:    rowKey,
-					values: []MapPair{},
-				})
-
-			case 8:
-				// only part of a previous segment, which is not part of the merge
-				previous1 = append(previous1, kv{
-					key:    rowKey,
-					values: pairs[:1],
-				})
-				previous2 = append(previous2, kv{
-					key:    rowKey,
-					values: pairs[1:],
-				})
-
-				// delete in segment 1
-				deleted1 := pair1
-				deleted1.Value = nil
-				deleted1.Tombstone = true
-
-				deleted2 := pair2
-				deleted2.Value = nil
-				deleted2.Tombstone = true
-
-				segment2 = append(segment2, kv{
-					key:    rowKey,
-					values: []MapPair{deleted1},
-				})
-				segment2 = append(segment2, kv{
-					key:    rowKey,
-					values: []MapPair{deleted2},
-				})
-
-				// should not have any values in expected at all
-				expected = append(expected, kv{
-					key:    rowKey,
-					values: []MapPair{},
-				})
-
-			}
-		}
-	})
-
-	t.Run("shuffle the import order for each segment", func(t *testing.T) {
-		// this is to make sure we don't accidentally rely on the import order
-		rand.Shuffle(len(segment1), func(i, j int) {
-			segment1[i], segment1[j] = segment1[j], segment1[i]
-		})
-		rand.Shuffle(len(segment2), func(i, j int) {
-			segment2[i], segment2[j] = segment2[j], segment2[i]
-		})
-	})
-
-	t.Run("init bucket", func(t *testing.T) {
-		b, err := NewBucket(ctx, dirName, "", nullLogger(), nil,
-			cyclemanager.NewCallbackGroupNoop(), cyclemanager.NewCallbackGroupNoop(), opts...)
-		require.Nil(t, err)
-
-		// so big it effectively never triggers as part of this test
-		b.SetMemtableThreshold(1e9)
-
-		bucket = b
-	})
-
-	t.Run("import and flush previous segments", func(t *testing.T) {
-		for _, kvs := range previous1 {
-			for _, pair := range kvs.values {
-				err := bucket.MapSet(kvs.key, pair)
-				require.Nil(t, err)
-			}
-		}
-
-		require.Nil(t, bucket.FlushAndSwitch())
-
-		for _, kvs := range previous2 {
-			for _, pair := range kvs.values {
-				err := bucket.MapSet(kvs.key, pair)
-				require.Nil(t, err)
-			}
-		}
-
-		require.Nil(t, bucket.FlushAndSwitch())
-	})
-
-	t.Run("import segment 1", func(t *testing.T) {
-		for _, kvs := range segment1 {
-			for _, pair := range kvs.values {
-				err := bucket.MapSet(kvs.key, pair)
-				require.Nil(t, err)
-			}
-		}
-	})
-
-	t.Run("flush to disk", func(t *testing.T) {
-		require.Nil(t, bucket.FlushAndSwitch())
-	})
-
-	t.Run("import segment 2", func(t *testing.T) {
-		for _, kvs := range segment2 {
-			for _, pair := range kvs.values {
-				err := bucket.MapSet(kvs.key, pair)
-				require.Nil(t, err)
-			}
-		}
-	})
-
-	t.Run("flush to disk", func(t *testing.T) {
-		require.Nil(t, bucket.FlushAndSwitch())
-	})
-
-	t.Run("within control make sure map keys are sorted", func(t *testing.T) {
-		for i := range expected {
-			sort.Slice(expected[i].values, func(a, b int) bool {
-				return bytes.Compare(expected[i].values[a].Key, expected[i].values[b].Key) < 0
-			})
-		}
-	})
-
-	t.Run("verify control before compaction", func(t *testing.T) {
-		var retrieved []kv
-
-		c := bucket.MapCursor()
-		defer c.Close()
-
-		for k, v := c.First(); k != nil; k, v = c.Next() {
-			retrieved = append(retrieved, kv{
-				key:    k,
-				values: v,
-			})
-		}
-
-		assert.Equal(t, expected, retrieved)
-	})
-
-	t.Run("compact until no longer eligible", func(t *testing.T) {
-		var compacted bool
-		var err error
-		for compacted, err = bucket.disk.compactOnce(); err == nil && compacted; compacted, err = bucket.disk.compactOnce() {
-		}
-		require.Nil(t, err)
-	})
-
-	t.Run("verify control after compaction using a cursor", func(t *testing.T) {
-		var retrieved []kv
-
-		c := bucket.MapCursor()
-		defer c.Close()
-
-		for k, v := c.First(); k != nil; k, v = c.Next() {
-			retrieved = append(retrieved, kv{
-				key:    k,
-				values: v,
-			})
-		}
-
-		assert.Equal(t, expected, retrieved)
-	})
-
-	t.Run("verify control using individual get (MapList) operations",
-		func(t *testing.T) {
-			// Previously the only verification was done using the cursor. That
-			// guaranteed that all pairs are present in the payload, but it did not
-			// guarantee the integrity of the index (DiskTree) which is used to access
-			// _individual_ keys. Corrupting this index is exactly what happened in
-			// https://github.com/weaviate/weaviate/issues/3517
-			for _, pair := range expected {
-				retrieved, err := bucket.MapList(pair.key)
-				require.NoError(t, err)
-
-				assert.Equal(t, pair.values, retrieved)
-			}
-		})
-}
-
-func compactionMapStrategy_RemoveUnnecessary(ctx context.Context, t *testing.T, opts []BucketOption) {
-	// in this test each segment reverses the action of the previous segment so
-	// that in the end a lot of information is present in the individual segments
-	// which is no longer needed. We then verify that after all compaction this
-	// information is gone, thus freeing up disk space
-	size := 100
-
-	type kv struct {
-		key    []byte
-		values []MapPair
-	}
-
-	key := []byte("my-key")
-
-	var bucket *Bucket
-	dirName := t.TempDir()
-
-	t.Run("init bucket", func(t *testing.T) {
-		b, err := NewBucket(ctx, dirName, "", nullLogger(), nil,
-			cyclemanager.NewCallbackGroupNoop(), cyclemanager.NewCallbackGroupNoop(), opts...)
-		require.Nil(t, err)
-
-		// so big it effectively never triggers as part of this test
-		b.SetMemtableThreshold(1e9)
-
-		bucket = b
-	})
-
-	t.Run("write segments", func(t *testing.T) {
-		for i := 0; i < size; i++ {
-			if i != 0 {
-				// we can only update an existing value if this isn't the first write
-				pair := MapPair{
-					Key:   []byte(fmt.Sprintf("value-%05d", i-1)),
-					Value: []byte(fmt.Sprintf("updated in round %d", i)),
-				}
-				err := bucket.MapSet(key, pair)
-				require.Nil(t, err)
-			}
-
-			if i > 1 {
-				// we can only delete two back an existing value if this isn't the
-				// first or second write
-				pair := MapPair{
-					Key:       []byte(fmt.Sprintf("value-%05d", i-2)),
-					Tombstone: true,
-				}
-				err := bucket.MapSet(key, pair)
-				require.Nil(t, err)
-			}
-
-			pair := MapPair{
-				Key:   []byte(fmt.Sprintf("value-%05d", i)),
-				Value: []byte("original value"),
-			}
-			err := bucket.MapSet(key, pair)
-			require.Nil(t, err)
-
-			require.Nil(t, bucket.FlushAndSwitch())
-		}
-	})
-
-	expected := []kv{
-		{
-			key: key,
-			values: []MapPair{
-				{
-					Key:   []byte(fmt.Sprintf("value-%05d", size-2)),
-					Value: []byte(fmt.Sprintf("updated in round %d", size-1)),
-				},
-				{
-					Key:   []byte(fmt.Sprintf("value-%05d", size-1)),
-					Value: []byte("original value"),
-				},
-			},
-		},
-	}
-
-	t.Run("verify control before compaction", func(t *testing.T) {
-		var retrieved []kv
-
-		c := bucket.MapCursor()
-		defer c.Close()
-
-		for k, v := c.First(); k != nil; k, v = c.Next() {
-			retrieved = append(retrieved, kv{
-				key:    k,
-				values: v,
-			})
-		}
-
-		assert.Equal(t, expected, retrieved)
-	})
-
-	t.Run("compact until no longer eligible", func(t *testing.T) {
-		var compacted bool
-		var err error
-		for compacted, err = bucket.disk.compactOnce(); err == nil && compacted; compacted, err = bucket.disk.compactOnce() {
-		}
-		require.Nil(t, err)
-	})
-
-	t.Run("verify control before compaction", func(t *testing.T) {
-		var retrieved []kv
-
-		c := bucket.MapCursor()
-		defer c.Close()
-
-		for k, v := c.First(); k != nil; k, v = c.Next() {
-			retrieved = append(retrieved, kv{
-				key:    k,
-				values: v,
-			})
-		}
-
-		assert.Equal(t, expected, retrieved)
-	})
-
-	t.Run("verify control using individual get (MapList) operations",
-		func(t *testing.T) {
-			// Previously the only verification was done using the cursor. That
-			// guaranteed that all pairs are present in the payload, but it did not
-			// guarantee the integrity of the index (DiskTree) which is used to access
-			// _individual_ keys. Corrupting this index is exactly what happened in
-			// https://github.com/weaviate/weaviate/issues/3517
-			for _, pair := range expected {
-				retrieved, err := bucket.MapList(pair.key)
-				require.NoError(t, err)
-
-				assert.Equal(t, pair.values, retrieved)
-			}
-		})
-}
-
-func compactionReplaceStrategy_FrequentPutDeleteOperations(ctx context.Context, t *testing.T, opts []BucketOption) {
-	// In this test we are testing that the compaction doesn't make the object to disappear
-	// We are creating even number of segments in which first we create an object
-	// then we in the next segment with delete it and we do this operation in loop
-	// we make sure that the last operation done in the last segment is create object operation
-	// In this situation after the compaction the object has to exist
-	size := 100
-
-	key := []byte("my-key")
-
-	var bucket *Bucket
-	dirName := t.TempDir()
-
-	t.Run("init bucket", func(t *testing.T) {
-		b, err := NewBucket(ctx, dirName, "", nullLogger(), nil,
-			cyclemanager.NewCallbackGroupNoop(), cyclemanager.NewCallbackGroupNoop(), opts...)
-		require.Nil(t, err)
-
-		// so big it effectively never triggers as part of this test
-		b.SetMemtableThreshold(1e9)
-
-		bucket = b
-	})
-
-	t.Run("write segments, leave the last segment with value", func(t *testing.T) {
-		for i := 0; i < size; i++ {
-			err := bucket.Put(key, []byte(fmt.Sprintf("set in round %d", i)))
-			require.Nil(t, err)
-
-			if i != size-1 {
-				// don't delete from the last segment
-				err := bucket.Delete(key)
-				require.Nil(t, err)
-			}
-
-			require.Nil(t, bucket.FlushAndSwitch())
-		}
-	})
-
-	t.Run("verify that the object exists before compaction", func(t *testing.T) {
-		res, err := bucket.Get(key)
-		assert.Nil(t, err)
-		assert.NotNil(t, res)
-	})
-
-	t.Run("compact until no longer eligible", func(t *testing.T) {
-		var compacted bool
-		var err error
-		for compacted, err = bucket.disk.compactOnce(); err == nil && compacted; compacted, err = bucket.disk.compactOnce() {
-		}
-		require.Nil(t, err)
-	})
-
-	t.Run("verify that the object still exists after compaction", func(t *testing.T) {
-		res, err := bucket.Get(key)
-		assert.Nil(t, err)
-		assert.NotNil(t, res)
-	})
-}
-
-func compaction_FrequentPutDeleteOperations_WithSecondaryKeys(ctx context.Context, t *testing.T, opts []BucketOption) {
-	// In this test we are testing that the compaction doesn't make the object to disappear
-	// We are creating even number of segments in which first we create an object
-	// then we in the next segment with delete it and we do this operation in loop
-	// we make sure that the last operation done in the last segment is create object operation
-	// We are doing this for 4 to 10 segments scenarios, without the fix for firstWithAllKeys
-	// cursor method that now sets the nextOffset properly, we got discrepancies
-	// after compaction on 4 and 8 segments scenario.
-	maxSize := 10
-
-	for size := 4; size < maxSize; size++ {
-		t.Run(fmt.Sprintf("compact %v segments", size), func(t *testing.T) {
-			var bucket *Bucket
-
-			key := []byte("key-original")
-			keySecondary := []byte(fmt.Sprintf("secondary-key-%02d", size-1))
-
-			dirName := t.TempDir()
-
-			t.Run("init bucket", func(t *testing.T) {
-				b, err := NewBucket(ctx, dirName, "", nullLogger(), nil,
-					cyclemanager.NewCallbackGroupNoop(), cyclemanager.NewCallbackGroupNoop(), opts...)
-				require.Nil(t, err)
-
-				// so big it effectively never triggers as part of this test
-				b.SetMemtableThreshold(1e9)
-
-				bucket = b
-			})
-
-			t.Run("write segments, leave the last segment with value", func(t *testing.T) {
-				for i := 0; i < size; i++ {
-					secondaryKey := []byte(fmt.Sprintf("secondary-key-%02d", i))
-					originalValue := []byte(fmt.Sprintf("value-%2d-original", i))
-
-					err := bucket.Put(key, originalValue, WithSecondaryKey(0, secondaryKey))
-					require.Nil(t, err)
-
-					if i != size-1 {
-						// don't delete from the last segment
-						err := bucket.Delete(key, WithSecondaryKey(0, secondaryKey))
-						require.Nil(t, err)
-					}
-
-					require.Nil(t, bucket.FlushAndSwitch())
-				}
-			})
-
-			t.Run("verify that the object exists before compaction", func(t *testing.T) {
-				res, err := bucket.GetBySecondary(0, keySecondary)
-				assert.Nil(t, err)
-				assert.NotNil(t, res)
-				res, err = bucket.Get(key)
-				assert.Nil(t, err)
-				assert.NotNil(t, res)
-			})
-
-			t.Run("compact until no longer eligible", func(t *testing.T) {
-				var compacted bool
-				var err error
-				for compacted, err = bucket.disk.compactOnce(); err == nil && compacted; compacted, err = bucket.disk.compactOnce() {
-				}
-				require.Nil(t, err)
-			})
-
-			t.Run("verify that the object still exists after compaction", func(t *testing.T) {
-				res, err := bucket.GetBySecondary(0, keySecondary)
-				assert.Nil(t, err)
-				assert.NotNil(t, res)
-				res, err = bucket.Get(key)
-				assert.Nil(t, err)
-				assert.NotNil(t, res)
-			})
-		})
-	}
-}
-
-func compactionSetStrategy_FrequentPutDeleteOperations(ctx context.Context, t *testing.T, opts []BucketOption) {
-	// In this test we are testing that the compaction works well for set collection
-	maxSize := 10
-
-	for size := 4; size < maxSize; size++ {
-		t.Run(fmt.Sprintf("compact %v segments", size), func(t *testing.T) {
-			var bucket *Bucket
-
-			key := []byte("key-original")
-			value1 := []byte("value-01")
-			value2 := []byte("value-02")
-			values := [][]byte{value1, value2}
-
-			dirName := t.TempDir()
-
-			t.Run("init bucket", func(t *testing.T) {
-				b, err := NewBucket(ctx, dirName, "", nullLogger(), nil,
-					cyclemanager.NewCallbackGroupNoop(), cyclemanager.NewCallbackGroupNoop(), opts...)
-				require.Nil(t, err)
-
-				// so big it effectively never triggers as part of this test
-				b.SetMemtableThreshold(1e9)
-
-				bucket = b
-			})
-
-			t.Run("import and flush segments", func(t *testing.T) {
-				for i := 0; i < size; i++ {
-					err := bucket.SetAdd(key, values)
-					require.Nil(t, err)
-
-					if size == 5 {
-						// delete all
-						err := bucket.SetDeleteSingle(key, values[0])
-						require.Nil(t, err)
-						err = bucket.SetDeleteSingle(key, values[1])
-						require.Nil(t, err)
-					} else if size == 6 {
-						// delete only one value
-						err := bucket.SetDeleteSingle(key, values[0])
-						require.Nil(t, err)
-					} else if i != size-1 {
-						// don't delete from the last segment
-						err := bucket.SetDeleteSingle(key, values[0])
-						require.Nil(t, err)
-						err = bucket.SetDeleteSingle(key, values[1])
-						require.Nil(t, err)
-					}
-
-					require.Nil(t, bucket.FlushAndSwitch())
-				}
-			})
-
-			t.Run("verify that objects exist before compaction", func(t *testing.T) {
-				res, err := bucket.SetList(key)
-				assert.Nil(t, err)
-				if size == 5 {
-					assert.Len(t, res, 0)
-				} else if size == 6 {
-					assert.Len(t, res, 1)
-				} else {
-					assert.Len(t, res, 2)
-				}
-			})
-
-			t.Run("compact until no longer eligible", func(t *testing.T) {
-				var compacted bool
-				var err error
-				for compacted, err = bucket.disk.compactOnce(); err == nil && compacted; compacted, err = bucket.disk.compactOnce() {
-				}
-				require.Nil(t, err)
-			})
-
-			t.Run("verify that objects exist after compaction", func(t *testing.T) {
-				res, err := bucket.SetList(key)
-				assert.Nil(t, err)
-				if size == 5 {
-					assert.Len(t, res, 0)
-				} else if size == 6 {
-					assert.Len(t, res, 1)
-				} else {
-					assert.Len(t, res, 2)
-				}
-			})
-		})
-	}
-}
-
-func compactionMapStrategy_FrequentPutDeleteOperations(ctx context.Context, t *testing.T, opts []BucketOption) {
-	// In this test we are testing that the compaction works well for map collection
-	maxSize := 10
-
-	key := []byte("my-key")
-	mapKey := []byte("value-1")
-
-	for size := 4; size < maxSize; size++ {
-		t.Run(fmt.Sprintf("compact %v segments", size), func(t *testing.T) {
-			var bucket *Bucket
-			dirName := t.TempDir()
-
-			t.Run("init bucket", func(t *testing.T) {
-				b, err := NewBucket(ctx, dirName, "", nullLogger(), nil,
-					cyclemanager.NewCallbackGroupNoop(), cyclemanager.NewCallbackGroupNoop(), opts...)
-				require.Nil(t, err)
-
-				// so big it effectively never triggers as part of this test
-				b.SetMemtableThreshold(1e9)
-
-				bucket = b
-			})
-
-			t.Run("write segments", func(t *testing.T) {
-				for i := 0; i < size; i++ {
-					value := []byte(fmt.Sprintf("updated in round %d", i))
-					pair := MapPair{Key: mapKey, Value: value}
-
-					err := bucket.MapSet(key, pair)
-					require.Nil(t, err)
-
-					if size == 5 || size == 6 {
-						// delete all
-						err = bucket.MapDeleteKey(key, mapKey)
-						require.Nil(t, err)
-					} else if i != size-1 {
-						// don't delete at the end
-						err := bucket.MapDeleteKey(key, mapKey)
-						require.Nil(t, err)
-					}
-
-					require.Nil(t, bucket.FlushAndSwitch())
-				}
-			})
-
-			t.Run("check entries before compaction", func(t *testing.T) {
-				res, err := bucket.MapList(key)
-				assert.Nil(t, err)
-				if size == 5 || size == 6 {
-					assert.Empty(t, res)
-				} else {
-					assert.Len(t, res, 1)
-					assert.Equal(t, false, res[0].Tombstone)
-				}
-			})
-
-			t.Run("compact until no longer eligible", func(t *testing.T) {
-				var compacted bool
-				var err error
-				for compacted, err = bucket.disk.compactOnce(); err == nil && compacted; compacted, err = bucket.disk.compactOnce() {
-				}
-				require.Nil(t, err)
-			})
-
-			t.Run("compact until no longer eligible", func(t *testing.T) {
-				var compacted bool
-				var err error
-				for compacted, err = bucket.disk.compactOnce(); err == nil && compacted; compacted, err = bucket.disk.compactOnce() {
-				}
-				require.Nil(t, err)
-			})
-
-			t.Run("check entries after compaction", func(t *testing.T) {
-				res, err := bucket.MapList(key)
-				assert.Nil(t, err)
-				if size == 5 || size == 6 {
-					assert.Empty(t, res)
-				} else {
-					assert.Len(t, res, 1)
-					assert.Equal(t, false, res[0].Tombstone)
-				}
-			})
-		})
-	}
-}
-
-func nullLogger() logrus.FieldLogger {
-	log, _ := test.NewNullLogger()
-	return log
-}
-
-func copyByteSlice(src []byte) []byte {
-	dst := make([]byte, len(src))
-	copy(dst, src)
-	return dst
-=======
 func assertSecondSegmentOfSize(t *testing.T, bucket *Bucket, expectedMinSize, expectedMaxSize int64) {
 	files, err := bucket.ListFiles(context.Background())
 	require.NoError(t, err)
@@ -2123,5 +366,4 @@
 	require.NoError(t, err)
 	assert.LessOrEqual(t, expectedMinSize, fi.Size())
 	assert.GreaterOrEqual(t, expectedMaxSize, fi.Size())
->>>>>>> 37c4b441
 }