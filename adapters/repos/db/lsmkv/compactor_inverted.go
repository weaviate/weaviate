--- conflicted
+++ resolved
@@ -69,24 +69,17 @@
 	allocChecker memwatch.AllocChecker
 
 	k1, b, avgPropLen float64
-<<<<<<< HEAD
 
 	enableChecksumValidation bool
 
 	segmentFile *segmentindex.SegmentFile
-=======
 	maxNewFileSize    int64
->>>>>>> 03c01abf
 }
 
 func newCompactorInverted(w io.WriteSeeker,
 	c1, c2 *segmentCursorInvertedReusable, level, secondaryIndexCount uint16,
 	scratchSpacePath string, cleanupTombstones bool,
-<<<<<<< HEAD
-	k1, b, avgPropLen float64, enableChecksumValidation bool, maxNewFileSize int64,
-=======
-	k1, b, avgPropLen float64, maxNewFileSize int64, allocChecker memwatch.AllocChecker,
->>>>>>> 03c01abf
+	k1, b, avgPropLen float64, maxNewFileSize int64, allocChecker memwatch.AllocChecker, enableChecksumValidation bool
 ) *compactorInverted {
 	observeWrite := monitoring.GetMetrics().FileIOWrites.With(prometheus.Labels{
 		"operation": "compaction",
@@ -99,7 +92,6 @@
 	writer, mw := compactor.NewWriter(meteredW, maxNewFileSize)
 
 	return &compactorInverted{
-<<<<<<< HEAD
 		c1:                       c1,
 		c2:                       c2,
 		w:                        meteredW,
@@ -114,22 +106,8 @@
 		b:                        b,
 		avgPropLen:               avgPropLen,
 		enableChecksumValidation: enableChecksumValidation,
-=======
-		c1:                  c1,
-		c2:                  c2,
-		w:                   w,
-		bufw:                bufio.NewWriterSize(w, 256*1024),
-		currentLevel:        level,
-		cleanupTombstones:   cleanupTombstones,
-		secondaryIndexCount: secondaryIndexCount,
-		scratchSpacePath:    scratchSpacePath,
-		offset:              0,
-		k1:                  k1,
-		b:                   b,
-		avgPropLen:          avgPropLen,
-		maxNewFileSize:      maxNewFileSize,
-		allocChecker:        allocChecker,
->>>>>>> 03c01abf
+		maxNewFileSize:           maxNewFileSize,
+		allocChecker:             allocChecker,
 	}
 }
 
@@ -433,11 +411,8 @@
 		AllocChecker: c.allocChecker,
 	}
 
-<<<<<<< HEAD
-	_, err := indices.WriteTo(c.segmentFile.BodyWriter())
-=======
+
 	_, err := indices.WriteTo(c.bufw, uint64(c.maxNewFileSize))
->>>>>>> 03c01abf
 	return err
 }
 
