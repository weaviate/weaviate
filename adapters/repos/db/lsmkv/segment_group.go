--- conflicted
+++ resolved
@@ -102,11 +102,8 @@
 	maxSegmentSize           int64
 	cleanupInterval          time.Duration
 	enableChecksumValidation bool
-<<<<<<< HEAD
 	keepSegmentsInMemory     bool
-=======
 	MinMMapSize              int64
->>>>>>> 1c64828a
 }
 
 func newSegmentGroup(logger logrus.FieldLogger, metrics *Metrics,
