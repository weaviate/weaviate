--- conflicted
+++ resolved
@@ -103,11 +103,8 @@
 	maxSegmentSize           int64
 	cleanupInterval          time.Duration
 	enableChecksumValidation bool
-<<<<<<< HEAD
 	bm25config               *models.BM25Config
-=======
 	MinMMapSize              int64
->>>>>>> 1c64828a
 }
 
 func newSegmentGroup(logger logrus.FieldLogger, metrics *Metrics,
