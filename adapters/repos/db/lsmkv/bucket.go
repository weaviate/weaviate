--- conflicted
+++ resolved
@@ -240,12 +240,8 @@
 			keepSegmentsInMemory:     b.keepSegmentsInMemory,
 			MinMMapSize:              b.minMMapSize,
 			bm25config:               b.bm25Config,
-<<<<<<< HEAD
+			keepLevelCompaction:      b.keepLevelCompaction,
 		}, b.allocChecker, b.lazySegmentLoading, files)
-=======
-			keepLevelCompaction:      b.keepLevelCompaction,
-		}, b.allocChecker)
->>>>>>> b1747cbf
 	if err != nil {
 		return nil, fmt.Errorf("init disk segments: %w", err)
 	}
