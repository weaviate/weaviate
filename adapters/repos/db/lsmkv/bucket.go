--- conflicted
+++ resolved
@@ -535,41 +535,17 @@
 }
 
 func (b *Bucket) get(key []byte) ([]byte, error) {
-<<<<<<< HEAD
 	view := b.getConsistentView()
 	defer view.release()
 
-	memtableNames := []string{"active", "flushing"}
+	memtableNames := []string{"active_memtable", "flushing_memtable"}
 	memtables := []memtable{view.Active}
 	if view.Flushing != nil {
 		memtables = append(memtables, view.Flushing)
 	}
 
 	for i := range memtables {
-		beforeMemtable := time.Now()
-		v, err := memtables[i].get(key)
-		if duration := time.Since(beforeMemtable); duration > 100*time.Millisecond {
-			b.logger.WithFields(logrus.Fields{
-				"duration": duration,
-				"action":   fmt.Sprintf("lsm_bucket_get_%s_memtable", memtableNames[i]),
-			}).Debug("Waited more than 100ms to retrieve object from memtable")
-		}
-=======
-	v, err := b.getFromActiveMemtable(key)
-	if err == nil {
-		return v, nil
-	}
-	if errors.Is(err, lsmkv.Deleted) {
-		// deleted in the mem-table (which is always the latest) means we don't
-		// have to check the disk segments, return nil now
-		return nil, nil
-	}
-	if !errors.Is(err, lsmkv.NotFound) {
-		panic(fmt.Sprintf("unsupported error in bucket.Get: %v\n", err))
-	}
-
-	if b.flushing != nil {
-		v, err := b.getFromFlushingMemtable(key)
+		v, err := b.getFromMemtable(key, memtables[i], memtableNames[i])
 		if err == nil {
 			// item found and no error, return and stop searching, since the strategy
 			// is replace
@@ -578,53 +554,6 @@
 		if errors.Is(err, lsmkv.Deleted) {
 			// deleted in the mem-table (which is always the latest) means we don't
 			// have to check the disk segments, return nil now
-			return nil, nil
-		}
-		if !errors.Is(err, lsmkv.NotFound) {
-			panic("unsupported error in bucket.Get")
-		}
-	}
-
-	v, err = b.getFromSegmentGroup(key)
-	if err != nil && (errors.Is(err, lsmkv.Deleted) || errors.Is(err, lsmkv.NotFound)) {
-		// deleted in the mem-table (which is always the latest) means we don't
-		// have to check the disk segments, return nil now
-		return nil, nil
-	}
-	return v, err
-}
-
-func (b *Bucket) GetErrDeleted(key []byte) ([]byte, error) {
-	b.flushLock.RLock()
-	defer b.flushLock.RUnlock()
-
-	v, err := b.getFromActiveMemtable(key)
-	if err == nil {
-		// item found and no error, return and stop searching, since the strategy
-		// is replace
-		return v, nil
-	}
-	if errors.Is(err, lsmkv.Deleted) {
-		// deleted in the mem-table (which is always the latest) means we don't
-		// have to check the disk segments, return nil now
-		return nil, err
-	}
-
-	if !errors.Is(err, lsmkv.NotFound) {
-		panic(fmt.Sprintf("unsupported error in bucket.Get: %v\n", err))
-	}
-
-	if b.flushing != nil {
-		v, err := b.getFromFlushingMemtable(key)
->>>>>>> 661a26a6
-		if err == nil {
-			// item found and no error, return and stop searching, since the strategy
-			// is replace
-			return v, nil
-		}
-		if errors.Is(err, lsmkv.Deleted) {
-			// deleted in the mem-table (which is always the latest) means we don't
-			// have to check the disk segments, return nil now
 			return nil, err
 		}
 		if !errors.Is(err, lsmkv.NotFound) {
@@ -632,90 +561,46 @@
 		}
 	}
 
-<<<<<<< HEAD
-	return b.disk.getWithSegmentList(key, view.Disk)
-=======
-	return b.getFromSegmentGroup(key)
-}
-
-func (b *Bucket) getFromActiveMemtable(key []byte) (v []byte, err error) {
+	return b.getFromSegmentGroup(key, view.Disk)
+}
+
+func (b *Bucket) getFromMemtable(key []byte, memtable memtable, name string) (v []byte, err error) {
 	start := time.Now()
-
-	b.metrics.IncBucketReadOpCountByComponent("get", "active_memtable")
-	b.metrics.IncBucketReadOpOngoingByComponent("get", "active_memtable")
+	b.metrics.IncBucketReadOpCountByComponent("get", name)
+	b.metrics.IncBucketReadOpOngoingByComponent("get", name)
 	defer func() {
-		b.metrics.DecBucketReadOpOngoingByComponent("get", "active_memtable")
-
+		b.metrics.DecBucketReadOpOngoingByComponent("get", name)
 		if err != nil && !errors.Is(err, lsmkv.NotFound) && !errors.Is(err, lsmkv.Deleted) {
-			b.metrics.IncBucketReadOpFailureCountByComponent("get", "active_memtable")
+			b.metrics.IncBucketReadOpFailureCountByComponent("get", name)
 			return
 		}
-
-		b.metrics.ObserveBucketReadOpDurationByComponent("get", "active_memtable", time.Since(start))
+		b.metrics.ObserveBucketReadOpDurationByComponent("get", name, time.Since(start))
+
+		if duration := time.Since(start); duration > 100*time.Millisecond {
+			b.logger.WithFields(logrus.Fields{
+				"duration": duration,
+				"action":   fmt.Sprintf("lsm_bucket_get_%s", name),
+			}).Debug("Waited more than 100ms to retrieve object from memtable")
+		}
 	}()
 
-	v, err = b.active.get(key)
-	if time.Since(start) > 100*time.Millisecond {
-		b.logger.WithField("duration", time.Since(start)).
-			WithField("action", "lsm_bucket_get_active_memtable").
-			Debugf("Waited more than 100ms to retrieve object from memtable")
-	}
-	if err == nil {
-		// item found and no error, return and stop searching, since the strategy
-		// is replace
-		return v, nil
-	}
-	return nil, err
-}
-
-func (b *Bucket) getFromFlushingMemtable(key []byte) (v []byte, err error) {
+	return memtable.get(key)
+}
+
+func (b *Bucket) getFromSegmentGroup(key []byte, segments []Segment) (v []byte, err error) {
 	start := time.Now()
-
-	b.metrics.IncBucketReadOpCountByComponent("get", "flushing_memtable")
-	b.metrics.IncBucketReadOpOngoingByComponent("get", "flushing_memtable")
-	defer func() {
-		b.metrics.DecBucketReadOpOngoingByComponent("get", "flushing_memtable")
-
-		if err != nil && !errors.Is(err, lsmkv.NotFound) && !errors.Is(err, lsmkv.Deleted) {
-			b.metrics.IncBucketReadOpFailureCountByComponent("get", "flushing_memtable")
-			return
-		}
-
-		b.metrics.ObserveBucketReadOpDurationByComponent("get", "flushing_memtable", time.Since(start))
-	}()
-
-	v, err = b.flushing.get(key)
-	if time.Since(start) > 100*time.Millisecond {
-		b.logger.WithField("duration", time.Since(start)).
-			WithField("action", "lsm_bucket_get_flushing_memtable").
-			Debugf("Waited over 100ms to retrieve object from flushing memtable")
-	}
-	if err == nil {
-		// item found and no error, return and stop searching, since the strategy
-		// is replace
-		return v, nil
-	}
-	return nil, err
-}
-
-func (b *Bucket) getFromSegmentGroup(key []byte) (v []byte, err error) {
-	start := time.Now()
-
 	b.metrics.IncBucketReadOpCountByComponent("get", "segment_group")
 	b.metrics.IncBucketReadOpOngoingByComponent("get", "segment_group")
 	defer func() {
 		b.metrics.DecBucketReadOpOngoingByComponent("get", "segment_group")
-
 		if err != nil && !errors.Is(err, lsmkv.NotFound) && !errors.Is(err, lsmkv.Deleted) {
 			b.metrics.IncBucketReadOpFailureCountByComponent("get", "segment_group")
 			return
 		}
-
 		b.metrics.ObserveBucketReadOpDurationByComponent("get", "segment_group", time.Since(start))
 	}()
 
-	return b.disk.getErrDeleted(key)
->>>>>>> 661a26a6
+	return b.disk.getWithSegmentList(key, segments)
 }
 
 // GetBySecondary retrieves an object using one of its secondary keys. A bucket
@@ -886,39 +771,33 @@
 //
 // Put is limited to ReplaceStrategy, use [Bucket.SetAdd] for Set or
 // [Bucket.MapSet] and [Bucket.MapSetMulti].
-<<<<<<< HEAD
-func (b *Bucket) Put(key, value []byte, opts ...SecondaryKeyOption) error {
-	active, release := b.getActiveMemtableForWrite()
-	defer release()
-
-	return active.put(key, value, opts...)
-}
-
-// getActiveMemtableForWrite returns the active memtable and uses reference
-// counting to avoid holding a lock during the entire duration of the write.
-//
-// It is safe to switch the memtable from active to flushing while a writer
-// is ongoing, because the actual flush only happens once the writer count
-// has dropped to zero. Essentially the switch just switches pointers, but we
-// will always work on the same pointer for the duration of the write.
-func (b *Bucket) getActiveMemtableForWrite() (active memtable, release func()) {
-=======
 func (b *Bucket) Put(key, value []byte, opts ...SecondaryKeyOption) (err error) {
 	start := time.Now()
 	b.metrics.IncBucketWriteOpCount("put")
 	b.metrics.IncBucketWriteOpOngoing("put")
 	defer func() {
 		b.metrics.DecBucketWriteOpOngoing("put")
-
 		if err != nil {
 			b.metrics.IncBucketWriteOpFailureCount("put")
 			return
 		}
-
 		b.metrics.ObserveBucketWriteOpDuration("put", time.Since(start))
 	}()
 
->>>>>>> 661a26a6
+	active, release := b.getActiveMemtableForWrite()
+	defer release()
+
+	return active.put(key, value, opts...)
+}
+
+// getActiveMemtableForWrite returns the active memtable and uses reference
+// counting to avoid holding a lock during the entire duration of the write.
+//
+// It is safe to switch the memtable from active to flushing while a writer
+// is ongoing, because the actual flush only happens once the writer count
+// has dropped to zero. Essentially the switch just switches pointers, but we
+// will always work on the same pointer for the duration of the write.
+func (b *Bucket) getActiveMemtableForWrite() (active memtable, release func()) {
 	b.flushLock.RLock()
 	defer b.flushLock.RUnlock()
 
@@ -1257,60 +1136,44 @@
 // Delete is specific to the Replace Strategy. For Maps, you can use
 // [Bucket.MapDeleteKey] to delete a single key-value pair, for Sets use
 // [Bucket.SetDeleteSingle] to delete a single set element.
-<<<<<<< HEAD
-func (b *Bucket) Delete(key []byte, opts ...SecondaryKeyOption) error {
-	active, release := b.getActiveMemtableForWrite()
-	defer release()
-=======
 func (b *Bucket) Delete(key []byte, opts ...SecondaryKeyOption) (err error) {
 	start := time.Now()
 	b.metrics.IncBucketWriteOpCount("delete")
 	b.metrics.IncBucketWriteOpOngoing("delete")
 	defer func() {
 		b.metrics.DecBucketWriteOpOngoing("delete")
-
 		if err != nil {
 			b.metrics.IncBucketWriteOpFailureCount("delete")
 			return
 		}
-
 		b.metrics.ObserveBucketWriteOpDuration("delete", time.Since(start))
 	}()
 
-	b.flushLock.RLock()
-	defer b.flushLock.RUnlock()
->>>>>>> 661a26a6
-
-	return active.setTombstone(key, opts...)
-}
-
-<<<<<<< HEAD
-func (b *Bucket) DeleteWith(key []byte, deletionTime time.Time, opts ...SecondaryKeyOption) error {
 	active, release := b.getActiveMemtableForWrite()
 	defer release()
-=======
+
+	return active.setTombstone(key, opts...)
+}
+
 func (b *Bucket) DeleteWith(key []byte, deletionTime time.Time, opts ...SecondaryKeyOption) (err error) {
 	start := time.Now()
 	b.metrics.IncBucketWriteOpCount("delete")
 	b.metrics.IncBucketWriteOpOngoing("delete")
 	defer func() {
 		b.metrics.DecBucketWriteOpOngoing("delete")
-
 		if err != nil {
 			b.metrics.IncBucketWriteOpFailureCount("delete")
 			return
 		}
-
 		b.metrics.ObserveBucketWriteOpDuration("delete", time.Since(start))
 	}()
 
-	b.flushLock.RLock()
-	defer b.flushLock.RUnlock()
->>>>>>> 661a26a6
-
 	if !b.keepTombstones {
 		return fmt.Errorf("bucket requires option `keepTombstones` set to delete keys at a given timestamp")
 	}
+
+	active, release := b.getActiveMemtableForWrite()
+	defer release()
 
 	return active.setTombstoneWith(key, deletionTime, opts...)
 }
