--- conflicted
+++ resolved
@@ -83,11 +83,7 @@
 
 		expectedSet := make(map[uint64][]*terms.DocPointerWithScore, len(expected))
 		for _, diskTerm := range diskTerms {
-<<<<<<< HEAD
-			topKHeap := DoBlockMaxWand(ctx, N, diskTerm, avgPropLen, true, 1, 1, bucket.logger)
-=======
 			topKHeap, err := DoBlockMaxWand(ctx, N, diskTerm, avgPropLen, true, 1, 1, bucket.logger)
->>>>>>> ae226c45
 			if err != nil {
 				return fmt.Errorf("failed to execute DoBlockMaxWand for diskTerm %v: %w", diskTerm, err)
 			}
