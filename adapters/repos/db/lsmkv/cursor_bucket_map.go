//                           _       _
// __      _____  __ ___   ___  __ _| |_ ___
// \ \ /\ / / _ \/ _` \ \ / / |/ _` | __/ _ \
//  \ V  V /  __/ (_| |\ V /| | (_| | ||  __/
//   \_/\_/ \___|\__,_| \_/ |_|\__,_|\__\___|
//
//  Copyright © 2016 - 2024 Weaviate B.V. All rights reserved.
//
//  CONTACT: hello@weaviate.io
//

package lsmkv

import (
	"bytes"
	"context"
	"errors"
	"fmt"
	"sort"
	"time"

	"github.com/weaviate/weaviate/entities/lsmkv"
)

type CursorMap struct {
	innerCursors []innerCursorMap
	state        []cursorStateMap
	unlock       func()
	listCfg      MapListOptionConfig
	keyOnly      bool
}

type cursorStateMap struct {
	key   []byte
	value []MapPair
	err   error
}

type innerCursorMap interface {
	first() ([]byte, []MapPair, error)
	next() ([]byte, []MapPair, error)
	seek([]byte) ([]byte, []MapPair, error)
}

func (b *Bucket) MapCursor(cfgs ...MapListOption) *CursorMap {
	cursorOpenedAt := time.Now()
	b.metrics.IncBucketOpenedCursorsByStrategy(b.strategy)
	b.metrics.IncBucketOpenCursorsByStrategy(b.strategy)

	b.flushLock.RLock()
	defer b.flushLock.RUnlock()

	c := MapListOptionConfig{}
	for _, cfg := range cfgs {
		cfg(&c)
	}

	innerCursors, unlockSegmentGroup := b.disk.newMapCursors()

	// we hold a flush-lock during initialzation, but we release it before
	// returning to the caller. However, `*memtable.newCursor` creates a deep
	// copy of the entire content, so this cursor will remain valid even after we
	// release the lock
	if b.flushing != nil {
		innerCursors = append(innerCursors, b.flushing.newMapCursor())
	}

	innerCursors = append(innerCursors, b.active.newMapCursor())

	return &CursorMap{
		unlock: func() {
			unlockSegmentGroup()
<<<<<<< HEAD
=======
			b.flushLock.RUnlock()

			b.metrics.DecBucketOpenCursorsByStrategy(b.strategy)
			b.metrics.ObserveBucketCursorDurationByStrategy(b.strategy, time.Since(cursorOpenedAt))
>>>>>>> 661a26a6
		},
		// cursor are in order from oldest to newest, with the memtable cursor
		// being at the very top
		innerCursors: innerCursors,
		listCfg:      c,
	}
}

func (b *Bucket) MapCursorKeyOnly(cfgs ...MapListOption) *CursorMap {
	c := b.MapCursor(cfgs...)
	c.keyOnly = true
	return c
}

func (c *CursorMap) Seek(ctx context.Context, key []byte) ([]byte, []MapPair) {
	c.seekAll(key)
	return c.serveCurrentStateAndAdvance(ctx)
}

func (c *CursorMap) Next(ctx context.Context) ([]byte, []MapPair) {
	return c.serveCurrentStateAndAdvance(ctx)
}

func (c *CursorMap) First(ctx context.Context) ([]byte, []MapPair) {
	c.firstAll()
	return c.serveCurrentStateAndAdvance(ctx)
}

func (c *CursorMap) Close() {
	c.unlock()
}

func (c *CursorMap) seekAll(target []byte) {
	state := make([]cursorStateMap, len(c.innerCursors))
	for i, cur := range c.innerCursors {
		key, value, err := cur.seek(target)
		if errors.Is(err, lsmkv.NotFound) {
			state[i].err = err
			continue
		}

		if err != nil {
			panic(fmt.Errorf("unexpected error in seek: %w", err))
		}

		state[i].key = key
		if !c.keyOnly {
			state[i].value = value
		}
	}

	c.state = state
}

func (c *CursorMap) firstAll() {
	state := make([]cursorStateMap, len(c.innerCursors))
	for i, cur := range c.innerCursors {
		key, value, err := cur.first()
		if errors.Is(err, lsmkv.NotFound) {
			state[i].err = err
			continue
		}

		if err != nil {
			panic(fmt.Errorf("unexpected error in seek: %w", err))
		}

		state[i].key = key
		if !c.keyOnly {
			state[i].value = value
		}
	}

	c.state = state
}

func (c *CursorMap) serveCurrentStateAndAdvance(ctx context.Context) ([]byte, []MapPair) {
	for {
		id, err := c.cursorWithLowestKey()
		if err != nil {
			if errors.Is(err, lsmkv.NotFound) {
				return nil, nil
			}
		}

		ids, _ := c.haveDuplicatesInState(id)

		// take the key from any of the results, we have the guarantee that they're
		// all the same
		key := c.state[ids[0]].key

		var perSegmentResults [][]MapPair

		for _, id := range ids {
			candidates := c.state[id].value
			perSegmentResults = append(perSegmentResults, candidates)

			c.advanceInner(id)
		}

		if c.listCfg.legacyRequireManualSorting {
			for i := range perSegmentResults {
				sort.Slice(perSegmentResults[i], func(a, b int) bool {
					return bytes.Compare(perSegmentResults[i][a].Key,
						perSegmentResults[i][b].Key) == -1
				})
			}
		}

		merged, err := newSortedMapMerger().do(ctx, perSegmentResults)
		if err != nil {
			panic(fmt.Errorf("unexpected error decoding map values: %w", err))
		}
		if len(merged) == 0 {
			// all values deleted, proceed
			continue
		}

		// TODO remove keyOnly option, not used anyway
		if !c.keyOnly {
			return key, merged
		}
		return key, nil
	}
}

func (c *CursorMap) cursorWithLowestKey() (int, error) {
	err := lsmkv.NotFound
	pos := -1
	var lowest []byte

	for i, res := range c.state {
		if errors.Is(res.err, lsmkv.NotFound) {
			continue
		}

		if lowest == nil || bytes.Compare(res.key, lowest) <= 0 {
			pos = i
			err = res.err
			lowest = res.key
		}
	}

	if err != nil {
		return pos, err
	}

	return pos, nil
}

func (c *CursorMap) haveDuplicatesInState(idWithLowestKey int) ([]int, bool) {
	key := c.state[idWithLowestKey].key

	var idsFound []int

	for i, cur := range c.state {
		if i == idWithLowestKey {
			idsFound = append(idsFound, i)
			continue
		}

		if bytes.Equal(key, cur.key) {
			idsFound = append(idsFound, i)
		}
	}

	return idsFound, len(idsFound) > 1
}

func (c *CursorMap) advanceInner(id int) {
	k, v, err := c.innerCursors[id].next()
	if errors.Is(err, lsmkv.NotFound) {
		c.state[id].err = err
		c.state[id].key = nil
		c.state[id].value = nil
		return
	}

	if errors.Is(err, lsmkv.Deleted) {
		c.state[id].err = err
		c.state[id].key = k
		c.state[id].value = nil
		return
	}

	if err != nil {
		panic(fmt.Errorf("unexpected error in advance: %w", err))
	}

	c.state[id].key = k
	if !c.keyOnly {
		c.state[id].value = v
	}
	c.state[id].err = nil
}<|MERGE_RESOLUTION|>--- conflicted
+++ resolved
@@ -70,13 +70,9 @@
 	return &CursorMap{
 		unlock: func() {
 			unlockSegmentGroup()
-<<<<<<< HEAD
-=======
-			b.flushLock.RUnlock()
 
 			b.metrics.DecBucketOpenCursorsByStrategy(b.strategy)
 			b.metrics.ObserveBucketCursorDurationByStrategy(b.strategy, time.Since(cursorOpenedAt))
->>>>>>> 661a26a6
 		},
 		// cursor are in order from oldest to newest, with the memtable cursor
 		// being at the very top
