--- conflicted
+++ resolved
@@ -468,7 +468,13 @@
 
 		oldSegment := segments[candidateIdx]
 		segmentId := segmentID(oldSegment.getPath())
-		tmpSegmentPath = filepath.Join(c.sg.dir, "segment-"+segmentId+segmentExtraInfo(oldSegment.getLevel(), oldSegment.getStrategy())+".db.tmp")
+		var filename string
+		if c.sg.writeSegmentInfoIntoFileName {
+			filename = "segment-" + segmentId + segmentExtraInfo(oldSegment.getLevel(), oldSegment.getStrategy()) + ".db.tmp"
+		} else {
+			filename = "segment-" + segmentId + ".db.tmp"
+		}
+		tmpSegmentPath = filepath.Join(c.sg.dir, filename)
 		scratchSpacePath := oldSegment.getPath() + "cleanup.scratch.d"
 
 		start := time.Now()
@@ -494,43 +500,9 @@
 			}
 		}()
 
-<<<<<<< HEAD
 		file, err := os.Create(tmpSegmentPath)
 		if err != nil {
 			return false, err
-=======
-	oldSegment := c.sg.segmentAtPos(candidateIdx)
-	segmentId := segmentID(oldSegment.path)
-	var filename string
-	if c.sg.writeSegmentInfoIntoFileName {
-		filename = "segment-" + segmentId + segmentExtraInfo(oldSegment.getLevel(), oldSegment.getStrategy()) + ".db.tmp"
-	} else {
-		filename = "segment-" + segmentId + ".db.tmp"
-	}
-	tmpSegmentPath := filepath.Join(c.sg.dir, filename)
-	scratchSpacePath := oldSegment.path + "cleanup.scratch.d"
-
-	start := time.Now()
-	c.sg.logger.WithFields(logrus.Fields{
-		"action":       "lsm_cleanup",
-		"path":         c.sg.dir,
-		"candidateIdx": candidateIdx,
-		"startIdx":     startIdx,
-		"lastIdx":      lastIdx,
-		"segmentId":    segmentId,
-	}).Info("cleanup started with candidate")
-	defer func() {
-		l := c.sg.logger.WithFields(logrus.Fields{
-			"action":    "lsm_cleanup",
-			"path":      c.sg.dir,
-			"segmentId": segmentId,
-			"took":      time.Since(start),
-		})
-		if err == nil {
-			l.Info("clenaup finished")
-		} else {
-			l.WithError(err).Error("cleanup failed")
->>>>>>> 0532eb7b
 		}
 
 		switch c.sg.strategy {
