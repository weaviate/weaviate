//                           _       _
// __      _____  __ ___   ___  __ _| |_ ___
// \ \ /\ / / _ \/ _` \ \ / / |/ _` | __/ _ \
//  \ V  V /  __/ (_| |\ V /| | (_| | ||  __/
//   \_/\_/ \___|\__,_| \_/ |_|\__,_|\__\___|
//
//  Copyright © 2016 - 2024 Weaviate B.V. All rights reserved.
//
//  CONTACT: hello@weaviate.io
//

package lsmkv

import (
	"fmt"
	"math"
	"os"
	"path/filepath"
	"strings"

	"github.com/pkg/errors"
	"github.com/prometheus/client_golang/prometheus"
	"github.com/sirupsen/logrus"
	"github.com/weaviate/weaviate/adapters/repos/db/lsmkv/segmentindex"
	"github.com/weaviate/weaviate/adapters/repos/db/roaringset"
	"github.com/weaviate/weaviate/entities/cyclemanager"
)

func (sg *SegmentGroup) bestCompactionCandidatePair() []int {
	sg.maintenanceLock.RLock()
	defer sg.maintenanceLock.RUnlock()

	// if true, the parent shard has indicated that it has
	// entered an immutable state. During this time, the
	// SegmentGroup should refrain from flushing until its
	// shard indicates otherwise
	if sg.isReadyOnly() {
		return nil
	}

	// Nothing to compact
	if len(sg.segments) < 2 {
		return nil
	}

	// first determine the lowest level with candidates
	levels := map[uint16]int{}
	lowestPairLevel := uint16(math.MaxUint16)
	lowestLevel := uint16(math.MaxUint16)
	lowestIndex := -1
	secondLowestIndex := -1
	pairExists := false

	for ind, seg := range sg.segments {
		levels[seg.level]++
		val := levels[seg.level]
		if val > 1 {
			if seg.level < lowestPairLevel {
				lowestPairLevel = seg.level
				pairExists = true
			}
		}

		if seg.level < lowestLevel {
			secondLowestIndex = lowestIndex
			lowestLevel = seg.level
			lowestIndex = ind
		}
	}

	if pairExists {
		// now pick any two segments which match the level
		var res []int

		for i, segment := range sg.segments {
			if len(res) >= 2 {
				break
			}

			if segment.level == lowestPairLevel {
				res = append(res, i)
			}
		}

		return res
	} else {
		if sg.compactLeftOverSegments {
			// Some segments exist, but none are of the same level
			// Merge the two lowest segments

			return []int{secondLowestIndex, lowestIndex}
		} else {
			// No segments of the same level exist, and we are not allowed to merge the lowest segments
			// This means we cannot compact.  Set COMPACT_LEFTOVER_SEGMENTS to true to compact the remaining segments
			return nil
		}
	}
}

// segmentAtPos retrieves the segment for the given position using a read-lock
func (sg *SegmentGroup) segmentAtPos(pos int) *segment {
	sg.maintenanceLock.RLock()
	defer sg.maintenanceLock.RUnlock()

	return sg.segments[pos]
}

func segmentID(path string) string {
	filename := filepath.Base(path)
	return strings.TrimSuffix(strings.TrimPrefix(filename, "segment-"), ".db")
}

func (sg *SegmentGroup) compactOnce() (bool, error) {
	// Is it safe to only occasionally lock instead of the entire duration? Yes,
	// because other than compaction the only change to the segments array could
	// be an append because of a new flush cycle, so we do not need to guarantee
	// that the array contents stay stable over the duration of an entire
	// compaction. We do however need to protect against a read-while-write (race
	// condition) on the array. Thus any read from sg.segments need to protected
	pair := sg.bestCompactionCandidatePair()
	if pair == nil {
		// nothing to do
		return false, nil
	}

	if sg.allocChecker != nil {
		// allocChecker is optional
		if err := sg.allocChecker.CheckAlloc(100 * 1024 * 1024); err != nil {
			// if we don't have at least 100MB to spare, don't start a compaction. A
			// compaction does not actually need a 100MB, but it will create garbage
			// that needs to be cleaned up. If we're so close to the memory limit, we
			// can increase stability by preventing anything that's not strictly
			// necessary. Compactions can simply resume when the cluster has been
			// scaled.
			sg.logger.WithFields(logrus.Fields{
				"action": "lsm_compaction",
				"event":  "compaction_skipped_oom",
				"path":   sg.dir,
			}).WithError(err).
				Warnf("skipping compaction due to memory pressure")

			return false, nil
		}
	}

	leftSegment := sg.segmentAtPos(pair[0])
	rightSegment := sg.segmentAtPos(pair[1])

	if !sg.compactionFitsSizeLimit(leftSegment, rightSegment) {
		// nothing to do this round, let's wait for the next round in the hopes
		// that we'll find smaller (lower-level) segments that can still fit.
		return false, nil
	}

	path := filepath.Join(sg.dir, "segment-"+segmentID(leftSegment.path)+"_"+segmentID(rightSegment.path)+".db.tmp")

	f, err := os.Create(path)
	if err != nil {
		return false, err
	}

	scratchSpacePath := rightSegment.path + "compaction.scratch.d"

	// the assumption is that the first element is older, and/or a higher level
	level := leftSegment.level
	secondaryIndices := leftSegment.secondaryIndexCount

	if level == rightSegment.level {
		level = level + 1
	}

	strategy := leftSegment.strategy
	cleanupTombstones := !sg.keepTombstones && pair[0] == 0

	pathLabel := "n/a"
	if sg.metrics != nil && !sg.metrics.groupClasses {
		pathLabel = sg.dir
	}
	switch strategy {

	// TODO: call metrics just once with variable strategy label

	case segmentindex.StrategyReplace:
		c := newCompactorReplace(f, leftSegment.newCursor(),
			rightSegment.newCursor(), level, secondaryIndices, scratchSpacePath, cleanupTombstones)

		if sg.metrics != nil {
			sg.metrics.CompactionReplace.With(prometheus.Labels{"path": pathLabel}).Inc()
			defer sg.metrics.CompactionReplace.With(prometheus.Labels{"path": pathLabel}).Dec()
		}

		if err := c.do(); err != nil {
			return false, err
		}
	case segmentindex.StrategySetCollection:
		c := newCompactorSetCollection(f, leftSegment.newCollectionCursor(),
			rightSegment.newCollectionCursor(), level, secondaryIndices,
			scratchSpacePath, cleanupTombstones)

		if sg.metrics != nil {
			sg.metrics.CompactionSet.With(prometheus.Labels{"path": pathLabel}).Inc()
			defer sg.metrics.CompactionSet.With(prometheus.Labels{"path": pathLabel}).Dec()
		}

		if err := c.do(); err != nil {
			return false, err
		}
	case segmentindex.StrategyMapCollection:
		c := newCompactorMapCollection(f,
			leftSegment.newCollectionCursorReusable(),
			rightSegment.newCollectionCursorReusable(),
			level, secondaryIndices, scratchSpacePath, sg.mapRequiresSorting, cleanupTombstones)

		if sg.metrics != nil {
			sg.metrics.CompactionMap.With(prometheus.Labels{"path": pathLabel}).Inc()
			defer sg.metrics.CompactionMap.With(prometheus.Labels{"path": pathLabel}).Dec()
		}

		if err := c.do(); err != nil {
			return false, err
		}
	case segmentindex.StrategyRoaringSet:
		leftCursor := leftSegment.newRoaringSetCursor()
		rightCursor := rightSegment.newRoaringSetCursor()

		c := roaringset.NewCompactor(f, leftCursor, rightCursor,
			level, scratchSpacePath, cleanupTombstones)

		if sg.metrics != nil {
			sg.metrics.CompactionRoaringSet.With(prometheus.Labels{"path": pathLabel}).Set(1)
			defer sg.metrics.CompactionRoaringSet.With(prometheus.Labels{"path": pathLabel}).Set(0)
		}

		if err := c.Do(); err != nil {
			return false, err
		}

	default:
		return false, errors.Errorf("unrecognized strategy %v", strategy)
	}

	if err := f.Sync(); err != nil {
		return false, errors.Wrap(err, "fsync compacted segment file")
	}

	if err := f.Close(); err != nil {
		return false, errors.Wrap(err, "close compacted segment file")
	}

	if err := sg.replaceCompactedSegments(pair[0], pair[1], path); err != nil {
		return false, errors.Wrap(err, "replace compacted segments")
	}

	return true, nil
}

func (sg *SegmentGroup) replaceCompactedSegments(old1, old2 int,
	newPathTmp string,
) error {
	sg.maintenanceLock.RLock()
	updatedCountNetAdditions := sg.segments[old1].countNetAdditions +
		sg.segments[old2].countNetAdditions
	sg.maintenanceLock.RUnlock()

	err := func() error {
		sg.maintenanceLock.Lock()
		defer sg.maintenanceLock.Unlock()

		leftSegment := sg.segments[old1]
		rightSegment := sg.segments[old2]
		newSegmentId := "segment-" + segmentID(leftSegment.path) + "_" + segmentID(rightSegment.path)

		// delete any existing bloom tmp files in the form of segment-<seg1>_<seg2>*bloom.tmp
		tmpFiles, err := filepath.Glob(filepath.Join(sg.dir, newSegmentId+"*bloom.tmp"))
		if err != nil {
			return errors.Wrap(err, "glob tmp files")
		}

		for _, tmpFile := range tmpFiles {
			err = os.Remove(tmpFile)
			if err != nil {
				return errors.Wrap(err, "remove tmp file")
			}
		}
		return nil
	}()
	if err != nil {
		return err
	}

	leftSegment := sg.segments[old1]
	rightSegment := sg.segments[old2]

	// WIP: we could add a random suffix to the tmp file to avoid conflicts
	precomputedFiles, err := preComputeSegmentMeta(newPathTmp,
		updatedCountNetAdditions, sg.logger,
		sg.useBloomFilter, sg.calcCountNetAdditions)
	if err != nil {
		return fmt.Errorf("precompute segment meta: %w", err)
	}

	sg.maintenanceLock.Lock()
	defer sg.maintenanceLock.Unlock()

<<<<<<< HEAD
	leftSegment := sg.segments[old1]
	rightSegment := sg.segments[old2]

	leftSegment.CompactionMutex.Lock()
	defer leftSegment.CompactionMutex.Unlock()
	rightSegment.CompactionMutex.Lock()
	defer rightSegment.CompactionMutex.Unlock()
	leftSegment.Closing = true
	rightSegment.Closing = true

=======
>>>>>>> 5a12aeb2
	if err := leftSegment.close(); err != nil {
		return errors.Wrap(err, "close disk segment")
	}

	if err := rightSegment.close(); err != nil {
		return errors.Wrap(err, "close disk segment")
	}

	if err := leftSegment.drop(); err != nil {
		return errors.Wrap(err, "drop disk segment")
	}

	if err := rightSegment.drop(); err != nil {
		return errors.Wrap(err, "drop disk segment")
	}

	sg.segments[old1] = nil
	sg.segments[old2] = nil

	var newPath string
	// the old segments have been deleted, we can now safely remove the .tmp
	// extension from the new segment itself and the pre-computed files which
	// carried the name of the second old segment
	for i, path := range precomputedFiles {
		updated, err := sg.stripTmpExtension(path, segmentID(leftSegment.path), segmentID(rightSegment.path))
		if err != nil {
			return errors.Wrap(err, "strip .tmp extension of new segment")
		}

		if i == 0 {
			// the first element in the list is the segment itself
			newPath = updated
		}
	}

	seg, err := newSegment(newPath, sg.logger, sg.metrics, nil,
		sg.mmapContents, sg.useBloomFilter, sg.calcCountNetAdditions, false)
	if err != nil {
		return errors.Wrap(err, "create new segment")
	}

	sg.segments[old2] = seg

	sg.segments = append(sg.segments[:old1], sg.segments[old1+1:]...)

	return nil
}

func (sg *SegmentGroup) stripTmpExtension(oldPath, left, right string) (string, error) {
	ext := filepath.Ext(oldPath)
	if ext != ".tmp" {
		return "", errors.Errorf("segment %q did not have .tmp extension", oldPath)
	}
	newPath := oldPath[:len(oldPath)-len(ext)]

	newPath = strings.ReplaceAll(newPath, fmt.Sprintf("%s_%s", left, right), right)

	if err := os.Rename(oldPath, newPath); err != nil {
		return "", errors.Wrapf(err, "rename %q -> %q", oldPath, newPath)
	}

	return newPath, nil
}

func (sg *SegmentGroup) compactIfLevelsMatch(shouldAbort cyclemanager.ShouldAbortCallback) bool {
	sg.monitorSegments()

	compacted, err := sg.compactOnce()
	if err != nil {
		sg.logger.WithField("action", "lsm_compaction").
			WithField("path", sg.dir).
			WithError(err).
			Errorf("compaction failed")
	}

	if compacted {
		return true
	} else {
		sg.logger.WithField("action", "lsm_compaction").
			WithField("path", sg.dir).
			Trace("no segment eligible for compaction")
		return false
	}
}

func (sg *SegmentGroup) Len() int {
	sg.maintenanceLock.RLock()
	defer sg.maintenanceLock.RUnlock()

	return len(sg.segments)
}

func (sg *SegmentGroup) monitorSegments() {
	if sg.metrics == nil || sg.metrics.groupClasses {
		return
	}

	sg.metrics.ActiveSegments.With(prometheus.Labels{
		"strategy": sg.strategy,
		"path":     sg.dir,
	}).Set(float64(sg.Len()))

	stats := sg.segmentLevelStats()
	stats.fillMissingLevels()
	stats.report(sg.metrics, sg.strategy, sg.dir)
}

type segmentLevelStats struct {
	indexes  map[uint16]int
	payloads map[uint16]int
	count    map[uint16]int
}

func newSegmentLevelStats() segmentLevelStats {
	return segmentLevelStats{
		indexes:  map[uint16]int{},
		payloads: map[uint16]int{},
		count:    map[uint16]int{},
	}
}

func (sg *SegmentGroup) segmentLevelStats() segmentLevelStats {
	sg.maintenanceLock.RLock()
	defer sg.maintenanceLock.RUnlock()

	stats := newSegmentLevelStats()

	for _, seg := range sg.segments {
		stats.count[seg.level]++

		cur := stats.indexes[seg.level]
		cur += seg.index.Size()
		stats.indexes[seg.level] = cur

		cur = stats.payloads[seg.level]
		cur += seg.PayloadSize()
		stats.payloads[seg.level] = cur
	}

	return stats
}

// fill missing levels
//
// Imagine we had exactly two segments of level 4 before, and there were just
// compacted to single segment of level 5. As a result, there should be no
// more segments of level 4. However, our current logic only loops over
// existing segments. As a result, we need to check what the highest level
// is, then for every level lower than the highest check if we are missing
// data. If yes, we need to explicitly set the gauges to 0.
func (s *segmentLevelStats) fillMissingLevels() {
	maxLevel := uint16(0)
	for level := range s.count {
		if level > maxLevel {
			maxLevel = level
		}
	}

	if maxLevel > 0 {
		for level := uint16(0); level < maxLevel; level++ {
			if _, ok := s.count[level]; ok {
				continue
			}

			// there is no entry for this level, we must explicitly set it to 0
			s.count[level] = 0
			s.indexes[level] = 0
			s.payloads[level] = 0
		}
	}
}

func (s *segmentLevelStats) report(metrics *Metrics,
	strategy, dir string,
) {
	for level, size := range s.indexes {
		metrics.SegmentSize.With(prometheus.Labels{
			"strategy": strategy,
			"unit":     "index",
			"level":    fmt.Sprint(level),
			"path":     dir,
		}).Set(float64(size))
	}

	for level, size := range s.payloads {
		metrics.SegmentSize.With(prometheus.Labels{
			"strategy": strategy,
			"unit":     "payload",
			"level":    fmt.Sprint(level),
			"path":     dir,
		}).Set(float64(size))
	}

	for level, count := range s.count {
		metrics.SegmentCount.With(prometheus.Labels{
			"strategy": strategy,
			"level":    fmt.Sprint(level),
			"path":     dir,
		}).Set(float64(count))
	}
}

func (sg *SegmentGroup) compactionFitsSizeLimit(left, right *segment) bool {
	if sg.maxSegmentSize == 0 {
		// no limit is set, always return true
		return true
	}

	totalSize := left.size + right.size
	return totalSize <= sg.maxSegmentSize
}<|MERGE_RESOLUTION|>--- conflicted
+++ resolved
@@ -287,10 +287,6 @@
 	if err != nil {
 		return err
 	}
-
-	leftSegment := sg.segments[old1]
-	rightSegment := sg.segments[old2]
-
 	// WIP: we could add a random suffix to the tmp file to avoid conflicts
 	precomputedFiles, err := preComputeSegmentMeta(newPathTmp,
 		updatedCountNetAdditions, sg.logger,
@@ -302,7 +298,6 @@
 	sg.maintenanceLock.Lock()
 	defer sg.maintenanceLock.Unlock()
 
-<<<<<<< HEAD
 	leftSegment := sg.segments[old1]
 	rightSegment := sg.segments[old2]
 
@@ -313,8 +308,6 @@
 	leftSegment.Closing = true
 	rightSegment.Closing = true
 
-=======
->>>>>>> 5a12aeb2
 	if err := leftSegment.close(); err != nil {
 		return errors.Wrap(err, "close disk segment")
 	}
