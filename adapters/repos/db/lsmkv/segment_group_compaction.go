//                           _       _
// __      _____  __ ___   ___  __ _| |_ ___
// \ \ /\ / / _ \/ _` \ \ / / |/ _` | __/ _ \
//  \ V  V /  __/ (_| |\ V /| | (_| | ||  __/
//   \_/\_/ \___|\__,_| \_/ |_|\__,_|\__\___|
//
//  Copyright © 2016 - 2024 Weaviate B.V. All rights reserved.
//
//  CONTACT: hello@weaviate.io
//

package lsmkv

import (
	"fmt"
	"os"
	"path"
	"path/filepath"
	"strings"
	"time"

	"github.com/pkg/errors"
	"github.com/prometheus/client_golang/prometheus"
	"github.com/sirupsen/logrus"
	"github.com/weaviate/weaviate/adapters/repos/db/helpers"
	"github.com/weaviate/weaviate/adapters/repos/db/lsmkv/segmentindex"
	"github.com/weaviate/weaviate/adapters/repos/db/roaringset"
	"github.com/weaviate/weaviate/adapters/repos/db/roaringsetrange"
	"github.com/weaviate/weaviate/usecases/config"
)

// findCompactionCandidates looks for pair of segments eligible for compaction
// into single segment.
// Segments use level property to mark how many times they were compacted.
//
// By default pair of segments with lowest matching levels is searched. If there are more
// than 2 segments of the same level, the oldest ones are picked.
// Behaviour of the method can be changed with 2 segment group settings:
// - maxSegmentSize (prevents segments being compacted into single segment of too large size)
// - compactLeftOverSegments (allows picking for compaction segments of not equal levels)
// Regardless of compaction settings, following constraints have to be met:
// - only consecutive segments can be merged to keep order of creations/updates/deletions of data stored
// - newer segments have levels lower or equal than levels of older segments (descendent order is kept)
//
// E.g. out of segments: s1(4), s2(3), s3(3), s4(2), s5(2), s6(2), s7(1), s8(0), s4+s5 will be
// selected for compaction first producing single segment s4s5(3), then s2+s3 producing s2s3(4),
// then s1+s2s3 producing s1s2s3(5). Until new segment s9(0) will be added to segment group,
// no next pair will be returned, as all segments will have different levels.
//
// If maxSegmentSize is set, estimated total size of compacted segment must not exceed given limit.
// Only pair of segments having sum of sizes <= maxSegmentSize can be returned by the method. If there
// exist older segments with same lavel as level of selected pair, level of compacted segment will
// not be changed to ensure no new segment have higher level than older ones. If there is no segment
// having same level as selected pair, new segment's level will be incremented.
// E.g. out of segments: s1(4), s2(3), s3(3), s4(2), s5(2), s6(2), s7(1), s8(0),
// when s4.size+s5.size > maxSegmentSize, but s5.size+s6.size <= maxSegmentSize, s5+s6 will be selected
// first for compaction producing segment s5s6(2) (note same level, due to older s2(2)).
// If s2.size+s3.size <= maxSegmentSize, then s2+s3 producing s2s3(4) (note incremented level,
// due to no older segment of level 3). If s1.size+s2s3.size <= maxSegmentSize s1s2s3(5) will be produced,
// if not, no other pair will be returned until new segments will be added to segment group.
//
// If compactLeftOverSegments is set, pair of segments of lowest levels, though similar in sizes
// can be returned if no pair of matching levels will be found. Segment sizes need to be close to each
// other to prevent merging large segments (GiB) with tiny one (KiB). Level of newly produced segment
// will be the same as level of larger(left) segment.
// maxSegmentSize ise respected for pair of leftover segments.
func (sg *SegmentGroup) findCompactionCandidates() (pair []int, level uint16) {
	// if true, the parent shard has indicated that it has
	// entered an immutable state. During this time, the
	// SegmentGroup should refrain from flushing until its
	// shard indicates otherwise
	if sg.isReadyOnly() {
		sg.logger.WithField("action", "lsm_compaction").
			WithField("path", sg.dir).
			Debug("compaction halted due to shard READONLY status")
		return nil, 0
	}

	sg.maintenanceLock.RLock()
	defer sg.maintenanceLock.RUnlock()

	// Nothing to compact
	if len(sg.segments) < 2 {
		return nil, 0
	}

	matchingPairFound := false
	leftoverPairFound := false
	var matchingLeftId, leftoverLeftId int
	var matchingLevel, leftoverLevel uint16

	// as newest segments are prioritized, loop in reverse order
	for leftId := len(sg.segments) - 2; leftId >= 0; leftId-- {
		left, right := sg.segments[leftId], sg.segments[leftId+1]

		if left.getLevel() == right.getLevel() {
			leftS, rightS := sg.segments[leftId].getSegment(), sg.segments[leftId+1].getSegment()
			if leftS.secondaryIndexCount != rightS.secondaryIndexCount {
				// only pair of segments with the same secondary indexes are compacted
				continue
			}
			if sg.compactionFitsSizeLimit(leftS, rightS) {
				// max size not exceeded
				matchingPairFound = true
				matchingLeftId = leftId

				// this is for bucket migrations with re-ingestion, specifically
				// for the new incoming data (ingest) bucket.
				// we don't want to change the level of the segments on ingest data,
				// so that, when we copy the segments to the bucket with the reingested
				// data, the levels are all still at zero, and they can be compacted
				// with the existing re-ingested segments.
				if sg.keepLevelCompaction {
					matchingLevel = leftS.level
				} else {
					matchingLevel = leftS.level + 1
				}
			} else if matchingPairFound {
				// older segment of same level as pair's level exist.
				// keep unchanged level
				matchingLevel = leftS.level
			}
		} else {
			if matchingPairFound {
				// moving to segments of higher level, but matching pair is already found.
				// stop further search
				break
			}
			if sg.compactLeftOverSegments && !leftoverPairFound {
				leftS, rightS := sg.segments[leftId].getSegment(), sg.segments[leftId+1].getSegment()
				if leftS.secondaryIndexCount != rightS.secondaryIndexCount {
					// only pair of segments with the same secondary indexes are compacted
					continue
				}
				// leftover segments enabled, none leftover pair found yet
				if sg.compactionFitsSizeLimit(leftS, rightS) && isSimilarSegmentSizes(leftS.size, rightS.size) {
					// max size not exceeded, segment sizes similar despite different levels
					leftoverPairFound = true
					leftoverLeftId = leftId
					leftoverLevel = leftS.level
				}
			}
		}
	}

	if matchingPairFound {
		return []int{matchingLeftId, matchingLeftId + 1}, matchingLevel
	}
	if leftoverPairFound {
		return []int{leftoverLeftId, leftoverLeftId + 1}, leftoverLevel
	}
	return nil, 0
}

func isSimilarSegmentSizes(leftSize, rightSize int64) bool {
	MiB := int64(1024 * 1024)
	GiB := 1024 * MiB

	threshold1 := 10 * MiB
	threshold2 := 100 * MiB
	threshold3 := GiB
	threshold4 := 10 * GiB

	factor2 := int64(10)
	factor3 := int64(5)
	factor4 := int64(3)
	factorDef := int64(2)

	// if both sizes less then 10 MiB
	if leftSize <= threshold1 && rightSize <= threshold1 {
		return true
	}

	lowerSize, higherSize := leftSize, rightSize
	if leftSize > rightSize {
		lowerSize, higherSize = rightSize, leftSize
	}

	// if higher size less than 100 MiB and not 10x bigger than lower
	if higherSize <= threshold2 && lowerSize*factor2 >= higherSize {
		return true
	}
	// if higher size less than 1 GiB and not 5x bigger than lower
	if higherSize <= threshold3 && lowerSize*factor3 >= higherSize {
		return true
	}
	// if higher size less than 10 GiB and not 3x bigger than lower
	if higherSize <= threshold4 && lowerSize*factor4 >= higherSize {
		return true
	}
	// if higher size not 2x bigger than lower
	return lowerSize*factorDef >= higherSize
}

// segmentAtPos retrieves the segment for the given position using a read-lock
func (sg *SegmentGroup) segmentAtPos(pos int) *segment {
	sg.maintenanceLock.RLock()
	defer sg.maintenanceLock.RUnlock()

	return sg.segments[pos].getSegment()
}

func segmentID(path string) string {
	filename := filepath.Base(path)
	filename, _, _ = strings.Cut(filename, ".")
	return strings.TrimPrefix(filename, "segment-")
}

func segmentExtraInfo(level uint16, strategy segmentindex.Strategy) string {
	return fmt.Sprintf(".l%d.s%d", level, strategy)
}

func (sg *SegmentGroup) compactOnce() (compacted bool, err error) {
	// Is it safe to only occasionally lock instead of the entire duration? Yes,
	// because other than compaction the only change to the segments array could
	// be an append because of a new flush cycle, so we do not need to guarantee
	// that the array contents stay stable over the duration of an entire
	// compaction. We do however need to protect against a read-while-write (race
	// condition) on the array. Thus any read from sg.segments need to protected
	start := time.Now()

	sg.metrics.IncCompactionCount(sg.strategy)
	sg.metrics.IncCompactionInProgress(sg.strategy)

	defer func() {
		sg.metrics.DecCompactionInProgress(sg.strategy)

		if err != nil {
			sg.metrics.IncCompactionFailureCount(sg.strategy)
			return
		}

		if !compacted {
			sg.metrics.IncCompactionNoOp(sg.strategy)
			return
		}

		sg.metrics.ObserveCompactionDuration(sg.strategy, time.Since(start))
	}()

	pair, level := sg.findCompactionCandidates()
	if pair == nil {
		// nothing to do
		return false, nil
	}

	if sg.allocChecker != nil {
		// allocChecker is optional
		if err := sg.allocChecker.CheckAlloc(100 * 1024 * 1024); err != nil {
			// if we don't have at least 100MB to spare, don't start a compaction. A
			// compaction does not actually need a 100MB, but it will create garbage
			// that needs to be cleaned up. If we're so close to the memory limit, we
			// can increase stability by preventing anything that's not strictly
			// necessary. Compactions can simply resume when the cluster has been
			// scaled.
			sg.logger.WithFields(logrus.Fields{
				"action": "lsm_compaction",
				"event":  "compaction_skipped_oom",
				"path":   sg.dir,
			}).WithError(err).
				Warnf("skipping compaction due to memory pressure")

			return false, nil
		}
	}

	leftSegment := sg.segmentAtPos(pair[0])
	rightSegment := sg.segmentAtPos(pair[1])

	var path string
	if sg.writeSegmentInfoIntoFileName {
		path = filepath.Join(sg.dir, "segment-"+segmentID(leftSegment.path)+"_"+segmentID(rightSegment.path)+segmentExtraInfo(level, leftSegment.strategy)+".db.tmp")
	} else {
		path = filepath.Join(sg.dir, "segment-"+segmentID(leftSegment.path)+"_"+segmentID(rightSegment.path)+".db.tmp")
	}

	f, err := os.Create(path)
	if err != nil {
		return false, err
	}

	scratchSpacePath := rightSegment.path + "compaction.scratch.d"

	strategy := leftSegment.strategy
	secondaryIndices := leftSegment.secondaryIndexCount
	cleanupTombstones := !sg.keepTombstones && pair[0] == 0

	maxNewFileSize := leftSegment.size + rightSegment.size

	switch strategy {

	// TODO: call metrics just once with variable strategy label

	case segmentindex.StrategyReplace:
		c := newCompactorReplace(f, leftSegment.newCursor(),
			rightSegment.newCursor(), level, secondaryIndices,
			scratchSpacePath, cleanupTombstones, sg.enableChecksumValidation, maxNewFileSize, sg.allocChecker)

		if err := c.do(); err != nil {
			return false, err
		}
	case segmentindex.StrategySetCollection:
		c := newCompactorSetCollection(f, leftSegment.newCollectionCursor(),
			rightSegment.newCollectionCursor(), level, secondaryIndices,
			scratchSpacePath, cleanupTombstones, sg.enableChecksumValidation, maxNewFileSize, sg.allocChecker)

		if err := c.do(); err != nil {
			return false, err
		}
	case segmentindex.StrategyMapCollection:
		c := newCompactorMapCollection(f,
			leftSegment.newCollectionCursorReusable(),
			rightSegment.newCollectionCursorReusable(),
			level, secondaryIndices, scratchSpacePath,
			sg.mapRequiresSorting, cleanupTombstones,
			sg.enableChecksumValidation, maxNewFileSize, sg.allocChecker)

		if err := c.do(); err != nil {
			return false, err
		}
	case segmentindex.StrategyRoaringSet:
		leftCursor := leftSegment.newRoaringSetCursor()
		rightCursor := rightSegment.newRoaringSetCursor()

		c := roaringset.NewCompactor(f, leftCursor, rightCursor,
			level, scratchSpacePath, cleanupTombstones,
			sg.enableChecksumValidation, maxNewFileSize, sg.allocChecker)

		if err := c.Do(); err != nil {
			return false, err
		}

	case segmentindex.StrategyRoaringSetRange:
		leftCursor := leftSegment.newRoaringSetRangeCursor()
		rightCursor := rightSegment.newRoaringSetRangeCursor()

		c := roaringsetrange.NewCompactor(f, leftCursor, rightCursor,
			level, cleanupTombstones, sg.enableChecksumValidation, maxNewFileSize)

		if err := c.Do(); err != nil {
			return false, err
		}
	case segmentindex.StrategyInverted:
		avgPropLen, _ := sg.GetAveragePropertyLength()
		b := float64(config.DefaultBM25b)
		k1 := float64(config.DefaultBM25k1)
		if sg.bm25config != nil {
			b = sg.bm25config.B
			k1 = sg.bm25config.K1
		}

		c := newCompactorInverted(f,
			leftSegment.newInvertedCursorReusable(),
			rightSegment.newInvertedCursorReusable(),
			level, secondaryIndices, scratchSpacePath, cleanupTombstones, k1, b, avgPropLen, maxNewFileSize, sg.allocChecker)

		if err := c.do(); err != nil {
			return false, err
		}
	default:
		return false, errors.Errorf("unrecognized strategy %v", strategy)
	}

	if err := f.Sync(); err != nil {
		return false, errors.Wrap(err, "fsync compacted segment file")
	}

	if err := f.Close(); err != nil {
		return false, errors.Wrap(err, "close compacted segment file")
	}

	newSegment, err := sg.preinitializeNewSegment(path, pair[0], pair[1])
	if err != nil {
		return false, errors.Wrap(err, "preinitialize new segment")
	}

	replacer := newSegmentReplacer(sg, pair[0], pair[1], newSegment)
	oldL, oldR, err := replacer.switchOnDisk()
	if err != nil {
		return false, fmt.Errorf("replace compacted segments on disk: %w", err)
	}

	if err := replacer.switchInMemory(); err != nil {
		return false, fmt.Errorf("replace compacted segments (blocking): %w", err)
	}

	// NOTE: The delete logic will wait for the ref count to reach zero, to
	// ensure we are not deleting any segments that are still being referenced,
	// e.g. from cursor or other "slow" readers.
	//
	// The whole compaction cycle is single-threaded, so waiting for a delete,
	// also means we are essentially delaying the next compaction. That is not
	// ideal and also not strictly necessary. We could extract the delete logic
	// into a simple job queue that runs in a separate goroutine.
	//
	// However, https://github.com/weaviate/weaviate/pull/9104, where
	// ref-counting is introduced, is already a significant change at the point
	// of writing this comment. Thus, to minimize further risks, we keep the
	// existing logic for now.
	if err := sg.deleteOldSegmentsFromDisk(oldL, oldR); err != nil {
		// don't abort if the delete fails, we can still continue (albeit
		// without freeing disk space that should have been freed). The
		// compaction itself was successful.
		sg.logger.WithError(err).WithFields(logrus.Fields{
			"action":     "lsm_replace_compacted_segments_delete_files",
			"file_left":  oldL.getPath(),
			"file_right": oldR.getPath(),
		}).Error("failed to delete file already marked for deletion")
	}

	return true, nil
}

func (sg *SegmentGroup) preinitializeNewSegment(newPathTmp string, oldPos ...int) (*segment, error) {
	// WIP: we could add a random suffix to the tmp file to avoid conflicts

	// as a guardrail validate that the segment is considered a .tmp segment.
	// This way we can be sure that we're not accidentally operating on a live
	// segment as the segment group completely ignores .tmp segment files
	if !strings.HasSuffix(newPathTmp, ".tmp") {
		return nil, fmt.Errorf("pre computing a segment expects a .tmp segment path")
	}

	updatedCountNetAdditions := 0
	if len(oldPos) > 0 {
		func() {
			sg.maintenanceLock.RLock()
			defer sg.maintenanceLock.RUnlock()

			for i := range oldPos {
				updatedCountNetAdditions += sg.segments[oldPos[i]].getSegment().getCountNetAdditions()
			}
		}()
	}

	seg, err := newSegment(newPathTmp, sg.logger, sg.metrics, nil,
		segmentConfig{
			mmapContents:                 sg.mmapContents,
			useBloomFilter:               sg.useBloomFilter,
			calcCountNetAdditions:        sg.calcCountNetAdditions,
			overwriteDerived:             true,
			enableChecksumValidation:     sg.enableChecksumValidation,
			MinMMapSize:                  sg.MinMMapSize,
			allocChecker:                 sg.allocChecker,
			precomputedCountNetAdditions: &updatedCountNetAdditions,
			fileList:                     make(map[string]int64), // empty to not check if bloom/cna files already exist
			writeMetadata:                sg.writeMetadata,
		})
	if err != nil {
		return nil, fmt.Errorf("initialize new segment: %w", err)
	}

<<<<<<< HEAD
	return seg, nil
=======
	if err := sg.deleteOldSegmentsNonBlocking(oldL, oldR); err != nil {
		// don't abort if the delete fails, we can still continue (albeit
		// without freeing disk space that should have been freed). The
		// compaction itself was successful.
		sg.logger.WithError(err).WithFields(logrus.Fields{
			"action":     "lsm_replace_compacted_segments_delete_files",
			"file_left":  oldL.path,
			"file_right": oldR.path,
		}).Error("failed to delete file already marked for deletion")
	}

	sg.metrics.DecSegmentTotalByStrategy(sg.strategy)
	sg.metrics.ObserveSegmentSize(sg.strategy, seg.Size())

	return nil
>>>>>>> 661a26a6
}

func (sg *SegmentGroup) waitForReferenceCountToReachZero(segments ...Segment) {
	const (
		tickerInterval = 100 * time.Millisecond
		warnThreshold  = 10 * time.Second
		warnInterval   = 10 * time.Second
	)

	start := time.Now()
	var lastWarn time.Time
	t := time.NewTicker(tickerInterval)
	for {
		sg.segmentRefCounterLock.Lock()

		allZero := true
		var pos, count int
		for i, seg := range segments {
			if refs := seg.getRefs(); refs != 0 {
				allZero = false
				pos = i
				count = refs
				break
			}
		}

		sg.segmentRefCounterLock.Unlock()

		if allZero {
			return
		}

		now := time.Now()
		if sinceStart := now.Sub(start); sinceStart >= warnThreshold {
			if lastWarn.IsZero() || now.Sub(lastWarn) >= warnInterval {
				sg.logger.WithFields(logrus.Fields{
					"action":           "lsm_compaction_wait_refcount",
					"path":             sg.dir,
					"segment_position": pos,
					"refcount":         count,
					"total_wait":       sinceStart,
				}).Warnf("still waiting for segments to reach refcount=0 (waited %.2fs so far)", sinceStart.Seconds())
				lastWarn = now
			}
		}

		<-t.C
	}
}

func (sg *SegmentGroup) deleteOldSegmentsFromDisk(segments ...Segment) error {
	// wait for ref count to reach zero, close and delete files
	// At this point those segments are no longer used, so we can drop them
	// without holding the maintenance lock and therefore not block readers.
	sg.waitForReferenceCountToReachZero(segments...)

	// it is now safe to close and drop them
	for pos, seg := range segments {
		if err := seg.close(); err != nil {
			return fmt.Errorf("close segment at pos %d: %w", pos, err)
		}

		if err := seg.dropMarked(); err != nil {
			return fmt.Errorf("drop segment at pos %d: %w", pos, err)
		}
	}

	return nil
}

func (sg *SegmentGroup) monitorSegments() {
	if sg.metrics == nil || sg.metrics.groupClasses {
		return
	}

	// Keeping metering to only the critical buckets helps
	// cut down on noise when monitoring
	if sg.metrics.criticalBucketsOnly {
		bucket := path.Base(sg.dir)
		if bucket != helpers.ObjectsBucketLSM &&
			bucket != helpers.VectorsCompressedBucketLSM {
			return
		}
		if bucket == helpers.ObjectsBucketLSM {
			sg.metrics.ObjectsBucketSegments.With(prometheus.Labels{
				"strategy": sg.strategy,
				"path":     sg.dir,
			}).Set(float64(sg.Len()))
		}
		if bucket == helpers.VectorsCompressedBucketLSM {
			sg.metrics.CompressedVecsBucketSegments.With(prometheus.Labels{
				"strategy": sg.strategy,
				"path":     sg.dir,
			}).Set(float64(sg.Len()))
		}
		sg.reportSegmentStats()
		return
	}

	sg.metrics.ActiveSegments.With(prometheus.Labels{
		"strategy": sg.strategy,
		"path":     sg.dir,
	}).Set(float64(sg.Len()))
	sg.reportSegmentStats()
}

func (sg *SegmentGroup) reportSegmentStats() {
	stats := sg.segmentLevelStats()
	stats.fillMissingLevels()
	stats.report(sg.metrics, sg.strategy, sg.dir)
}

type segmentLevelStats struct {
	indexes  map[uint16]int
	payloads map[uint16]int
	count    map[uint16]int
	unloaded int
}

func newSegmentLevelStats() segmentLevelStats {
	return segmentLevelStats{
		indexes:  map[uint16]int{},
		payloads: map[uint16]int{},
		count:    map[uint16]int{},
		unloaded: 0,
	}
}

func (sg *SegmentGroup) segmentLevelStats() segmentLevelStats {
	sg.maintenanceLock.RLock()
	defer sg.maintenanceLock.RUnlock()

	stats := newSegmentLevelStats()

	for _, seg := range sg.segments {
		if !seg.isLoaded() {
			stats.unloaded++
			continue
		}
		sgm := seg.getSegment()
		stats.count[sgm.level]++

		cur := stats.indexes[sgm.level]
		cur += sgm.index.Size()
		stats.indexes[sgm.level] = cur

		cur = stats.payloads[sgm.level]
		cur += seg.PayloadSize()
		stats.payloads[sgm.level] = cur
	}

	return stats
}

// fill missing levels
//
// Imagine we had exactly two segments of level 4 before, and there were just
// compacted to single segment of level 5. As a result, there should be no
// more segments of level 4. However, our current logic only loops over
// existing segments. As a result, we need to check what the highest level
// is, then for every level lower than the highest check if we are missing
// data. If yes, we need to explicitly set the gauges to 0.
func (s *segmentLevelStats) fillMissingLevels() {
	maxLevel := uint16(0)
	for level := range s.count {
		if level > maxLevel {
			maxLevel = level
		}
	}

	if maxLevel > 0 {
		for level := uint16(0); level < maxLevel; level++ {
			if _, ok := s.count[level]; ok {
				continue
			}

			// there is no entry for this level, we must explicitly set it to 0
			s.count[level] = 0
			s.indexes[level] = 0
			s.payloads[level] = 0
		}
	}
}

func (s *segmentLevelStats) report(metrics *Metrics,
	strategy, dir string,
) {
	for level, size := range s.indexes {
		metrics.SegmentSize.With(prometheus.Labels{
			"strategy": strategy,
			"unit":     "index",
			"level":    fmt.Sprint(level),
			"path":     dir,
		}).Set(float64(size))
	}

	for level, size := range s.payloads {
		metrics.SegmentSize.With(prometheus.Labels{
			"strategy": strategy,
			"unit":     "payload",
			"level":    fmt.Sprint(level),
			"path":     dir,
		}).Set(float64(size))
	}

	for level, count := range s.count {
		metrics.SegmentCount.With(prometheus.Labels{
			"strategy": strategy,
			"level":    fmt.Sprint(level),
			"path":     dir,
		}).Set(float64(count))
	}

	metrics.SegmentUnloaded.With(prometheus.Labels{
		"strategy": strategy,
		"path":     dir,
	}).Set(float64(s.unloaded))
}

func (sg *SegmentGroup) compactionFitsSizeLimit(left, right *segment) bool {
	if sg.maxSegmentSize == 0 {
		// no limit is set, always return true
		return true
	}

	totalSize := left.size + right.size
	return totalSize <= sg.maxSegmentSize
}<|MERGE_RESOLUTION|>--- conflicted
+++ resolved
@@ -408,6 +408,9 @@
 		}).Error("failed to delete file already marked for deletion")
 	}
 
+	sg.metrics.DecSegmentTotalByStrategy(sg.strategy)
+	sg.metrics.ObserveSegmentSize(sg.strategy, newSegment.Size())
+
 	return true, nil
 }
 
@@ -450,25 +453,7 @@
 		return nil, fmt.Errorf("initialize new segment: %w", err)
 	}
 
-<<<<<<< HEAD
 	return seg, nil
-=======
-	if err := sg.deleteOldSegmentsNonBlocking(oldL, oldR); err != nil {
-		// don't abort if the delete fails, we can still continue (albeit
-		// without freeing disk space that should have been freed). The
-		// compaction itself was successful.
-		sg.logger.WithError(err).WithFields(logrus.Fields{
-			"action":     "lsm_replace_compacted_segments_delete_files",
-			"file_left":  oldL.path,
-			"file_right": oldR.path,
-		}).Error("failed to delete file already marked for deletion")
-	}
-
-	sg.metrics.DecSegmentTotalByStrategy(sg.strategy)
-	sg.metrics.ObserveSegmentSize(sg.strategy, seg.Size())
-
-	return nil
->>>>>>> 661a26a6
 }
 
 func (sg *SegmentGroup) waitForReferenceCountToReachZero(segments ...Segment) {
