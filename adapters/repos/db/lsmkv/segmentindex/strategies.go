//                           _       _
// __      _____  __ ___   ___  __ _| |_ ___
// \ \ /\ / / _ \/ _` \ \ / / |/ _` | __/ _ \
//  \ V  V /  __/ (_| |\ V /| | (_| | ||  __/
//   \_/\_/ \___|\__,_| \_/ |_|\__,_|\__\___|
//
//  Copyright © 2016 - 2024 Weaviate B.V. All rights reserved.
//
//  CONTACT: hello@weaviate.io
//

package segmentindex

import "fmt"

type Strategy uint16

const (
	StrategyReplace Strategy = iota
	StrategySetCollection
	StrategyMapCollection
	StrategyRoaringSet
<<<<<<< HEAD
	StrategyInverted
)
=======
	StrategyRoaringSetRange
)

func IsExpectedStrategy(strategy Strategy, expectedStrategies ...Strategy) bool {
	if len(expectedStrategies) == 0 {
		expectedStrategies = []Strategy{
			StrategyReplace,
			StrategySetCollection,
			StrategyMapCollection,
			StrategyRoaringSet,
			StrategyRoaringSetRange,
		}
	}

	for _, s := range expectedStrategies {
		if s == strategy {
			return true
		}
	}
	return false
}

func CheckExpectedStrategy(strategy Strategy, expectedStrategies ...Strategy) error {
	if IsExpectedStrategy(strategy, expectedStrategies...) {
		return nil
	}
	if len(expectedStrategies) == 1 {
		return fmt.Errorf("strategy %v expected, got %v", expectedStrategies[0], strategy)
	}
	return fmt.Errorf("one of strategies %v expected, got %v", expectedStrategies, strategy)
}

func MustBeExpectedStrategy(strategy Strategy, expectedStrategies ...Strategy) {
	if err := CheckExpectedStrategy(strategy, expectedStrategies...); err != nil {
		panic(err)
	}
}
>>>>>>> 8670c576
<|MERGE_RESOLUTION|>--- conflicted
+++ resolved
@@ -20,11 +20,8 @@
 	StrategySetCollection
 	StrategyMapCollection
 	StrategyRoaringSet
-<<<<<<< HEAD
-	StrategyInverted
-)
-=======
 	StrategyRoaringSetRange
+  StrategyInverted
 )
 
 func IsExpectedStrategy(strategy Strategy, expectedStrategies ...Strategy) bool {
@@ -35,6 +32,7 @@
 			StrategyMapCollection,
 			StrategyRoaringSet,
 			StrategyRoaringSetRange,
+      StrategyInverted,
 		}
 	}
 
@@ -60,5 +58,4 @@
 	if err := CheckExpectedStrategy(strategy, expectedStrategies...); err != nil {
 		panic(err)
 	}
-}
->>>>>>> 8670c576
+}