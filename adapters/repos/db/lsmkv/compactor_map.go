//                           _       _
// __      _____  __ ___   ___  __ _| |_ ___
// \ \ /\ / / _ \/ _` \ \ / / |/ _` | __/ _ \
//  \ V  V /  __/ (_| |\ V /| | (_| | ||  __/
//   \_/\_/ \___|\__,_| \_/ |_|\__,_|\__\___|
//
//  Copyright © 2016 - 2024 Weaviate B.V. All rights reserved.
//
//  CONTACT: hello@weaviate.io
//

package lsmkv

import (
	"bytes"
	"fmt"
	"io"
	"sort"

	"github.com/weaviate/weaviate/adapters/repos/db/compactor"

	"github.com/pkg/errors"
	"github.com/prometheus/client_golang/prometheus"
	"github.com/weaviate/weaviate/adapters/repos/db/lsmkv/segmentindex"
	"github.com/weaviate/weaviate/entities/diskio"
	"github.com/weaviate/weaviate/usecases/monitoring"
)

type compactorMap struct {
	// c1 is always the older segment, so when there is a conflict c2 wins
	// (because of the replace strategy)
	c1 *segmentCursorCollectionReusable
	c2 *segmentCursorCollectionReusable

	// the level matching those of the cursors
	currentLevel        uint16
	secondaryIndexCount uint16
	// Tells if tombstones or keys without corresponding values
	// can be removed from merged segment.
	// (left segment is root (1st) one, keepTombstones is off for bucket)
	cleanupTombstones bool

	w    io.WriteSeeker
	bufw compactor.Writer
	mw   *compactor.MemoryWriter

	scratchSpacePath string

	// for backward-compatibility with states where the disk state for maps was
	// not guaranteed to be sorted yet
	requiresSorting bool

	enableChecksumValidation bool
}

func newCompactorMapCollection(w io.WriteSeeker,
	c1, c2 *segmentCursorCollectionReusable, level, secondaryIndexCount uint16,
	scratchSpacePath string, requiresSorting bool, cleanupTombstones bool,
	enableChecksumValidation bool, maxNewFileSize int64,
) *compactorMap {
<<<<<<< HEAD
	observeWrite := monitoring.GetMetrics().FileIOWrites.With(prometheus.Labels{
		"operation": "compaction",
		"strategy":  StrategyMapCollection,
	})
	writeCB := func(written int64) {
		observeWrite.Observe(float64(written))
	}
	return &compactorMap{
		c1:                       c1,
		c2:                       c2,
		w:                        diskio.NewMeteredWriter(w, writeCB),
		bufw:                     bufio.NewWriterSize(w, 256*1024),
=======
	writer, mw := compactor.NewWriter(w, maxNewFileSize)

	return &compactorMap{
		c1:                       c1,
		c2:                       c2,
		w:                        w,
		bufw:                     writer,
		mw:                       mw,
>>>>>>> 70b84ab5
		currentLevel:             level,
		cleanupTombstones:        cleanupTombstones,
		secondaryIndexCount:      secondaryIndexCount,
		scratchSpacePath:         scratchSpacePath,
		requiresSorting:          requiresSorting,
		enableChecksumValidation: enableChecksumValidation,
	}
}

func (c *compactorMap) do() error {
	if err := c.init(); err != nil {
		return errors.Wrap(err, "init")
	}

	segmentFile := segmentindex.NewSegmentFile(
		segmentindex.WithBufferedWriter(c.bufw),
		segmentindex.WithChecksumsDisabled(!c.enableChecksumValidation),
	)

	kis, err := c.writeKeys(segmentFile)
	if err != nil {
		return errors.Wrap(err, "write keys")
	}

	if err := c.writeIndexes(segmentFile, kis); err != nil {
		return errors.Wrap(err, "write index")
	}

	// flush buffered, so we can safely seek on underlying writer
	if c.mw == nil {
		if err := c.bufw.Flush(); err != nil {
			return fmt.Errorf("flush buffered: %w", err)
		}
	}

	var dataEnd uint64 = segmentindex.HeaderSize
	if len(kis) > 0 {
		dataEnd = uint64(kis[len(kis)-1].ValueEnd)
	}

	version := segmentindex.ChooseHeaderVersion(c.enableChecksumValidation)
	if err := compactor.WriteHeader(c.mw, c.w, c.bufw, segmentFile, c.currentLevel, version,
		c.secondaryIndexCount, dataEnd, segmentindex.StrategyMapCollection); err != nil {
		return errors.Wrap(err, "write header")
	}

	if _, err := segmentFile.WriteChecksum(); err != nil {
		return fmt.Errorf("write compactorMap segment checksum: %w", err)
	}

	return nil
}

func (c *compactorMap) init() error {
	// write a dummy header, we don't know the contents of the actual header yet,
	// we will seek to the beginning and overwrite the actual header at the very
	// end

	if _, err := c.bufw.Write(make([]byte, segmentindex.HeaderSize)); err != nil {
		return errors.Wrap(err, "write empty header")
	}

	return nil
}

func (c *compactorMap) writeKeys(f *segmentindex.SegmentFile) ([]segmentindex.Key, error) {
	key1, value1, _ := c.c1.first()
	key2, value2, _ := c.c2.first()

	// the (dummy) header was already written, this is our initial offset
	offset := segmentindex.HeaderSize

	var kis []segmentindex.Key
	pairs := newReusableMapPairs()
	me := newMapEncoder()
	ssm := newSortedMapMerger()

	for {
		if key1 == nil && key2 == nil {
			break
		}
		if bytes.Equal(key1, key2) {
			pairs.ResizeLeft(len(value1))
			pairs.ResizeRight(len(value2))

			for i, v := range value1 {
				if err := pairs.left[i].FromBytes(v.value, false); err != nil {
					return nil, err
				}
				pairs.left[i].Tombstone = v.tombstone
			}

			for i, v := range value2 {
				if err := pairs.right[i].FromBytes(v.value, false); err != nil {
					return nil, err
				}
				pairs.right[i].Tombstone = v.tombstone
			}

			if c.requiresSorting {
				sort.Slice(pairs.left, func(a, b int) bool {
					return bytes.Compare(pairs.left[a].Key, pairs.left[b].Key) < 0
				})
				sort.Slice(pairs.right, func(a, b int) bool {
					return bytes.Compare(pairs.right[a].Key, pairs.right[b].Key) < 0
				})
			}

			ssm.reset([][]MapPair{pairs.left, pairs.right})
			mergedPairs, err := ssm.
				doKeepTombstonesReusable()
			if err != nil {
				return nil, err
			}

			mergedEncoded, err := me.DoMultiReusable(mergedPairs)
			if err != nil {
				return nil, err
			}

			if values, skip := c.cleanupValues(mergedEncoded); !skip {
				ki, err := c.writeIndividualNode(f, offset, key2, values)
				if err != nil {
					return nil, errors.Wrap(err, "write individual node (equal keys)")
				}

				offset = ki.ValueEnd
				kis = append(kis, ki)
			}
			// advance both!
			key1, value1, _ = c.c1.next()
			key2, value2, _ = c.c2.next()
			continue
		}

		if (key1 != nil && bytes.Compare(key1, key2) == -1) || key2 == nil {
			// key 1 is smaller
			if values, skip := c.cleanupValues(value1); !skip {
				ki, err := c.writeIndividualNode(f, offset, key1, values)
				if err != nil {
					return nil, errors.Wrap(err, "write individual node (key1 smaller)")
				}

				offset = ki.ValueEnd
				kis = append(kis, ki)
			}
			key1, value1, _ = c.c1.next()
		} else {
			// key 2 is smaller
			if values, skip := c.cleanupValues(value2); !skip {
				ki, err := c.writeIndividualNode(f, offset, key2, values)
				if err != nil {
					return nil, errors.Wrap(err, "write individual node (key2 smaller)")
				}

				offset = ki.ValueEnd
				kis = append(kis, ki)
			}
			key2, value2, _ = c.c2.next()
		}
	}

	return kis, nil
}

func (c *compactorMap) writeIndividualNode(f *segmentindex.SegmentFile,
	offset int, key []byte, values []value,
) (segmentindex.Key, error) {
	// NOTE: There are no guarantees in the cursor logic that any memory is valid
	// for more than a single iteration. Every time you call next() to advance
	// the cursor, any memory might be reused.
	//
	// This includes the key buffer which was the cause of
	// https://github.com/weaviate/weaviate/issues/3517
	//
	// A previous logic created a new assignment in each iteration, but thatwas
	// not an explicit guarantee. A change in v1.21 (for pread/mmap) added a
	// reusable buffer for the key which surfaced this bug.
	keyCopy := make([]byte, len(key))
	copy(keyCopy, key)

	return segmentCollectionNode{
		values:     values,
		primaryKey: keyCopy,
		offset:     offset,
	}.KeyIndexAndWriteTo(f.BodyWriter())
}

func (c *compactorMap) writeIndexes(f *segmentindex.SegmentFile,
	keys []segmentindex.Key,
) error {
	indexes := &segmentindex.Indexes{
		Keys:                keys,
		SecondaryIndexCount: c.secondaryIndexCount,
		ScratchSpacePath:    c.scratchSpacePath,
	}
	_, err := f.WriteIndexes(indexes)
	return err
}

// Removes values with tombstone set from input slice. Output slice may be smaller than input one.
// Returned skip of true means there are no values left (key can be omitted in segment)
// WARN: method can alter input slice by swapping its elements and reducing length (not capacity)
func (c *compactorMap) cleanupValues(values []value) (vals []value, skip bool) {
	if !c.cleanupTombstones {
		return values, false
	}

	// Reuse input slice not to allocate new memory
	// Rearrange slice in a way that tombstoned values are moved to the end
	// and reduce slice's length.
	last := 0
	for i := 0; i < len(values); i++ {
		if !values[i].tombstone {
			// Swap both elements instead overwritting `last` by `i`.
			// Overwrite would result in `values[last].value` pointing to the same slice
			// as `values[i].value`.
			// If `values` slice is reused by multiple nodes (as it happens for map cursors
			// `segmentCursorCollectionReusable` using `segmentCollectionNode` as buffer)
			// populating slice `values[i].value` would overwrite slice `values[last].value`.
			// Swaps makes sure `values[i].value` and `values[last].value` point to different slices.
			values[last], values[i] = values[i], values[last]
			last++
		}
	}

	if last == 0 {
		return nil, true
	}
	return values[:last], false
}<|MERGE_RESOLUTION|>--- conflicted
+++ resolved
@@ -58,7 +58,6 @@
 	scratchSpacePath string, requiresSorting bool, cleanupTombstones bool,
 	enableChecksumValidation bool, maxNewFileSize int64,
 ) *compactorMap {
-<<<<<<< HEAD
 	observeWrite := monitoring.GetMetrics().FileIOWrites.With(prometheus.Labels{
 		"operation": "compaction",
 		"strategy":  StrategyMapCollection,
@@ -66,13 +65,7 @@
 	writeCB := func(written int64) {
 		observeWrite.Observe(float64(written))
 	}
-	return &compactorMap{
-		c1:                       c1,
-		c2:                       c2,
-		w:                        diskio.NewMeteredWriter(w, writeCB),
-		bufw:                     bufio.NewWriterSize(w, 256*1024),
-=======
-	writer, mw := compactor.NewWriter(w, maxNewFileSize)
+	writer, mw := compactor.NewWriter(diskio.NewMeteredWriter(w, writeCB), maxNewFileSize)
 
 	return &compactorMap{
 		c1:                       c1,
@@ -80,7 +73,6 @@
 		w:                        w,
 		bufw:                     writer,
 		mw:                       mw,
->>>>>>> 70b84ab5
 		currentLevel:             level,
 		cleanupTombstones:        cleanupTombstones,
 		secondaryIndexCount:      secondaryIndexCount,
