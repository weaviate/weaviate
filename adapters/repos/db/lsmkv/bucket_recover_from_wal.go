--- conflicted
+++ resolved
@@ -29,11 +29,7 @@
 
 var logOnceWhenRecoveringFromWAL sync.Once
 
-<<<<<<< HEAD
-func (sg *SegmentGroup) mayRecoverFromCommitLogs(ctx context.Context, b *Bucket, files map[string]int64) error {
-=======
-func (b *Bucket) mayRecoverFromCommitLogs(ctx context.Context, sg *SegmentGroup) error {
->>>>>>> 47efb10e
+func (b *Bucket) mayRecoverFromCommitLogs(ctx context.Context, sg *SegmentGroup, files map[string]int64) error {
 	beforeAll := time.Now()
 	defer b.metrics.TrackStartupBucketRecovery(beforeAll)
 
@@ -49,14 +45,6 @@
 		return errors.Wrap(err, "recover commit log")
 	}
 
-<<<<<<< HEAD
-=======
-	list, err := os.ReadDir(b.dir)
-	if err != nil {
-		return err
-	}
-
->>>>>>> 47efb10e
 	var walFileNames []string
 	for file, size := range files {
 		if filepath.Ext(file) != ".wal" {
@@ -64,11 +52,7 @@
 			continue
 		}
 
-<<<<<<< HEAD
 		path := filepath.Join(b.dir, file)
-=======
-		path := filepath.Join(b.dir, fileInfo.Name())
->>>>>>> 47efb10e
 
 		if size == 0 {
 			err := os.Remove(path)
@@ -95,11 +79,7 @@
 
 		path := filepath.Join(b.dir, strings.TrimSuffix(fname, ".wal"))
 
-<<<<<<< HEAD
-		cl, err := newCommitLogger(path, sg.strategy, files[fname])
-=======
-		cl, err := newCommitLogger(path, b.strategy)
->>>>>>> 47efb10e
+		cl, err := newCommitLogger(path, b.strategy, files[fname])
 		if err != nil {
 			return errors.Wrap(err, "init commit logger")
 		}
@@ -111,11 +91,7 @@
 		defer cl.unpause()
 
 		mt, err := newMemtable(path, b.strategy, b.secondaryIndices,
-<<<<<<< HEAD
 			cl, b.metrics, b.logger, b.enableChecksumValidation, b.bm25Config, b.writeSegmentInfoIntoFileName, b.allocChecker)
-=======
-			cl, b.metrics, b.logger, b.enableChecksumValidation, b.bm25Config)
->>>>>>> 47efb10e
 		if err != nil {
 			return err
 		}
@@ -126,17 +102,9 @@
 		}
 
 		meteredReader := diskio.NewMeteredReader(cl.file, b.metrics.TrackStartupReadWALDiskIO)
-<<<<<<< HEAD
-		if err := newCommitLoggerParser(sg.strategy, bufio.NewReaderSize(meteredReader, 32*1024), mt).Do(); err != nil {
-			b.logger.WithField("action", "lsm_recover_from_active_wal_corruption").
-				WithField("path", filepath.Join(sg.dir, fname)).
-=======
-		bufio.NewReaderSize(meteredReader, 32*1024)
-		err = newCommitLoggerParser(b.strategy, meteredReader, mt).Do()
-		if err != nil {
+		if err := newCommitLoggerParser(b.strategy, bufio.NewReaderSize(meteredReader, 32*1024), mt).Do(); err != nil {
 			b.logger.WithField("action", "lsm_recover_from_active_wal_corruption").
 				WithField("path", filepath.Join(b.dir, fname)).
->>>>>>> 47efb10e
 				Error(errors.Wrap(err, "write-ahead-log ended abruptly, some elements may not have been recovered"))
 		}
 
