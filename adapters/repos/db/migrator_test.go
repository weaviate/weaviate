//                           _       _
// __      _____  __ ___   ___  __ _| |_ ___
// \ \ /\ / / _ \/ _` \ \ / / |/ _` | __/ _ \
//  \ V  V /  __/ (_| |\ V /| | (_| | ||  __/
//   \_/\_/ \___|\__,_| \_/ |_|\__,_|\__\___|
//
//  Copyright © 2016 - 2025 Weaviate B.V. All rights reserved.
//
//  CONTACT: hello@weaviate.io
//

package db

import (
	"context"
	"hash/crc32"
	"io"
	"slices"
	"testing"

	"github.com/go-openapi/strfmt"
	"github.com/sirupsen/logrus"
	"github.com/stretchr/testify/mock"
	"github.com/stretchr/testify/require"
	resolver "github.com/weaviate/weaviate/adapters/repos/db/sharding"

	"github.com/weaviate/weaviate/adapters/repos/db/inverted"
	"github.com/weaviate/weaviate/adapters/repos/db/queue"
	"github.com/weaviate/weaviate/adapters/repos/db/roaringset"
	"github.com/weaviate/weaviate/entities/models"
	"github.com/weaviate/weaviate/entities/schema"
	"github.com/weaviate/weaviate/entities/storagestate"
	"github.com/weaviate/weaviate/entities/storobj"
	"github.com/weaviate/weaviate/entities/vectorindex/hnsw"
	"github.com/weaviate/weaviate/usecases/memwatch"
	"github.com/weaviate/weaviate/usecases/monitoring"
	schemaUC "github.com/weaviate/weaviate/usecases/schema"
	"github.com/weaviate/weaviate/usecases/sharding"
)

func TestUpdateIndexTenants(t *testing.T) {
	tests := []struct {
		name           string
		originalStatus string
		incomingStatus string
		expectedStatus storagestate.Status
		getClass       bool
	}{
		{
			name:           "when tenant is marked as COLD in incoming state while being HOT in original index",
			originalStatus: models.TenantActivityStatusHOT,
			incomingStatus: models.TenantActivityStatusCOLD,
			expectedStatus: storagestate.StatusShutdown,
		},
		{
			name:           "when tenant is marked as HOT in incoming state while being COLD in original index",
			originalStatus: models.TenantActivityStatusCOLD,
			incomingStatus: models.TenantActivityStatusHOT,
			expectedStatus: storagestate.StatusReady,
			getClass:       true,
		},
	}

	for _, tt := range tests {
		t.Run(tt.name, func(t *testing.T) {
			mockSchemaGetter := schemaUC.NewMockSchemaGetter(t)
			mockSchemaGetter.On("NodeName").Return("node1").Maybe()

			class := &models.Class{
				Class:               "TestClass",
				InvertedIndexConfig: &models.InvertedIndexConfig{},
				MultiTenancyConfig: &models.MultiTenancyConfig{
					Enabled: true,
				},
			}
			if tt.getClass {
				mockSchemaGetter.On("ReadOnlyClass", "TestClass").Return(class)
			}
			logger := logrus.New()
			scheduler := queue.NewScheduler(queue.SchedulerOptions{
				Logger:  logger,
				Workers: 1,
			})

			// Create original index state
			originalSS := &sharding.State{
				Physical: map[string]sharding.Physical{
					"shard1": {
						Name:           "shard1",
						BelongsToNodes: []string{"node1"},
						Status:         tt.originalStatus,
					},
				},
				PartitioningEnabled: true,
			}

			mockSchemaReader := schemaUC.NewMockSchemaReader(t)
			mockSchemaReader.EXPECT().Read(mock.Anything, mock.Anything, mock.Anything).RunAndReturn(func(className string, retryIfClassNotFound bool, readFunc func(*models.Class, *sharding.State) error) error {
				return readFunc(class, originalSS)
			}).Maybe()
			shardResolver := resolver.NewShardResolver(class.Class, class.MultiTenancyConfig.Enabled, mockSchemaGetter)
			index, err := NewIndex(context.Background(), IndexConfig{
				ClassName:         schema.ClassName("TestClass"),
				RootPath:          t.TempDir(),
				ReplicationFactor: 1,
				ShardLoadLimiter:  NewShardLoadLimiter(monitoring.NoopRegisterer, 1),
<<<<<<< HEAD
			}, inverted.ConfigFromModel(class.InvertedIndexConfig),
				hnsw.NewDefaultUserConfig(), nil, nil, shardResolver, mockSchemaGetter, mockSchemaReader, nil, logger, nil, nil, nil, nil, nil, class, nil, scheduler, nil, nil, NewShardReindexerV3Noop(), roaringset.NewBitmapBufPoolNoop())
=======
			}, originalSS, inverted.ConfigFromModel(class.InvertedIndexConfig),
				hnsw.NewDefaultUserConfig(), nil, nil, mockSchemaGetter, nil, logger, nil, nil, nil, nil, nil, class, nil, scheduler, nil, nil, NewShardReindexerV3Noop(), roaringset.NewBitmapBufPoolNoop(), false)
>>>>>>> edf8906b
			require.NoError(t, err)

			shard, err := NewShard(context.Background(), nil, "shard1", index, class, nil, scheduler, nil,
				NewShardReindexerV3Noop(), false, roaringset.NewBitmapBufPoolNoop())
			require.NoError(t, err)

			index.shards.Store("shard1", shard)

			migrator := &Migrator{
				db: &DB{
					schemaGetter: mockSchemaGetter,
				},
				nodeId: "node1",
			}

			// Create incoming state
			incomingSS := &sharding.State{
				Physical: map[string]sharding.Physical{
					"shard1": {
						Name:           "shard1",
						BelongsToNodes: []string{"node1"},
						Status:         tt.incomingStatus,
					},
				},
				PartitioningEnabled: true,
			}

			err = migrator.updateIndexTenants(context.Background(), index, incomingSS)
			require.NoError(t, err)

			mockSchemaGetter.AssertExpectations(t)

			// Verify the shard status
			require.Equal(t, tt.expectedStatus, shard.GetStatus())
		})
	}
}

func TestUpdateIndexShards(t *testing.T) {
	tests := []struct {
		name           string
		initialShards  []string
		newShards      []string
		expectedShards []string
		mustLoad       bool
		lazyLoading    bool
	}{
		{
			name:           "add new shard with lazy loading",
			initialShards:  []string{"shard1", "shard2"},
			newShards:      []string{"shard1", "shard2", "shard3"},
			expectedShards: []string{"shard1", "shard2", "shard3"},
			mustLoad:       false,
			lazyLoading:    false,
		},
		{
			name:           "remove shard with lazy loading",
			initialShards:  []string{"shard1", "shard2", "shard3"},
			newShards:      []string{"shard1", "shard3"},
			expectedShards: []string{"shard1", "shard3"},
			mustLoad:       false,
			lazyLoading:    false,
		},
		{
			name:           "keep existing shards with lazy loading",
			initialShards:  []string{"shard1", "shard3"},
			newShards:      []string{"shard1", "shard3"},
			expectedShards: []string{"shard1", "shard3"},
			mustLoad:       false,
			lazyLoading:    false,
		},
		{
			name:           "add new shard with immediate loading",
			initialShards:  []string{"shard1", "shard2"},
			newShards:      []string{"shard1", "shard2", "shard3"},
			expectedShards: []string{"shard1", "shard2", "shard3"},
			mustLoad:       true,
			lazyLoading:    false,
		},
		{
			name:           "remove shard with immediate loading",
			initialShards:  []string{"shard1", "shard2", "shard3"},
			newShards:      []string{"shard1", "shard3"},
			expectedShards: []string{"shard1", "shard3"},
			mustLoad:       true,
			lazyLoading:    false,
		},
		{
			name:           "keep existing shards with immediate loading",
			initialShards:  []string{"shard1", "shard3"},
			newShards:      []string{"shard1", "shard3"},
			expectedShards: []string{"shard1", "shard3"},
			mustLoad:       true,
			lazyLoading:    false,
		},
		{
			name:           "add new shard with lazy loading enabled",
			initialShards:  []string{"shard1", "shard2"},
			newShards:      []string{"shard1", "shard2", "shard3"},
			expectedShards: []string{"shard1", "shard2", "shard3"},
			mustLoad:       false,
			lazyLoading:    true,
		},
		{
			name:           "remove shard with lazy loading enabled",
			initialShards:  []string{"shard1", "shard2", "shard3"},
			newShards:      []string{"shard1", "shard3"},
			expectedShards: []string{"shard1", "shard3"},
			mustLoad:       false,
			lazyLoading:    true,
		},
		{
			name:           "keep existing shards with lazy loading enabled",
			initialShards:  []string{"shard1", "shard3"},
			newShards:      []string{"shard1", "shard3"},
			expectedShards: []string{"shard1", "shard3"},
			mustLoad:       false,
			lazyLoading:    true,
		},
	}

	for _, tt := range tests {
		t.Run(tt.name, func(t *testing.T) {
			ctx := context.Background()
			logger := logrus.New()

			mockSchemaGetter := schemaUC.NewMockSchemaGetter(t)
			mockSchemaGetter.On("NodeName").Return("node1").Maybe()

			// Create a test class
			class := &models.Class{
				Class:               "TestClass",
				InvertedIndexConfig: &models.InvertedIndexConfig{},
				MultiTenancyConfig: &models.MultiTenancyConfig{
					Enabled: true,
				},
			}
			mockSchemaGetter.On("ReadOnlyClass", "TestClass").Return(class).Maybe()

			// Create initial sharding state
			initialPhysical := make(map[string]sharding.Physical)
			for _, shard := range tt.initialShards {
				initialPhysical[shard] = sharding.Physical{
					Name:           shard,
					BelongsToNodes: []string{"node1"},
				}
			}
			initialState := &sharding.State{
				Physical: initialPhysical,
			}
			initialState.SetLocalName("node1")
			scheduler := queue.NewScheduler(queue.SchedulerOptions{
				Logger:  logger,
				Workers: 1,
			})
			mockSchemaReader := schemaUC.NewMockSchemaReader(t)
			mockSchemaReader.EXPECT().Read(mock.Anything, mock.Anything, mock.Anything).RunAndReturn(func(className string, retryIfClassNotFound bool, readFunc func(*models.Class, *sharding.State) error) error {
				return readFunc(class, initialState)
			}).Maybe()
			shardResolver := resolver.NewShardResolver(class.Class, class.MultiTenancyConfig.Enabled, mockSchemaGetter)
			// Create index with proper configuration
			index, err := NewIndex(ctx, IndexConfig{
				ClassName:             schema.ClassName("TestClass"),
				RootPath:              t.TempDir(),
				ReplicationFactor:     1,
				ShardLoadLimiter:      NewShardLoadLimiter(monitoring.NoopRegisterer, 1),
				DisableLazyLoadShards: !tt.lazyLoading, // Enable lazy loading when lazyLoading is true
<<<<<<< HEAD
			}, inverted.ConfigFromModel(class.InvertedIndexConfig),
				hnsw.NewDefaultUserConfig(), nil, nil, shardResolver, mockSchemaGetter, mockSchemaReader, nil, logger, nil, nil, nil, nil, nil, class, nil, scheduler, nil, memwatch.NewDummyMonitor(), NewShardReindexerV3Noop(), roaringset.NewBitmapBufPoolNoop())
=======
			}, initialState, inverted.ConfigFromModel(class.InvertedIndexConfig),
				hnsw.NewDefaultUserConfig(), nil, nil, mockSchemaGetter, nil, logger, nil, nil, nil, nil, nil, class, nil, scheduler, nil, memwatch.NewDummyMonitor(), NewShardReindexerV3Noop(), roaringset.NewBitmapBufPoolNoop(), false)
>>>>>>> edf8906b
			require.NoError(t, err)

			// Initialize shards
			for _, shardName := range tt.initialShards {
				err := index.initLocalShardWithForcedLoading(ctx, class, shardName, tt.mustLoad, false)
				require.NoError(t, err)
			}

			migrator := &Migrator{
				db: &DB{
					schemaGetter: mockSchemaGetter,
				},
				nodeId: "node1",
			}

			// Create new sharding state
			newPhysical := make(map[string]sharding.Physical)
			for _, shard := range tt.newShards {
				newPhysical[shard] = sharding.Physical{
					Name:           shard,
					BelongsToNodes: []string{"node1"},
				}
			}
			newState := &sharding.State{
				Physical: newPhysical,
			}
			newState.SetLocalName("node1")

			// Update shards
			err = migrator.updateIndexShards(ctx, index, newState)
			require.NoError(t, err)

			// Verify expected shards exist and are of the correct type and status
			for _, expectedShard := range tt.expectedShards {
				shard := index.shards.Load(expectedShard)
				require.NotNil(t, shard, "shard %s should exist", expectedShard)

				_, isLazy := shard.(*LazyLoadShard)
				if tt.lazyLoading {
					// If lazyLoading is true, shard should be a LazyLoadShard
					require.True(t, isLazy, "shard %s should be a LazyLoadShard when lazyLoading=true", expectedShard)
					status := shard.GetStatus()
					require.True(t, status == storagestate.StatusLazyLoading, "shard %s should be in lazy loading state", expectedShard)
				} else {
					require.False(t, isLazy, "shard %s should be a regular Shard when lazyLoading=false", expectedShard)
					require.Equal(t, storagestate.StatusReady, shard.GetStatus(), "shard %s should be ready", expectedShard)
				}
			}

			// Verify removed shards are dropped
			for _, initialShard := range tt.initialShards {
				if !slices.Contains(tt.newShards, initialShard) {
					shard := index.shards.Load(initialShard)
					require.Nil(t, shard, "shard %s should be dropped", initialShard)
				}
			}

			mockSchemaGetter.AssertExpectations(t)
		})
	}
}

func TestListAndGetFilesWithIntegrityChecking(t *testing.T) {
	mockSchemaGetter := schemaUC.NewMockSchemaGetter(t)
	mockSchemaGetter.On("NodeName").Return("node1")

	class := &models.Class{
		Class:               "TestClass",
		InvertedIndexConfig: &models.InvertedIndexConfig{},
		MultiTenancyConfig: &models.MultiTenancyConfig{
			Enabled: true,
		},
	}
	mockSchemaGetter.On("ReadOnlyClass", "TestClass").Return(class).Maybe()

	logger := logrus.New()
	scheduler := queue.NewScheduler(queue.SchedulerOptions{
		Logger:  logger,
		Workers: 1,
	})

	// Create original index state
	originalSS := &sharding.State{
		Physical: map[string]sharding.Physical{
			"shard1": {
				Name:           "shard1",
				BelongsToNodes: []string{"node1"},
				Status:         models.TenantActivityStatusHOT,
			},
		},
		PartitioningEnabled: true,
	}

	mockSchemaReader := schemaUC.NewMockSchemaReader(t)
	mockSchemaReader.EXPECT().Read(mock.Anything, mock.Anything, mock.Anything).RunAndReturn(func(className string, retryIfClassNotFound bool, readFunc func(*models.Class, *sharding.State) error) error {
		return readFunc(class, originalSS)
	}).Maybe()
	shardResolver := resolver.NewShardResolver(class.Class, class.MultiTenancyConfig.Enabled, mockSchemaGetter)
	index, err := NewIndex(context.Background(), IndexConfig{
		ClassName:         schema.ClassName("TestClass"),
		RootPath:          t.TempDir(),
		ReplicationFactor: 1,
		ShardLoadLimiter:  NewShardLoadLimiter(monitoring.NoopRegisterer, 1),
<<<<<<< HEAD
	}, inverted.ConfigFromModel(class.InvertedIndexConfig),
		hnsw.NewDefaultUserConfig(), nil, nil, shardResolver, mockSchemaGetter, mockSchemaReader, nil, logger, nil, nil, nil, nil, nil, class, nil, scheduler, nil, nil, NewShardReindexerV3Noop(), roaringset.NewBitmapBufPoolNoop())
=======
	}, originalSS, inverted.ConfigFromModel(class.InvertedIndexConfig),
		hnsw.NewDefaultUserConfig(), nil, nil, mockSchemaGetter, nil, logger, nil, nil, nil, nil, nil, class, nil, scheduler, nil, nil, NewShardReindexerV3Noop(), roaringset.NewBitmapBufPoolNoop(), false)
>>>>>>> edf8906b
	require.NoError(t, err)

	shard, err := NewShard(context.Background(), nil, "shard1", index, class, nil, scheduler, nil,
		NewShardReindexerV3Noop(), false, roaringset.NewBitmapBufPoolNoop())
	require.NoError(t, err)

	index.shards.Store("shard1", shard)

	ctx := context.Background()

	err = index.IncomingPutObject(ctx, "shard1", &storobj.Object{
		MarshallerVersion: 1,
		DocID:             0,
		Object: models.Object{
			ID:    strfmt.UUID("40d3be3e-2ecc-49c8-b37c-d8983164848b"),
			Class: "TestClass",
		},
	}, 0)
	require.NoError(t, err)

	err = index.IncomingPauseFileActivity(ctx, "shard1")
	require.NoError(t, err)

	files, err := index.IncomingListFiles(ctx, "shard1")
	require.NoError(t, err)
	require.NotEmpty(t, files)

	for i, f := range files {
		md, err := index.IncomingGetFileMetadata(ctx, "shard1", f)
		require.NoError(t, err)

		// object insertion should not affect file copy process
		err = index.IncomingPutObject(ctx, "shard1", &storobj.Object{
			MarshallerVersion: 1,
			DocID:             uint64(i) + 1,
			Object: models.Object{
				ID:    strfmt.UUID("40d3be3e-2ecc-49c8-b37c-d8983164848b"),
				Class: "TestClass",
			},
		}, 0)
		require.NoError(t, err)

		r, err := index.IncomingGetFile(ctx, "shard1", f)
		require.NoError(t, err)

		h := crc32.NewIEEE()

		_, err = io.Copy(h, r)
		require.NoError(t, err)

		require.Equal(t, md.CRC32, h.Sum32())
	}

	err = index.IncomingResumeFileActivity(ctx, "shard1")
	require.NoError(t, err)
}<|MERGE_RESOLUTION|>--- conflicted
+++ resolved
@@ -22,11 +22,11 @@
 	"github.com/sirupsen/logrus"
 	"github.com/stretchr/testify/mock"
 	"github.com/stretchr/testify/require"
-	resolver "github.com/weaviate/weaviate/adapters/repos/db/sharding"
 
 	"github.com/weaviate/weaviate/adapters/repos/db/inverted"
 	"github.com/weaviate/weaviate/adapters/repos/db/queue"
 	"github.com/weaviate/weaviate/adapters/repos/db/roaringset"
+	resolver "github.com/weaviate/weaviate/adapters/repos/db/sharding"
 	"github.com/weaviate/weaviate/entities/models"
 	"github.com/weaviate/weaviate/entities/schema"
 	"github.com/weaviate/weaviate/entities/storagestate"
@@ -104,13 +104,8 @@
 				RootPath:          t.TempDir(),
 				ReplicationFactor: 1,
 				ShardLoadLimiter:  NewShardLoadLimiter(monitoring.NoopRegisterer, 1),
-<<<<<<< HEAD
 			}, inverted.ConfigFromModel(class.InvertedIndexConfig),
-				hnsw.NewDefaultUserConfig(), nil, nil, shardResolver, mockSchemaGetter, mockSchemaReader, nil, logger, nil, nil, nil, nil, nil, class, nil, scheduler, nil, nil, NewShardReindexerV3Noop(), roaringset.NewBitmapBufPoolNoop())
-=======
-			}, originalSS, inverted.ConfigFromModel(class.InvertedIndexConfig),
-				hnsw.NewDefaultUserConfig(), nil, nil, mockSchemaGetter, nil, logger, nil, nil, nil, nil, nil, class, nil, scheduler, nil, nil, NewShardReindexerV3Noop(), roaringset.NewBitmapBufPoolNoop(), false)
->>>>>>> edf8906b
+				hnsw.NewDefaultUserConfig(), nil, nil, shardResolver, mockSchemaGetter, mockSchemaReader, nil, logger, nil, nil, nil, nil, nil, class, nil, scheduler, nil, nil, NewShardReindexerV3Noop(), roaringset.NewBitmapBufPoolNoop(), false)
 			require.NoError(t, err)
 
 			shard, err := NewShard(context.Background(), nil, "shard1", index, class, nil, scheduler, nil,
@@ -278,13 +273,8 @@
 				ReplicationFactor:     1,
 				ShardLoadLimiter:      NewShardLoadLimiter(monitoring.NoopRegisterer, 1),
 				DisableLazyLoadShards: !tt.lazyLoading, // Enable lazy loading when lazyLoading is true
-<<<<<<< HEAD
 			}, inverted.ConfigFromModel(class.InvertedIndexConfig),
-				hnsw.NewDefaultUserConfig(), nil, nil, shardResolver, mockSchemaGetter, mockSchemaReader, nil, logger, nil, nil, nil, nil, nil, class, nil, scheduler, nil, memwatch.NewDummyMonitor(), NewShardReindexerV3Noop(), roaringset.NewBitmapBufPoolNoop())
-=======
-			}, initialState, inverted.ConfigFromModel(class.InvertedIndexConfig),
-				hnsw.NewDefaultUserConfig(), nil, nil, mockSchemaGetter, nil, logger, nil, nil, nil, nil, nil, class, nil, scheduler, nil, memwatch.NewDummyMonitor(), NewShardReindexerV3Noop(), roaringset.NewBitmapBufPoolNoop(), false)
->>>>>>> edf8906b
+				hnsw.NewDefaultUserConfig(), nil, nil, shardResolver, mockSchemaGetter, mockSchemaReader, nil, logger, nil, nil, nil, nil, nil, class, nil, scheduler, nil, memwatch.NewDummyMonitor(), NewShardReindexerV3Noop(), roaringset.NewBitmapBufPoolNoop(), false)
 			require.NoError(t, err)
 
 			// Initialize shards
@@ -388,13 +378,8 @@
 		RootPath:          t.TempDir(),
 		ReplicationFactor: 1,
 		ShardLoadLimiter:  NewShardLoadLimiter(monitoring.NoopRegisterer, 1),
-<<<<<<< HEAD
 	}, inverted.ConfigFromModel(class.InvertedIndexConfig),
-		hnsw.NewDefaultUserConfig(), nil, nil, shardResolver, mockSchemaGetter, mockSchemaReader, nil, logger, nil, nil, nil, nil, nil, class, nil, scheduler, nil, nil, NewShardReindexerV3Noop(), roaringset.NewBitmapBufPoolNoop())
-=======
-	}, originalSS, inverted.ConfigFromModel(class.InvertedIndexConfig),
-		hnsw.NewDefaultUserConfig(), nil, nil, mockSchemaGetter, nil, logger, nil, nil, nil, nil, nil, class, nil, scheduler, nil, nil, NewShardReindexerV3Noop(), roaringset.NewBitmapBufPoolNoop(), false)
->>>>>>> edf8906b
+		hnsw.NewDefaultUserConfig(), nil, nil, shardResolver, mockSchemaGetter, mockSchemaReader, nil, logger, nil, nil, nil, nil, nil, class, nil, scheduler, nil, nil, NewShardReindexerV3Noop(), roaringset.NewBitmapBufPoolNoop(), false)
 	require.NoError(t, err)
 
 	shard, err := NewShard(context.Background(), nil, "shard1", index, class, nil, scheduler, nil,
