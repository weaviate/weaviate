//                           _       _
// __      _____  __ ___   ___  __ _| |_ ___
// \ \ /\ / / _ \/ _` \ \ / / |/ _` | __/ _ \
//  \ V  V /  __/ (_| |\ V /| | (_| | ||  __/
//   \_/\_/ \___|\__,_| \_/ |_|\__,_|\__\___|
//
//  Copyright © 2016 - 2024 Weaviate B.V. All rights reserved.
//
//  CONTACT: hello@weaviate.io
//

package inverted

import (
	"bytes"
	"context"
	"encoding/binary"
	"fmt"
	"math"
	"sort"
	"strconv"
	"strings"
	"sync"

	enterrors "github.com/weaviate/weaviate/entities/errors"

	"github.com/pkg/errors"
	"github.com/sirupsen/logrus"
	"github.com/weaviate/sroar"
	"github.com/weaviate/weaviate/adapters/repos/db/helpers"
	"github.com/weaviate/weaviate/adapters/repos/db/inverted/stopwords"
	"github.com/weaviate/weaviate/adapters/repos/db/lsmkv"
	"github.com/weaviate/weaviate/adapters/repos/db/priorityqueue"
	"github.com/weaviate/weaviate/adapters/repos/db/propertyspecific"
	"github.com/weaviate/weaviate/entities/inverted"
	"github.com/weaviate/weaviate/entities/models"
	"github.com/weaviate/weaviate/entities/schema"
	"github.com/weaviate/weaviate/entities/searchparams"
	"github.com/weaviate/weaviate/entities/storobj"
)

type BM25Searcher struct {
	config         schema.BM25Config
	store          *lsmkv.Store
	schema         schema.Schema
	classSearcher  ClassSearcher // to allow recursive searches on ref-props
	propIndices    propertyspecific.Indices
	propLenTracker propLengthRetriever
	logger         logrus.FieldLogger
	shardVersion   uint16
}

type propLengthRetriever interface {
	PropertyMean(prop string) (float32, error)
}

func NewBM25Searcher(config schema.BM25Config, store *lsmkv.Store,
	schema schema.Schema, propIndices propertyspecific.Indices,
	classSearcher ClassSearcher, propLenTracker propLengthRetriever,
	logger logrus.FieldLogger, shardVersion uint16,
) *BM25Searcher {
	return &BM25Searcher{
		config:         config,
		store:          store,
		schema:         schema,
		propIndices:    propIndices,
		classSearcher:  classSearcher,
		propLenTracker: propLenTracker,
		logger:         logger.WithField("action", "bm25_search"),
		shardVersion:   shardVersion,
	}
}

func (b *BM25Searcher) BM25F(ctx context.Context, filterDocIds helpers.AllowList,
	className schema.ClassName, limit int, keywordRanking searchparams.KeywordRanking,
) ([]*storobj.Object, []float32, error) {
	// WEAVIATE-471 - If a property is not searchable, return an error
	for _, property := range keywordRanking.Properties {
		if !PropertyHasSearchableIndex(b.schema.Objects, string(className), property) {
			return nil, nil, inverted.NewMissingSearchableIndexError(property)
		}
	}
	class, err := schema.GetClassByName(b.schema.Objects, string(className))
	if err != nil {
		return nil, nil, err
	}

	objs, scores, err := b.wand(ctx, filterDocIds, class, keywordRanking, limit)
	if err != nil {
		return nil, nil, errors.Wrap(err, "wand")
	}

	return objs, scores, nil
}

func (b *BM25Searcher) GetPropertyLengthTracker() *JsonShardMetaData {
	return b.propLenTracker.(*JsonShardMetaData)
}

func (b *BM25Searcher) wand(
	ctx context.Context, filterDocIds helpers.AllowList, class *models.Class, params searchparams.KeywordRanking, limit int,
) ([]*storobj.Object, []float32, error) {
	N := float64(b.store.Bucket(helpers.ObjectsBucketLSM).Count())

	var stopWordDetector *stopwords.Detector
	if class.InvertedIndexConfig != nil && class.InvertedIndexConfig.Stopwords != nil {
		var err error
		stopWordDetector, err = stopwords.NewDetectorFromConfig(*(class.InvertedIndexConfig.Stopwords))
		if err != nil {
			return nil, nil, err
		}
	}

	// There are currently cases, for different tokenization:
	// word, lowercase, whitespace and field.
	// Query is tokenized and respective properties are then searched for the search terms,
	// results at the end are combined using WAND

	queryTermsByTokenization := map[string][]string{}
	duplicateBoostsByTokenization := map[string][]int{}
	propNamesByTokenization := map[string][]string{}
	propertyBoosts := make(map[string]float32, len(params.Properties))

	for _, tokenization := range helpers.Tokenizations {
		queryTerms, dupBoosts := helpers.TokenizeAndCountDuplicates(tokenization, params.Query)
		queryTermsByTokenization[tokenization] = queryTerms
		duplicateBoostsByTokenization[tokenization] = dupBoosts

		// stopword filtering for word tokenization
		if tokenization == models.PropertyTokenizationWord {
			queryTerms, dupBoosts = b.removeStopwordsFromQueryTerms(queryTermsByTokenization[tokenization],
				duplicateBoostsByTokenization[tokenization], stopWordDetector)
			queryTermsByTokenization[tokenization] = queryTerms
			duplicateBoostsByTokenization[tokenization] = dupBoosts
		}

		propNamesByTokenization[tokenization] = make([]string, 0)
	}

	averagePropLength := 0.
	for _, propertyWithBoost := range params.Properties {
		property := propertyWithBoost
		propBoost := 1
		if strings.Contains(propertyWithBoost, "^") {
			property = strings.Split(propertyWithBoost, "^")[0]
			boostStr := strings.Split(propertyWithBoost, "^")[1]
			propBoost, _ = strconv.Atoi(boostStr)
		}
		propertyBoosts[property] = float32(propBoost)

		propMean, err := b.GetPropertyLengthTracker().PropertyMean(property)
		if err != nil {
			return nil, nil, err
		}
		averagePropLength += float64(propMean)

		prop, err := schema.GetPropertyByName(class, property)
		if err != nil {
			return nil, nil, err
		}

		switch dt, _ := schema.AsPrimitive(prop.DataType); dt {
		case schema.DataTypeText, schema.DataTypeTextArray:
			if _, exists := propNamesByTokenization[prop.Tokenization]; !exists {
				return nil, nil, fmt.Errorf("cannot handle tokenization '%v' of property '%s'",
					prop.Tokenization, prop.Name)
			}
			propNamesByTokenization[prop.Tokenization] = append(propNamesByTokenization[prop.Tokenization], property)
		default:
			return nil, nil, fmt.Errorf("cannot handle datatype '%v' of property '%s'", dt, prop.Name)
		}
	}

	averagePropLength = averagePropLength / float64(len(params.Properties))

	// 100 is a reasonable expected capacity for the total number of terms to query.
	results := make(terms, 0, 100)
	indices := make([]map[uint64]int, 0, 100)

	eg := enterrors.NewErrorGroupWrapper(b.logger)
	eg.SetLimit(_NUMCPU)

	var resultsLock sync.Mutex

	for _, tokenization := range helpers.Tokenizations {
		propNames := propNamesByTokenization[tokenization]
		if len(propNames) > 0 {
			queryTerms, duplicateBoosts := helpers.TokenizeAndCountDuplicates(tokenization, params.Query)

			// stopword filtering for word tokenization
			if tokenization == models.PropertyTokenizationWord {
				queryTerms, duplicateBoosts = b.removeStopwordsFromQueryTerms(
					queryTerms, duplicateBoosts, stopWordDetector)
			}

			for i := range queryTerms {
				j := i

				eg.Go(func() (err error) {
					termResult, docIndices, termErr := b.createTerm(ctx, N, filterDocIds, queryTerms[j], propNames,
						propertyBoosts, duplicateBoosts[j], params.AdditionalExplanations)
					if termErr != nil {
						err = termErr
						return
					}
					resultsLock.Lock()
					results = append(results, termResult)
					indices = append(indices, docIndices)
					resultsLock.Unlock()
					return
				}, "query_term", queryTerms[j], "prop_names", propNames, "has_filter", filterDocIds != nil)
			}
		}
	}

	if err := eg.Wait(); err != nil {
		return nil, nil, err
	}
	// all results. Sum up the length of the results from all terms to get an upper bound of how many results there are
	if limit == 0 {
		for _, ind := range indices {
			limit += len(ind)
		}
	}

	// the results are needed in the original order to be able to locate frequency/property length for the top-results
	resultsOriginalOrder := make(terms, len(results))
	copy(resultsOriginalOrder, results)

	topKHeap := b.getTopKHeap(limit, results, averagePropLength)
	return b.getTopKObjects(topKHeap, resultsOriginalOrder, indices, params.AdditionalExplanations)
}

func (b *BM25Searcher) removeStopwordsFromQueryTerms(queryTerms []string,
	duplicateBoost []int, detector *stopwords.Detector,
) ([]string, []int) {
	if detector == nil || len(queryTerms) == 0 {
		return queryTerms, duplicateBoost
	}

	i := 0
WordLoop:
	for {
		if i == len(queryTerms) {
			return queryTerms, duplicateBoost
		}
		queryTerm := queryTerms[i]
		if detector.IsStopword(queryTerm) {
			queryTerms[i] = queryTerms[len(queryTerms)-1]
			queryTerms = queryTerms[:len(queryTerms)-1]
			duplicateBoost[i] = duplicateBoost[len(duplicateBoost)-1]
			duplicateBoost = duplicateBoost[:len(duplicateBoost)-1]

			continue WordLoop
		}

		i++
	}
}

func (b *BM25Searcher) getTopKObjects(topKHeap *priorityqueue.Queue[any],
	results terms, indices []map[uint64]int, additionalExplanations bool,
) ([]*storobj.Object, []float32, error) {
	objectsBucket := b.store.Bucket(helpers.ObjectsBucketLSM)
	if objectsBucket == nil {
		return nil, nil, errors.Errorf("objects bucket not found")
	}

	objects := make([]*storobj.Object, 0, topKHeap.Len())
	scores := make([]float32, 0, topKHeap.Len())

	buf := make([]byte, 8)
	for topKHeap.Len() > 0 {
		res := topKHeap.Pop()
		binary.LittleEndian.PutUint64(buf, res.ID)
		objectByte, err := objectsBucket.GetBySecondary(0, buf)
		if err != nil {
			return nil, nil, err
		}

		// If there is a crash and WAL recovery, the inverted index may have objects that are not in the objects bucket.
		// This is an issue that needs to be fixed, but for now we need to reduce the huge amount of log messages that
		// are generated by this issue. Logging the first time we encounter a missing object in a query still resulted
		// in a huge amount of log messages and it will happen on all queries, so we not log at all for now.
		// The user has already been alerted about ppossible data loss when the WAL recovery happened.
		// TODO: consider deleting these entries from the inverted index and alerting the user
		if len(objectByte) == 0 {
			continue
		}

		obj, err := storobj.FromBinary(objectByte)
		if err != nil {
			return nil, nil, err
		}

		if additionalExplanations {
			// add score explanation
			if obj.AdditionalProperties() == nil {
				obj.Object.Additional = make(map[string]interface{})
			}
			for j, result := range results {
				if termIndex, ok := indices[j][res.ID]; ok {
					queryTerm := result.queryTerm
					if len(result.data) <= termIndex {
						b.logger.Warnf(
							"Skipping object explanation in BM25: term index %v is out of range for query term %v, length %d, id %v",
							termIndex, queryTerm, len(result.data), res.ID)
						continue
					}
					obj.Object.Additional["BM25F_"+queryTerm+"_frequency"] = result.data[termIndex].frequency
					obj.Object.Additional["BM25F_"+queryTerm+"_propLength"] = result.data[termIndex].propLength
				}
			}
		}
		objects = append(objects, obj)
		scores = append(scores, res.Dist)

	}
	return objects, scores, nil
}

func (b *BM25Searcher) getTopKHeap(limit int, results terms, averagePropLength float64,
) *priorityqueue.Queue[any] {
	topKHeap := priorityqueue.NewMin[any](limit)
	worstDist := float64(-10000) // tf score can be negative
	sort.Sort(results)
	for {
		if results.completelyExhausted() || results.pivot(worstDist) {
			return topKHeap
		}

		id, score := results.scoreNext(averagePropLength, b.config)

		if topKHeap.Len() < limit || topKHeap.Top().Dist < float32(score) {
			topKHeap.Insert(id, float32(score))
			for topKHeap.Len() > limit {
				topKHeap.Pop()
			}
			// only update the worst distance when the queue is full, otherwise results can be missing if the first
			// entry that is checked already has a very high score
			if topKHeap.Len() >= limit {
				worstDist = float64(topKHeap.Top().Dist)
			}
		}
	}
}

func (b *BM25Searcher) createTerm(ctx context.Context, N float64, filterDocIds helpers.AllowList, query string,
	propertyNames []string, propertyBoosts map[string]float32, duplicateTextBoost int,
	additionalExplanations bool,
) (term, map[uint64]int, error) {
	termResult := term{queryTerm: query}

	var eg errgroup.Group
	eg.SetLimit(_NUMCPU)

<<<<<<< HEAD
		bucket := b.store.Bucket(helpers.BucketSearchableFromPropNameLSM(propName))
		if bucket == nil {
			return termResult, nil, fmt.Errorf("could not find bucket for property %v", propName)
		}
		preM, err := bucket.MapList(ctx, []byte(query))
		if err != nil {
			return termResult, nil, err
		}
=======
	allMsAndProps := make(AllMapPairsAndPropName, len(propertyNames))
	filteredDocIDsThread := make([]*sroar.Bitmap, len(propertyNames))
>>>>>>> 9308e7b2

	for i, propName := range propertyNames {
		i := i
		propName := propName

		eg.Go(
			func() error {
				bucket := b.store.Bucket(helpers.BucketSearchableFromPropNameLSM(propName))
				if bucket == nil {
					return fmt.Errorf("could not find bucket for property %v", propName)
				}
				preM, err := bucket.MapList([]byte(query))
				if err != nil {
					return err
				}

				var m []lsmkv.MapPair
				if filterDocIds != nil {
					if filteredDocIDsThread[i] == nil {
						filteredDocIDsThread[i] = sroar.NewBitmap()
					}
					m = make([]lsmkv.MapPair, 0, len(preM))
					for _, val := range preM {
						docID := binary.BigEndian.Uint64(val.Key)
						if filterDocIds.Contains(docID) {
							m = append(m, val)
						} else {
							filteredDocIDsThread[i].Set(docID)
						}
					}
				} else {
					m = preM
				}

				allMsAndProps[i] = MapPairsAndPropName{MapPairs: m, propname: propName}
				return nil
			},
		)

	}

	if err := eg.Wait(); err != nil {
		return termResult, nil, err
	}

	filteredDocIDs := sroar.NewBitmap() // to build the global n if there is a filter
	if filterDocIds != nil {
		for _, docIDs := range filteredDocIDsThread {
			if docIDs != nil {
				filteredDocIDs.Or(docIDs)
			}
		}
	}

	indices := make([]int, len(allMsAndProps))

	var docMapPairs []docPointerWithScore = nil

	// The indices are needed for two things:
	// a) combining the results of different properties
	// b) Retrieve additional information that helps to understand the results when debugging. The retrieval is done
	//    in a later step, after it is clear which objects are the most relevant
	var docMapPairsIndices map[uint64]int = nil

	for {
		i := -1
		minKey := make([]byte, 8)
		for ti, mAndProps := range allMsAndProps {
			if indices[ti] >= len(mAndProps.MapPairs) {
				continue
			}
			ki := mAndProps.MapPairs[indices[ti]].Key
			if i == -1 || bytes.Compare(ki, minKey) < 0 {
				i = ti
				copy(minKey, ki)
			}
		}

		if i == -1 {
			break
		}

		m := allMsAndProps[i].MapPairs
		k := indices[i]
		val := m[indices[i]]

		indices[i]++

		propName := allMsAndProps[i].propname

		// only create maps/slices if we know how many entries there are
		if docMapPairs == nil {
			docMapPairs = make([]docPointerWithScore, 0, len(m))
			docMapPairsIndices = make(map[uint64]int, len(m))
			if len(val.Value) < 8 {
				b.logger.Warnf("Skipping pair in BM25: MapPair.Value should be 8 bytes long, but is %d.", len(val.Value))
				continue
			}
			freqBits := binary.LittleEndian.Uint32(val.Value[0:4])
			propLenBits := binary.LittleEndian.Uint32(val.Value[4:8])
			docMapPairs = append(docMapPairs,
				docPointerWithScore{
					id:         binary.BigEndian.Uint64(val.Key),
					frequency:  math.Float32frombits(freqBits) * propertyBoosts[propName],
					propLength: math.Float32frombits(propLenBits),
				})
			docMapPairsIndices[binary.BigEndian.Uint64(val.Key)] = k

		} else {
			if len(val.Value) < 8 {
				b.logger.Warnf("Skipping pair in BM25: MapPair.Value should be 8 bytes long, but is %d.", len(val.Value))
				continue
			}
			key := binary.BigEndian.Uint64(val.Key)
			ind, ok := docMapPairsIndices[key]
			freqBits := binary.LittleEndian.Uint32(val.Value[0:4])
			propLenBits := binary.LittleEndian.Uint32(val.Value[4:8])
			if ok {
				if ind >= len(docMapPairs) {
					// the index is not valid anymore, but the key is still in the map
					b.logger.Warnf("Skipping pair in BM25: Index %d is out of range for key %d, length %d.", ind, key, len(docMapPairs))
					continue
				}
				if ind < len(docMapPairs) && docMapPairs[ind].id != key {
					b.logger.Warnf("Skipping pair in BM25: id at %d in doc map pairs, %d, differs from current key, %d", ind, docMapPairs[ind].id, key)
					continue
				}

				docMapPairs[ind].propLength += math.Float32frombits(propLenBits)
				docMapPairs[ind].frequency += math.Float32frombits(freqBits) * propertyBoosts[propName]
			} else {
				docMapPairs = append(docMapPairs,
					docPointerWithScore{
						id:         binary.BigEndian.Uint64(val.Key),
						frequency:  math.Float32frombits(freqBits) * propertyBoosts[propName],
						propLength: math.Float32frombits(propLenBits),
					})
				docMapPairsIndices[binary.BigEndian.Uint64(val.Key)] = len(docMapPairs) - 1 // current last entry

			}

		}
	}
	if docMapPairs == nil {
		termResult.exhausted = true
		return termResult, docMapPairsIndices, nil
	}

	termResult.data = docMapPairs

	n := float64(len(docMapPairs))
	if filterDocIds != nil {
		n += float64(filteredDocIDs.GetCardinality())
	}
	termResult.idf = math.Log(float64(1)+(N-n+0.5)/(n+0.5)) * float64(duplicateTextBoost)

	// catch special case where there are no results and would panic termResult.data[0].id
	// related to #4125
	if len(termResult.data) == 0 {
		termResult.posPointer = 0
		termResult.idPointer = 0
		termResult.exhausted = true
		return termResult, docMapPairsIndices, nil
	}

	termResult.posPointer = 0
	termResult.idPointer = termResult.data[0].id
	return termResult, docMapPairsIndices, nil
}

type term struct {
	// doubles as max impact (with tf=1, the max impact would be 1*idf), if there
	// is a boost for a queryTerm, simply apply it here once
	idf float64

	idPointer  uint64
	posPointer uint64
	data       []docPointerWithScore
	exhausted  bool
	queryTerm  string
}

func (t *term) scoreAndAdvance(averagePropLength float64, config schema.BM25Config) (uint64, float64) {
	id := t.idPointer
	pair := t.data[t.posPointer]
	freq := float64(pair.frequency)
	tf := freq / (freq + config.K1*(1-config.B+config.B*float64(pair.propLength)/averagePropLength))

	// advance
	t.posPointer++
	if t.posPointer >= uint64(len(t.data)) {
		t.exhausted = true
	} else {
		t.idPointer = t.data[t.posPointer].id
	}

	return id, tf * t.idf
}

func (t *term) advanceAtLeast(minID uint64) {
	for t.idPointer < minID {
		t.posPointer++
		if t.posPointer >= uint64(len(t.data)) {
			t.exhausted = true
			return
		}
		t.idPointer = t.data[t.posPointer].id
	}
}

type terms []term

func (t terms) completelyExhausted() bool {
	for i := range t {
		if !t[i].exhausted {
			return false
		}
	}
	return true
}

func (t terms) pivot(minScore float64) bool {
	minID, pivotPoint, abort := t.findMinID(minScore)
	if abort {
		return true
	}
	if pivotPoint == 0 {
		return false
	}

	t.advanceAllAtLeast(minID)
	sort.Sort(t)
	return false
}

func (t terms) advanceAllAtLeast(minID uint64) {
	for i := range t {
		t[i].advanceAtLeast(minID)
	}
}

func (t terms) findMinID(minScore float64) (uint64, int, bool) {
	cumScore := float64(0)

	for i, term := range t {
		if term.exhausted {
			continue
		}
		cumScore += term.idf
		if cumScore >= minScore {
			return term.idPointer, i, false
		}
	}

	return 0, 0, true
}

func (t terms) findFirstNonExhausted() (int, bool) {
	for i := range t {
		if !t[i].exhausted {
			return i, true
		}
	}

	return -1, false
}

func (t terms) scoreNext(averagePropLength float64, config schema.BM25Config) (uint64, float64) {
	pos, ok := t.findFirstNonExhausted()
	if !ok {
		// done, nothing left to score
		return 0, 0
	}

	id := t[pos].idPointer
	var cumScore float64
	for i := pos; i < len(t); i++ {
		if t[i].idPointer != id || t[i].exhausted {
			continue
		}
		_, score := t[i].scoreAndAdvance(averagePropLength, config)
		cumScore += score
	}

	sort.Sort(t) // pointer was advanced in scoreAndAdvance

	return id, cumScore
}

// provide sort interface
func (t terms) Len() int {
	return len(t)
}

func (t terms) Less(i, j int) bool {
	return t[i].idPointer < t[j].idPointer
}

func (t terms) Swap(i, j int) {
	t[i], t[j] = t[j], t[i]
}

type MapPairsAndPropName struct {
	propname string
	MapPairs []lsmkv.MapPair
}

type AllMapPairsAndPropName []MapPairsAndPropName

// provide sort interface
func (m AllMapPairsAndPropName) Len() int {
	return len(m)
}

func (m AllMapPairsAndPropName) Less(i, j int) bool {
	return len(m[i].MapPairs) < len(m[j].MapPairs)
}

func (m AllMapPairsAndPropName) Swap(i, j int) {
	m[i], m[j] = m[j], m[i]
}

func PropertyHasSearchableIndex(schemaDefinition *models.Schema, className, tentativePropertyName string) bool {
	propertyName := strings.Split(tentativePropertyName, "^")[0]
	c, err := schema.GetClassByName(schemaDefinition, string(className))
	if err != nil {
		return false
	}
	p, err := schema.GetPropertyByName(c, propertyName)
	if err != nil {
		return false
	}
	return HasSearchableIndex(p)
}<|MERGE_RESOLUTION|>--- conflicted
+++ resolved
@@ -351,22 +351,11 @@
 ) (term, map[uint64]int, error) {
 	termResult := term{queryTerm: query}
 
-	var eg errgroup.Group
+	eg := enterrors.NewErrorGroupWrapper(b.logger)
 	eg.SetLimit(_NUMCPU)
 
-<<<<<<< HEAD
-		bucket := b.store.Bucket(helpers.BucketSearchableFromPropNameLSM(propName))
-		if bucket == nil {
-			return termResult, nil, fmt.Errorf("could not find bucket for property %v", propName)
-		}
-		preM, err := bucket.MapList(ctx, []byte(query))
-		if err != nil {
-			return termResult, nil, err
-		}
-=======
 	allMsAndProps := make(AllMapPairsAndPropName, len(propertyNames))
 	filteredDocIDsThread := make([]*sroar.Bitmap, len(propertyNames))
->>>>>>> 9308e7b2
 
 	for i, propName := range propertyNames {
 		i := i
@@ -378,7 +367,7 @@
 				if bucket == nil {
 					return fmt.Errorf("could not find bucket for property %v", propName)
 				}
-				preM, err := bucket.MapList([]byte(query))
+				preM, err := bucket.MapList(ctx, []byte(query))
 				if err != nil {
 					return err
 				}
@@ -400,12 +389,10 @@
 				} else {
 					m = preM
 				}
-
 				allMsAndProps[i] = MapPairsAndPropName{MapPairs: m, propname: propName}
 				return nil
 			},
 		)
-
 	}
 
 	if err := eg.Wait(); err != nil {
@@ -422,7 +409,6 @@
 	}
 
 	indices := make([]int, len(allMsAndProps))
-
 	var docMapPairs []docPointerWithScore = nil
 
 	// The indices are needed for two things:
@@ -514,7 +500,6 @@
 		termResult.exhausted = true
 		return termResult, docMapPairsIndices, nil
 	}
-
 	termResult.data = docMapPairs
 
 	n := float64(len(docMapPairs))
