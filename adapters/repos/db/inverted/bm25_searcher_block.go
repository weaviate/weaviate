//                           _       _
// __      _____  __ ___   ___  __ _| |_ ___
// \ \ /\ / / _ \/ _` \ \ / / |/ _` | __/ _ \
//  \ V  V /  __/ (_| |\ V /| | (_| | ||  __/
//   \_/\_/ \___|\__,_| \_/ |_|\__,_|\__\___|
//
//  Copyright © 2016 - 2024 Weaviate B.V. All rights reserved.
//
//  CONTACT: hello@weaviate.io
//

package inverted

import (
	"context"
	"math"
	"os"
	"runtime/debug"
	"slices"
	"sort"
	"strconv"

	"github.com/pkg/errors"
	"github.com/weaviate/weaviate/adapters/handlers/graphql/local/common_filters"
	"github.com/weaviate/weaviate/adapters/repos/db/helpers"
	"github.com/weaviate/weaviate/adapters/repos/db/inverted/terms"
	"github.com/weaviate/weaviate/adapters/repos/db/lsmkv"
	"github.com/weaviate/weaviate/adapters/repos/db/priorityqueue"
	"github.com/weaviate/weaviate/entities/additional"
	entcfg "github.com/weaviate/weaviate/entities/config"
	enterrors "github.com/weaviate/weaviate/entities/errors"
	"github.com/weaviate/weaviate/entities/models"
	"github.com/weaviate/weaviate/entities/schema"
	"github.com/weaviate/weaviate/entities/searchparams"
	"github.com/weaviate/weaviate/entities/storobj"
)

// var metrics = lsmkv.BlockMetrics{}

func (b *BM25Searcher) createBlockTerm(N float64, filterDocIds helpers.AllowList, query []string, propName string, propertyBoost float32, duplicateTextBoosts []int, config schema.BM25Config, ctx context.Context) ([][]*lsmkv.SegmentBlockMax, map[string]uint64, func(), error) {
	bucket := b.store.Bucket(helpers.BucketSearchableFromPropNameLSM(propName))
	return bucket.CreateDiskTerm(N, filterDocIds, query, propName, propertyBoost, duplicateTextBoosts, config, ctx)
}

func (b *BM25Searcher) wandBlock(
	ctx context.Context, filterDocIds helpers.AllowList, class *models.Class, params searchparams.KeywordRanking, limit int, additional additional.Properties,
) ([]*storobj.Object, []float32, error) {
	defer func() {
		if !entcfg.Enabled(os.Getenv("DISABLE_RECOVERY_ON_PANIC")) {
			if r := recover(); r != nil {
				b.logger.Errorf("Recovered from panic in wandBlock: %v", r)
				debug.PrintStack()
			}
		}
	}()

	// if the filter is empty, we can skip the search
	// as no documents will match it
	if filterDocIds != nil && filterDocIds.IsEmpty() {
		return []*storobj.Object{}, []float32{}, nil
	}

	allBucketsAreInverted, N, propNamesByTokenization, queryTermsByTokenization, duplicateBoostsByTokenization, propertyBoosts, averagePropLength, err := b.generateQueryTermsAndStats(class, params)
	if err != nil {
		return nil, nil, err
	}

	// fallback to the old search process if not all buckets are inverted
	if !allBucketsAreInverted {
		return b.wand(ctx, filterDocIds, class, params, limit, additional)
	}

	allResults := make([][][]*lsmkv.SegmentBlockMax, 0, len(params.Properties))
	termCounts := make([][]string, 0, len(params.Properties))
	minimumOrTokensMatchByProperty := make([]int, 0, len(params.Properties))

	// These locks are the segmentCompactions locks for the searched properties
	// The old search process locked the compactions and read the full postings list into memory.
	// We don't do that anymore, as the goal of BlockMaxWAND is to avoid reading the full postings list into memory.
	// The locks are needed here instead of at DoBlockMaxWand only, as we separate term creation from the actual search.
	// TODO: We should consider if we can remove these locks and only lock at DoBlockMaxWand
	releaseCallbacks := make(map[string]func(), len(params.Properties))

	defer func() {
		for _, release := range releaseCallbacks {
			release()
		}
	}()

	for _, tokenization := range helpers.Tokenizations {
		propNames := propNamesByTokenization[tokenization]
		if len(propNames) > 0 {
			lenAllResults := len(allResults)
			queryTerms, duplicateBoosts := queryTermsByTokenization[tokenization], duplicateBoostsByTokenization[tokenization]
			duplicateBoostsByTerm := make(map[string]int, len(duplicateBoosts))
			for i, term := range queryTerms {
				duplicateBoostsByTerm[term] = duplicateBoosts[i]
			}
			globalIdfCounts := make(map[string]uint64, len(queryTerms))
			nonZeroTerms := make(map[string]uint64, len(queryTerms))
			for _, propName := range propNames {
				results, idfCounts, release, err := b.createBlockTerm(N, filterDocIds, queryTerms, propName, propertyBoosts[propName], duplicateBoosts, b.config, ctx)
				if err != nil {
					return nil, nil, err
				}

				if release != nil {
					releaseCallbacks[propName] = release
				}

				allResults = append(allResults, results)
				termCounts = append(termCounts, queryTerms)

				minimumOrTokensMatch := params.MinimumOrTokensMatch
				if params.SearchOperator == common_filters.SearchOperatorAnd {
					minimumOrTokensMatch = len(queryTerms)
				}

				minimumOrTokensMatchByProperty = append(minimumOrTokensMatchByProperty, minimumOrTokensMatch)
				for _, term := range queryTerms {
					globalIdfCounts[term] += idfCounts[term]
					if idfCounts[term] > 0 {
						nonZeroTerms[term]++
					}
				}
			}
			globalIdfs := make(map[string]float64, len(queryTerms))
			for term := range globalIdfCounts {
				if nonZeroTerms[term] == 0 {
					continue
				}
				n := globalIdfCounts[term] / nonZeroTerms[term]

				globalIdfs[term] = math.Log(float64(1)+(N-float64(n)+0.5)/(float64(n)+0.5)) * float64(duplicateBoostsByTerm[term])
			}
			for _, result := range allResults[lenAllResults:] {
				if len(result) == 0 {
					continue
				}
				for j := range result {
					if len(result[j]) == 0 {
						continue
					}
					for k := range result[j] {
						if result[j][k] != nil {
							result[j][k].SetIdf(globalIdfs[result[j][k].QueryTerm()])
						}
					}
				}
			}

		}
	}

	// all results. Sum up the length of the results from all terms to get an upper bound of how many results there are
	internalLimit := limit
	if limit == 0 {
		for _, perProperty := range allResults {
			for _, perSegment := range perProperty {
				for _, perTerm := range perSegment {
					if perTerm != nil {
						limit += perTerm.Count()
					}
				}
			}
		}
		internalLimit = limit

	} else if len(allResults) > 1 {
		// we only need to increase the limit if there are multiple properties
		// TODO: the limit is increased by 10 to make sure candidates that are on the edge of the limit are not missed for multi-property search
		// the proper fix is to either make sure that the limit is always high enough, or force a rerank of the top results from all properties
		defaultLimit := int(math.Max(float64(limit)*1.1, float64(limit+10)))
		// allow overriding the defaultLimit with an env var
		internalLimitString := os.Getenv("BLOCKMAX_WAND_PER_SEGMENT_LIMIT")
		if internalLimitString != "" {
			// if the env var is set, use it as the limit
			internalLimit, _ = strconv.Atoi(internalLimitString)
		}

		if internalLimit < defaultLimit {
			// if the limit is smaller than the defaultLimit, use the defaultLimit
			internalLimit = defaultLimit
		}
	}

	eg := enterrors.NewErrorGroupWrapper(b.logger)
	eg.SetLimit(_NUMCPU)

	allIds := make([][][]uint64, len(allResults))
	allScores := make([][][]float32, len(allResults))
	allExplanation := make([][][][]*terms.DocPointerWithScore, len(allResults))
	for i, perProperty := range allResults {
		allIds[i] = make([][]uint64, len(perProperty))
		allScores[i] = make([][]float32, len(perProperty))
		allExplanation[i] = make([][][]*terms.DocPointerWithScore, len(perProperty))

		// per segment
		for j := range perProperty {

			i := i
			j := j

			if len(allResults[i][j]) == 0 {
				continue
			}

			// return early if there aren't enough terms to match
			if len(allResults[i][j]) < minimumOrTokensMatchByProperty[i] {
				continue
			}

			eg.Go(func() (err error) {
<<<<<<< HEAD
				var topKHeap *priorityqueue.Queue[[]*terms.DocPointerWithScore]
				if params.SearchOperator == common_filters.SearchOperatorAnd {
					topKHeap = lsmkv.DoBlockMaxAnd(internalLimit, allResults[i][j], averagePropLength, params.AdditionalExplanations, len(termCounts[i]), minimumOrTokensMatchByProperty[i])
				} else {
					topKHeap = lsmkv.DoBlockMaxWand(internalLimit, allResults[i][j], averagePropLength, params.AdditionalExplanations, len(termCounts[i]), minimumOrTokensMatchByProperty[i])
				}
=======
				topKHeap := lsmkv.DoBlockMaxWand(internalLimit, allResults[i][j], averagePropLength, params.AdditionalExplanations, len(termCounts[i]), ctx, b.logger)
>>>>>>> e744334c
				ids, scores, explanations, err := b.getTopKIds(topKHeap)
				if err != nil {
					return err
				}

				allIds[i][j] = ids
				allScores[i][j] = scores
				if len(explanations) > 0 {
					allExplanation[i][j] = explanations
				}

				return nil
			})
		}
	}

	if err := eg.Wait(); err != nil {
		return nil, nil, err
	}

	objects, scores := b.combineResults(allIds, allScores, allExplanation, termCounts, additional, limit)
	return objects, scores, nil
}

func (b *BM25Searcher) combineResults(allIds [][][]uint64, allScores [][][]float32, allExplanation [][][][]*terms.DocPointerWithScore, queryTerms [][]string, additional additional.Properties, limit int) ([]*storobj.Object, []float32) {
	// combine all results
	combinedIds := make([]uint64, 0, limit*len(allIds))
	combinedScores := make([]float32, 0, limit*len(allIds))
	combinedExplanations := make([][]*terms.DocPointerWithScore, 0, limit*len(allIds))
	combinedTerms := make([]string, 0, limit*len(allIds))

	// combine all results
	for i := range allIds {
		singlePropIds := slices.Concat(allIds[i]...)
		singlePropScores := slices.Concat(allScores[i]...)
		singlePropExplanation := slices.Concat(allExplanation[i]...)
		// Choose the highest score for each object if it appears in multiple segments
		combinedIdsProp, combinedScoresProp, combinedExplanationProp := b.combineResultsForMultiProp(singlePropIds, singlePropScores, singlePropExplanation, func(a, b float32) float32 { return b }, true)
		combinedIds = append(combinedIds, combinedIdsProp...)
		combinedScores = append(combinedScores, combinedScoresProp...)
		combinedExplanations = append(combinedExplanations, combinedExplanationProp...)
		combinedTerms = append(combinedTerms, queryTerms[i]...)
	}

	// Choose the sum of the scores for each object if it appears in multiple properties
	combinedIds, combinedScores, combinedExplanations = b.combineResultsForMultiProp(combinedIds, combinedScores, combinedExplanations, func(a, b float32) float32 { return a + b }, false)

	combinedIds, combinedScores, combinedExplanations = b.sortResultsByScore(combinedIds, combinedScores, combinedExplanations)

	limit = int(math.Min(float64(limit), float64(len(combinedIds))))

	combinedObjects, combinedScores, err := b.getObjectsAndScores(combinedIds, combinedScores, combinedExplanations, combinedTerms, additional, limit)
	if err != nil {
		return nil, nil
	}
	return combinedObjects, combinedScores
}

type aggregate func(float32, float32) float32

func (b *BM25Searcher) combineResultsForMultiProp(allIds []uint64, allScores []float32, allExplanation [][]*terms.DocPointerWithScore, aggregateFn aggregate, singleProp bool) ([]uint64, []float32, [][]*terms.DocPointerWithScore) {
	// if ids are the same, sum the scores
	combinedScores := make(map[uint64]float32)
	combinedExplanations := make(map[uint64][]*terms.DocPointerWithScore)

	for i, obj := range allIds {
		id := obj
		if _, ok := combinedScores[id]; !ok {
			combinedScores[id] = allScores[i]
			if len(allExplanation) > 0 {
				combinedExplanations[id] = allExplanation[i]
			}
		} else {
			combinedScores[id] = aggregateFn(combinedScores[id], allScores[i])
			if len(allExplanation) > 0 {
				if singleProp {
					combinedExplanations[id] = allExplanation[i]
				} else {
					combinedExplanations[id] = append(combinedExplanations[id], allExplanation[i]...)
				}
			}

		}
	}

	ids := make([]uint64, 0, len(combinedScores))
	scores := make([]float32, 0, len(combinedScores))
	exp := make([][]*terms.DocPointerWithScore, 0, len(combinedScores))
	for id, score := range combinedScores {
		ids = append(ids, id)
		scores = append(scores, score)
		if allExplanation != nil {
			exp = append(exp, combinedExplanations[id])
		}
	}
	return ids, scores, exp
}

func (b *BM25Searcher) sortResultsByScore(ids []uint64, scores []float32, explanations [][]*terms.DocPointerWithScore) ([]uint64, []float32, [][]*terms.DocPointerWithScore) {
	sorter := &scoreSorter{
		ids:          ids,
		scores:       scores,
		explanations: explanations,
	}
	sort.Sort(sorter)
	return sorter.ids, sorter.scores, sorter.explanations
}

func (b *BM25Searcher) getObjectsAndScores(ids []uint64, scores []float32, explanations [][]*terms.DocPointerWithScore, queryTerms []string, additionalProps additional.Properties, limit int) ([]*storobj.Object, []float32, error) {
	// reverse arrays to start with the highest score
	slices.Reverse(ids)
	slices.Reverse(scores)
	if explanations != nil {
		slices.Reverse(explanations)
	}

	objs := make([]*storobj.Object, 0, limit)
	scoresResult := make([]float32, 0, limit)
	explanationsResults := make([][]*terms.DocPointerWithScore, 0, limit)

	objectsBucket := b.store.Bucket(helpers.ObjectsBucketLSM)

	startAt := 0
	endAt := limit
	// try to get docs up to the limit
	// if there are not enough docs, get limit more docs until we've exhausted the list of ids
	for len(objs) < limit && startAt < len(ids) {
		// storobj.ObjectsByDocID may return fewer than limit objects
		// notFoundCount keeps track of the number of objects that were not found,
		// so we can keep matching scores and explanations to the correct object
		notFoundCount := 0
		objsBatch, err := storobj.ObjectsByDocID(objectsBucket, ids[startAt:endAt], additionalProps, nil, b.logger)
		if err != nil {
			return objs, nil, errors.Errorf("objects loading")
		}
		for i, obj := range objsBatch {
			if obj == nil {
				continue
			}
			// move forward the notFoundCount until we find the next object
			// if we enter the loop, it means that doc at ids[startAt+notFoundCount+i]
			// was not found, so we need to skip it
			for obj.DocID != ids[startAt+notFoundCount+i] {
				notFoundCount++
			}
			objs = append(objs, obj)
			scoresResult = append(scoresResult, scores[startAt+notFoundCount+i])
			if explanations != nil {
				explanationsResults = append(explanationsResults, explanations[startAt+notFoundCount+i])
			}
		}
		startAt = endAt
		endAt = int(math.Min(float64(endAt+limit), float64(len(ids))))
	}

	if explanationsResults != nil && len(explanationsResults) == len(scoresResult) {
		for k := range objs {
			// add score explanation
			if objs[k].AdditionalProperties() == nil {
				objs[k].Object.Additional = make(map[string]interface{})
			}
			for j, result := range explanationsResults[k] {
				if result == nil {
					continue
				}
				queryTerm := queryTerms[j]
				objs[k].Object.Additional["BM25F_"+queryTerm+"_frequency"] = result.Frequency
				objs[k].Object.Additional["BM25F_"+queryTerm+"_propLength"] = result.PropLength
			}
		}
	}

	// reverse back the arrays to the expected order
	slices.Reverse(objs)
	slices.Reverse(scoresResult)

	return objs, scoresResult, nil
}

type scoreSorter struct {
	ids          []uint64
	scores       []float32
	explanations [][]*terms.DocPointerWithScore
}

func (s *scoreSorter) Len() int {
	return len(s.ids)
}

func (s *scoreSorter) Less(i, j int) bool {
	if s.scores[i] == s.scores[j] {
		return s.ids[i] > s.ids[j]
	}
	return s.scores[i] < s.scores[j]
}

func (s *scoreSorter) Swap(i, j int) {
	s.ids[i], s.ids[j] = s.ids[j], s.ids[i]
	s.scores[i], s.scores[j] = s.scores[j], s.scores[i]
	if s.explanations != nil {
		s.explanations[i], s.explanations[j] = s.explanations[j], s.explanations[i]
	}
}<|MERGE_RESOLUTION|>--- conflicted
+++ resolved
@@ -211,16 +211,12 @@
 			}
 
 			eg.Go(func() (err error) {
-<<<<<<< HEAD
 				var topKHeap *priorityqueue.Queue[[]*terms.DocPointerWithScore]
 				if params.SearchOperator == common_filters.SearchOperatorAnd {
 					topKHeap = lsmkv.DoBlockMaxAnd(internalLimit, allResults[i][j], averagePropLength, params.AdditionalExplanations, len(termCounts[i]), minimumOrTokensMatchByProperty[i])
 				} else {
-					topKHeap = lsmkv.DoBlockMaxWand(internalLimit, allResults[i][j], averagePropLength, params.AdditionalExplanations, len(termCounts[i]), minimumOrTokensMatchByProperty[i])
-				}
-=======
-				topKHeap := lsmkv.DoBlockMaxWand(internalLimit, allResults[i][j], averagePropLength, params.AdditionalExplanations, len(termCounts[i]), ctx, b.logger)
->>>>>>> e744334c
+					topKHeap = lsmkv.DoBlockMaxWand(ctx, internalLimit, allResults[i][j], averagePropLength, params.AdditionalExplanations, len(termCounts[i]), minimumOrTokensMatchByProperty[i], b.logger)
+				}
 				ids, scores, explanations, err := b.getTopKIds(topKHeap)
 				if err != nil {
 					return err
