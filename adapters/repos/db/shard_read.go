//                           _       _
// __      _____  __ ___   ___  __ _| |_ ___
// \ \ /\ / / _ \/ _` \ \ / / |/ _` | __/ _ \
//  \ V  V /  __/ (_| |\ V /| | (_| | ||  __/
//   \_/\_/ \___|\__,_| \_/ |_|\__,_|\__\___|
//
//  Copyright © 2016 - 2024 Weaviate B.V. All rights reserved.
//
//  CONTACT: hello@weaviate.io
//

package db

import (
	"bytes"
	"context"
	"encoding/binary"
	"fmt"
	"time"

	"github.com/weaviate/weaviate/cluster/router/types"
	"github.com/weaviate/weaviate/entities/dto"
	enterrors "github.com/weaviate/weaviate/entities/errors"
	"github.com/weaviate/weaviate/entities/models"

	"github.com/go-openapi/strfmt"
	"github.com/google/uuid"
	"github.com/pkg/errors"
	"github.com/sirupsen/logrus"
	"github.com/weaviate/weaviate/adapters/repos/db/helpers"
	"github.com/weaviate/weaviate/adapters/repos/db/inverted"
	"github.com/weaviate/weaviate/adapters/repos/db/sorter"
	"github.com/weaviate/weaviate/adapters/repos/db/vector/common"
	"github.com/weaviate/weaviate/entities/additional"
	"github.com/weaviate/weaviate/entities/filters"
	"github.com/weaviate/weaviate/entities/multi"
	"github.com/weaviate/weaviate/entities/schema"
	"github.com/weaviate/weaviate/entities/search"
	"github.com/weaviate/weaviate/entities/searchparams"
	entsentry "github.com/weaviate/weaviate/entities/sentry"
	"github.com/weaviate/weaviate/entities/storobj"
)

func (s *Shard) ObjectByIDErrDeleted(ctx context.Context, id strfmt.UUID, props search.SelectProperties, additional additional.Properties) (*storobj.Object, error) {
	idBytes, err := uuid.MustParse(id.String()).MarshalBinary()
	if err != nil {
		return nil, err
	}

	bytes, err := s.store.Bucket(helpers.ObjectsBucketLSM).GetErrDeleted(idBytes)
	if err != nil {
		return nil, err
	}

	if bytes == nil {
		return nil, nil
	}

	obj, err := storobj.FromBinary(bytes)
	if err != nil {
		return nil, errors.Wrap(err, "unmarshal object")
	}

	return obj, nil
}

func (s *Shard) ObjectByID(ctx context.Context, id strfmt.UUID, props search.SelectProperties, additional additional.Properties) (*storobj.Object, error) {
	s.activityTrackerRead.Add(1)
	idBytes, err := uuid.MustParse(id.String()).MarshalBinary()
	if err != nil {
		return nil, err
	}

	bytes, err := s.store.Bucket(helpers.ObjectsBucketLSM).Get(idBytes)
	if err != nil {
		return nil, err
	}

	if bytes == nil {
		return nil, nil
	}

	obj, err := storobj.FromBinary(bytes)
	if err != nil {
		return nil, errors.Wrap(err, "unmarshal object")
	}

	return obj, nil
}

func (s *Shard) MultiObjectByID(ctx context.Context, query []multi.Identifier) ([]*storobj.Object, error) {
	s.activityTrackerRead.Add(1)
	objects := make([]*storobj.Object, len(query))

	ids := make([][]byte, len(query))
	for i, q := range query {
		idBytes, err := uuid.MustParse(q.ID).MarshalBinary()
		if err != nil {
			return nil, err
		}

		ids[i] = idBytes
	}

	bucket := s.store.Bucket(helpers.ObjectsBucketLSM)
	for i, id := range ids {
		bytes, err := bucket.Get(id)
		if err != nil {
			return nil, err
		}

		if bytes == nil {
			continue
		}

		obj, err := storobj.FromBinary(bytes)
		if err != nil {
			return nil, errors.Wrap(err, "unmarshal kind object")
		}
		objects[i] = obj
	}

	return objects, nil
}

func (s *Shard) ObjectDigestsInRange(ctx context.Context,
	initialUUID, finalUUID strfmt.UUID, limit int) (
	objs []types.RepairResponse, err error,
) {
	initialUUIDBytes, err := uuid.MustParse(initialUUID.String()).MarshalBinary()
	if err != nil {
		return nil, err
	}

	finalUUIDBytes, err := uuid.MustParse(finalUUID.String()).MarshalBinary()
	if err != nil {
		return nil, err
	}

	bucket := s.store.Bucket(helpers.ObjectsBucketLSM)

	// note: it's important to first create the on disk cursor so to avoid potential double scanning over flushing memtable
	cursor := bucket.CursorOnDisk()
	defer cursor.Close()

	n := 0

	// note: read-write access to active and flushing memtable will be blocked only during the scope of this inner function
	err = func() error {
		inMemCursor := bucket.CursorInMem()
		defer inMemCursor.Close()

		for k, v := inMemCursor.Seek(initialUUIDBytes); n < limit && k != nil && bytes.Compare(k, finalUUIDBytes) < 1; k, v = inMemCursor.Next() {
			select {
			case <-ctx.Done():
				return ctx.Err()
			default:
				obj, err := storobj.FromBinaryUUIDOnly(v)
				if err != nil {
					return fmt.Errorf("cannot unmarshal object: %w", err)
				}

				replicaObj := replica.RepairResponse{
					ID:         obj.ID().String(),
					UpdateTime: obj.LastUpdateTimeUnix(),
					// TODO: use version when supported
					Version: 0,
				}

				objs = append(objs, replicaObj)

<<<<<<< HEAD
		replicaObj := types.RepairResponse{
			ID:         obj.ID().String(),
			UpdateTime: obj.LastUpdateTimeUnix(),
			// TODO: use version when supported
			Version: 0,
=======
				n++
			}
>>>>>>> fef92b8b
		}

		return nil
	}()
	if err != nil {
		return nil, err
	}

	for k, v := cursor.Seek(initialUUIDBytes); n < limit && k != nil && bytes.Compare(k, finalUUIDBytes) < 1; k, v = cursor.Next() {
		select {
		case <-ctx.Done():
			return objs, ctx.Err()
		default:
			obj, err := storobj.FromBinaryUUIDOnly(v)
			if err != nil {
				return objs, fmt.Errorf("cannot unmarshal object: %w", err)
			}

			replicaObj := replica.RepairResponse{
				ID:         obj.ID().String(),
				UpdateTime: obj.LastUpdateTimeUnix(),
				// TODO: use version when supported
				Version: 0,
			}

			objs = append(objs, replicaObj)

			n++
		}
	}

	return objs, nil
}

// TODO: This does an actual read which is not really needed, if we see this
// come up in profiling, we could optimize this by adding an explicit Exists()
// on the LSMKV which only checks the bloom filters, which at least in the case
// of a true negative would be considerably faster. For a (false) positive,
// we'd still need to check, though.
func (s *Shard) Exists(ctx context.Context, id strfmt.UUID) (bool, error) {
	s.activityTrackerRead.Add(1)
	idBytes, err := uuid.MustParse(id.String()).MarshalBinary()
	if err != nil {
		return false, err
	}

	bytes, err := s.store.Bucket(helpers.ObjectsBucketLSM).Get(idBytes)
	if err != nil {
		return false, errors.Wrap(err, "read request")
	}

	if bytes == nil {
		return false, nil
	}

	return true, nil
}

func (s *Shard) objectByIndexID(ctx context.Context, indexID uint64, acceptDeleted bool) (*storobj.Object, error) {
	keyBuf := make([]byte, 8)
	binary.LittleEndian.PutUint64(keyBuf, indexID)

	bytes, err := s.store.Bucket(helpers.ObjectsBucketLSM).
		GetBySecondary(0, keyBuf)
	if err != nil {
		return nil, err
	}

	if bytes == nil {
		return nil, storobj.NewErrNotFoundf(indexID,
			"uuid found for docID, but object is nil")
	}

	obj, err := storobj.FromBinary(bytes)
	if err != nil {
		return nil, errors.Wrap(err, "unmarshal kind object")
	}

	return obj, nil
}

func (s *Shard) vectorByIndexID(ctx context.Context, indexID uint64, targetVector string) ([]float32, error) {
	keyBuf := make([]byte, 8)
	return s.readVectorByIndexIDIntoSlice(ctx, indexID, &common.VectorSlice{Buff8: keyBuf}, targetVector)
}

func (s *Shard) readVectorByIndexIDIntoSlice(ctx context.Context, indexID uint64, container *common.VectorSlice, targetVector string) ([]float32, error) {
	binary.LittleEndian.PutUint64(container.Buff8, indexID)

	bytes, newBuff, err := s.store.Bucket(helpers.ObjectsBucketLSM).
		GetBySecondaryIntoMemory(0, container.Buff8, container.Buff)
	if err != nil {
		return nil, err
	}

	if bytes == nil {
		return nil, storobj.NewErrNotFoundf(indexID,
			"no object for doc id, it could have been deleted")
	}

	container.Buff = newBuff
	return storobj.VectorFromBinary(bytes, container.Slice, targetVector)
}

func (s *Shard) multiVectorByIndexID(ctx context.Context, indexID uint64, targetVector string) ([][]float32, error) {
	keyBuf := make([]byte, 8)
	return s.readMultiVectorByIndexIDIntoSlice(ctx, indexID, &common.VectorSlice{Buff8: keyBuf}, targetVector)
}

func (s *Shard) readMultiVectorByIndexIDIntoSlice(ctx context.Context, indexID uint64, container *common.VectorSlice, targetVector string) ([][]float32, error) {
	binary.LittleEndian.PutUint64(container.Buff8, indexID)

	bytes, newBuff, err := s.store.Bucket(helpers.ObjectsBucketLSM).
		GetBySecondaryIntoMemory(0, container.Buff8, container.Buff)
	if err != nil {
		return nil, err
	}

	if bytes == nil {
		return nil, storobj.NewErrNotFoundf(indexID,
			"no object for doc id, it could have been deleted")
	}

	container.Buff = newBuff
	return storobj.MultiVectorFromBinary(bytes, container.Slice, targetVector)
}

func (s *Shard) ObjectSearch(ctx context.Context, limit int, filters *filters.LocalFilter,
	keywordRanking *searchparams.KeywordRanking, sort []filters.Sort, cursor *filters.Cursor,
	additional additional.Properties, properties []string,
) ([]*storobj.Object, []float32, error) {
	var err error

	// Report slow queries if this method takes longer than expected
	startTime := time.Now()
	defer func() {
		s.slowQueryReporter.LogIfSlow(ctx, startTime, map[string]any{
			"collection":      s.index.Config.ClassName,
			"shard":           s.ID(),
			"tenant":          s.tenant(),
			"query":           "ObjectSearch",
			"filters":         filters,
			"limit":           limit,
			"sort":            sort,
			"cursor":          cursor,
			"keyword_ranking": keywordRanking,
			"version":         s.versioner.Version(),
			"additional":      additional,
			// in addition the slowQueryReporter will extract any slow query details
			// that may or may not have been written into the ctx
		})
	}()

	s.activityTrackerRead.Add(1)
	if keywordRanking != nil {
		if v := s.versioner.Version(); v < 2 {
			return nil, nil, errors.Errorf(
				"shard was built with an older version of " +
					"Weaviate which does not yet support BM25 search")
		}

		var bm25objs []*storobj.Object
		var bm25count []float32
		var objs helpers.AllowList
		var filterDocIds helpers.AllowList

		if filters != nil {
			objs, err = inverted.NewSearcher(s.index.logger, s.store,
				s.index.getSchema.ReadOnlyClass, s.propertyIndices,
				s.index.classSearcher, s.index.stopwords, s.versioner.Version(),
				s.isFallbackToSearchable, s.tenant(), s.index.Config.QueryNestedRefLimit,
				s.bitmapFactory).
				DocIDs(ctx, filters, additional, s.index.Config.ClassName)
			if err != nil {
				return nil, nil, err
			}

			filterDocIds = objs
			defer objs.Close()
		}

		className := s.index.Config.ClassName
		bm25Config := s.index.GetInvertedIndexConfig().BM25
		logger := s.index.logger.WithFields(logrus.Fields{"class": s.index.Config.ClassName, "shard": s.name})
		bm25searcher := inverted.NewBM25Searcher(bm25Config, s.store,
			s.index.getSchema.ReadOnlyClass, s.propertyIndices, s.index.classSearcher,
			s.GetPropertyLengthTracker(), logger, s.versioner.Version())
		bm25objs, bm25count, err = bm25searcher.BM25F(ctx, filterDocIds, className, limit, *keywordRanking, additional)
		if err != nil {
			return nil, nil, err
		}

		return bm25objs, bm25count, nil
	}

	if filters == nil {
		objs, err := s.ObjectList(ctx, limit, sort,
			cursor, additional, s.index.Config.ClassName)
		return objs, nil, err
	}
	objs, err := inverted.NewSearcher(s.index.logger, s.store, s.index.getSchema.ReadOnlyClass,
		s.propertyIndices, s.index.classSearcher, s.index.stopwords, s.versioner.Version(),
		s.isFallbackToSearchable, s.tenant(), s.index.Config.QueryNestedRefLimit, s.bitmapFactory).
		Objects(ctx, limit, filters, sort, additional, s.index.Config.ClassName, properties,
			s.index.Config.InvertedSorterDisabled)
	return objs, nil, err
}

func (s *Shard) VectorDistanceForQuery(ctx context.Context, docId uint64, searchVectors []models.Vector, targetVectors []string) ([]float32, error) {
	if len(targetVectors) != len(searchVectors) || len(targetVectors) == 0 {
		return nil, fmt.Errorf("target vectors and search vectors must have the same non-zero length")
	}

	distances := make([]float32, len(targetVectors))
	for j, target := range targetVectors {
		index, ok := s.GetVectorIndex(target)
		if !ok {
			return nil, fmt.Errorf("index %s not found", target)
		}
		var distancer common.QueryVectorDistancer
		switch v := searchVectors[j].(type) {
		case []float32:
			distancer = index.QueryVectorDistancer(v)
		case [][]float32:
			distancer = index.QueryMultiVectorDistancer(v)
		default:
			return nil, fmt.Errorf("unsupported vector type: %T", v)
		}
		dist, err := distancer.DistanceToNode(docId)
		if err != nil {
			return nil, err
		}
		distances[j] = dist
	}
	return distances, nil
}

func (s *Shard) ObjectVectorSearch(ctx context.Context, searchVectors []models.Vector, targetVectors []string, targetDist float32, limit int, filters *filters.LocalFilter, sort []filters.Sort, groupBy *searchparams.GroupBy, additional additional.Properties, targetCombination *dto.TargetCombination, properties []string) ([]*storobj.Object, []float32, error) {
	startTime := time.Now()

	defer func() {
		s.slowQueryReporter.LogIfSlow(ctx, startTime, map[string]any{
			"collection": s.index.Config.ClassName,
			"shard":      s.ID(),
			"tenant":     s.tenant(),
			"query":      "ObjectVectorSearch",
			"filters":    filters,
			"limit":      limit,
			"sort":       sort,
			"version":    s.versioner.Version(),
			"additional": additional,
			"group_by":   groupBy,
			// in addition the slowQueryReporter will extract any slow query details
			// that may or may not have been written into the ctx
		})
	}()

	s.activityTrackerRead.Add(1)

	var allowList helpers.AllowList
	if filters != nil {
		beforeFilter := time.Now()
		list, err := s.buildAllowList(ctx, filters, additional)
		if err != nil {
			return nil, nil, err
		}
		allowList = list
		took := time.Since(beforeFilter)
		s.metrics.FilteredVectorFilter(took)
		helpers.AnnotateSlowQueryLog(ctx, "filters_build_allow_list_took", took)
		helpers.AnnotateSlowQueryLog(ctx, "filters_ids_matched", allowList.Len())
	}

	eg := enterrors.NewErrorGroupWrapper(s.index.logger)
	eg.SetLimit(_NUMCPU)
	idss := make([][]uint64, len(targetVectors))
	distss := make([][]float32, len(targetVectors))
	beforeVector := time.Now()

	for i, targetVector := range targetVectors {
		i := i
		targetVector := targetVector
		eg.Go(func() error {
			var (
				ids   []uint64
				dists []float32
				err   error
			)

			vidx, ok := s.GetVectorIndex(targetVector)
			if !ok {
				return fmt.Errorf("index for target vector %q not found", targetVector)
			}

			if limit < 0 {
				switch searchVector := searchVectors[i].(type) {
				case []float32:
					ids, dists, err = vidx.SearchByVectorDistance(
						ctx, searchVector, targetDist, s.index.Config.QueryMaximumResults, allowList)
					if err != nil {
						// This should normally not fail. A failure here could indicate that more
						// attention is required, for example because data is corrupted. That's
						// why this error is explicitly pushed to sentry.
						err = fmt.Errorf("vector search by distance: %w", err)
						entsentry.CaptureException(err)
						return err
					}
				case [][]float32:
					ids, dists, err = vidx.SearchByMultiVectorDistance(
						ctx, searchVector, targetDist, s.index.Config.QueryMaximumResults, allowList)
					if err != nil {
						// This should normally not fail. A failure here could indicate that more
						// attention is required, for example because data is corrupted. That's
						// why this error is explicitly pushed to sentry.
						err = fmt.Errorf("multi vector search by distance: %w", err)
						entsentry.CaptureException(err)
						return err
					}
				default:
					return fmt.Errorf("vector search by distance: unsupported type: %T", searchVectors[i])
				}
			} else {
				switch searchVector := searchVectors[i].(type) {
				case []float32:
					ids, dists, err = vidx.SearchByVector(ctx, searchVector, limit, allowList)
					if err != nil {
						// This should normally not fail. A failure here could indicate that more
						// attention is required, for example because data is corrupted. That's
						// why this error is explicitly pushed to sentry.
						err = fmt.Errorf("vector search: %w", err)
						// annotate for sentry so we know which collection/shard this happened on
						entsentry.CaptureException(fmt.Errorf("collection %q shard %q: %w",
							s.index.Config.ClassName, s.name, err))
						return err
					}
				case [][]float32:
					ids, dists, err = vidx.SearchByMultiVector(ctx, searchVector, limit, allowList)
					if err != nil {
						// This should normally not fail. A failure here could indicate that more
						// attention is required, for example because data is corrupted. That's
						// why this error is explicitly pushed to sentry.
						err = fmt.Errorf("multi vector search: %w", err)
						// annotate for sentry so we know which collection/shard this happened on
						entsentry.CaptureException(fmt.Errorf("collection %q shard %q: %w",
							s.index.Config.ClassName, s.name, err))
						return err
					}
				default:
					return fmt.Errorf("vector search: unsupported type: %T", searchVectors[i])
				}
			}
			if len(ids) == 0 {
				return nil
			}

			idss[i] = ids
			distss[i] = dists
			return nil
		})
	}

	if err := eg.Wait(); err != nil {
		return nil, nil, err
	}
	if allowList != nil {
		defer allowList.Close()
	}

	idsCombined, distCombined, err := CombineMultiTargetResults(ctx, s, s.index.logger, idss, distss, targetVectors, searchVectors, targetCombination, limit, targetDist)
	if err != nil {
		return nil, nil, err
	}

	if filters != nil {
		s.metrics.FilteredVectorVector(time.Since(beforeVector))
	}
	helpers.AnnotateSlowQueryLog(ctx, "vector_search_took", time.Since(beforeVector))

	if groupBy != nil {
		objs, dists, err := s.groupResults(ctx, idsCombined, distCombined, groupBy, additional, properties)
		if err != nil {
			return nil, nil, err
		}
		return objs, dists, nil
	}

	if len(sort) > 0 {
		beforeSort := time.Now()
		idsCombined, distCombined, err = s.sortDocIDsAndDists(ctx, limit, sort,
			s.index.Config.ClassName, idsCombined, distCombined)
		if err != nil {
			return nil, nil, errors.Wrap(err, "vector search sort")
		}
		took := time.Since(beforeSort)
		if filters != nil {
			s.metrics.FilteredVectorSort(took)
		}
		helpers.AnnotateSlowQueryLog(ctx, "sort_took", took)
	}

	beforeObjects := time.Now()

	bucket := s.store.Bucket(helpers.ObjectsBucketLSM)
	objs, err := storobj.ObjectsByDocID(bucket, idsCombined, additional, properties, s.index.logger)
	if err != nil {
		return nil, nil, err
	}

	took := time.Since(beforeObjects)
	if filters != nil {
		s.metrics.FilteredVectorObjects(took)
	}

	helpers.AnnotateSlowQueryLog(ctx, "objects_took", took)
	return objs, distCombined, nil
}

func (s *Shard) ObjectList(ctx context.Context, limit int, sort []filters.Sort, cursor *filters.Cursor, additional additional.Properties, className schema.ClassName) ([]*storobj.Object, error) {
	s.activityTrackerRead.Add(1)
	if len(sort) > 0 {
		beforeSort := time.Now()
		docIDs, err := s.sortedObjectList(ctx, limit, sort, className)
		if err != nil {
			return nil, err
		}
		helpers.AnnotateSlowQueryLog(ctx, "sort_took", time.Since(beforeSort))
		bucket := s.store.Bucket(helpers.ObjectsBucketLSM)

		beforeObjects := time.Now()
		defer func() {
			took := time.Since(beforeObjects)
			helpers.AnnotateSlowQueryLog(ctx, "objects_took", took)
		}()
		return storobj.ObjectsByDocID(bucket, docIDs, additional, nil, s.index.logger)
	}

	if cursor == nil {
		cursor = &filters.Cursor{After: "", Limit: limit}
	}
	return s.cursorObjectList(ctx, cursor, additional, className)
}

func (s *Shard) cursorObjectList(ctx context.Context, c *filters.Cursor,
	additional additional.Properties,
	className schema.ClassName,
) ([]*storobj.Object, error) {
	cursor := s.store.Bucket(helpers.ObjectsBucketLSM).Cursor()
	defer cursor.Close()

	var key, val []byte
	if c.After == "" {
		key, val = cursor.First()
	} else {
		uuidBytes, err := uuid.MustParse(c.After).MarshalBinary()
		if err != nil {
			return nil, errors.Wrap(err, "after argument is not a valid uuid")
		}
		key, val = cursor.Seek(uuidBytes)
		if bytes.Equal(key, uuidBytes) {
			// move cursor by one if it's the same ID
			key, val = cursor.Next()
		}
	}

	i := 0
	out := make([]*storobj.Object, c.Limit)

	for ; key != nil && i < c.Limit; key, val = cursor.Next() {
		obj, err := storobj.FromBinary(val)
		if err != nil {
			return nil, errors.Wrapf(err, "unmarhsal item %d", i)
		}

		out[i] = obj
		i++
	}

	return out[:i], nil
}

func (s *Shard) sortedObjectList(ctx context.Context, limit int, sort []filters.Sort,
	className schema.ClassName,
) ([]uint64, error) {
	lsmSorter, err := sorter.NewLSMSorter(s.store, s.index.getSchema.ReadOnlyClass,
		className, s.index.Config.InvertedSorterDisabled)
	if err != nil {
		return nil, errors.Wrap(err, "sort object list")
	}
	docIDs, err := lsmSorter.Sort(ctx, limit, sort)
	if err != nil {
		return nil, errors.Wrap(err, "sort object list")
	}
	return docIDs, nil
}

func (s *Shard) sortDocIDsAndDists(ctx context.Context, limit int, sort []filters.Sort,
	className schema.ClassName, docIDs []uint64, dists []float32,
) ([]uint64, []float32, error) {
	lsmSorter, err := sorter.NewLSMSorter(s.store, s.index.getSchema.ReadOnlyClass,
		className, s.index.Config.InvertedSorterDisabled)
	if err != nil {
		return nil, nil, errors.Wrap(err, "sort objects with distances")
	}
	sortedDocIDs, sortedDists, err := lsmSorter.SortDocIDsAndDists(ctx, limit, sort, docIDs, dists)
	if err != nil {
		return nil, nil, errors.Wrap(err, "sort objects with distances")
	}
	return sortedDocIDs, sortedDists, nil
}

func (s *Shard) buildAllowList(ctx context.Context, filters *filters.LocalFilter, addl additional.Properties) (helpers.AllowList, error) {
	list, err := inverted.NewSearcher(s.index.logger, s.store, s.index.getSchema.ReadOnlyClass,
		s.propertyIndices, s.index.classSearcher, s.index.stopwords, s.versioner.Version(),
		s.isFallbackToSearchable, s.tenant(), s.index.Config.QueryNestedRefLimit, s.bitmapFactory).
		DocIDs(ctx, filters, addl, s.index.Config.ClassName)
	if err != nil {
		return nil, errors.Wrap(err, "build inverted filter allow list")
	}

	return list, nil
}

func (s *Shard) uuidFromDocID(docID uint64) (strfmt.UUID, error) {
	bucket := s.store.Bucket(helpers.ObjectsBucketLSM)
	if bucket == nil {
		return "", errors.Errorf("objects bucket not found")
	}

	keyBuf := bytes.NewBuffer(nil)
	err := binary.Write(keyBuf, binary.LittleEndian, &docID)
	if err != nil {
		return "", fmt.Errorf("write doc id to buffer: %w", err)
	}
	docIDBytes := keyBuf.Bytes()
	res, err := bucket.GetBySecondary(0, docIDBytes)
	if err != nil {
		return "", fmt.Errorf("get object by doc id: %w", err)
	}

	prop, _, err := storobj.ParseAndExtractProperty(res, "id")
	if err != nil {
		return "", fmt.Errorf("parse and extract property: %w", err)
	}

	return strfmt.UUID(prop[0]), nil
}

func (s *Shard) batchDeleteObject(ctx context.Context, id strfmt.UUID, deletionTime time.Time) error {
	idBytes, err := uuid.MustParse(id.String()).MarshalBinary()
	if err != nil {
		return err
	}

	bucket := s.store.Bucket(helpers.ObjectsBucketLSM)
	existing, err := bucket.Get(idBytes)
	if err != nil {
		return errors.Wrap(err, "unexpected error on previous lookup")
	}

	if existing == nil {
		// nothing to do
		return nil
	}

	// we need the doc ID so we can clean up inverted indices currently
	// pointing to this object
	docID, updateTime, err := storobj.DocIDAndTimeFromBinary(existing)
	if err != nil {
		return errors.Wrap(err, "get existing doc id from object binary")
	}

	if deletionTime.IsZero() {
		err = bucket.Delete(idBytes)
	} else {
		err = bucket.DeleteWith(idBytes, deletionTime)
	}
	if err != nil {
		return errors.Wrap(err, "delete object from bucket")
	}

	err = s.cleanupInvertedIndexOnDelete(existing, docID)
	if err != nil {
		return errors.Wrap(err, "delete object from bucket")
	}

	err = s.ForEachVectorQueue(func(targetVector string, queue *VectorIndexQueue) error {
		if err = queue.Delete(docID); err != nil {
			return fmt.Errorf("delete from vector index queue of vector %q: %w", targetVector, err)
		}
		return nil
	})
	if err != nil {
		return err
	}

	if err = s.mayDeleteObjectHashTree(idBytes, updateTime); err != nil {
		return errors.Wrap(err, "object deletion in hashtree")
	}

	return nil
}

func (s *Shard) WasDeleted(ctx context.Context, id strfmt.UUID) (bool, time.Time, error) {
	s.activityTrackerRead.Add(1)
	idBytes, err := uuid.MustParse(id.String()).MarshalBinary()
	if err != nil {
		return false, time.Time{}, err
	}

	bucket := s.store.Bucket(helpers.ObjectsBucketLSM)
	return bucket.WasDeleted(idBytes)
}<|MERGE_RESOLUTION|>--- conflicted
+++ resolved
@@ -160,7 +160,7 @@
 					return fmt.Errorf("cannot unmarshal object: %w", err)
 				}
 
-				replicaObj := replica.RepairResponse{
+				replicaObj := types.RepairResponse{
 					ID:         obj.ID().String(),
 					UpdateTime: obj.LastUpdateTimeUnix(),
 					// TODO: use version when supported
@@ -169,16 +169,8 @@
 
 				objs = append(objs, replicaObj)
 
-<<<<<<< HEAD
-		replicaObj := types.RepairResponse{
-			ID:         obj.ID().String(),
-			UpdateTime: obj.LastUpdateTimeUnix(),
-			// TODO: use version when supported
-			Version: 0,
-=======
 				n++
 			}
->>>>>>> fef92b8b
 		}
 
 		return nil
@@ -197,7 +189,7 @@
 				return objs, fmt.Errorf("cannot unmarshal object: %w", err)
 			}
 
-			replicaObj := replica.RepairResponse{
+			replicaObj := types.RepairResponse{
 				ID:         obj.ID().String(),
 				UpdateTime: obj.LastUpdateTimeUnix(),
 				// TODO: use version when supported
