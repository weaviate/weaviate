//                           _       _
// __      _____  __ ___   ___  __ _| |_ ___
// \ \ /\ / / _ \/ _` \ \ / / |/ _` | __/ _ \
//  \ V  V /  __/ (_| |\ V /| | (_| | ||  __/
//   \_/\_/ \___|\__,_| \_/ |_|\__,_|\__\___|
//
//  Copyright © 2016 - 2024 Weaviate B.V. All rights reserved.
//
//  CONTACT: hello@weaviate.io
//

package db

import (
	"bytes"
	"context"
	"encoding/binary"
	"fmt"
	"time"

	"github.com/weaviate/weaviate/entities/dto"
	enterrors "github.com/weaviate/weaviate/entities/errors"

	"github.com/go-openapi/strfmt"
	"github.com/google/uuid"
	"github.com/pkg/errors"
	"github.com/sirupsen/logrus"
	"github.com/spaolacci/murmur3"
	"github.com/weaviate/weaviate/adapters/repos/db/helpers"
	"github.com/weaviate/weaviate/adapters/repos/db/inverted"
	"github.com/weaviate/weaviate/adapters/repos/db/sorter"
	"github.com/weaviate/weaviate/adapters/repos/db/vector/common"
	"github.com/weaviate/weaviate/entities/additional"
	"github.com/weaviate/weaviate/entities/filters"
	"github.com/weaviate/weaviate/entities/multi"
	"github.com/weaviate/weaviate/entities/schema"
	"github.com/weaviate/weaviate/entities/search"
	"github.com/weaviate/weaviate/entities/searchparams"
	entsentry "github.com/weaviate/weaviate/entities/sentry"
	"github.com/weaviate/weaviate/entities/storobj"
	"github.com/weaviate/weaviate/usecases/replica"
)

var maxUUID [16]byte = [16]byte{0xff, 0xff, 0xff, 0xff, 0xff, 0xff, 0xff, 0xff, 0xff, 0xff, 0xff, 0xff, 0xff, 0xff, 0xff, 0xff}

func (s *Shard) ObjectByIDErrDeleted(ctx context.Context, id strfmt.UUID, props search.SelectProperties, additional additional.Properties) (*storobj.Object, error) {
	idBytes, err := uuid.MustParse(id.String()).MarshalBinary()
	if err != nil {
		return nil, err
	}

	bytes, err := s.store.Bucket(helpers.ObjectsBucketLSM).GetErrDeleted(idBytes)
	if err != nil {
		return nil, err
	}

	if bytes == nil {
		return nil, nil
	}

	obj, err := storobj.FromBinary(bytes)
	if err != nil {
		return nil, errors.Wrap(err, "unmarshal object")
	}

	return obj, nil
}

func (s *Shard) ObjectByID(ctx context.Context, id strfmt.UUID, props search.SelectProperties, additional additional.Properties) (*storobj.Object, error) {
	s.activityTracker.Add(1)
	idBytes, err := uuid.MustParse(id.String()).MarshalBinary()
	if err != nil {
		return nil, err
	}

	bytes, err := s.store.Bucket(helpers.ObjectsBucketLSM).Get(idBytes)
	if err != nil {
		return nil, err
	}

	if bytes == nil {
		return nil, nil
	}

	obj, err := storobj.FromBinary(bytes)
	if err != nil {
		return nil, errors.Wrap(err, "unmarshal object")
	}

	return obj, nil
}

func (s *Shard) MultiObjectByID(ctx context.Context, query []multi.Identifier) ([]*storobj.Object, error) {
	s.activityTracker.Add(1)
	objects := make([]*storobj.Object, len(query))

	ids := make([][]byte, len(query))
	for i, q := range query {
		idBytes, err := uuid.MustParse(q.ID).MarshalBinary()
		if err != nil {
			return nil, err
		}

		ids[i] = idBytes
	}

	bucket := s.store.Bucket(helpers.ObjectsBucketLSM)
	for i, id := range ids {
		bytes, err := bucket.Get(id)
		if err != nil {
			return nil, err
		}

		if bytes == nil {
			continue
		}

		obj, err := storobj.FromBinary(bytes)
		if err != nil {
			return nil, errors.Wrap(err, "unmarshal kind object")
		}
		objects[i] = obj
	}

	return objects, nil
}

func (s *Shard) ObjectDigestsByTokenRange(ctx context.Context,
	initialToken, finalToken uint64, limit int) (
	res []replica.RepairResponse, lastTokenRead uint64, err error,
) {
	bucket := s.store.Bucket(helpers.ObjectsBucketLSM)

	if int(bucket.GetSecondaryIndices()) < helpers.ObjectsBucketLSMTokenRangeSecondaryIndex {
		return nil, 0, fmt.Errorf("secondary index for token ranges not available")
	}

	cursor := bucket.CursorWithSecondaryIndex(helpers.ObjectsBucketLSMTokenRangeSecondaryIndex)
	defer cursor.Close()

	n := 0

	var objs []replica.RepairResponse

	var initialTokenBytes, finalTokenBytes [8 + 16]byte

	binary.BigEndian.PutUint64(initialTokenBytes[:], initialToken)

	binary.BigEndian.PutUint64(finalTokenBytes[:], finalToken)
	copy(finalTokenBytes[8:], maxUUID[:])

	lastTokenRead = initialToken

	for k, v := cursor.Seek(initialTokenBytes[:]); n < limit && k != nil && bytes.Compare(k, finalTokenBytes[:]) < 1; k, v = cursor.Next() {
		if ctx.Err() != nil {
			return objs, lastTokenRead, ctx.Err()
		}

		obj, err := storobj.FromBinaryUUIDOnly(v)
		if err != nil {
			return objs, lastTokenRead, fmt.Errorf("cannot unmarshal object: %w", err)
		}

		uuidBytes, err := uuid.MustParse(obj.ID().String()).MarshalBinary()
		if err != nil {
			return objs, lastTokenRead, fmt.Errorf("cannot unmarshal object: %w", err)
		}

		// TODO: this validation may be removed once secondary keys are included when objects are deleted
		deleted, _, err := bucket.UnsafeWasDeleted(uuidBytes)
		if err != nil {
			return objs, lastTokenRead, fmt.Errorf("cannot check object status: %w", err)
		}

		if deleted {
			continue
		}

		replicaObj := replica.RepairResponse{
			ID:         obj.ID().String(),
			UpdateTime: obj.LastUpdateTimeUnix(),
			// TODO: use version when supported
			Version: 0,
		}

		objs = append(objs, replicaObj)

		h := murmur3.New64()
		h.Write(uuidBytes)
		lastTokenRead = h.Sum64()

		n++
	}

	if n < limit {
		return objs, finalToken, nil
	} else if n == limit {
		return objs, lastTokenRead, storobj.ErrLimitReached
	}

	return objs, lastTokenRead, nil
}

// TODO: This does an actual read which is not really needed, if we see this
// come up in profiling, we could optimize this by adding an explicit Exists()
// on the LSMKV which only checks the bloom filters, which at least in the case
// of a true negative would be considerably faster. For a (false) positive,
// we'd still need to check, though.
func (s *Shard) Exists(ctx context.Context, id strfmt.UUID) (bool, error) {
	s.activityTracker.Add(1)
	idBytes, err := uuid.MustParse(id.String()).MarshalBinary()
	if err != nil {
		return false, err
	}

	bytes, err := s.store.Bucket(helpers.ObjectsBucketLSM).Get(idBytes)
	if err != nil {
		return false, errors.Wrap(err, "read request")
	}

	if bytes == nil {
		return false, nil
	}

	return true, nil
}

func (s *Shard) objectByIndexID(ctx context.Context, indexID uint64, acceptDeleted bool) (*storobj.Object, error) {
	keyBuf := make([]byte, 8)
	binary.LittleEndian.PutUint64(keyBuf, indexID)

	bytes, err := s.store.Bucket(helpers.ObjectsBucketLSM).
		GetBySecondary(0, keyBuf)
	if err != nil {
		return nil, err
	}

	if bytes == nil {
		return nil, storobj.NewErrNotFoundf(indexID,
			"uuid found for docID, but object is nil")
	}

	obj, err := storobj.FromBinary(bytes)
	if err != nil {
		return nil, errors.Wrap(err, "unmarshal kind object")
	}

	return obj, nil
}

func (s *Shard) vectorByIndexID(ctx context.Context, indexID uint64, targetVector string) ([]float32, error) {
	keyBuf := make([]byte, 8)
	return s.readVectorByIndexIDIntoSlice(ctx, indexID, &common.VectorSlice{Buff8: keyBuf}, targetVector)
}

func (s *Shard) readVectorByIndexIDIntoSlice(ctx context.Context, indexID uint64, container *common.VectorSlice, targetVector string) ([]float32, error) {
	binary.LittleEndian.PutUint64(container.Buff8, indexID)

	bytes, newBuff, err := s.store.Bucket(helpers.ObjectsBucketLSM).
		GetBySecondaryIntoMemory(0, container.Buff8, container.Buff)
	if err != nil {
		return nil, err
	}

	if bytes == nil {
		return nil, storobj.NewErrNotFoundf(indexID,
			"no object for doc id, it could have been deleted")
	}

	container.Buff = newBuff
	return storobj.VectorFromBinary(bytes, container.Slice, targetVector)
}

func (s *Shard) ObjectSearch(ctx context.Context, limit int, filters *filters.LocalFilter,
	keywordRanking *searchparams.KeywordRanking, sort []filters.Sort, cursor *filters.Cursor,
	additional additional.Properties, properties []string,
) ([]*storobj.Object, []float32, error) {
	var err error

	// Report slow queries if this method takes longer than expected
	startTime := time.Now()
	defer func() {
		s.slowQueryReporter.LogIfSlow(ctx, startTime, map[string]any{
			"collection":      s.index.Config.ClassName,
			"shard":           s.ID(),
			"tenant":          s.tenant(),
			"query":           "ObjectSearch",
			"filters":         filters,
			"limit":           limit,
			"sort":            sort,
			"cursor":          cursor,
			"keyword_ranking": keywordRanking,
			"version":         s.versioner.Version(),
			"additional":      additional,
			// in addition the slowQueryReporter will extract any slow query details
			// that may or may not have been written into the ctx
		})
	}()

	s.activityTracker.Add(1)
	if keywordRanking != nil {
		if v := s.versioner.Version(); v < 2 {
			return nil, nil, errors.Errorf(
				"shard was built with an older version of " +
					"Weaviate which does not yet support BM25 search")
		}

		var bm25objs []*storobj.Object
		var bm25count []float32
		var objs helpers.AllowList
		var filterDocIds helpers.AllowList

		if filters != nil {
			objs, err = inverted.NewSearcher(s.index.logger, s.store,
				s.index.getSchema.ReadOnlyClass, s.propertyIndices,
				s.index.classSearcher, s.index.stopwords, s.versioner.Version(),
				s.isFallbackToSearchable, s.tenant(), s.index.Config.QueryNestedRefLimit,
				s.bitmapFactory).
				DocIDs(ctx, filters, additional, s.index.Config.ClassName)
			if err != nil {
				return nil, nil, err
			}

			filterDocIds = objs
			defer objs.Close()
		}

		className := s.index.Config.ClassName
		bm25Config := s.index.getInvertedIndexConfig().BM25
		logger := s.index.logger.WithFields(logrus.Fields{"class": s.index.Config.ClassName, "shard": s.name})
		bm25searcher := inverted.NewBM25Searcher(bm25Config, s.store,
			s.index.getSchema.ReadOnlyClass, s.propertyIndices, s.index.classSearcher,
			s.GetPropertyLengthTracker(), logger, s.versioner.Version())
		bm25objs, bm25count, err = bm25searcher.BM25F(ctx, filterDocIds, className, limit, *keywordRanking, additional)
		if err != nil {
			return nil, nil, err
		}

		return bm25objs, bm25count, nil
	}

	if filters == nil {
		objs, err := s.ObjectList(ctx, limit, sort,
			cursor, additional, s.index.Config.ClassName)
		return objs, nil, err
	}
	objs, err := inverted.NewSearcher(s.index.logger, s.store, s.index.getSchema.ReadOnlyClass,
		s.propertyIndices, s.index.classSearcher, s.index.stopwords, s.versioner.Version(),
		s.isFallbackToSearchable, s.tenant(), s.index.Config.QueryNestedRefLimit, s.bitmapFactory).
		Objects(ctx, limit, filters, sort, additional, s.index.Config.ClassName, properties)
	return objs, nil, err
}

func (s *Shard) VectorDistanceForQuery(ctx context.Context, docId uint64, searchVectors [][]float32, targetVectors []string) ([]float32, error) {
	if len(targetVectors) != len(searchVectors) || len(targetVectors) == 0 {
		return nil, fmt.Errorf("target vectors and search vectors must have the same non-zero length")
	}

	distances := make([]float32, len(targetVectors))
	indexes := s.VectorIndexes()
	for j, target := range targetVectors {
		index, ok := indexes[target]
		if !ok {
			return nil, fmt.Errorf("index %s not found", target)
		}
		distancer := index.QueryVectorDistancer(searchVectors[j])
		dist, err := distancer.DistanceToNode(docId)
		if err != nil {
			return nil, err
		}
		distances[j] = dist
	}
	return distances, nil
}

func (s *Shard) getVectorIndex(targetVector string) (VectorIndex, error) {
	if s.hasTargetVectors() {
		if targetVector == "" {
			return nil, fmt.Errorf("vector index: missing target vector")
		}
		vidx, ok := s.vectorIndexes[targetVector]
		if !ok {
			return nil, fmt.Errorf("vector index for target vector: %s doesn't exist", targetVector)
		}
		return vidx, nil
	}
	if targetVector != "" {
		return nil, fmt.Errorf("vector index: target vector not found: %q", targetVector)
	}

	return s.vectorIndex, nil
}

func (s *Shard) getIndexQueue(targetVector string) (*VectorIndexQueue, error) {
	if s.hasTargetVectors() {
		if targetVector == "" {
			return nil, fmt.Errorf("index queue: missing target vector")
		}
		queue, ok := s.queues[targetVector]
		if !ok {
			return nil, fmt.Errorf("index queue for target vector: %s doesn't exist", targetVector)
		}
		return queue, nil
	}
	if targetVector != "" {
		return nil, fmt.Errorf("index queue: target vector not found: %q", targetVector)
	}
	return s.queue, nil
}

func (s *Shard) ObjectVectorSearch(ctx context.Context, searchVectors [][]float32, targetVectors []string, targetDist float32, limit int, filters *filters.LocalFilter, sort []filters.Sort, groupBy *searchparams.GroupBy, additional additional.Properties, targetCombination *dto.TargetCombination, properties []string) ([]*storobj.Object, []float32, error) {
	startTime := time.Now()

	defer func() {
		s.slowQueryReporter.LogIfSlow(ctx, startTime, map[string]any{
			"collection": s.index.Config.ClassName,
			"shard":      s.ID(),
			"tenant":     s.tenant(),
			"query":      "ObjectVectorSearch",
			"filters":    filters,
			"limit":      limit,
			"sort":       sort,
			"version":    s.versioner.Version(),
			"additional": additional,
			"group_by":   groupBy,
			// in addition the slowQueryReporter will extract any slow query details
			// that may or may not have been written into the ctx
		})
	}()

	s.activityTracker.Add(1)

	var allowList helpers.AllowList
	if filters != nil {
		beforeFilter := time.Now()
		list, err := s.buildAllowList(ctx, filters, additional)
		if err != nil {
			return nil, nil, err
		}
		allowList = list
		took := time.Since(beforeFilter)
		s.metrics.FilteredVectorFilter(took)
		helpers.AnnotateSlowQueryLog(ctx, "filters_build_allow_list_took", took)
		helpers.AnnotateSlowQueryLog(ctx, "filters_ids_matched", allowList.Len())
	}

	eg := enterrors.NewErrorGroupWrapper(s.index.logger)
	eg.SetLimit(_NUMCPU)
	idss := make([][]uint64, len(targetVectors))
	distss := make([][]float32, len(targetVectors))
	beforeVector := time.Now()

	for i, targetVector := range targetVectors {
		i := i
		targetVector := targetVector
		var (
			ids   []uint64
			dists []float32
		)
		eg.Go(func() error {
<<<<<<< HEAD
			if allowList != nil {
				defer allowList.Close()
			}

			vidx, err := s.getVectorIndex(targetVector)
=======
			queue, err := s.getIndexQueue(targetVector)
>>>>>>> aef031e2
			if err != nil {
				return err
			}

			if limit < 0 {
				ids, dists, err = vidx.SearchByVectorDistance(
					ctx, searchVectors[i], targetDist, s.index.Config.QueryMaximumResults, allowList)
				if err != nil {
					// This should normally not fail. A failure here could indicate that more
					// attention is required, for example because data is corrupted. That's
					// why this error is explicitly pushed to sentry.
					err = fmt.Errorf("vector search by distance: %w", err)
					entsentry.CaptureException(err)
					return err
				}
			} else {
				ids, dists, err = vidx.SearchByVector(ctx, searchVectors[i], limit, allowList)
				if err != nil {
					// This should normally not fail. A failure here could indicate that more
					// attention is required, for example because data is corrupted. That's
					// why this error is explicitly pushed to sentry.
					err = fmt.Errorf("vector search: %w", err)
					// annotate for sentry so we know which collection/shard this happened on
					entsentry.CaptureException(fmt.Errorf("collection %q shard %q: %w",
						s.index.Config.ClassName, s.name, err))
					return err
				}
			}
			if len(ids) == 0 {
				return nil
			}

			idss[i] = ids
			distss[i] = dists
			return nil
		})
	}

	if err := eg.Wait(); err != nil {
		return nil, nil, err
	}
	if allowList != nil {
		defer allowList.Close()
	}

	idsCombined, distCombined, err := CombineMultiTargetResults(ctx, s, s.index.logger, idss, distss, targetVectors, searchVectors, targetCombination, limit, targetDist)
	if err != nil {
		return nil, nil, err
	}

	if filters != nil {
		s.metrics.FilteredVectorVector(time.Since(beforeVector))
	}
	helpers.AnnotateSlowQueryLog(ctx, "vector_search_took", time.Since(beforeVector))

	if groupBy != nil {
		objs, dists, err := s.groupResults(ctx, idsCombined, distCombined, groupBy, additional, properties)
		if err != nil {
			return nil, nil, err
		}
		return objs, dists, nil
	}

	if len(sort) > 0 {
		beforeSort := time.Now()
		idsCombined, distCombined, err = s.sortDocIDsAndDists(ctx, limit, sort,
			s.index.Config.ClassName, idsCombined, distCombined)
		if err != nil {
			return nil, nil, errors.Wrap(err, "vector search sort")
		}
		took := time.Since(beforeSort)
		if filters != nil {
			s.metrics.FilteredVectorSort(took)
		}
		helpers.AnnotateSlowQueryLog(ctx, "sort_took", took)
	}

	beforeObjects := time.Now()

	bucket := s.store.Bucket(helpers.ObjectsBucketLSM)
	objs, err := storobj.ObjectsByDocID(bucket, idsCombined, additional, properties, s.index.logger)
	if err != nil {
		return nil, nil, err
	}

	took := time.Since(beforeObjects)
	if filters != nil {
		s.metrics.FilteredVectorObjects(took)
	}

	helpers.AnnotateSlowQueryLog(ctx, "objects_took", took)
	return objs, distCombined, nil
}

func (s *Shard) ObjectList(ctx context.Context, limit int, sort []filters.Sort, cursor *filters.Cursor, additional additional.Properties, className schema.ClassName) ([]*storobj.Object, error) {
	s.activityTracker.Add(1)
	if len(sort) > 0 {
		docIDs, err := s.sortedObjectList(ctx, limit, sort, className)
		if err != nil {
			return nil, err
		}
		bucket := s.store.Bucket(helpers.ObjectsBucketLSM)
		return storobj.ObjectsByDocID(bucket, docIDs, additional, nil, s.index.logger)
	}

	if cursor == nil {
		cursor = &filters.Cursor{After: "", Limit: limit}
	}
	return s.cursorObjectList(ctx, cursor, additional, className)
}

func (s *Shard) cursorObjectList(ctx context.Context, c *filters.Cursor,
	additional additional.Properties,
	className schema.ClassName,
) ([]*storobj.Object, error) {
	cursor := s.store.Bucket(helpers.ObjectsBucketLSM).Cursor()
	defer cursor.Close()

	var key, val []byte
	if c.After == "" {
		key, val = cursor.First()
	} else {
		uuidBytes, err := uuid.MustParse(c.After).MarshalBinary()
		if err != nil {
			return nil, errors.Wrap(err, "after argument is not a valid uuid")
		}
		key, val = cursor.Seek(uuidBytes)
		if bytes.Equal(key, uuidBytes) {
			// move cursor by one if it's the same ID
			key, val = cursor.Next()
		}
	}

	i := 0
	out := make([]*storobj.Object, c.Limit)

	for ; key != nil && i < c.Limit; key, val = cursor.Next() {
		obj, err := storobj.FromBinary(val)
		if err != nil {
			return nil, errors.Wrapf(err, "unmarhsal item %d", i)
		}

		out[i] = obj
		i++
	}

	return out[:i], nil
}

func (s *Shard) sortedObjectList(ctx context.Context, limit int, sort []filters.Sort, className schema.ClassName) ([]uint64, error) {
	lsmSorter, err := sorter.NewLSMSorter(s.store, s.index.getSchema.ReadOnlyClass, className)
	if err != nil {
		return nil, errors.Wrap(err, "sort object list")
	}
	docIDs, err := lsmSorter.Sort(ctx, limit, sort)
	if err != nil {
		return nil, errors.Wrap(err, "sort object list")
	}
	return docIDs, nil
}

func (s *Shard) sortDocIDsAndDists(ctx context.Context, limit int, sort []filters.Sort, className schema.ClassName, docIDs []uint64, dists []float32) ([]uint64, []float32, error) {
	lsmSorter, err := sorter.NewLSMSorter(s.store, s.index.getSchema.ReadOnlyClass, className)
	if err != nil {
		return nil, nil, errors.Wrap(err, "sort objects with distances")
	}
	sortedDocIDs, sortedDists, err := lsmSorter.SortDocIDsAndDists(ctx, limit, sort, docIDs, dists)
	if err != nil {
		return nil, nil, errors.Wrap(err, "sort objects with distances")
	}
	return sortedDocIDs, sortedDists, nil
}

func (s *Shard) buildAllowList(ctx context.Context, filters *filters.LocalFilter, addl additional.Properties) (helpers.AllowList, error) {
	list, err := inverted.NewSearcher(s.index.logger, s.store, s.index.getSchema.ReadOnlyClass,
		s.propertyIndices, s.index.classSearcher, s.index.stopwords, s.versioner.Version(),
		s.isFallbackToSearchable, s.tenant(), s.index.Config.QueryNestedRefLimit, s.bitmapFactory).
		DocIDs(ctx, filters, addl, s.index.Config.ClassName)
	if err != nil {
		return nil, errors.Wrap(err, "build inverted filter allow list")
	}

	return list, nil
}

func (s *Shard) uuidFromDocID(docID uint64) (strfmt.UUID, error) {
	bucket := s.store.Bucket(helpers.ObjectsBucketLSM)
	if bucket == nil {
		return "", errors.Errorf("objects bucket not found")
	}

	keyBuf := bytes.NewBuffer(nil)
	err := binary.Write(keyBuf, binary.LittleEndian, &docID)
	if err != nil {
		return "", fmt.Errorf("write doc id to buffer: %w", err)
	}
	docIDBytes := keyBuf.Bytes()
	res, err := bucket.GetBySecondary(0, docIDBytes)
	if err != nil {
		return "", fmt.Errorf("get object by doc id: %w", err)
	}

	prop, _, err := storobj.ParseAndExtractProperty(res, "id")
	if err != nil {
		return "", fmt.Errorf("parse and extract property: %w", err)
	}

	return strfmt.UUID(prop[0]), nil
}

func (s *Shard) batchDeleteObject(ctx context.Context, id strfmt.UUID, deletionTime time.Time) error {
	idBytes, err := uuid.MustParse(id.String()).MarshalBinary()
	if err != nil {
		return err
	}

	bucket := s.store.Bucket(helpers.ObjectsBucketLSM)
	existing, err := bucket.Get(idBytes)
	if err != nil {
		return errors.Wrap(err, "unexpected error on previous lookup")
	}

	if existing == nil {
		// nothing to do
		return nil
	}

	// we need the doc ID so we can clean up inverted indices currently
	// pointing to this object
	docID, updateTime, err := storobj.DocIDAndTimeFromBinary(existing)
	if err != nil {
		return errors.Wrap(err, "get existing doc id from object binary")
	}

	if deletionTime.IsZero() {
		err = bucket.Delete(idBytes)
	} else {
		err = bucket.DeleteWith(idBytes, deletionTime)
	}
	if err != nil {
		return errors.Wrap(err, "delete object from bucket")
	}

	err = s.cleanupInvertedIndexOnDelete(existing, docID)
	if err != nil {
		return errors.Wrap(err, "delete object from bucket")
	}

	if s.hasTargetVectors() {
		for targetVector, queue := range s.queues {
			if err = queue.Delete(docID); err != nil {
				return fmt.Errorf("delete from vector index queue of vector %q: %w", targetVector, err)
			}
		}
	} else {
		if err = s.queue.Delete(docID); err != nil {
			return errors.Wrap(err, "delete from vector index queue")
		}
	}

	if err = s.mayDeleteObjectHashTree(idBytes, updateTime); err != nil {
		return errors.Wrap(err, "object deletion in hashtree")
	}

	return nil
}

func (s *Shard) WasDeleted(ctx context.Context, id strfmt.UUID) (bool, time.Time, error) {
	s.activityTracker.Add(1)
	idBytes, err := uuid.MustParse(id.String()).MarshalBinary()
	if err != nil {
		return false, time.Time{}, err
	}

	bucket := s.store.Bucket(helpers.ObjectsBucketLSM)
	return bucket.WasDeleted(idBytes)
}<|MERGE_RESOLUTION|>--- conflicted
+++ resolved
@@ -458,15 +458,7 @@
 			dists []float32
 		)
 		eg.Go(func() error {
-<<<<<<< HEAD
-			if allowList != nil {
-				defer allowList.Close()
-			}
-
 			vidx, err := s.getVectorIndex(targetVector)
-=======
-			queue, err := s.getIndexQueue(targetVector)
->>>>>>> aef031e2
 			if err != nil {
 				return err
 			}
