--- conflicted
+++ resolved
@@ -207,11 +207,7 @@
 				ShardLoadLimiter:      NewShardLoadLimiter(monitoring.NoopRegisterer, 1),
 				TrackVectorDimensions: true,
 			}, shardState, inverted.ConfigFromModel(class.InvertedIndexConfig),
-<<<<<<< HEAD
-				defaultVectorConfig, vectorConfigs, mockRouter, mockSchema, nil, logger, nil, nil, nil, &replication.GlobalConfig{}, nil, class, nil, scheduler, nil, nil, NewShardReindexerV3Noop())
-=======
 				defaultVectorConfig, vectorConfigs, nil, mockSchema, nil, logger, nil, nil, nil, &replication.GlobalConfig{}, nil, class, nil, scheduler, nil, nil, NewShardReindexerV3Noop(), roaringset.NewBitmapBufPoolNoop())
->>>>>>> f4b47a0f
 			require.NoError(t, err)
 			defer index.Shutdown(ctx)
 
@@ -482,11 +478,7 @@
 			}, shardState, inverted.ConfigFromModel(class.InvertedIndexConfig),
 				enthnsw.UserConfig{
 					VectorCacheMaxObjects: 1000,
-<<<<<<< HEAD
-				}, vectorConfigs, mockRouter, mockSchema, nil, logger, nil, nil, nil, &replication.GlobalConfig{}, nil, class, nil, scheduler, nil, nil, NewShardReindexerV3Noop())
-=======
 				}, vectorConfigs, nil, mockSchema, nil, logger, nil, nil, nil, &replication.GlobalConfig{}, nil, class, nil, scheduler, nil, nil, NewShardReindexerV3Noop(), roaringset.NewBitmapBufPoolNoop())
->>>>>>> f4b47a0f
 			require.NoError(t, err)
 			defer index.Shutdown(ctx)
 
@@ -675,11 +667,7 @@
 	}, shardState, inverted.ConfigFromModel(class.InvertedIndexConfig),
 		enthnsw.UserConfig{
 			VectorCacheMaxObjects: 1000,
-<<<<<<< HEAD
-		}, nil, mockRouter, mockSchema, nil, logger, nil, nil, nil, &replication.GlobalConfig{}, nil, class, nil, scheduler, nil, nil, NewShardReindexerV3Noop())
-=======
 		}, nil, nil, mockSchema, nil, logger, nil, nil, nil, &replication.GlobalConfig{}, nil, class, nil, scheduler, nil, nil, NewShardReindexerV3Noop(), roaringset.NewBitmapBufPoolNoop())
->>>>>>> f4b47a0f
 	require.NoError(t, err)
 
 	// Add properties
@@ -767,11 +755,7 @@
 	}, shardState, inverted.ConfigFromModel(class.InvertedIndexConfig),
 		enthnsw.UserConfig{
 			VectorCacheMaxObjects: 1000,
-<<<<<<< HEAD
-		}, index.GetVectorIndexConfigs(), mockRouter, mockSchema, nil, logger, nil, nil, nil, &replication.GlobalConfig{}, nil, class, nil, scheduler, nil, nil, NewShardReindexerV3Noop())
-=======
 		}, index.GetVectorIndexConfigs(), nil, mockSchema, nil, logger, nil, nil, nil, &replication.GlobalConfig{}, nil, class, nil, scheduler, nil, nil, NewShardReindexerV3Noop(), roaringset.NewBitmapBufPoolNoop())
->>>>>>> f4b47a0f
 	require.NoError(t, err)
 	defer newIndex.Shutdown(ctx)
 
