//                           _       _
// __      _____  __ ___   ___  __ _| |_ ___
// \ \ /\ / / _ \/ _` \ \ / / |/ _` | __/ _ \
//  \ V  V /  __/ (_| |\ V /| | (_| | ||  __/
//   \_/\_/ \___|\__,_| \_/ |_|\__,_|\__\___|
//
//  Copyright © 2016 - 2024 Weaviate B.V. All rights reserved.
//
//  CONTACT: hello@weaviate.io
//

package db

import (
	"bufio"
	"context"
	"encoding/binary"
	"fmt"
	"io"
	"math"
	"os"
	"path"
	"path/filepath"
	"sync"
	"sync/atomic"
	"time"

	enterrors "github.com/weaviate/weaviate/entities/errors"

	"github.com/go-openapi/strfmt"
	"github.com/google/uuid"
	"github.com/pkg/errors"
	"github.com/weaviate/weaviate/adapters/repos/db/helpers"
	"github.com/weaviate/weaviate/adapters/repos/db/indexcheckpoint"
	"github.com/weaviate/weaviate/adapters/repos/db/indexcounter"
	"github.com/weaviate/weaviate/adapters/repos/db/inverted"
	"github.com/weaviate/weaviate/adapters/repos/db/lsmkv"
	"github.com/weaviate/weaviate/adapters/repos/db/propertyspecific"
	"github.com/weaviate/weaviate/adapters/repos/db/roaringset"
	"github.com/weaviate/weaviate/entities/additional"
	"github.com/weaviate/weaviate/entities/aggregation"
	"github.com/weaviate/weaviate/entities/backup"
	"github.com/weaviate/weaviate/entities/dto"
	"github.com/weaviate/weaviate/entities/filters"
	"github.com/weaviate/weaviate/entities/models"
	"github.com/weaviate/weaviate/entities/multi"
	"github.com/weaviate/weaviate/entities/schema"
	schemaConfig "github.com/weaviate/weaviate/entities/schema/config"
	"github.com/weaviate/weaviate/entities/search"
	"github.com/weaviate/weaviate/entities/searchparams"
	"github.com/weaviate/weaviate/entities/storagestate"
	"github.com/weaviate/weaviate/entities/storobj"
	"github.com/weaviate/weaviate/usecases/modules"
	"github.com/weaviate/weaviate/usecases/monitoring"
	"github.com/weaviate/weaviate/usecases/objects"
	"github.com/weaviate/weaviate/usecases/replica"
	"github.com/weaviate/weaviate/usecases/replica/hashtree"
)

const IdLockPoolSize = 128

var errAlreadyShutdown = errors.New("already shut or dropped")

type ShardLike interface {
	Index() *Index                  // Get the parent index
	Name() string                   // Get the shard name
	Store() *lsmkv.Store            // Get the underlying store
	NotifyReady()                   // Set shard status to ready
	GetStatus() storagestate.Status // Return the shard status
	GetStatusNoLoad() storagestate.Status
	UpdateStatus(status string) error                                                   // Set shard status
	SetStatusReadonly(reason string) error                                              // Set shard status to readonly with reason
	FindUUIDs(ctx context.Context, filters *filters.LocalFilter) ([]strfmt.UUID, error) // Search and return document ids

	Counter() *indexcounter.Counter
	ObjectCount() int
	ObjectCountAsync() int
	GetPropertyLengthTracker() *inverted.JsonShardMetaData

	PutObject(context.Context, *storobj.Object) error
	PutObjectBatch(context.Context, []*storobj.Object) []error
	ObjectByID(ctx context.Context, id strfmt.UUID, props search.SelectProperties, additional additional.Properties) (*storobj.Object, error)
	ObjectByIDErrDeleted(ctx context.Context, id strfmt.UUID, props search.SelectProperties, additional additional.Properties) (*storobj.Object, error)
	Exists(ctx context.Context, id strfmt.UUID) (bool, error)
	ObjectSearch(ctx context.Context, limit int, filters *filters.LocalFilter, keywordRanking *searchparams.KeywordRanking, sort []filters.Sort, cursor *filters.Cursor, additional additional.Properties) ([]*storobj.Object, []float32, error)
	ObjectVectorSearch(ctx context.Context, searchVectors [][]float32, targetVectors []string, targetDist float32, limit int, filters *filters.LocalFilter, sort []filters.Sort, groupBy *searchparams.GroupBy, additional additional.Properties, targetCombination *dto.TargetCombination) ([]*storobj.Object, []float32, error)
	UpdateVectorIndexConfig(ctx context.Context, updated schemaConfig.VectorIndexConfig) error
	UpdateVectorIndexConfigs(ctx context.Context, updated map[string]schemaConfig.VectorIndexConfig) error
	UpdateAsyncReplication(ctx context.Context, enabled bool) error
	AddReferencesBatch(ctx context.Context, refs objects.BatchReferences) []error
	DeleteObjectBatch(ctx context.Context, ids []strfmt.UUID, dryRun bool) objects.BatchSimpleObjects // Delete many objects by id
	DeleteObject(ctx context.Context, id strfmt.UUID) error                                           // Delete object by id
	MultiObjectByID(ctx context.Context, query []multi.Identifier) ([]*storobj.Object, error)
	ObjectDigestsByTokenRange(ctx context.Context, initialToken, finalToken uint64, limit int) (objs []replica.RepairResponse, lastTokenRead uint64, err error)
	ID() string // Get the shard id
	drop() error
	HaltForTransfer(ctx context.Context) error
	initPropertyBuckets(ctx context.Context, eg *enterrors.ErrorGroupWrapper, props ...*models.Property)
	ListBackupFiles(ctx context.Context, ret *backup.ShardDescriptor) error
	resumeMaintenanceCycles(ctx context.Context) error
	SetPropertyLengths(props []inverted.Property) error
	AnalyzeObject(*storobj.Object) ([]inverted.Property, []inverted.NilProperty, error)
	Aggregate(ctx context.Context, params aggregation.Params, modules *modules.Provider) (*aggregation.Result, error)
	HashTreeLevel(ctx context.Context, level int, discriminant *hashtree.Bitset) (digests []hashtree.Digest, err error)
	MergeObject(ctx context.Context, object objects.MergeDocument) error
	Queue() *IndexQueue
	Queues() map[string]*IndexQueue
	VectorDistanceForQuery(ctx context.Context, id uint64, searchVectors [][]float32, targets []string) ([]float32, error)
	PreloadQueue(targetVector string) error
	Shutdown(context.Context) error // Shutdown the shard
	preventShutdown() (release func(), err error)

	// TODO tests only
	ObjectList(ctx context.Context, limit int, sort []filters.Sort, cursor *filters.Cursor,
		additional additional.Properties, className schema.ClassName) ([]*storobj.Object, error) // Search and return objects
	WasDeleted(ctx context.Context, id strfmt.UUID) (bool, error) // Check if an object was deleted
	VectorIndex() VectorIndex                                     // Get the vector index
	VectorIndexes() map[string]VectorIndex                        // Get the vector indexes
	hasTargetVectors() bool
	// TODO tests only
	Versioner() *shardVersioner // Get the shard versioner

	isReadOnly() error

	preparePutObject(context.Context, string, *storobj.Object) replica.SimpleResponse
	preparePutObjects(context.Context, string, []*storobj.Object) replica.SimpleResponse
	prepareMergeObject(context.Context, string, *objects.MergeDocument) replica.SimpleResponse
	prepareDeleteObject(context.Context, string, strfmt.UUID) replica.SimpleResponse
	prepareDeleteObjects(context.Context, string, []strfmt.UUID, bool) replica.SimpleResponse
	prepareAddReferences(context.Context, string, []objects.BatchReference) replica.SimpleResponse

	commitReplication(context.Context, string, *shardTransfer) interface{}
	abortReplication(context.Context, string) replica.SimpleResponse
	filePutter(context.Context, string) (io.WriteCloser, error)

	// TODO tests only
	Dimensions(ctx context.Context) int // dim(vector)*number vectors
	// TODO tests only
	QuantizedDimensions(ctx context.Context, segments int) int
	extendDimensionTrackerLSM(dimLength int, docID uint64) error
	extendDimensionTrackerForVecLSM(dimLength int, docID uint64, vecName string) error
	publishDimensionMetrics(ctx context.Context)

	addToPropertySetBucket(bucket *lsmkv.Bucket, docID uint64, key []byte) error
	deleteFromPropertySetBucket(bucket *lsmkv.Bucket, docID uint64, key []byte) error
	addToPropertyMapBucket(bucket *lsmkv.Bucket, pair lsmkv.MapPair, key []byte) error
	addToPropertyRangeBucket(bucket *lsmkv.Bucket, docID uint64, key []byte) error
	deleteFromPropertyRangeBucket(bucket *lsmkv.Bucket, docID uint64, key []byte) error
	pairPropertyWithFrequency(docID uint64, freq, propLen float32) lsmkv.MapPair

	setFallbackToSearchable(fallback bool)
	addJobToQueue(job job)
	uuidFromDocID(docID uint64) (strfmt.UUID, error)
	batchDeleteObject(ctx context.Context, id strfmt.UUID) error
	putObjectLSM(object *storobj.Object, idBytes []byte) (objectInsertStatus, error)
	mayUpsertObjectHashTree(object *storobj.Object, idBytes []byte, status objectInsertStatus) error
	mutableMergeObjectLSM(merge objects.MergeDocument, idBytes []byte) (mutableMergeResult, error)
	batchExtendInvertedIndexItemsLSMNoFrequency(b *lsmkv.Bucket, item inverted.MergeItem) error
	updatePropertySpecificIndices(object *storobj.Object, status objectInsertStatus) error
	updateVectorIndexIgnoreDelete(vector []float32, status objectInsertStatus) error
	updateVectorIndexesIgnoreDelete(vectors map[string][]float32, status objectInsertStatus) error
	hasGeoIndex() bool

	Metrics() *Metrics

	// A thread-safe counter that goes up any time there is activity on this
	// shard. The absolute value has no meaning, it's only purpose is to compare
	// the previous value to the current value.
	Activity() int32
	// Debug methods
	DebugResetVectorIndex(ctx context.Context, targetVector string) error
	RepairIndex(ctx context.Context, targetVector string) error
}

// Shard is the smallest completely-contained index unit. A shard manages
// database files for all the objects it owns. How a shard is determined for a
// target object (e.g. Murmur hash, etc.) is still open at this point
type Shard struct {
	index             *Index // a reference to the underlying index, which in turn contains schema information
	class             *models.Class
	queue             *IndexQueue
	queues            map[string]*IndexQueue
	name              string
	store             *lsmkv.Store
	counter           *indexcounter.Counter
	indexCheckpoints  *indexcheckpoint.Checkpoints
	vectorIndex       VectorIndex
	vectorIndexes     map[string]VectorIndex
	metrics           *Metrics
	promMetrics       *monitoring.PrometheusMetrics
	slowQueryReporter helpers.SlowQueryReporter
	propertyIndices   propertyspecific.Indices
	propLenTracker    *inverted.JsonShardMetaData
	versioner         *shardVersioner

<<<<<<< HEAD
	hashtree             hashtree.AggregatedHashTree
	hashtreeRWMux        sync.RWMutex
	hashtreeInitialized  atomic.Bool
	hashBeaterCtx        context.Context
	hashBeaterCancelFunc context.CancelFunc

	objectPropagationNeededCond *sync.Cond
	objectPropagationNeeded     bool

	lastComparedHosts    []string
	lastComparedHostsMux sync.RWMutex

	status              storagestate.Status
=======
	status              ShardStatus
>>>>>>> b3bc753f
	statusLock          sync.Mutex
	propertyIndicesLock sync.RWMutex

	stopDimensionTracking        chan struct{}
	dimensionTrackingInitialized atomic.Bool

	centralJobQueue chan job // reference to queue used by all shards

	docIdLock []sync.Mutex
	// replication
	replicationMap pendingReplicaTasks

	// Indicates whether searchable buckets should be used
	// when filterable buckets are missing for text/text[] properties
	// This can happen for db created before v1.19, where
	// only map (now called searchable) buckets were created as inverted
	// indexes for text/text[] props.
	// Now roaring set (filterable) and map (searchable) buckets can
	// coexists for text/text[] props, and by default both are enabled.
	// So despite property's IndexFilterable and IndexSearchable settings
	// being enabled, only searchable bucket exists
	fallbackToSearchable bool

	cycleCallbacks *shardCycleCallbacks
	bitmapFactory  *roaringset.BitmapFactory

	activityTracker atomic.Int32

	// indicates whether shard is shut down or dropped (or ongoing)
	shut bool
	// indicates whether shard in being used at the moment (e.g. write request)
	inUseCounter atomic.Int64
	// allows concurrent shut read/write
	shutdownLock *sync.RWMutex
}

func (s *Shard) ID() string {
	return shardId(s.index.ID(), s.name)
}

func (s *Shard) path() string {
	return shardPath(s.index.path(), s.name)
}

func (s *Shard) pathLSM() string {
	return path.Join(s.path(), "lsm")
}

func (s *Shard) vectorIndexID(targetVector string) string {
	if targetVector != "" {
		return fmt.Sprintf("vectors_%s", targetVector)
	}
	return "main"
}

func (s *Shard) pathHashTree() string {
	return path.Join(s.path(), "hashtree")
}

func (s *Shard) getVectorIndex(targetVector string) VectorIndex {
	if targetVector != "" {
		return s.vectorIndexes[targetVector]
	}
	return s.vectorIndex
}

func (s *Shard) uuidToIdLockPoolId(idBytes []byte) uint8 {
	// use the last byte of the uuid to determine which locking-pool a given object should use. The last byte is used
	// as uuids probably often have some kind of order and the last byte will in general be the one that changes the most
	return idBytes[15] % IdLockPoolSize
}

func (s *Shard) initHashTree(ctx context.Context) error {
	bucket := s.store.Bucket(helpers.ObjectsBucketLSM)

	if bucket.GetSecondaryIndices() < 2 {
		s.index.logger.
			WithField("action", "async_replication").
			WithField("class_name", s.class.Class).
			WithField("shard_name", s.name).
			Warn("secondary index for token ranges is not available")
		return nil
	}

	s.hashBeaterCtx, s.hashBeaterCancelFunc = context.WithCancel(context.Background())

	if err := os.MkdirAll(s.pathHashTree(), os.ModePerm); err != nil {
		return err
	}

	partitioningEnabled := s.index.partitioningEnabled

	// load the most recent hashtree file
	dirEntries, err := os.ReadDir(s.pathHashTree())
	if err != nil {
		return err
	}

	for i := len(dirEntries) - 1; i >= 0; i-- {
		dirEntry := dirEntries[i]

		if dirEntry.IsDir() || filepath.Ext(dirEntry.Name()) != ".ht" {
			continue
		}

		hashtreeFilename := filepath.Join(s.pathHashTree(), dirEntry.Name())

		if s.hashtree != nil {
			err := os.Remove(hashtreeFilename)
			s.index.logger.
				WithField("action", "async_replication").
				WithField("class_name", s.class.Class).
				WithField("shard_name", s.name).
				Warnf("deleting older hashtree file %q: %v", hashtreeFilename, err)
			continue
		}

		f, err := os.OpenFile(hashtreeFilename, os.O_RDONLY, os.ModePerm)
		if err != nil {
			s.index.logger.
				WithField("action", "async_replication").
				WithField("class_name", s.class.Class).
				WithField("shard_name", s.name).
				Warnf("reading hashtree file %q: %v", hashtreeFilename, err)
			continue
		}

		// attempt to load hashtree from file
		var ht hashtree.AggregatedHashTree

		if partitioningEnabled {
			ht, err = hashtree.DeserializeCompactHashTree(bufio.NewReader(f))
		} else {
			ht, err = hashtree.DeserializeMultiSegmentHashTree(bufio.NewReader(f))
		}
		if err != nil {
			s.index.logger.
				WithField("action", "async_replication").
				WithField("class_name", s.class.Class).
				WithField("shard_name", s.name).
				Warnf("reading hashtree file %q: %v", hashtreeFilename, err)
		} else {
			s.hashtree = ht
		}

		err = f.Close()
		if err != nil {
			return err
		}

		err = os.Remove(hashtreeFilename)
		if err != nil {
			return err
		}
	}

	if s.hashtree != nil {
		s.hashtreeInitialized.Store(true)
		s.index.logger.
			WithField("action", "async_replication").
			WithField("class_name", s.class.Class).
			WithField("shard_name", s.name).
			Info("hashtree successfully initialized")

		s.initHashBeater()
		return nil
	}

	var ht hashtree.AggregatedHashTree

	// TODO (jeroiraz): for simplificy sake a compact hashtree is always used
	// the multi-segment hashtree is an optimized implementation but it still requires
	// further evaluation
	/*if partitioningEnabled {
		ht, err = s.buildCompactHashTree()
	} else {
		ht, err = s.buildMultiSegmentHashTree(ctx)
	}*/
	ht, err = s.buildCompactHashTree()
	if err != nil {
		return err
	}

	s.hashtree = ht

	// sync hashtree with current object states

	enterrors.GoWrapper(func() {
		prevContextEvaluation := time.Now()

		objCount := 0

		err := bucket.IterateObjects(ctx, func(object *storobj.Object) error {
			if time.Since(prevContextEvaluation) > time.Second {
				if ctx.Err() != nil {
					return ctx.Err()
				}

				prevContextEvaluation = time.Now()

				s.index.logger.
					WithField("action", "async_replication").
					WithField("class_name", s.class.Class).
					WithField("shard_name", s.name).
					WithField("object_count", objCount).
					Infof("hashtree initialization is progress...")
			}

			uuid, err := uuid.MustParse(object.ID().String()).MarshalBinary()
			if err != nil {
				return err
			}

			err = s.upsertObjectHashTree(object, uuid, objectInsertStatus{})
			if err != nil {
				return err
			}

			objCount++

			return nil
		})
		if err != nil {
			s.index.logger.
				WithField("action", "async_replication").
				WithField("class_name", s.class.Class).
				WithField("shard_name", s.name).
				Errorf("iterating objects during hashtree initialization: %v", err)
			return
		}

		s.hashtreeInitialized.Store(true)

		s.index.logger.
			WithField("action", "async_replication").
			WithField("class_name", s.class.Class).
			WithField("shard_name", s.name).
			Info("hashtree successfully initialized")

		s.initHashBeater()
	}, s.index.logger)

	return nil
}

func (s *Shard) UpdateAsyncReplication(ctx context.Context, enabled bool) error {
	s.hashtreeRWMux.Lock()
	defer s.hashtreeRWMux.Unlock()

	if enabled {
		if s.hashtree == nil {
			err := s.initHashTree(ctx)
			if err != nil {
				return errors.Wrapf(err, "hashtree initialization on shard %q", s.ID())
			}

			return nil
		}

		if s.hashBeaterCtx == nil || s.hashBeaterCtx.Err() != nil {
			s.hashBeaterCtx, s.hashBeaterCancelFunc = context.WithCancel(context.Background())
			s.initHashBeater()
		}

		return nil
	}

	if s.hashtree == nil {
		return nil
	}

	s.stopHashBeater()

	return nil
}

func (s *Shard) buildCompactHashTree() (hashtree.AggregatedHashTree, error) {
	return hashtree.NewCompactHashTree(math.MaxUint64, 16)
}

/*
func (s *Shard) shardState(ctx context.Context) (*sharding.State, error) {
	// when a class was just created, the shard state may not be already updated
	// specially when an incoming request is trigering the shard creation or loading
	// ideally the shard state obtained should already include the current shard
	// the shard state is obtained by calling CopyShardingState, currently it's not
	// waiting for it to be fully up to date thus the need of this approach
	for {
		if ctx.Err() != nil {
			return nil, ctx.Err()
		}

		shardState := s.index.shardState()

		_, ok := shardState.Physical[s.name]
		if ok {
			return shardState, nil
		}

		time.Sleep(10 * time.Millisecond)
	}
}

func (s *Shard) buildMultiSegmentHashTree(ctx context.Context) (hashtree.AggregatedHashTree, error) {
	shardState, err := s.shardState(ctx)
	if err != nil {
		return nil, err
	}

	virtualNodes := make([]sharding.Virtual, len(shardState.Virtual))
	copy(virtualNodes, shardState.Virtual)

	sort.SliceStable(virtualNodes, func(a, b int) bool {
		return virtualNodes[a].Upper < virtualNodes[b].Upper
	})

	virtualNodesPos := make(map[string]int, len(virtualNodes))
	for i, v := range virtualNodes {
		virtualNodesPos[v.Name] = i
	}

	physical := shardState.Physical[s.name]

	segments := make([]hashtree.Segment, len(physical.OwnsVirtual))

	for i, v := range physical.OwnsVirtual {
		var segmentStart uint64
		var segmentSize uint64

		vi := virtualNodesPos[v]

		if vi == 0 {
			segmentStart = virtualNodes[len(virtualNodes)-1].Upper
			segmentSize = virtualNodes[0].Upper + (math.MaxUint64 - segmentStart)
		} else {
			segmentStart = virtualNodes[vi-1].Upper
			segmentSize = virtualNodes[vi].Upper - segmentStart
		}

		segments[i] = hashtree.NewSegment(segmentStart, segmentSize)
	}

	return hashtree.NewMultiSegmentHashTree(segments, 16)
}
*/

func (s *Shard) closeHashTree() error {
	var b [8]byte
	binary.BigEndian.PutUint64(b[:], uint64(time.Now().UnixNano()))

	hashtreeFilename := filepath.Join(s.pathHashTree(), fmt.Sprintf("hashtree-%x.ht", string(b[:])))

	f, err := os.OpenFile(hashtreeFilename, os.O_CREATE|os.O_WRONLY|os.O_APPEND, os.ModePerm)
	if err != nil {
		return fmt.Errorf("storing hashtree in %q: %w", hashtreeFilename, err)
	}
	defer f.Close()

	w := bufio.NewWriter(f)

	_, err = s.hashtree.Serialize(w)
	if err != nil {
		return fmt.Errorf("storing hashtree in %q: %w", hashtreeFilename, err)
	}

	err = w.Flush()
	if err != nil {
		return fmt.Errorf("storing hashtree in %q: %w", hashtreeFilename, err)
	}

	err = f.Sync()
	if err != nil {
		return fmt.Errorf("storing hashtree in %q: %w", hashtreeFilename, err)
	}

	s.hashtree = nil
	s.hashtreeInitialized.Store(false)

	return nil
}

func (s *Shard) HashTreeLevel(ctx context.Context, level int, discriminant *hashtree.Bitset) (digests []hashtree.Digest, err error) {
	s.hashtreeRWMux.RLock()
	defer s.hashtreeRWMux.RUnlock()

	if !s.hashtreeInitialized.Load() {
		return nil, fmt.Errorf("hashtree not initialized on shard %q", s.ID())
	}

	// TODO (jeroiraz): reusable pool of digests slices
	digests = make([]hashtree.Digest, hashtree.LeavesCount(level+1))

	n, err := s.hashtree.Level(level, discriminant, digests)
	if err != nil {
		return nil, err
	}

	return digests[:n], nil
}

func (s *Shard) memtableDirtyConfig() lsmkv.BucketOption {
	return lsmkv.WithDirtyThreshold(
		time.Duration(s.index.Config.MemtablesFlushDirtyAfter) * time.Second)
}

func (s *Shard) dynamicMemtableSizing() lsmkv.BucketOption {
	return lsmkv.WithDynamicMemtableSizing(
		s.index.Config.MemtablesInitialSizeMB,
		s.index.Config.MemtablesMaxSizeMB,
		s.index.Config.MemtablesMinActiveSeconds,
		s.index.Config.MemtablesMaxActiveSeconds,
	)
}

func (s *Shard) segmentCleanupConfig() lsmkv.BucketOption {
	return lsmkv.WithSegmentsCleanupInterval(
		time.Duration(s.index.Config.SegmentsCleanupIntervalSeconds) * time.Second)
}

func (s *Shard) UpdateVectorIndexConfig(ctx context.Context, updated schemaConfig.VectorIndexConfig) error {
	if err := s.isReadOnly(); err != nil {
		return err
	}

	err := s.SetStatusReadonly("UpdateVectorIndexConfig")
	if err != nil {
		return fmt.Errorf("attempt to mark read-only: %w", err)
	}

	return s.VectorIndex().UpdateUserConfig(updated, func() {
		s.UpdateStatus(storagestate.StatusReady.String())
	})
}

func (s *Shard) UpdateVectorIndexConfigs(ctx context.Context, updated map[string]schemaConfig.VectorIndexConfig) error {
	if err := s.isReadOnly(); err != nil {
		return err
	}
	if err := s.SetStatusReadonly("UpdateVectorIndexConfig"); err != nil {
		return fmt.Errorf("attempt to mark read-only: %w", err)
	}

	wg := new(sync.WaitGroup)
	var err error
	for targetName, targetCfg := range updated {
		wg.Add(1)
		if err = s.VectorIndexForName(targetName).UpdateUserConfig(targetCfg, wg.Done); err != nil {
			break
		}
	}

	f := func() {
		wg.Wait()
		s.UpdateStatus(storagestate.StatusReady.String())
	}
	enterrors.GoWrapper(f, s.index.logger)

	return err
}

// ObjectCount returns the exact count at any moment
func (s *Shard) ObjectCount() int {
	b := s.store.Bucket(helpers.ObjectsBucketLSM)
	if b == nil {
		return 0
	}

	return b.Count()
}

// ObjectCountAsync returns the eventually consistent "async" count which is
// much cheaper to obtain
func (s *Shard) ObjectCountAsync() int {
	b := s.store.Bucket(helpers.ObjectsBucketLSM)
	if b == nil {
		return 0
	}

	return b.CountAsync()
}

func (s *Shard) isFallbackToSearchable() bool {
	return s.fallbackToSearchable
}

func (s *Shard) tenant() string {
	// TODO provide better impl
	if s.index.partitioningEnabled {
		return s.name
	}
	return ""
}

func shardId(indexId, shardName string) string {
	return fmt.Sprintf("%s_%s", indexId, shardName)
}

func shardPath(indexPath, shardName string) string {
	return path.Join(indexPath, shardName)
}

func bucketKeyPropertyLength(length int) ([]byte, error) {
	return inverted.LexicographicallySortableInt64(int64(length))
}

func bucketKeyPropertyNull(isNull bool) ([]byte, error) {
	if isNull {
		return []byte{uint8(filters.InternalNullState)}, nil
	}
	return []byte{uint8(filters.InternalNotNullState)}, nil
}

func (s *Shard) Activity() int32 {
	return s.activityTracker.Load()
}<|MERGE_RESOLUTION|>--- conflicted
+++ resolved
@@ -193,7 +193,6 @@
 	propLenTracker    *inverted.JsonShardMetaData
 	versioner         *shardVersioner
 
-<<<<<<< HEAD
 	hashtree             hashtree.AggregatedHashTree
 	hashtreeRWMux        sync.RWMutex
 	hashtreeInitialized  atomic.Bool
@@ -206,10 +205,7 @@
 	lastComparedHosts    []string
 	lastComparedHostsMux sync.RWMutex
 
-	status              storagestate.Status
-=======
 	status              ShardStatus
->>>>>>> b3bc753f
 	statusLock          sync.Mutex
 	propertyIndicesLock sync.RWMutex
 
