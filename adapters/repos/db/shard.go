--- conflicted
+++ resolved
@@ -127,11 +127,7 @@
 	}
 
 	var err error
-<<<<<<< HEAD
-	s.queue, err = NewIndexQueue(s.ID(), s.index.Config.RootPath, s.vectorIndex, IndexQueueOptions{
-=======
-	s.queue, err = NewIndexQueue(s, s.vectorIndex, s.centralJobQueue, IndexQueueOptions{
->>>>>>> cc0debf9
+	s.queue, err = NewIndexQueue(s.ID(), s.index.Config.RootPath, s, s.vectorIndex, s.centralJobQueue, IndexQueueOptions{
 		Logger: s.index.logger,
 	})
 	if err != nil {
