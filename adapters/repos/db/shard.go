//                           _       _
// __      _____  __ ___   ___  __ _| |_ ___
// \ \ /\ / / _ \/ _` \ \ / / |/ _` | __/ _ \
//  \ V  V /  __/ (_| |\ V /| | (_| | ||  __/
//   \_/\_/ \___|\__,_| \_/ |_|\__,_|\__\___|
//
//  Copyright © 2016 - 2025 Weaviate B.V. All rights reserved.
//
//  CONTACT: hello@weaviate.io
//

package db

import (
	"context"
	"encoding/binary"
	"fmt"
	"io"
	"path"
	"sync"
	"sync/atomic"
	"time"

	"github.com/go-openapi/strfmt"
	"github.com/pkg/errors"
	"go.etcd.io/bbolt"

	"github.com/weaviate/weaviate/adapters/repos/db/helpers"
	"github.com/weaviate/weaviate/adapters/repos/db/indexcheckpoint"
	"github.com/weaviate/weaviate/adapters/repos/db/indexcounter"
	"github.com/weaviate/weaviate/adapters/repos/db/inverted"
	"github.com/weaviate/weaviate/adapters/repos/db/lsmkv"
	"github.com/weaviate/weaviate/adapters/repos/db/propertyspecific"
	"github.com/weaviate/weaviate/adapters/repos/db/queue"
	"github.com/weaviate/weaviate/adapters/repos/db/roaringset"
	"github.com/weaviate/weaviate/cluster/router/types"
	usagetypes "github.com/weaviate/weaviate/cluster/usage/types"
	"github.com/weaviate/weaviate/entities/additional"
	"github.com/weaviate/weaviate/entities/aggregation"
	"github.com/weaviate/weaviate/entities/backup"
	"github.com/weaviate/weaviate/entities/dto"
	enterrors "github.com/weaviate/weaviate/entities/errors"
	"github.com/weaviate/weaviate/entities/filters"
	entinverted "github.com/weaviate/weaviate/entities/inverted"
	"github.com/weaviate/weaviate/entities/models"
	"github.com/weaviate/weaviate/entities/multi"
	"github.com/weaviate/weaviate/entities/schema"
	schemaConfig "github.com/weaviate/weaviate/entities/schema/config"
	"github.com/weaviate/weaviate/entities/search"
	"github.com/weaviate/weaviate/entities/searchparams"
	"github.com/weaviate/weaviate/entities/storagestate"
	"github.com/weaviate/weaviate/entities/storobj"
	"github.com/weaviate/weaviate/usecases/file"
	"github.com/weaviate/weaviate/usecases/modules"
	"github.com/weaviate/weaviate/usecases/monitoring"
	"github.com/weaviate/weaviate/usecases/objects"
	"github.com/weaviate/weaviate/usecases/replica"
	"github.com/weaviate/weaviate/usecases/replica/hashtree"
)

const IdLockPoolSize uint64 = 1024

var (
	errAlreadyShutdown    = errors.New("already shut or dropped")
	errShutdownInProgress = errors.New("shard shutdown in progress")
)

type ShardLike interface {
	Index() *Index                                                                      // Get the parent index
	Name() string                                                                       // Get the shard name
	Store() *lsmkv.Store                                                                // Get the underlying store
	NotifyReady()                                                                       // Set shard status to ready
	GetStatus() storagestate.Status                                                     // Return the shard status
	UpdateStatus(status, reason string) error                                           // Set shard status
	SetStatusReadonly(reason string) error                                              // Set shard status to readonly with reason
	FindUUIDs(ctx context.Context, filters *filters.LocalFilter) ([]strfmt.UUID, error) // Search and return document ids

	Counter() *indexcounter.Counter
	ObjectCount(ctx context.Context) (int, error)
	ObjectCountAsync(ctx context.Context) (int64, error)
	ObjectStorageSize(ctx context.Context) (int64, error)
	VectorStorageSize(ctx context.Context) (int64, error)
	GetPropertyLengthTracker() *inverted.JsonShardMetaData

	PutObject(context.Context, *storobj.Object) error
	PutObjectBatch(context.Context, []*storobj.Object) []error
	ObjectByID(ctx context.Context, id strfmt.UUID, props search.SelectProperties, additional additional.Properties) (*storobj.Object, error)
	ObjectByIDErrDeleted(ctx context.Context, id strfmt.UUID, props search.SelectProperties, additional additional.Properties) (*storobj.Object, error)
	Exists(ctx context.Context, id strfmt.UUID) (bool, error)
	ObjectSearch(ctx context.Context, limit int, filters *filters.LocalFilter, keywordRanking *searchparams.KeywordRanking, sort []filters.Sort, cursor *filters.Cursor, additional additional.Properties, properties []string) ([]*storobj.Object, []float32, error)
	ObjectVectorSearch(ctx context.Context, searchVectors []models.Vector, targetVectors []string, targetDist float32, limit int, filters *filters.LocalFilter, sort []filters.Sort, groupBy *searchparams.GroupBy, additional additional.Properties, targetCombination *dto.TargetCombination, properties []string) ([]*storobj.Object, []float32, error)
	UpdateVectorIndexConfig(ctx context.Context, updated schemaConfig.VectorIndexConfig) error
	UpdateVectorIndexConfigs(ctx context.Context, updated map[string]schemaConfig.VectorIndexConfig) error
	AddReferencesBatch(ctx context.Context, refs objects.BatchReferences) []error
	DeleteObjectBatch(ctx context.Context, ids []strfmt.UUID, deletionTime time.Time, dryRun bool) objects.BatchSimpleObjects // Delete many objects by id
	DeleteObject(ctx context.Context, id strfmt.UUID, deletionTime time.Time) error                                           // Delete object by id
	MultiObjectByID(ctx context.Context, query []multi.Identifier) ([]*storobj.Object, error)
	ObjectDigestsInRange(ctx context.Context, initialUUID, finalUUID strfmt.UUID, limit int) (objs []types.RepairResponse, err error)
	ID() string // Get the shard id
	drop() error
	HaltForTransfer(ctx context.Context, offloading bool, inactivityTimeout time.Duration) error
	initPropertyBuckets(ctx context.Context, eg *enterrors.ErrorGroupWrapper, lazyLoadSegments bool, props ...*models.Property)
	ListBackupFiles(ctx context.Context, ret *backup.ShardDescriptor) error
	resumeMaintenanceCycles(ctx context.Context) error
	GetFileMetadata(ctx context.Context, relativeFilePath string) (file.FileMetadata, error)
	GetFile(ctx context.Context, relativeFilePath string) (io.ReadCloser, error)
	SetPropertyLengths(props []inverted.Property) error
	AnalyzeObject(*storobj.Object) ([]inverted.Property, []inverted.NilProperty, error)
	Aggregate(ctx context.Context, params aggregation.Params, modules *modules.Provider) (*aggregation.Result, error)
	HashTreeLevel(ctx context.Context, level int, discriminant *hashtree.Bitset) (digests []hashtree.Digest, err error)
	MergeObject(ctx context.Context, object objects.MergeDocument) error
	VectorDistanceForQuery(ctx context.Context, id uint64, searchVectors []models.Vector, targets []string) ([]float32, error)
	ConvertQueue(targetVector string) error
	FillQueue(targetVector string, from uint64) error
	Shutdown(context.Context) error // Shutdown the shard
	preventShutdown() (release func(), err error)

	// TODO tests only
	ObjectList(ctx context.Context, limit int, sort []filters.Sort, cursor *filters.Cursor,
		additional additional.Properties, className schema.ClassName) ([]*storobj.Object, error) // Search and return objects
	WasDeleted(ctx context.Context, id strfmt.UUID) (bool, time.Time, error) // Check if an object was deleted
	GetVectorIndexQueue(targetVector string) (*VectorIndexQueue, bool)
	GetVectorIndex(targetVector string) (VectorIndex, bool)
	ForEachVectorIndex(f func(targetVector string, index VectorIndex) error) error
	ForEachVectorQueue(f func(targetVector string, queue *VectorIndexQueue) error) error
	// TODO tests only
	Versioner() *shardVersioner // Get the shard versioner

	SetAsyncReplicationEnabled(ctx context.Context, enabled bool) error

	isReadOnly() error
	pathLSM() string

	preparePutObject(context.Context, string, *storobj.Object) replica.SimpleResponse
	preparePutObjects(context.Context, string, []*storobj.Object) replica.SimpleResponse
	prepareMergeObject(context.Context, string, *objects.MergeDocument) replica.SimpleResponse
	prepareDeleteObject(context.Context, string, strfmt.UUID, time.Time) replica.SimpleResponse
	prepareDeleteObjects(context.Context, string, []strfmt.UUID, time.Time, bool) replica.SimpleResponse
	prepareAddReferences(context.Context, string, []objects.BatchReference) replica.SimpleResponse

	commitReplication(context.Context, string, *shardTransfer) interface{}
	abortReplication(context.Context, string) replica.SimpleResponse
	filePutter(context.Context, string) (io.WriteCloser, error)

	// Dimensions returns the total number of dimensions for a given vector
	Dimensions(ctx context.Context, targetVector string) (int, error)
	// DimensionsUsage returns the total number of dimensions and the number of objects for a given vector
	DimensionsUsage(ctx context.Context, targetVector string) (usagetypes.Dimensionality, error)
	QuantizedDimensions(ctx context.Context, targetVector string, segments int) (int, error)

	extendDimensionTrackerLSM(dimLength int, docID uint64, targetVector string) error
	resetDimensionsLSM(ctx context.Context) error

	addToPropertySetBucket(bucket *lsmkv.Bucket, docID uint64, key []byte) error
	deleteFromPropertySetBucket(bucket *lsmkv.Bucket, docID uint64, key []byte) error
	addToPropertyMapBucket(bucket *lsmkv.Bucket, pair lsmkv.MapPair, key []byte) error
	addToPropertyRangeBucket(bucket *lsmkv.Bucket, docID uint64, key []byte) error
	deleteFromPropertyRangeBucket(bucket *lsmkv.Bucket, docID uint64, key []byte) error
	pairPropertyWithFrequency(docID uint64, freq, propLen float32) lsmkv.MapPair

	setFallbackToSearchable(fallback bool)
	addJobToQueue(job job)
	uuidFromDocID(docID uint64) (strfmt.UUID, error)
	batchDeleteObject(ctx context.Context, id strfmt.UUID, deletionTime time.Time) error
	putObjectLSM(object *storobj.Object, idBytes []byte) (objectInsertStatus, error)
	mayUpsertObjectHashTree(object *storobj.Object, idBytes []byte, status objectInsertStatus) error
	mutableMergeObjectLSM(merge objects.MergeDocument, idBytes []byte) (mutableMergeResult, error)
	batchExtendInvertedIndexItemsLSMNoFrequency(b *lsmkv.Bucket, item inverted.MergeItem) error
	updatePropertySpecificIndices(ctx context.Context, object *storobj.Object, status objectInsertStatus) error
	updateVectorIndexIgnoreDelete(ctx context.Context, vector []float32, status objectInsertStatus) error
	updateVectorIndexesIgnoreDelete(ctx context.Context, vectors map[string][]float32, status objectInsertStatus) error
	updateMultiVectorIndexesIgnoreDelete(ctx context.Context, multiVectors map[string][][]float32, status objectInsertStatus) error
	hasGeoIndex() bool
	// addTargetNodeOverride adds a target node override to the shard.
	addTargetNodeOverride(ctx context.Context, targetNodeOverride additional.AsyncReplicationTargetNodeOverride) error
	// removeTargetNodeOverride removes a target node override from the shard.
	removeTargetNodeOverride(ctx context.Context, targetNodeOverride additional.AsyncReplicationTargetNodeOverride) error
	// removeAllTargetNodeOverrides removes all target node overrides from the shard
	// and resets the async replication config.
	removeAllTargetNodeOverrides(ctx context.Context) error

	// getAsyncReplicationStats returns all current sync replication stats for this node/shard
	getAsyncReplicationStats(ctx context.Context) []*models.AsyncReplicationStatus

	Metrics() *Metrics

	// A thread-safe counter that goes up any time there is activity on this
	// shard. The absolute value has no meaning, it's only purpose is to compare
	// the previous value to the current value. First value is for reads, second
	// for writes.
	Activity() (int32, int32)
	// Debug methods
	DebugResetVectorIndex(ctx context.Context, targetVector string) error
	RepairIndex(ctx context.Context, targetVector string) error
<<<<<<< HEAD

	// Debug method for docID lock debugging and contention detection and simulation
	DebugGetDocIdLockStatus() (bool, error)
=======
	RequantizeIndex(ctx context.Context, targetVector string) error
>>>>>>> 4f55fb60
}

type onAddToPropertyValueIndex func(shard *Shard, docID uint64, property *inverted.Property) error

type onDeleteFromPropertyValueIndex func(shard *Shard, docID uint64, property *inverted.Property) error

// Shard is the smallest completely-contained index unit. A shard manages
// database files for all the objects it owns. How a shard is determined for a
// target object (e.g. Murmur hash, etc.) is still open at this point
type Shard struct {
	index             *Index // a reference to the underlying index, which in turn contains schema information
	class             *models.Class
	scheduler         *queue.Scheduler
	name              string
	store             *lsmkv.Store
	counter           *indexcounter.Counter
	indexCheckpoints  *indexcheckpoint.Checkpoints
	metrics           *Metrics
	promMetrics       *monitoring.PrometheusMetrics
	slowQueryReporter helpers.SlowQueryReporter
	propertyIndices   propertyspecific.Indices
	propLenTracker    *inverted.JsonShardMetaData
	versioner         *shardVersioner

	vectorIndexMu sync.RWMutex
	vectorIndex   VectorIndex
	queue         *VectorIndexQueue
	vectorIndexes map[string]VectorIndex
	queues        map[string]*VectorIndexQueue

	// async replication
	asyncReplicationRWMux           sync.RWMutex
	asyncReplicationConfig          asyncReplicationConfig
	hashtree                        hashtree.AggregatedHashTree
	hashtreeFullyInitialized        bool
	minimalHashtreeInitializationCh chan struct{}
	asyncReplicationCancelFunc      context.CancelFunc

	lastComparedHosts                 []string
	lastComparedHostsMux              sync.RWMutex
	asyncReplicationStatsByTargetNode map[string]*hashBeatHostStats

	haltForTransferMux               sync.Mutex
	haltForTransferInactivityTimeout time.Duration
	haltForTransferInactivityTimer   *time.Timer
	haltForTransferCount             int
	haltForTransferCancel            func()

	status              ShardStatus
	statusLock          sync.RWMutex
	propertyIndicesLock sync.RWMutex

	centralJobQueue chan job // reference to queue used by all shards

	docIdLock []sync.Mutex
	// replication
	replicationMap pendingReplicaTasks

	// Indicates whether searchable buckets should be used
	// when filterable buckets are missing for text/text[] properties
	// This can happen for db created before v1.19, where
	// only map (now called searchable) buckets were created as inverted
	// indexes for text/text[] props.
	// Now roaring set (filterable) and map (searchable) buckets can
	// coexists for text/text[] props, and by default both are enabled.
	// So despite property's IndexFilterable and IndexSearchable settings
	// being enabled, only searchable bucket exists
	fallbackToSearchable bool

	cycleCallbacks *shardCycleCallbacks
	bitmapFactory  *roaringset.BitmapFactory
	bitmapBufPool  roaringset.BitmapBufPool

	activityTrackerRead  atomic.Int32
	activityTrackerWrite atomic.Int32

	// shared bolt database for dynamic vector indexes.
	// nil if there is no configured dynamic vector index
	dynamicVectorIndexDB *bbolt.DB

	// indicates whether shard is shut down or dropped (or ongoing)
	shut atomic.Bool
	// indicates whether shard in being used at the moment (e.g. write request)
	inUseCounter atomic.Int64
	// allows concurrent shut read/write
	shutdownLock *sync.RWMutex

	reindexer                             ShardReindexerV3
	callbacksAddToPropertyValueIndex      []onAddToPropertyValueIndex
	callbacksRemoveFromPropertyValueIndex []onDeleteFromPropertyValueIndex
	// stores names of properties that are searchable and use buckets of
	// inverted strategy. for such properties delta analyzer should avoid
	// computing delta between previous and current values of properties
	searchableBlockmaxPropNames     []string
	searchableBlockmaxPropNamesLock *sync.Mutex

	usingBlockMaxWAND bool

	// shutdownRequested marks shard as requested for shutdown
	shutdownRequested atomic.Bool

	SPFreshEnabled bool
}

func (s *Shard) ID() string {
	return shardId(s.index.ID(), s.name)
}

func (s *Shard) path() string {
	return shardPath(s.index.path(), s.name)
}

func (s *Shard) pathLSM() string {
	return shardPathLSM(s.index.path(), s.name)
}

func (s *Shard) pathHashTree() string {
	return path.Join(s.path(), "hashtree_uuid")
}

func (s *Shard) vectorIndexID(targetVector string) string {
	if targetVector != "" {
		return fmt.Sprintf("%s_%s", helpers.VectorsBucketLSM, targetVector)
	}
	return "main"
}

// uuidToIdLockPoolId computes a lock pool id for a given uuid. The lock pool
// is used to synchronize access to the same uuid. The pool size is fixed and
// defined by IdLockPoolSize.
// The function uses the XOR of the two halves of the UUID to ensure a good
// distribution of UUIDs to lock pool ids. This helps to minimize lock
// contention when multiple goroutines are accessing different UUIDs.
// The result is then taken modulo the pool size to ensure it fits within the
// bounds of the lock pool array.
func (s *Shard) uuidToIdLockPoolId(uuidBytes []byte) uint {
	lo := binary.LittleEndian.Uint64(uuidBytes[:8])
	hi := binary.LittleEndian.Uint64(uuidBytes[8:16])

	return uint((lo ^ hi) % IdLockPoolSize)
}

func (s *Shard) memtableDirtyConfig() lsmkv.BucketOption {
	return lsmkv.WithDirtyThreshold(
		time.Duration(s.index.Config.MemtablesFlushDirtyAfter) * time.Second)
}

func (s *Shard) dynamicMemtableSizing() lsmkv.BucketOption {
	return lsmkv.WithDynamicMemtableSizing(
		s.index.Config.MemtablesInitialSizeMB,
		s.index.Config.MemtablesMaxSizeMB,
		s.index.Config.MemtablesMinActiveSeconds,
		s.index.Config.MemtablesMaxActiveSeconds,
	)
}

func (s *Shard) segmentCleanupConfig() lsmkv.BucketOption {
	return lsmkv.WithSegmentsCleanupInterval(
		time.Duration(s.index.Config.SegmentsCleanupIntervalSeconds) * time.Second)
}

func (s *Shard) UpdateVectorIndexConfig(ctx context.Context, updated schemaConfig.VectorIndexConfig) error {
	if err := s.isReadOnly(); err != nil {
		return err
	}

	reason := "UpdateVectorIndexConfig"
	err := s.SetStatusReadonly(reason)
	if err != nil {
		return fmt.Errorf("attempt to mark read-only: %w", err)
	}

	index, ok := s.GetVectorIndex("")
	if !ok {
		return fmt.Errorf("vector index does not exist")
	}

	return index.UpdateUserConfig(updated, func() {
		s.UpdateStatus(storagestate.StatusReady.String(), reason)
	})
}

func (s *Shard) UpdateVectorIndexConfigs(ctx context.Context, updated map[string]schemaConfig.VectorIndexConfig) error {
	if err := s.isReadOnly(); err != nil {
		return err
	}

	i := 0
	targetVecs := make([]string, len(updated))
	for targetVec := range updated {
		targetVecs[i] = targetVec
		i++
	}
	reason := fmt.Sprintf("UpdateVectorIndexConfigs: %v", targetVecs)
	if err := s.SetStatusReadonly(reason); err != nil {
		return fmt.Errorf("attempt to mark read-only: %w", err)
	}

	wg := new(sync.WaitGroup)
	var err error
	for targetVector, targetCfg := range updated {
		if index, ok := s.GetVectorIndex(targetVector); ok {
			wg.Add(1)
			if err = index.UpdateUserConfig(targetCfg, wg.Done); err != nil {
				break
			}
		} else {
			// dont lazy load segments on config update
			if err = s.initTargetVector(ctx, targetVector, targetCfg, false); err != nil {
				return fmt.Errorf("creating new vector index: %w", err)
			}
		}
	}

	f := func() {
		wg.Wait()
		s.UpdateStatus(storagestate.StatusReady.String(), reason)
	}
	enterrors.GoWrapper(f, s.index.logger)

	return err
}

// ObjectCount returns the exact count at any moment
func (s *Shard) ObjectCount(ctx context.Context) (int, error) {
	b := s.store.Bucket(helpers.ObjectsBucketLSM)
	if b == nil {
		return 0, errors.New("object bucket does not exist")
	}

	return b.Count(ctx)
}

// ObjectCountAsync returns the eventually consistent "async" count which is
// much cheaper to obtain
func (s *Shard) ObjectCountAsync(_ context.Context) (int64, error) {
	b := s.store.Bucket(helpers.ObjectsBucketLSM)
	if b == nil {
		// we return no error, because we could have shards without the objects bucket
		// the error is needed to satisfy the interface for lazy loaded shards possible errors
		return 0, nil
	}

	return int64(b.CountAsync()), nil
}

func (s *Shard) ObjectStorageSize(ctx context.Context) (int64, error) {
	bucket := s.store.Bucket(helpers.ObjectsBucketLSM)
	if bucket == nil {
		// we return no error, because we could have shards without the objects bucket
		// the error is needed to satisfy the interface for lazy loaded shards possible errors
		return 0, nil
	}

	return bucket.DiskSize() + bucket.MetadataSize(), nil
}

// VectorStorageSize calculates the total storage size of all vector indexes in the shard
// Always use the dimensions bucket for tracking total vectors and dimensions
// This ensures we get accurate counts regardless of cache size or shard state
// This method is only called for active tenants, so we can always use direct vector index compression.
func (s *Shard) VectorStorageSize(ctx context.Context) (int64, error) {
	totalSize := int64(0)

	// Iterate over all vector indexes to calculate storage size for both default and targeted vectors
	if err := s.ForEachVectorIndex(func(targetVector string, index VectorIndex) error {
		// Get dimensions and object count from the dimensions bucket for this specific target vector
		dimensionality, err := s.calcTargetVectorDimensions(ctx, targetVector)
		if err != nil {
			return err
		}

		if dimensionality.Count == 0 || dimensionality.Dimensions == 0 {
			return nil
		}

		// Calculate uncompressed size (float32 = 4 bytes per dimension)
		uncompressedSize := int64(dimensionality.Count) * int64(dimensionality.Dimensions) * 4

		// For active tenants, always use the direct vector index compression rate
		compressionRate := index.CompressionStats().CompressionRatio(dimensionality.Dimensions)

		// Calculate total size using actual compression rate
		totalSize += int64(float64(uncompressedSize) * compressionRate)

		return nil
	}); err != nil {
		return 0, err
	}

	return totalSize, nil
}

func (s *Shard) isFallbackToSearchable() bool {
	return s.fallbackToSearchable
}

func (s *Shard) tenant() string {
	// TODO provide better impl
	if s.index.partitioningEnabled {
		return s.name
	}
	return ""
}

func shardId(indexId, shardName string) string {
	return fmt.Sprintf("%s_%s", indexId, shardName)
}

func shardPath(indexPath, shardName string) string {
	return path.Join(indexPath, shardName)
}

func shardPathLSM(indexPath, shardName string) string {
	return path.Join(indexPath, shardName, "lsm")
}

func shardPathObjectsLSM(indexPath, shardName string) string {
	return path.Join(shardPathLSM(indexPath, shardName), helpers.ObjectsBucketLSM)
}

func shardPathDimensionsLSM(indexPath, shardName string) string {
	return path.Join(shardPathLSM(indexPath, shardName), helpers.DimensionsBucketLSM)
}

func bucketKeyPropertyLength(length int) ([]byte, error) {
	return entinverted.LexicographicallySortableInt64(int64(length))
}

func bucketKeyPropertyNull(isNull bool) ([]byte, error) {
	if isNull {
		return []byte{uint8(filters.InternalNullState)}, nil
	}
	return []byte{uint8(filters.InternalNotNullState)}, nil
}

// Activity score for read and write
func (s *Shard) Activity() (int32, int32) {
	return s.activityTrackerRead.Load(), s.activityTrackerWrite.Load()
}

func (s *Shard) registerAddToPropertyValueIndex(callback onAddToPropertyValueIndex) {
	s.callbacksAddToPropertyValueIndex = append(s.callbacksAddToPropertyValueIndex, callback)
}

func (s *Shard) registerDeleteFromPropertyValueIndex(callback onDeleteFromPropertyValueIndex) {
	s.callbacksRemoveFromPropertyValueIndex = append(s.callbacksRemoveFromPropertyValueIndex, callback)
}<|MERGE_RESOLUTION|>--- conflicted
+++ resolved
@@ -192,13 +192,10 @@
 	// Debug methods
 	DebugResetVectorIndex(ctx context.Context, targetVector string) error
 	RepairIndex(ctx context.Context, targetVector string) error
-<<<<<<< HEAD
-
-	// Debug method for docID lock debugging and contention detection and simulation
+	RequantizeIndex(ctx context.Context, targetVector string) error
+  
+  // Debug method for docID lock debugging and contention detection and simulation
 	DebugGetDocIdLockStatus() (bool, error)
-=======
-	RequantizeIndex(ctx context.Context, targetVector string) error
->>>>>>> 4f55fb60
 }
 
 type onAddToPropertyValueIndex func(shard *Shard, docID uint64, property *inverted.Property) error
