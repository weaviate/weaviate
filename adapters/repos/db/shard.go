--- conflicted
+++ resolved
@@ -237,27 +237,16 @@
 		promMetrics: promMetrics,
 		metrics: NewMetrics(index.logger, promMetrics,
 			string(index.Config.ClassName), shardName),
-<<<<<<< HEAD
-		slowQueryReporter: helpers.NewSlowQueryReporterFromEnv(index.logger),
-		stopMetrics:       make(chan struct{}),
-		replicationMap:    pendingReplicaTasks{Tasks: make(map[string]replicaTask, 32)},
-		centralJobQueue:   jobQueueCh,
-		indexCheckpoints:  indexCheckpoints,
-
-		shut:         false,
-		shutdownLock: new(sync.RWMutex),
-
-		status: storagestate.StatusLoading,
-	}
-
-	s.activityTracker.Store(1) // initial state
-=======
 		slowQueryReporter:     helpers.NewSlowQueryReporterFromEnv(index.logger),
 		stopDimensionTracking: make(chan struct{}),
 		replicationMap:        pendingReplicaTasks{Tasks: make(map[string]replicaTask, 32)},
 		centralJobQueue:       jobQueueCh,
 		indexCheckpoints:      indexCheckpoints,
-		status:                storagestate.StatusLoading,
+
+		shut:         false,
+		shutdownLock: new(sync.RWMutex),
+
+		status: storagestate.StatusLoading,
 	}
 
 	defer func() {
@@ -272,7 +261,7 @@
 		}
 	}()
 
->>>>>>> 3e94e33a
+	s.activityTracker.Store(1) // initial state
 	s.initCycleCallbacks()
 
 	s.docIdLock = make([]sync.Mutex, IdLockPoolSize)
@@ -996,7 +985,6 @@
 	return err
 }
 
-<<<<<<< HEAD
 /*
 
 	batch
@@ -1007,8 +995,6 @@
 		true
 			fail request
 
-
-
 	shutdown
 		loop + time:
 		if shut == true
@@ -1016,30 +1002,17 @@
 		in_use == 0 && shut == false
 			shut = true
 
-
-
 */
-
-func (s *Shard) Shutdown(ctx context.Context) (err error) {
-	if err = s.waitForShutdown(ctx); err != nil {
-		return
-	}
-
-	if s.index.Config.TrackVectorDimensions {
-		// tracking vector dimensions goroutine only works when tracking is enabled
-		// that's why we are trying to stop it only in this case
-		s.stopMetrics <- struct{}{}
-	}
-
-=======
 // Shutdown needs to be idempotent, so it can also deal with a partial
 // initialization. In some parts, it relies on the underlying structs to have
 // idempotent Shutdown methods. In other parts, it explicitly checks if a
 // component was initialized. If not, it turns it into a noop to prevent
 // blocking.
-func (s *Shard) Shutdown(ctx context.Context) error {
-	var err error
->>>>>>> 3e94e33a
+func (s *Shard) Shutdown(ctx context.Context) (err error) {
+	if err = s.waitForShutdown(ctx); err != nil {
+		return
+	}
+
 	if err = s.GetPropertyLengthTracker().Close(); err != nil {
 		return errors.Wrap(err, "close prop length tracker")
 	}
@@ -1111,7 +1084,17 @@
 	return nil
 }
 
-<<<<<<< HEAD
+// cleanupPartialInit is called when the shard was only partially initialized.
+// Internally it just uses [Shutdown], but also adds some logging.
+func (s *Shard) cleanupPartialInit(ctx context.Context) {
+	log := s.index.logger.WithField("action", "cleanup_partial_initialization")
+	if err := s.Shutdown(ctx); err != nil {
+		log.WithError(err).Error("failed to shutdown store")
+	}
+
+	log.Debug("successfully cleaned up partially initialized shard")
+}
+
 func (s *Shard) preventShutdown() (release func(), err error) {
 	s.shutdownLock.RLock()
 	defer s.shutdownLock.RUnlock()
@@ -1169,17 +1152,6 @@
 	}
 
 	return false, nil
-=======
-// cleanupPartialInit is called when the shard was only partially initialized.
-// Internally it just uses [Shutdown], but also adds some logging.
-func (s *Shard) cleanupPartialInit(ctx context.Context) {
-	log := s.index.logger.WithField("action", "cleanup_partial_initialization")
-	if err := s.Shutdown(ctx); err != nil {
-		log.WithError(err).Error("failed to shutdown store")
-	}
-
-	log.Debug("successfully cleaned up partially initialized shard")
->>>>>>> 3e94e33a
 }
 
 func (s *Shard) NotifyReady() {
