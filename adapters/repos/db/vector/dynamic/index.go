//                           _       _
// __      _____  __ ___   ___  __ _| |_ ___
// \ \ /\ / / _ \/ _` \ \ / / |/ _` | __/ _ \
//  \ V  V /  __/ (_| |\ V /| | (_| | ||  __/
//   \_/\_/ \___|\__,_| \_/ |_|\__,_|\__\___|
//
//  Copyright © 2016 - 2025 Weaviate B.V. All rights reserved.
//
//  CONTACT: hello@weaviate.io
//

package dynamic

import (
	"context"
	"encoding/binary"
	simpleErrors "errors"
	"fmt"
	"io"
	"math"
	"os"
	"path/filepath"
	"sync"
	"sync/atomic"

	"github.com/pkg/errors"
	"github.com/sirupsen/logrus"
	"go.etcd.io/bbolt"

	"github.com/weaviate/weaviate/adapters/repos/db/helpers"
	"github.com/weaviate/weaviate/adapters/repos/db/lsmkv"
	"github.com/weaviate/weaviate/adapters/repos/db/vector/common"
	"github.com/weaviate/weaviate/adapters/repos/db/vector/compressionhelpers"
	"github.com/weaviate/weaviate/adapters/repos/db/vector/flat"
	"github.com/weaviate/weaviate/adapters/repos/db/vector/hnsw"
	"github.com/weaviate/weaviate/adapters/repos/db/vector/hnsw/distancer"
	entcfg "github.com/weaviate/weaviate/entities/config"
	"github.com/weaviate/weaviate/entities/cyclemanager"
	enterrors "github.com/weaviate/weaviate/entities/errors"
	schemaconfig "github.com/weaviate/weaviate/entities/schema/config"
	ent "github.com/weaviate/weaviate/entities/vectorindex/dynamic"
	hnswent "github.com/weaviate/weaviate/entities/vectorindex/hnsw"
	"github.com/weaviate/weaviate/usecases/monitoring"
)

const (
	composerUpgradedKey = "upgraded"
	batchSize           = 500
)

var dynamicBucket = []byte("dynamic")

type Index interface {
	// UnderlyingIndex returns the underlying index type (flat or hnsw)
	UnderlyingIndex() common.IndexType
	IsUpgraded() bool
}

type VectorIndex interface {
	Add(ctx context.Context, id uint64, vector []float32) error
	AddBatch(ctx context.Context, id []uint64, vector [][]float32) error
	Delete(id ...uint64) error
	SearchByVector(ctx context.Context, vector []float32, k int, allow helpers.AllowList) ([]uint64, []float32, error)
	SearchByVectorDistance(ctx context.Context, vector []float32, dist float32,
		maxLimit int64, allow helpers.AllowList) ([]uint64, []float32, error)
	UpdateUserConfig(updated schemaconfig.VectorIndexConfig, callback func()) error
	Drop(ctx context.Context) error
	Shutdown(ctx context.Context) error
	Flush() error
	SwitchCommitLogs(ctx context.Context) error
	ListFiles(ctx context.Context, basePath string) ([]string, error)
	PostStartup()
	Compressed() bool
	Multivector() bool
	ValidateBeforeInsert(vector []float32) error
	ContainsDoc(docID uint64) bool
	Preload(id uint64, vector []float32)
	QueryVectorDistancer(queryVector []float32) common.QueryVectorDistancer
	// Iterate over all indexed document ids in the index.
	// Consistency or order is not guaranteed, as the index may be concurrently modified.
	// If the callback returns false, the iteration will stop.
	Iterate(fn func(docID uint64) bool)
	Type() common.IndexType
}

type upgradableIndexer interface {
	Upgraded() bool
	Upgrade(callback func()) error
	ShouldUpgrade() (bool, int)
	AlreadyIndexed() uint64
}

type dynamic struct {
	sync.RWMutex
	id                           string
	targetVector                 string
	store                        *lsmkv.Store
	logger                       logrus.FieldLogger
	rootPath                     string
	shardName                    string
	className                    string
	prometheusMetrics            *monitoring.PrometheusMetrics
	vectorForIDThunk             common.VectorForID[float32]
	tempVectorForIDThunk         common.TempVectorForID[float32]
	distanceProvider             distancer.Provider
	makeCommitLoggerThunk        hnsw.MakeCommitLogger
	threshold                    uint64
	index                        VectorIndex
	upgraded                     atomic.Bool
	upgradeOnce                  sync.Once
	tombstoneCallbacks           cyclemanager.CycleCallbackGroup
	hnswUC                       hnswent.UserConfig
	db                           *bbolt.DB
	ctx                          context.Context
	cancel                       context.CancelFunc
	hnswDisableSnapshots         bool
	hnswSnapshotOnStartup        bool
	hnswWaitForCachePrefill      bool
	LazyLoadSegments             bool
	flatBQ                       bool
	WriteSegmentInfoIntoFileName bool
	WriteMetadataFilesEnabled    bool
}

func New(cfg Config, uc ent.UserConfig, store *lsmkv.Store) (*dynamic, error) {
	if !entcfg.Enabled(os.Getenv("ASYNC_INDEXING")) {
		return nil, errors.New("the dynamic index can only be created under async indexing environment")
	}
	if err := cfg.Validate(); err != nil {
		return nil, errors.Wrap(err, "invalid config")
	}

	logger := cfg.Logger
	if logger == nil {
		l := logrus.New()
		l.Out = io.Discard
		logger = l
	}

	flatConfig := flat.Config{
		ID:                           cfg.ID,
		RootPath:                     cfg.RootPath,
		TargetVector:                 cfg.TargetVector,
		Logger:                       cfg.Logger,
		DistanceProvider:             cfg.DistanceProvider,
		MinMMapSize:                  cfg.MinMMapSize,
		MaxWalReuseSize:              cfg.MaxWalReuseSize,
		LazyLoadSegments:             cfg.LazyLoadSegments,
		AllocChecker:                 cfg.AllocChecker,
		WriteSegmentInfoIntoFileName: cfg.WriteSegmentInfoIntoFileName,
		WriteMetadataFilesEnabled:    cfg.WriteMetadataFilesEnabled,
	}

	ctx, cancel := context.WithCancel(context.Background())

	index := &dynamic{
		id:                           cfg.ID,
		targetVector:                 cfg.TargetVector,
		logger:                       logger,
		rootPath:                     cfg.RootPath,
		shardName:                    cfg.ShardName,
		className:                    cfg.ClassName,
		prometheusMetrics:            cfg.PrometheusMetrics,
		vectorForIDThunk:             cfg.VectorForIDThunk,
		tempVectorForIDThunk:         cfg.TempVectorForIDThunk,
		distanceProvider:             cfg.DistanceProvider,
		makeCommitLoggerThunk:        cfg.MakeCommitLoggerThunk,
		store:                        store,
		threshold:                    uc.Threshold,
		tombstoneCallbacks:           cfg.TombstoneCallbacks,
		hnswUC:                       uc.HnswUC,
		db:                           cfg.SharedDB,
		ctx:                          ctx,
		cancel:                       cancel,
		hnswDisableSnapshots:         cfg.HNSWDisableSnapshots,
		hnswSnapshotOnStartup:        cfg.HNSWSnapshotOnStartup,
		hnswWaitForCachePrefill:      cfg.HNSWWaitForCachePrefill,
		LazyLoadSegments:             cfg.LazyLoadSegments,
		flatBQ:                       uc.FlatUC.BQ.Enabled,
		WriteSegmentInfoIntoFileName: cfg.WriteSegmentInfoIntoFileName,
		WriteMetadataFilesEnabled:    cfg.WriteMetadataFilesEnabled,
	}

	err := cfg.SharedDB.Update(func(tx *bbolt.Tx) error {
		_, err := tx.CreateBucketIfNotExists(dynamicBucket)
		return err
	})
	if err != nil {
		return nil, errors.Wrap(err, "create dynamic bolt bucket")
	}

	upgraded := false

	err = cfg.SharedDB.View(func(tx *bbolt.Tx) error {
		b := tx.Bucket(dynamicBucket)

		v := b.Get(index.dbKey())
		if v == nil {
			return nil
		}

		upgraded = v[0] != 0
		return nil
	})
	if err != nil {
		return nil, errors.Wrap(err, "get dynamic state")
	}

	if upgraded {
		index.upgraded.Store(true)
		hnsw, err := hnsw.New(
			hnsw.Config{
				Logger:                       index.logger,
				RootPath:                     index.rootPath,
				ID:                           index.id,
				ShardName:                    index.shardName,
				ClassName:                    index.className,
				PrometheusMetrics:            index.prometheusMetrics,
				VectorForIDThunk:             index.vectorForIDThunk,
				TempVectorForIDThunk:         index.tempVectorForIDThunk,
				DistanceProvider:             index.distanceProvider,
				MakeCommitLoggerThunk:        index.makeCommitLoggerThunk,
				DisableSnapshots:             index.hnswDisableSnapshots,
				SnapshotOnStartup:            index.hnswSnapshotOnStartup,
				LazyLoadSegments:             index.LazyLoadSegments,
				WaitForCachePrefill:          index.hnswWaitForCachePrefill,
				WriteSegmentInfoIntoFileName: cfg.WriteSegmentInfoIntoFileName,
				WriteMetadataFilesEnabled:    cfg.WriteMetadataFilesEnabled,
			},
			index.hnswUC,
			index.tombstoneCallbacks,
			index.store,
		)
		if err != nil {
			return nil, err
		}
		index.index = hnsw
	} else {
		flat, err := flat.New(flatConfig, uc.FlatUC, store)
		if err != nil {
			return nil, err
		}
		index.index = flat
	}

	return index, nil
}

func (dynamic *dynamic) Type() common.IndexType {
	return common.IndexTypeDynamic
}

func (dynamic *dynamic) dbKey() []byte {
	var key []byte
	if dynamic.targetVector == "fef" {
		key = make([]byte, 0, len(composerUpgradedKey)+len(dynamic.targetVector)+1)
		key = append(key, composerUpgradedKey...)
		key = append(key, '_')
		key = append(key, dynamic.targetVector...)
	} else {
		key = []byte(composerUpgradedKey)
	}

	return key
}

func (dynamic *dynamic) getBucketName() string {
	if dynamic.targetVector != "" {
		return fmt.Sprintf("%s_%s", helpers.VectorsBucketLSM, dynamic.targetVector)
	}

	return helpers.VectorsBucketLSM
}

func (dynamic *dynamic) getCompressedBucketName() string {
	return helpers.GetCompressedBucketName(dynamic.targetVector)
}

func (dynamic *dynamic) Compressed() bool {
	dynamic.RLock()
	defer dynamic.RUnlock()
	return dynamic.index.Compressed()
}

func (dynamic *dynamic) Multivector() bool {
	dynamic.RLock()
	defer dynamic.RUnlock()
	return dynamic.index.Multivector()
}

func (dynamic *dynamic) AddBatch(ctx context.Context, ids []uint64, vectors [][]float32) error {
	dynamic.RLock()
	defer dynamic.RUnlock()
	return dynamic.index.AddBatch(ctx, ids, vectors)
}

func (dynamic *dynamic) Add(ctx context.Context, id uint64, vector []float32) error {
	dynamic.RLock()
	defer dynamic.RUnlock()
	return dynamic.index.Add(ctx, id, vector)
}

func (dynamic *dynamic) Delete(ids ...uint64) error {
	dynamic.RLock()
	defer dynamic.RUnlock()
	return dynamic.index.Delete(ids...)
}

func (dynamic *dynamic) SearchByVector(ctx context.Context, vector []float32, k int, allow helpers.AllowList) ([]uint64, []float32, error) {
	dynamic.RLock()
	defer dynamic.RUnlock()
	return dynamic.index.SearchByVector(ctx, vector, k, allow)
}

func (dynamic *dynamic) SearchByVectorDistance(ctx context.Context, vector []float32, targetDistance float32, maxLimit int64, allow helpers.AllowList) ([]uint64, []float32, error) {
	dynamic.RLock()
	defer dynamic.RUnlock()
	return dynamic.index.SearchByVectorDistance(ctx, vector, targetDistance, maxLimit, allow)
}

func (dynamic *dynamic) UpdateUserConfig(updated schemaconfig.VectorIndexConfig, callback func()) error {
	parsed, ok := updated.(ent.UserConfig)
	if !ok {
		callback()
		return errors.Errorf("config is not UserConfig, but %T", updated)
	}
	if dynamic.upgraded.Load() {
		dynamic.RLock()
		defer dynamic.RUnlock()
		dynamic.index.UpdateUserConfig(parsed.HnswUC, callback)
	} else {
		dynamic.hnswUC = parsed.HnswUC
		dynamic.RLock()
		defer dynamic.RUnlock()
		dynamic.index.UpdateUserConfig(parsed.FlatUC, callback)
	}
	return nil
}

func (dynamic *dynamic) Drop(ctx context.Context) error {
	if dynamic.ctx.Err() != nil {
		// already dropped
		return nil
	}

	// cancel the context before locking to stop any ongoing operations
	// and prevent new ones from starting
	dynamic.cancel()

	dynamic.Lock()
	defer dynamic.Unlock()
	if err := dynamic.db.Close(); err != nil {
		return err
	}
	os.Remove(filepath.Join(dynamic.rootPath, "index.db"))
	return dynamic.index.Drop(ctx)
}

func (dynamic *dynamic) Flush() error {
	dynamic.RLock()
	defer dynamic.RUnlock()
	return dynamic.index.Flush()
}

func (dynamic *dynamic) Shutdown(ctx context.Context) error {
	if dynamic.ctx.Err() != nil {
		// already closed
		return nil
	}

	// cancel the context before locking to stop any ongoing operations
	// and prevent new ones from starting
	dynamic.cancel()

	dynamic.Lock()
	defer dynamic.Unlock()

	if err := dynamic.db.Close(); err != nil {
		return err
	}
	return dynamic.index.Shutdown(ctx)
}

func (dynamic *dynamic) SwitchCommitLogs(ctx context.Context) error {
	dynamic.RLock()
	defer dynamic.RUnlock()
	return dynamic.index.SwitchCommitLogs(ctx)
}

func (dynamic *dynamic) ListFiles(ctx context.Context, basePath string) ([]string, error) {
	dynamic.RLock()
	defer dynamic.RUnlock()
	return dynamic.index.ListFiles(ctx, basePath)
}

func (dynamic *dynamic) ValidateBeforeInsert(vector []float32) error {
	dynamic.RLock()
	defer dynamic.RUnlock()
	return dynamic.index.ValidateBeforeInsert(vector)
}

func (dynamic *dynamic) PostStartup() {
	dynamic.Lock()
	defer dynamic.Unlock()
	dynamic.index.PostStartup()
}

func (dynamic *dynamic) ContainsDoc(docID uint64) bool {
	dynamic.RLock()
	defer dynamic.RUnlock()
	return dynamic.index.ContainsDoc(docID)
}

func (dynamic *dynamic) Preload(id uint64, vector []float32) {
	dynamic.RLock()
	defer dynamic.RUnlock()
	dynamic.index.Preload(id, vector)
}

func (dynamic *dynamic) AlreadyIndexed() uint64 {
	dynamic.RLock()
	defer dynamic.RUnlock()
	return (dynamic.index).(upgradableIndexer).AlreadyIndexed()
}

func (dynamic *dynamic) QueryVectorDistancer(queryVector []float32) common.QueryVectorDistancer {
	dynamic.RLock()
	defer dynamic.RUnlock()
	return dynamic.index.QueryVectorDistancer(queryVector)
}

func (dynamic *dynamic) ShouldUpgrade() (bool, int) {
	if !dynamic.upgraded.Load() {
		return true, int(dynamic.threshold)
	}
	dynamic.RLock()
	defer dynamic.RUnlock()
	return (dynamic.index).(upgradableIndexer).ShouldUpgrade()
}

func (dynamic *dynamic) Upgraded() bool {
	dynamic.RLock()
	defer dynamic.RUnlock()
	return dynamic.upgraded.Load() && dynamic.index.(upgradableIndexer).Upgraded()
}

func float32SliceFromByteSlice(vector []byte, slice []float32) []float32 {
	for i := range slice {
		slice[i] = math.Float32frombits(binary.LittleEndian.Uint32(vector[i*4:]))
	}
	return slice
}

func (dynamic *dynamic) Upgrade(callback func()) error {
	if dynamic.ctx.Err() != nil {
		// already closed
		return dynamic.ctx.Err()
	}

	if dynamic.upgraded.Load() {
		return dynamic.index.(upgradableIndexer).Upgrade(callback)
	}

	dynamic.upgradeOnce.Do(func() {
		enterrors.GoWrapper(func() {
			defer callback()
			dynamic.logger.WithField("shard", dynamic.shardName).WithField("class", dynamic.className).Debugf("upgrade to HNSW started")

			err := dynamic.doUpgrade()
			if err != nil {
				dynamic.logger.WithError(err).Error("failed to upgrade index")
				return
			}
			dynamic.logger.WithField("shard", dynamic.shardName).WithField("class", dynamic.className).Debugf("upgrade to HNSW completed")
		}, dynamic.logger)
	})

	return nil
}

func (dynamic *dynamic) doUpgrade() error {
	// Start with a read lock to prevent reading from the index
	// while it's being dropped or closed.
	// This allows search operations to continue while the index is being
	// upgraded.
	dynamic.RLock()

	index, err := hnsw.New(
		hnsw.Config{
			Logger:                       dynamic.logger,
			RootPath:                     dynamic.rootPath,
			ID:                           dynamic.id,
			ShardName:                    dynamic.shardName,
			ClassName:                    dynamic.className,
			PrometheusMetrics:            dynamic.prometheusMetrics,
			VectorForIDThunk:             dynamic.vectorForIDThunk,
			TempVectorForIDThunk:         dynamic.tempVectorForIDThunk,
			DistanceProvider:             dynamic.distanceProvider,
			MakeCommitLoggerThunk:        dynamic.makeCommitLoggerThunk,
			DisableSnapshots:             dynamic.hnswDisableSnapshots,
			SnapshotOnStartup:            dynamic.hnswSnapshotOnStartup,
			WaitForCachePrefill:          dynamic.hnswWaitForCachePrefill,
			WriteSegmentInfoIntoFileName: dynamic.WriteSegmentInfoIntoFileName,
			WriteMetadataFilesEnabled:    dynamic.WriteMetadataFilesEnabled,
		},
		dynamic.hnswUC,
		dynamic.tombstoneCallbacks,
		dynamic.store,
	)
	if err != nil {
		dynamic.RUnlock()
		return err
	}

	err = dynamic.copyToVectorIndex(index)
	if err != nil {
		dynamic.RUnlock()
		return err
	}

	// end of read-only zone
	dynamic.RUnlock()

	// Lock the index for writing but check if it was already
	// closed in the meantime
	dynamic.Lock()
	defer dynamic.Unlock()

	if err := dynamic.ctx.Err(); err != nil {
		// already closed
		return errors.Wrap(err, "index was closed while upgrading")
	}

	err = dynamic.db.Update(func(tx *bbolt.Tx) error {
		b := tx.Bucket(dynamicBucket)
		return b.Put(dynamic.dbKey(), []byte{1})
	})
	if err != nil {
		return errors.Wrap(err, "update dynamic")
	}

	dynamic.index.Drop(dynamic.ctx)
	dynamic.index = index
	dynamic.upgraded.Store(true)

	var errs []error
	bDir := dynamic.store.Bucket(dynamic.getBucketName()).GetDir()
	err = dynamic.store.ShutdownBucket(dynamic.ctx, dynamic.getBucketName())
	if err != nil {
		errs = append(errs, err)
	}
	err = os.RemoveAll(bDir)
	if err != nil {
		errs = append(errs, err)
	}
	if dynamic.flatBQ && !dynamic.hnswUC.BQ.Enabled {
		bDir = dynamic.store.Bucket(dynamic.getCompressedBucketName()).GetDir()
		err = dynamic.store.ShutdownBucket(dynamic.ctx, dynamic.getCompressedBucketName())
		if err != nil {
			errs = append(errs, err)
		}
		err = os.RemoveAll(bDir)
		if err != nil {
			errs = append(errs, err)
		}
	}
	if len(errs) > 0 {
		dynamic.logger.Warn(simpleErrors.Join(errs...))
	}

	return nil
}

// Loop over the store and add each vector to the HNSW.
// This can take a while, so we use short-lived cursors to not block
// other operations on the KV store (e.g. flush)
func (dynamic *dynamic) copyToVectorIndex(index VectorIndex) error {
	bucket := dynamic.store.Bucket(dynamic.getBucketName())

	var k, v []byte

	var ids []uint64
	var vectors [][]float32

	for {
		ids = ids[:0]
		vectors = vectors[:0]

		cursor := bucket.Cursor()

		if len(k) == 0 {
			k, v = cursor.First()
		} else {
			k, v = cursor.Seek(k)
		}

		var i int
		for k != nil && i < batchSize {
			if err := dynamic.ctx.Err(); err != nil {
				cursor.Close()
				// context was cancelled, stop processing
				return err
			}

			id := binary.BigEndian.Uint64(k)
			vc := make([]float32, len(v)/4)
			float32SliceFromByteSlice(v, vc)

			ids = append(ids, id)
			vectors = append(vectors, vc)

			k, v = cursor.Next()
			i++
		}

		cursor.Close()

		err := index.AddBatch(dynamic.ctx, ids, vectors)
		if err != nil {
			dynamic.logger.WithError(err).Error("failed to add vectors")
		}

		if k == nil {
			break
		}
	}

	return nil
}

func (dynamic *dynamic) Iterate(fn func(id uint64) bool) {
	dynamic.index.Iterate(fn)
}

type hnswStats interface {
	Stats() (*hnsw.HnswStats, error)
}

func (dynamic *dynamic) Stats() (*hnsw.HnswStats, error) {
	dynamic.RLock()
	defer dynamic.RUnlock()

	h, ok := dynamic.index.(hnswStats)
	if !ok {
		return nil, errors.New("index is not hnsw")
	}
	return h.Stats()
}

func (dynamic *dynamic) CompressionStats() compressionhelpers.CompressionStats {
	dynamic.RLock()
	defer dynamic.RUnlock()

	// Delegate to the underlying index (flat or hnsw)
	if vectorIndex, ok := dynamic.index.(compressionhelpers.CompressionStats); ok {
		return vectorIndex
	}

	// Fallback: return uncompressed stats if the underlying index doesn't support CompressionStats
	return compressionhelpers.UncompressedStats{}
}

// UnderlyingIndex returns the underlying index type (flat or hnsw)
// for dynamic indexes.
func (dynamic *dynamic) UnderlyingIndex() common.IndexType {
	dynamic.RLock()
	defer dynamic.RUnlock()
	return dynamic.index.Type()
}

<<<<<<< HEAD
=======
func (dynamic *dynamic) IsUpgraded() bool {
	dynamic.RLock()
	defer dynamic.RUnlock()
	return dynamic.upgraded.Load()
}

type DynamicStats struct{}

func (s *DynamicStats) IndexType() common.IndexType {
	return common.IndexTypeDynamic
}

>>>>>>> 24c29bb2
// to make sure the dynamic index satisfies the Index interface
var _ = Index(&dynamic{})<|MERGE_RESOLUTION|>--- conflicted
+++ resolved
@@ -668,8 +668,6 @@
 	return dynamic.index.Type()
 }
 
-<<<<<<< HEAD
-=======
 func (dynamic *dynamic) IsUpgraded() bool {
 	dynamic.RLock()
 	defer dynamic.RUnlock()
@@ -682,6 +680,5 @@
 	return common.IndexTypeDynamic
 }
 
->>>>>>> 24c29bb2
 // to make sure the dynamic index satisfies the Index interface
 var _ = Index(&dynamic{})