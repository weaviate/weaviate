--- conflicted
+++ resolved
@@ -52,10 +52,7 @@
 	DeleteMulti(id ...uint64) error
 	SearchByMultiVector(ctx context.Context, vector [][]float32, k int, allow helpers.AllowList) ([]uint64, []float32, error)
 	GetKeys(id uint64) (uint64, uint64, error)
-<<<<<<< HEAD
-=======
 	ValidateMultiBeforeInsert(vector [][]float32) error
->>>>>>> 4271e2ab
 }
 
 type VectorIndex interface {
