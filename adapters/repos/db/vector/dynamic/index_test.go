--- conflicted
+++ resolved
@@ -37,11 +37,7 @@
 	ent "github.com/weaviate/weaviate/entities/vectorindex/dynamic"
 	flatent "github.com/weaviate/weaviate/entities/vectorindex/flat"
 	hnswent "github.com/weaviate/weaviate/entities/vectorindex/hnsw"
-<<<<<<< HEAD
-=======
 	"github.com/weaviate/weaviate/usecases/memwatch"
-	"go.etcd.io/bbolt"
->>>>>>> edf8906b
 )
 
 var logger, _ = test.NewNullLogger()
@@ -91,11 +87,8 @@
 		TempVectorForIDThunk: TempVectorForIDThunk(vectors),
 		TombstoneCallbacks:   noopCallback,
 		SharedDB:             db,
-<<<<<<< HEAD
 		MakeBucketOptions:    lsmkv.MakeNoopBucketOptions,
-=======
 		AsyncIndexingEnabled: true,
->>>>>>> edf8906b
 	}, ent.UserConfig{
 		Threshold: uint64(vectors_size),
 		Distance:  distancer.Type(),
@@ -155,11 +148,8 @@
 		TempVectorForIDThunk: TempVectorForIDThunk(nil),
 		TombstoneCallbacks:   noopCallback,
 		SharedDB:             db,
-<<<<<<< HEAD
 		MakeBucketOptions:    lsmkv.MakeNoopBucketOptions,
-=======
 		AsyncIndexingEnabled: false, // Explicitly set to false to test error condition
->>>>>>> edf8906b
 	}, ent.UserConfig{
 		Threshold: uint64(100),
 		Distance:  distancer.Type(),
@@ -227,11 +217,8 @@
 			TempVectorForIDThunk: TempVectorForIDThunk(vectors),
 			TombstoneCallbacks:   noopCallback,
 			SharedDB:             db,
-<<<<<<< HEAD
 			MakeBucketOptions:    lsmkv.MakeNoopBucketOptions,
-=======
 			AsyncIndexingEnabled: true,
->>>>>>> edf8906b
 		}, ent.UserConfig{
 			Threshold: uint64(vectors_size),
 			Distance:  distancer.Type(),
@@ -316,11 +303,8 @@
 		TempVectorForIDThunk: TempVectorForIDThunk(vectors),
 		TombstoneCallbacks:   noopCallback,
 		SharedDB:             db,
-<<<<<<< HEAD
 		MakeBucketOptions:    lsmkv.MakeNoopBucketOptions,
-=======
 		AsyncIndexingEnabled: true,
->>>>>>> edf8906b
 	}, ent.UserConfig{
 		Threshold: uint64(vectors_size),
 		Distance:  distancer.Type(),
@@ -356,7 +340,6 @@
 	}
 }
 
-<<<<<<< HEAD
 func TestDynamicUpgradeCompression(t *testing.T) {
 	// Similar to BQ we need to ensure we can upgrade to a little endian quantization like with PQ
 	// See this PR for details https://github.com/weaviate/weaviate/pull/8617
@@ -375,56 +358,9 @@
 				}
 			},
 			setupHNSWConfig: func(hnswuc *hnswent.UserConfig, threshold int) {
-=======
-func TestDynamicWithDifferentCompressionSchema(t *testing.T) {
-	ctx := context.Background()
-	dimensions := 20
-	vectors_size := 1_000
-	threshold := 600
-	queries_size := 10
-	k := 10
-
-	tempDir := t.TempDir()
-
-	db, err := bbolt.Open(filepath.Join(tempDir, "index.db"), 0o666, nil)
-	require.NoError(t, err)
-	t.Cleanup(func() {
-		db.Close()
-	})
-
-	vectors, queries := testinghelpers.RandomVecs(vectors_size, queries_size, dimensions)
-	rootPath := tempDir
-	distancer := distancer.NewL2SquaredProvider()
-	truths := make([][]uint64, queries_size)
-	compressionhelpers.Concurrently(logger, uint64(len(queries)), func(i uint64) {
-		truths[i], _ = testinghelpers.BruteForce(logger, vectors, queries[i], k, testinghelpers.DistanceWrapper(distancer))
-	})
-	noopCallback := cyclemanager.NewCallbackGroupNoop()
-	fuc := flatent.UserConfig{}
-	fuc.SetDefaults()
-	fuc.BQ = flatent.CompressionUserConfig{
-		Enabled: true,
-		Cache:   true,
-	}
-	hnswuc := hnswent.UserConfig{
-		MaxConnections:        30,
-		EFConstruction:        64,
-		EF:                    32,
-		VectorCacheMaxObjects: 1_000_000,
-		PQ: hnswent.PQConfig{
-			Enabled:        true,
-			BitCompression: false,
-			Segments:       5,
-			Centroids:      255,
-			TrainingLimit:  threshold - 1,
-			Encoder: hnswent.PQEncoder{
-				Type:         hnswent.PQEncoderTypeKMeans,
-				Distribution: hnswent.PQEncoderDistributionLogNormal,
->>>>>>> edf8906b
 			},
 			compressed: false,
 		},
-<<<<<<< HEAD
 		{
 			name: "RQ->Uncompressed",
 			setupFlatConfig: func(fuc *flatent.UserConfig) {
@@ -436,17 +372,6 @@
 			setupHNSWConfig: func(hnswuc *hnswent.UserConfig, threshold int) {
 			},
 			compressed: false,
-=======
-	}
-
-	config := Config{
-		AllocChecker: memwatch.NewDummyMonitor(),
-		TargetVector: "",
-		RootPath:     rootPath,
-		ID:           "vector-test_0",
-		MakeCommitLoggerThunk: func() (hnsw.CommitLogger, error) {
-			return hnsw.NewCommitLogger(tempDir, "vector-test_0", logger, noopCallback)
->>>>>>> edf8906b
 		},
 		{
 			name: "BQ->PQ",
@@ -558,20 +483,6 @@
 			},
 			compressed: true,
 		},
-<<<<<<< HEAD
-=======
-		TempVectorForIDThunk:    TempVectorForIDThunk(vectors),
-		TombstoneCallbacks:      noopCallback,
-		SharedDB:                db,
-		HNSWWaitForCachePrefill: true,
-		AsyncIndexingEnabled:    true,
-	}
-	uc := ent.UserConfig{
-		Threshold: uint64(threshold),
-		Distance:  distancer.Type(),
-		HnswUC:    hnswuc,
-		FlatUC:    fuc,
->>>>>>> edf8906b
 	}
 
 	for _, tt := range tests {
@@ -613,6 +524,7 @@
 			tt.setupHNSWConfig(&hnswuc, threshold)
 
 			config := Config{
+				AllocChecker: memwatch.NewDummyMonitor(),
 				TargetVector: "",
 				RootPath:     rootPath,
 				ID:           "vector-test_0",
@@ -631,6 +543,7 @@
 				TombstoneCallbacks:      noopCallback,
 				SharedDB:                db,
 				HNSWWaitForCachePrefill: true,
+				AsyncIndexingEnabled:    true,
 				MakeBucketOptions:       lsmkv.MakeNoopBucketOptions,
 			}
 			uc := ent.UserConfig{
@@ -788,11 +701,8 @@
 		TempVectorForIDThunk: TempVectorForIDThunk(vectors),
 		TombstoneCallbacks:   noopCallback,
 		SharedDB:             db,
-<<<<<<< HEAD
 		MakeBucketOptions:    lsmkv.MakeNoopBucketOptions,
-=======
 		AsyncIndexingEnabled: true,
->>>>>>> edf8906b
 	}, ent.UserConfig{
 		Threshold: uint64(vectors_size),
 		Distance:  distancer.Type(),
@@ -899,11 +809,8 @@
 			TempVectorForIDThunk: TempVectorForIDThunk(vectors),
 			TombstoneCallbacks:   noopCallback,
 			SharedDB:             db,
-<<<<<<< HEAD
 			MakeBucketOptions:    lsmkv.MakeNoopBucketOptions,
-=======
 			AsyncIndexingEnabled: true,
->>>>>>> edf8906b
 		}, ent.UserConfig{
 			Threshold: uint64(vectors_size),
 			Distance:  distancer.Type(),
@@ -980,11 +887,8 @@
 			TempVectorForIDThunk: TempVectorForIDThunk(vectors),
 			TombstoneCallbacks:   noopCallback,
 			SharedDB:             db,
-<<<<<<< HEAD
 			MakeBucketOptions:    lsmkv.MakeNoopBucketOptions,
-=======
 			AsyncIndexingEnabled: true,
->>>>>>> edf8906b
 		}, ent.UserConfig{
 			Threshold: uint64(vectors_size),
 			Distance:  distancer.Type(),
@@ -1060,11 +964,8 @@
 			TempVectorForIDThunk: TempVectorForIDThunk(vectors),
 			TombstoneCallbacks:   noopCallback,
 			SharedDB:             db,
-<<<<<<< HEAD
 			MakeBucketOptions:    lsmkv.MakeNoopBucketOptions,
-=======
 			AsyncIndexingEnabled: true,
->>>>>>> edf8906b
 		}, ent.UserConfig{
 			Threshold: uint64(vectors_size),
 			Distance:  distancer.Type(),
