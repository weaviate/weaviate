--- conflicted
+++ resolved
@@ -31,13 +31,8 @@
 	vector = h.normalizeVec(vector)
 	queryVector := NewAnonymousVector(h.quantizer.CompressedBytes(h.quantizer.Encode(vector)))
 
-<<<<<<< HEAD
 	var selectedCentroids []uint64
-	var postings []*Posting
-=======
-	var selected []uint64
 	var postings []Posting
->>>>>>> 523af15c
 
 	// If k is larger than the configured number of candidates, use k as the candidate number
 	// to enlarge the search space.
