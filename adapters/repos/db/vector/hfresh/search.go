//                           _       _
// __      _____  __ ___   ___  __ _| |_ ___
// \ \ /\ / / _ \/ _` \ \ / / |/ _` | __/ _ \
//  \ V  V /  __/ (_| |\ V /| | (_| | ||  __/
//   \_/\_/ \___|\__,_| \_/ |_|\__,_|\__\___|
//
//  Copyright © 2016 - 2025 Weaviate B.V. All rights reserved.
//
//  CONTACT: hello@weaviate.io
//

package hfresh

import (
	"context"
	"iter"

	"github.com/pkg/errors"
	"github.com/weaviate/weaviate/adapters/repos/db/helpers"
	"github.com/weaviate/weaviate/adapters/repos/db/vector/common"
	"github.com/weaviate/weaviate/usecases/floatcomp"
)

const (
	// minimum max distance to use when pruning
	pruningMinMaxDistance = 0.1
)

func (h *HFresh) SearchByVector(ctx context.Context, vector []float32, k int, allowList helpers.AllowList) ([]uint64, []float32, error) {
<<<<<<< HEAD
	rescoreLimit := int(h.rescoreLimit)
=======
	rescoreLimit := k + 5
>>>>>>> b89eb1bf
	vector = h.normalizeVec(vector)
	queryVector := NewAnonymousVector(h.quantizer.Encode(vector))

	var selected []uint64
	var postings []Posting

	// If k is larger than the configured number of candidates, use k as the candidate number
	// to enlarge the search space.
	candidateNum := max(rescoreLimit, int(h.searchProbe))

	centroids, err := h.Centroids.Search(vector, candidateNum)
	if err != nil {
		return nil, nil, err
	}
	if len(centroids.data) == 0 {
		return nil, nil, nil
	}

	q := NewResultSet(rescoreLimit)

	// compute the max distance to filter out candidates that are too far away
	maxDist := centroids.data[0].Distance * h.config.MaxDistanceRatio

	// filter out candidates that are too far away or have no vectors
	selected = make([]uint64, 0, candidateNum)
	for i := 0; i < len(centroids.data) && len(selected) < candidateNum; i++ {
		if maxDist > pruningMinMaxDistance && centroids.data[i].Distance > maxDist {
			continue
		}
		count, err := h.PostingSizes.Get(ctx, centroids.data[i].ID)
		if err != nil {
			return nil, nil, err
		}
		if count == 0 {
			continue
		}

		selected = append(selected, centroids.data[i].ID)
	}

	// read all the selected postings
	postings, err = h.PostingStore.MultiGet(ctx, selected)
	if err != nil {
		return nil, nil, err
	}

	visited := h.visitedPool.Borrow()
	defer h.visitedPool.Return(visited)

	totalVectors := 0
	for i, p := range postings {
		if p == nil { // posting nil if not found
			continue
		}

		// keep track of the posting size
		postingSize := len(p)
		totalVectors += postingSize

		for _, v := range p {
			id := v.ID()
			// skip deleted vectors
			deleted, err := h.VersionMap.IsDeleted(context.Background(), id)
			if err != nil {
				return nil, nil, errors.Wrapf(err, "failed to check if vector %d is deleted", id)
			}
			if deleted {
				postingSize--
				continue
			}

			// skip duplicates
			if visited.Visited(id) {
				continue
			}

			// skip vectors that are not in the allow list
			if allowList != nil && !allowList.Contains(id) {
				continue
			}

			dist, err := v.Distance(h.distancer, queryVector)
			if err != nil {
				return nil, nil, errors.Wrapf(err, "failed to compute distance for vector %d", id)
			}

			visited.Visit(id)
			q.Insert(id, dist)
		}

		// if the posting size is lower than the configured minimum,
		// enqueue a merge operation
		if postingSize < int(h.minPostingSize) {
			err = h.taskQueue.EnqueueMerge(selected[i])
			if err != nil {
				return nil, nil, errors.Wrapf(err, "failed to enqueue merge for posting %d", selected[i])
			}
		}
	}

	rescored := NewResultSet(k)
	for id := range q.Iter() {
		vec, err := h.vectorForId(ctx, id)
		if err != nil {
			return nil, nil, err
		}
		dist, err := h.distancer.distancer.SingleDist(vector, vec)
		if err != nil {
			return nil, nil, err
		}
		rescored.Insert(id, dist)
	}

	ids := make([]uint64, rescored.Len())
	dists := make([]float32, rescored.Len())
	i := 0
	for id, dist := range rescored.Iter() {
		ids[i] = id
		dists[i] = dist
		i++
	}

	return ids, dists, nil
}

func (h *HFresh) SearchByVectorDistance(
	ctx context.Context,
	vector []float32,
	targetDistance float32,
	maxLimit int64,
	allow helpers.AllowList,
) ([]uint64, []float32, error) {
	searchParams := common.NewSearchByDistParams(0, common.DefaultSearchByDistInitialLimit, common.DefaultSearchByDistInitialLimit, maxLimit)
	var resultIDs []uint64
	var resultDist []float32

	recursiveSearch := func() (bool, error) {
		totalLimit := searchParams.TotalLimit()
		ids, dist, err := h.SearchByVector(ctx, vector, totalLimit, allow)
		if err != nil {
			return false, errors.Wrap(err, "vector search")
		}

		// if there is less results than given limit search can be stopped
		shouldContinue := len(ids) >= totalLimit

		// ensures the indexes aren't out of range
		offsetCap := searchParams.OffsetCapacity(ids)
		totalLimitCap := searchParams.TotalLimitCapacity(ids)

		if offsetCap == totalLimitCap {
			return false, nil
		}

		ids, dist = ids[offsetCap:totalLimitCap], dist[offsetCap:totalLimitCap]
		for i := range ids {
			if aboveThresh := dist[i] <= targetDistance; aboveThresh ||
				floatcomp.InDelta(float64(dist[i]), float64(targetDistance), 1e-6) {
				resultIDs = append(resultIDs, ids[i])
				resultDist = append(resultDist, dist[i])
			} else {
				// as soon as we encounter a certainty which
				// is below threshold, we can stop searching
				shouldContinue = false
				break
			}
		}

		return shouldContinue, nil
	}

	var shouldContinue bool
	var err error
	for shouldContinue, err = recursiveSearch(); shouldContinue && err == nil; {
		searchParams.Iterate()
		if searchParams.MaxLimitReached() {
			h.logger.
				WithField("action", "unlimited_vector_search").
				Warnf("maximum search limit of %d results has been reached",
					searchParams.MaximumSearchLimit())
			break
		}
	}
	if err != nil {
		return nil, nil, err
	}

	return resultIDs, resultDist, nil
}

type Result struct {
	ID       uint64
	Distance float32
}

// ResultSet maintains the k smallest elements by distance in a sorted array.
// It creates a fixed-size array of length k and inserts new elements in sorted order.
// It performs about 3x faster than the priority queue approach, as it avoids
// the overhead of heap operations and memory allocations.
type ResultSet struct {
	data []Result
	k    int
}

func NewResultSet(k int) *ResultSet {
	return &ResultSet{
		data: make([]Result, 0, k),
		k:    k,
	}
}

// Insert adds a new element, maintaining only k smallest elements by distance
func (ks *ResultSet) Insert(id uint64, dist float32) {
	item := Result{ID: id, Distance: dist}

	// If array isn't full yet, just insert in sorted position
	if len(ks.data) < ks.k {
		pos := ks.searchByDistance(dist)
		ks.data = append(ks.data, Result{})
		copy(ks.data[pos+1:], ks.data[pos:])
		ks.data[pos] = item
		return
	}

	// If array is full, only insert if distance is smaller than max (last element)
	if dist < ks.data[ks.k-1].Distance {
		pos := ks.searchByDistance(dist)
		// Shift elements to the right and insert
		copy(ks.data[pos+1:], ks.data[pos:ks.k-1])
		ks.data[pos] = item
	}
}

// searchByDistance finds the insertion position for a given distance
func (ks *ResultSet) searchByDistance(dist float32) int {
	left, right := 0, len(ks.data)
	for left < right {
		mid := (left + right) / 2
		if ks.data[mid].Distance < dist {
			left = mid + 1
		} else {
			right = mid
		}
	}
	return left
}

func (ks *ResultSet) Len() int {
	return len(ks.data)
}

func (ks *ResultSet) Iter() iter.Seq2[uint64, float32] {
	return func(yield func(uint64, float32) bool) {
		for _, item := range ks.data {
			if !yield(item.ID, item.Distance) {
				break
			}
		}
	}
}

func (ks *ResultSet) Reset(k int) {
	ks.data = ks.data[:0]
	if cap(ks.data) < k {
		ks.data = make([]Result, 0, k)
	}
	ks.k = k
}<|MERGE_RESOLUTION|>--- conflicted
+++ resolved
@@ -27,11 +27,7 @@
 )
 
 func (h *HFresh) SearchByVector(ctx context.Context, vector []float32, k int, allowList helpers.AllowList) ([]uint64, []float32, error) {
-<<<<<<< HEAD
 	rescoreLimit := int(h.rescoreLimit)
-=======
-	rescoreLimit := k + 5
->>>>>>> b89eb1bf
 	vector = h.normalizeVec(vector)
 	queryVector := NewAnonymousVector(h.quantizer.Encode(vector))
 
