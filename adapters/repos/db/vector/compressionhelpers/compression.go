--- conflicted
+++ resolved
@@ -298,11 +298,7 @@
 		compressor.logger)
 	vecsCh, abortedCh := it.IterateAll(ctx)
 
-<<<<<<< HEAD
-	for v := range vecsCh {
-		vecs = append(vecs, v...)
-=======
-	for vectors := range channel {
+	for vectors := range vecsCh {
 		for _, v := range vectors {
 			// if we mix little and big endian IDs by mistake, we might get a very large
 			// maxID which would cause us to allocate a huge cache.
@@ -314,7 +310,6 @@
 
 			vecs = append(vecs, v)
 		}
->>>>>>> 93ad4991
 	}
 	if <-abortedCh {
 		compressor.logger.WithFields(logrus.Fields{
@@ -358,11 +353,7 @@
 		compressor.logger)
 	vecsCh, abortedCh := it.IterateAll(ctx)
 
-<<<<<<< HEAD
-	for v := range vecsCh {
-		vecs = append(vecs, v...)
-=======
-	for vectors := range channel {
+	for vectors := range vecsCh {
 		for _, v := range vectors {
 			// if we mix little and big endian IDs by mistake, we might get a very large
 			// maxID which would cause us to allocate a huge cache.
@@ -374,7 +365,6 @@
 
 			vecs = append(vecs, v)
 		}
->>>>>>> 93ad4991
 	}
 	if <-abortedCh {
 		compressor.logger.WithFields(logrus.Fields{
