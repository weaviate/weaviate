//                           _       _
// __      _____  __ ___   ___  __ _| |_ ___
// \ \ /\ / / _ \/ _` \ \ / / |/ _` | __/ _ \
//  \ V  V /  __/ (_| |\ V /| | (_| | ||  __/
//   \_/\_/ \___|\__,_| \_/ |_|\__,_|\__\___|
//
//  Copyright © 2016 - 2025 Weaviate B.V. All rights reserved.
//
//  CONTACT: hello@weaviate.io
//

package spfresh

import (
	"context"
<<<<<<< HEAD
	"fmt"
=======
	"iter"
	"math"
	"sort"
>>>>>>> 94d72108

	"github.com/pkg/errors"
	"github.com/weaviate/weaviate/adapters/repos/db/helpers"
	"github.com/weaviate/weaviate/adapters/repos/db/vector/common"
	"github.com/weaviate/weaviate/adapters/repos/db/vector/hnsw/distancer"
	"github.com/weaviate/weaviate/usecases/floatcomp"
)

func (s *SPFresh) SearchByVector(ctx context.Context, vector []float32, k int, allowList helpers.AllowList) ([]uint64, []float32, error) {
	fmt.Println("NATEE SPFResh.SearchByVector", vector, k, allowList)
	vector = distancer.Normalize(vector)

	queryVector := s.Quantizer.Encode(vector)

	var selected []uint64
	var postings []*Posting

	// If k is larger than the configured number of candidates, use k as the candidate number
	// to enlarge the search space.
	candidateNum := max(k, s.UserConfig.InternalPostingCandidates)

	centroids, err := s.SPTAG.Search(queryVector, candidateNum)
	if err != nil {
		return nil, nil, err
	}

	q := NewKSmallest(k)

	if s.UserConfig.PruningStrategy == SizeBasedPruningStrategy {
		// compute the max distance to filter out candidates that are too far away
		maxDist := centroids[0].Distance * s.UserConfig.MaxDistanceRatio

		// filter out candidates that are too far away or have no posting size
		selected = make([]uint64, 0, s.UserConfig.InternalPostingCandidates)
		for i := 0; i < len(centroids) && len(selected) < s.UserConfig.InternalPostingCandidates; i++ {
			if (maxDist > 0.1 && centroids[i].Distance > maxDist) || s.PostingSizes.Get(centroids[i].ID) == 0 {
				continue
			}

			selected = append(selected, centroids[i].ID)
		}

		// read all the selected postings
		postings, err = s.Store.MultiGet(ctx, selected)
		if err != nil {
			return nil, nil, err
		}

		visited := s.visitedPool.Borrow()
		defer s.visitedPool.Return(visited)

		for i, p := range postings {
			if p == nil { // posting nil if not found
				continue
			}

<<<<<<< HEAD
			// skip duplicates
			// if visited.Visited(id) {
			// 	continue
			// }

			// skip vectors that are not in the allow list.
			// if the allow list is nil, allow all vectors.
			if allowList != nil && !allowList.Contains(id) {
				continue
=======
			// keep track of the posting size
			postingSize := p.Len()

			for _, v := range p.Iter() {
				id := v.ID()
				// skip deleted vectors
				if s.VersionMap.IsDeleted(id) {
					postingSize--
					continue
				}

				// skip duplicates
				if visited.Visited(id) {
					continue
				}

				// skip vectors that are not in the allow list
				if !allowList.Contains(id) {
					continue
				}

				visited.Visit(id)

				dist, err := s.Quantizer.DistanceBetweenCompressedVectors(v, queryVector)
				if err != nil {
					return nil, nil, errors.Wrapf(err, "failed to compute distance for vector %d", id)
				}

				q.Insert(id, dist)
			}

			// if the posting size is lower than the configured minimum,
			// enqueue a merge operation
			if postingSize < int(s.UserConfig.MinPostingSize) {
				err = s.enqueueMerge(ctx, selected[i])
				if err != nil {
					return nil, nil, errors.Wrapf(err, "failed to enqueue merge for posting %d", selected[i])
				}
>>>>>>> 94d72108
			}
		}
	} else {
		sort.Slice(centroids, func(i, j int) bool {
			return centroids[i].Distance-s.SPTAG.Get(centroids[i].ID).Radius < centroids[j].Distance-s.SPTAG.Get(centroids[j].ID).Radius
		})

<<<<<<< HEAD
			// visited.Visit(id)
=======
		q := NewKSmallest(k)

		for _, centroid := range centroids {
			if centroid.Distance-s.SPTAG.Get(centroid.ID).Radius > q.Max() {
				// if the distance is larger than the max distance in the k smallest,
				// we can stop searching
				break
			}
>>>>>>> 94d72108

			p, err := s.Store.Get(ctx, centroid.ID)
			if err != nil {
				return nil, nil, err
			}

			// keep track of the posting size
			postingSize := p.Len()

			for _, v := range p.Iter() {
				id := v.ID()
				// skip deleted vectors
				if s.VersionMap.IsDeleted(id) {
					postingSize--
					continue
				}

				// skip vectors that are not in the allow list
				if !allowList.Contains(id) {
					continue
				}

				dist, err := s.Quantizer.DistanceBetweenCompressedVectors(v, queryVector)
				if err != nil {
					return nil, nil, errors.Wrapf(err, "failed to compute distance for vector %d", id)
				}

				q.Insert(id, dist)
			}

			// if the posting size is lower than the configured minimum,
			// enqueue a merge operation
			if postingSize < int(s.UserConfig.MinPostingSize) {
				err = s.enqueueMerge(ctx, centroid.ID)
				if err != nil {
					return nil, nil, errors.Wrapf(err, "failed to enqueue merge for posting %d", centroid.ID)
				}
			}
		}
	}
<<<<<<< HEAD
	results := make([]uint64, 0, q.Len())
	dists := make([]float32, 0, q.Len())
	for q.Len() > 0 {
		item := q.Pop()
		fmt.Println("NATEE SPFResh.SearchByVector q.Pop", q.Len(), item.ID, item.Dist)
		results = append(results, item.ID)
		dists = append(dists, item.Dist)
=======

	results := make([]uint64, k)
	dists := make([]float32, k)
	i := 0
	for id, dist := range q.Iter() {
		results[i] = id
		dists[i] = dist
		i++
>>>>>>> 94d72108
	}
	fmt.Println("NATEE SPFResh.SearchByVector results", results, dists)
	return results, dists, nil
}

func (s *SPFresh) SearchByVectorDistance(
	ctx context.Context,
	vector []float32,
	targetDistance float32,
	maxLimit int64,
	allow helpers.AllowList,
) ([]uint64, []float32, error) {

	searchParams := common.NewSearchByDistParams(0, common.DefaultSearchByDistInitialLimit, common.DefaultSearchByDistInitialLimit, maxLimit)
	var resultIDs []uint64
	var resultDist []float32

	recursiveSearch := func() (bool, error) {
		totalLimit := searchParams.TotalLimit()
		ids, dist, err := s.SearchByVector(ctx, vector, totalLimit, allow)
		if err != nil {
			return false, errors.Wrap(err, "vector search")
		}

		// if there is less results than given limit search can be stopped
		shouldContinue := len(ids) >= totalLimit

		// ensures the indexes aren't out of range
		offsetCap := searchParams.OffsetCapacity(ids)
		totalLimitCap := searchParams.TotalLimitCapacity(ids)

		if offsetCap == totalLimitCap {
			return false, nil
		}

		ids, dist = ids[offsetCap:totalLimitCap], dist[offsetCap:totalLimitCap]
		for i := range ids {
			if aboveThresh := dist[i] <= targetDistance; aboveThresh ||
				floatcomp.InDelta(float64(dist[i]), float64(targetDistance), 1e-6) {
				resultIDs = append(resultIDs, ids[i])
				resultDist = append(resultDist, dist[i])
			} else {
				// as soon as we encounter a certainty which
				// is below threshold, we can stop searching
				shouldContinue = false
				break
			}
		}

		return shouldContinue, nil
	}

	var shouldContinue bool
	var err error
	for shouldContinue, err = recursiveSearch(); shouldContinue && err == nil; {
		searchParams.Iterate()
		if searchParams.MaxLimitReached() {
			s.Logger.
				WithField("action", "unlimited_vector_search").
				Warnf("maximum search limit of %d results has been reached",
					searchParams.MaximumSearchLimit())
			break
		}
	}
	if err != nil {
		return nil, nil, err
	}

	return resultIDs, resultDist, nil
}

type KSmallestItem struct {
	ID   uint64
	Dist float32
}

// KSmallest maintains the k smallest elements by distance in a sorted array
type KSmallest struct {
	data []KSmallestItem
	k    int
}

func NewKSmallest(k int) *KSmallest {
	return &KSmallest{
		data: make([]KSmallestItem, 0, k),
		k:    k,
	}
}

// Insert adds a new element, maintaining only k smallest elements by distance
func (ks *KSmallest) Insert(id uint64, dist float32) {
	item := KSmallestItem{ID: id, Dist: dist}

	// If array isn't full yet, just insert in sorted position
	if len(ks.data) < ks.k {
		pos := ks.searchByDistance(dist)
		ks.data = append(ks.data, KSmallestItem{})
		copy(ks.data[pos+1:], ks.data[pos:])
		ks.data[pos] = item
		return
	}

	// If array is full, only insert if distance is smaller than max (last element)
	if dist < ks.data[ks.k-1].Dist {
		pos := ks.searchByDistance(dist)
		// Shift elements to the right and insert
		copy(ks.data[pos+1:], ks.data[pos:ks.k-1])
		ks.data[pos] = item
	}
}

// searchByDistance finds the insertion position for a given distance
func (ks *KSmallest) searchByDistance(dist float32) int {
	left, right := 0, len(ks.data)
	for left < right {
		mid := (left + right) / 2
		if ks.data[mid].Dist < dist {
			left = mid + 1
		} else {
			right = mid
		}
	}
	return left
}

// Max returns the maximum distance element among the k smallest (last element)
func (ks *KSmallest) Max() float32 {
	if len(ks.data) == 0 {
		return math.MaxFloat32
	}
	item := ks.data[len(ks.data)-1]
	return item.Dist
}

// Size returns current number of elements
func (ks *KSmallest) Size() int {
	return len(ks.data)
}

// IsFull returns true if we have k elements
func (ks *KSmallest) IsFull() bool {
	return len(ks.data) == ks.k
}

// GetAll returns a copy of all elements (sorted by distance)
func (ks *KSmallest) GetAll() []KSmallestItem {
	result := make([]KSmallestItem, len(ks.data))
	copy(result, ks.data)
	return result
}

// GetIDs returns all IDs in distance order
func (ks *KSmallest) GetIDs() []uint64 {
	ids := make([]uint64, len(ks.data))
	for i, item := range ks.data {
		ids[i] = item.ID
	}
	return ids
}

// GetDistances returns all distances in order
func (ks *KSmallest) GetDistances() []float32 {
	dists := make([]float32, len(ks.data))
	for i, item := range ks.data {
		dists[i] = item.Dist
	}
	return dists
}

// Contains checks if an ID exists in the k smallest elements
func (ks *KSmallest) Contains(id uint64) bool {
	for _, item := range ks.data {
		if item.ID == id {
			return true
		}
	}
	return false
}

func (ks *KSmallest) Iter() iter.Seq2[uint64, float32] {
	return func(yield func(uint64, float32) bool) {
		for _, item := range ks.data {
			if !yield(item.ID, item.Dist) {
				break
			}
		}
	}
}

// RemoveMin removes and returns the minimum distance element
func (ks *KSmallest) RemoveMin() (uint64, float32, bool) {
	if len(ks.data) == 0 {
		return 0, 0, false
	}
	min := ks.data[0]
	ks.data = ks.data[1:]
	return min.ID, min.Dist, true
}<|MERGE_RESOLUTION|>--- conflicted
+++ resolved
@@ -13,13 +13,9 @@
 
 import (
 	"context"
-<<<<<<< HEAD
-	"fmt"
-=======
 	"iter"
 	"math"
 	"sort"
->>>>>>> 94d72108
 
 	"github.com/pkg/errors"
 	"github.com/weaviate/weaviate/adapters/repos/db/helpers"
@@ -29,7 +25,6 @@
 )
 
 func (s *SPFresh) SearchByVector(ctx context.Context, vector []float32, k int, allowList helpers.AllowList) ([]uint64, []float32, error) {
-	fmt.Println("NATEE SPFResh.SearchByVector", vector, k, allowList)
 	vector = distancer.Normalize(vector)
 
 	queryVector := s.Quantizer.Encode(vector)
@@ -76,17 +71,6 @@
 				continue
 			}
 
-<<<<<<< HEAD
-			// skip duplicates
-			// if visited.Visited(id) {
-			// 	continue
-			// }
-
-			// skip vectors that are not in the allow list.
-			// if the allow list is nil, allow all vectors.
-			if allowList != nil && !allowList.Contains(id) {
-				continue
-=======
 			// keep track of the posting size
 			postingSize := p.Len()
 
@@ -103,8 +87,9 @@
 					continue
 				}
 
-				// skip vectors that are not in the allow list
-				if !allowList.Contains(id) {
+				// skip vectors that are not in the allow list.
+				// if the allow list is nil, allow all vectors.
+				if allowList != nil && !allowList.Contains(id) {
 					continue
 				}
 
@@ -125,7 +110,6 @@
 				if err != nil {
 					return nil, nil, errors.Wrapf(err, "failed to enqueue merge for posting %d", selected[i])
 				}
->>>>>>> 94d72108
 			}
 		}
 	} else {
@@ -133,9 +117,6 @@
 			return centroids[i].Distance-s.SPTAG.Get(centroids[i].ID).Radius < centroids[j].Distance-s.SPTAG.Get(centroids[j].ID).Radius
 		})
 
-<<<<<<< HEAD
-			// visited.Visit(id)
-=======
 		q := NewKSmallest(k)
 
 		for _, centroid := range centroids {
@@ -144,7 +125,6 @@
 				// we can stop searching
 				break
 			}
->>>>>>> 94d72108
 
 			p, err := s.Store.Get(ctx, centroid.ID)
 			if err != nil {
@@ -185,15 +165,6 @@
 			}
 		}
 	}
-<<<<<<< HEAD
-	results := make([]uint64, 0, q.Len())
-	dists := make([]float32, 0, q.Len())
-	for q.Len() > 0 {
-		item := q.Pop()
-		fmt.Println("NATEE SPFResh.SearchByVector q.Pop", q.Len(), item.ID, item.Dist)
-		results = append(results, item.ID)
-		dists = append(dists, item.Dist)
-=======
 
 	results := make([]uint64, k)
 	dists := make([]float32, k)
@@ -202,9 +173,7 @@
 		results[i] = id
 		dists[i] = dist
 		i++
->>>>>>> 94d72108
-	}
-	fmt.Println("NATEE SPFResh.SearchByVector results", results, dists)
+	}
 	return results, dists, nil
 }
 
