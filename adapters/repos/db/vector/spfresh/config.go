--- conflicted
+++ resolved
@@ -91,11 +91,7 @@
 		ReassignNeighbors:         DefaultReassignNeighbors,
 		MaxDistanceRatio:          DefaultMaxDistanceRatio,
 		DistanceProvider:          distancer.NewL2SquaredProvider(),
-<<<<<<< HEAD
-=======
-		Compressed:                true,
 		Store:                     StoreConfig{MakeBucketOptions: lsmkv.MakeNoopBucketOptions},
->>>>>>> d8d61fb8
 	}
 }
 
