//                           _       _
// __      _____  __ ___   ___  __ _| |_ ___
// \ \ /\ / / _ \/ _` \ \ / / |/ _` | __/ _ \
//  \ V  V /  __/ (_| |\ V /| | (_| | ||  __/
//   \_/\_/ \___|\__,_| \_/ |_|\__,_|\__\___|
//
//  Copyright © 2016 - 2025 Weaviate B.V. All rights reserved.
//
//  CONTACT: hello@weaviate.io
//

package spfresh

import (
	"io"
	"runtime"

	"github.com/pkg/errors"
	"github.com/sirupsen/logrus"
	"github.com/weaviate/weaviate/adapters/repos/db/vector/hnsw/distancer"
	"github.com/weaviate/weaviate/entities/schema/config"
	ent "github.com/weaviate/weaviate/entities/vectorindex/spfresh"
	"github.com/weaviate/weaviate/usecases/memwatch"
	"github.com/weaviate/weaviate/usecases/monitoring"
)

type Config struct {
<<<<<<< HEAD
	Logger                    logrus.FieldLogger
	Distancer                 distancer.Provider
	RootPath                  string
	ID                        string
	TargetVector              string
	ShardName                 string
	ClassName                 string
	PrometheusMetrics         *monitoring.PrometheusMetrics
	MaxPostingSize            uint32  `json:"maxPostingSize,omitempty"`            // Maximum number of vectors in a posting
	MinPostingSize            uint32  `json:"minPostingSize,omitempty"`            // Minimum number of vectors in a posting
	SplitWorkers              int     `json:"splitWorkers,omitempty"`              // Number of concurrent workers for split operations
	ReassignWorkers           int     `json:"reassignWorkers,omitempty"`           // Number of concurrent workers for reassign operations
	InternalPostingCandidates int     `json:"internalPostingCandidates,omitempty"` // Number of candidates to consider when running a centroid search internally
	ReassignNeighbors         int     `json:"reassignNeighbors,omitempty"`         // Number of neighboring centroids to consider for reassigning vectors
	Replicas                  int     `json:"replicas,omitempty"`                  // Number of closure replicas to maintain
	RNGFactor                 float32 `json:"rngFactor,omitempty"`                 // Distance factor used by the RNG rule to determine how spread out replica selections are
	MaxDistanceRatio          float32 `json:"maxDistanceRatio,omitempty"`          // Maximum distance ratio for the search, used to filter out candidates that are too far away
	SearchProbe               int     `json:"searchProbe,omitempty"`               // Number of vectors to consider during search
=======
	Logger                       logrus.FieldLogger
	Distancer                    distancer.Provider
	RootPath                     string
	ID                           string
	TargetVector                 string
	ShardName                    string
	ClassName                    string
	PrometheusMetrics            *monitoring.PrometheusMetrics
	MaxPostingSize               uint32                `json:"maxPostingSize,omitempty"`               // Maximum number of vectors in a posting
	MinPostingSize               uint32                `json:"minPostingSize,omitempty"`               // Minimum number of vectors in a posting
	SplitWorkers                 int                   `json:"splitWorkers,omitempty"`                 // Number of concurrent workers for split operations
	ReassignWorkers              int                   `json:"reassignWorkers,omitempty"`              // Number of concurrent workers for reassign operations
	InternalPostingCandidates    int                   `json:"internalPostingCandidates,omitempty"`    // Number of candidates to consider when running a centroid search internally
	ReassignNeighbors            int                   `json:"reassignNeighbors,omitempty"`            // Number of neighboring centroids to consider for reassigning vectors
	Replicas                     int                   `json:"replicas,omitempty"`                     // Number of closure replicas to maintain
	RNGFactor                    float32               `json:"rngFactor,omitempty"`                    // Distance factor used by the RNG rule to determine how spread out replica selections are
	MaxDistanceRatio             float32               `json:"maxDistanceRatio,omitempty"`             // Maximum distance ratio for the search, used to filter out candidates that are too far away
	MinMMapSize                  int64                 `json:"minMMapSize,omitempty"`                  // Minimum size of the mmap for the store
	MaxReuseWalSize              int64                 `json:"maxReuseWalSize,omitempty"`              // Maximum size of the reuse wal for the store
	AllocChecker                 memwatch.AllocChecker `json:"allocChecker,omitempty"`                 // Alloc checker for the store
	LazyLoadSegments             bool                  `json:"lazyLoadSegments,omitempty"`             // Lazy load segments for the store
	WriteSegmentInfoIntoFileName bool                  `json:"writeSegmentInfoIntoFileName,omitempty"` // Write segment info into file name for the store
	WriteMetadataFilesEnabled    bool                  `json:"writeMetadataFilesEnabled,omitempty"`    // Write metadata files for the store
>>>>>>> 4f55fb60
}

func (c *Config) Validate() error {
	if c.Logger == nil {
		logger := logrus.New()
		logger.Out = io.Discard
		c.Logger = logger
	}

	return nil
}

func DefaultConfig() *Config {
	w := runtime.GOMAXPROCS(0)

	return &Config{
		Logger:                    logrus.New(),
		Distancer:                 distancer.NewL2SquaredProvider(),
		MinPostingSize:            10,
		SplitWorkers:              w,
		ReassignWorkers:           w,
		InternalPostingCandidates: 64,
		SearchProbe:               128,
		ReassignNeighbors:         8,
		Replicas:                  8,
		RNGFactor:                 10.0,
		MaxDistanceRatio:          10_000,
	}
}

func ValidateUserConfigUpdate(initial, updated config.VectorIndexConfig) error {
	_, ok := initial.(ent.UserConfig)
	if !ok {
		return errors.Errorf("initial is not UserConfig, but %T", initial)
	}

	_, ok = updated.(ent.UserConfig)
	if !ok {
		return errors.Errorf("updated is not UserConfig, but %T", updated)
	}

	// TODO add immutable fields

	return nil
}<|MERGE_RESOLUTION|>--- conflicted
+++ resolved
@@ -25,26 +25,6 @@
 )
 
 type Config struct {
-<<<<<<< HEAD
-	Logger                    logrus.FieldLogger
-	Distancer                 distancer.Provider
-	RootPath                  string
-	ID                        string
-	TargetVector              string
-	ShardName                 string
-	ClassName                 string
-	PrometheusMetrics         *monitoring.PrometheusMetrics
-	MaxPostingSize            uint32  `json:"maxPostingSize,omitempty"`            // Maximum number of vectors in a posting
-	MinPostingSize            uint32  `json:"minPostingSize,omitempty"`            // Minimum number of vectors in a posting
-	SplitWorkers              int     `json:"splitWorkers,omitempty"`              // Number of concurrent workers for split operations
-	ReassignWorkers           int     `json:"reassignWorkers,omitempty"`           // Number of concurrent workers for reassign operations
-	InternalPostingCandidates int     `json:"internalPostingCandidates,omitempty"` // Number of candidates to consider when running a centroid search internally
-	ReassignNeighbors         int     `json:"reassignNeighbors,omitempty"`         // Number of neighboring centroids to consider for reassigning vectors
-	Replicas                  int     `json:"replicas,omitempty"`                  // Number of closure replicas to maintain
-	RNGFactor                 float32 `json:"rngFactor,omitempty"`                 // Distance factor used by the RNG rule to determine how spread out replica selections are
-	MaxDistanceRatio          float32 `json:"maxDistanceRatio,omitempty"`          // Maximum distance ratio for the search, used to filter out candidates that are too far away
-	SearchProbe               int     `json:"searchProbe,omitempty"`               // Number of vectors to consider during search
-=======
 	Logger                       logrus.FieldLogger
 	Distancer                    distancer.Provider
 	RootPath                     string
@@ -62,13 +42,13 @@
 	Replicas                     int                   `json:"replicas,omitempty"`                     // Number of closure replicas to maintain
 	RNGFactor                    float32               `json:"rngFactor,omitempty"`                    // Distance factor used by the RNG rule to determine how spread out replica selections are
 	MaxDistanceRatio             float32               `json:"maxDistanceRatio,omitempty"`             // Maximum distance ratio for the search, used to filter out candidates that are too far away
+	SearchProbe                  int                   `json:"searchProbe,omitempty"`                  // Number of vectors to consider during search
 	MinMMapSize                  int64                 `json:"minMMapSize,omitempty"`                  // Minimum size of the mmap for the store
 	MaxReuseWalSize              int64                 `json:"maxReuseWalSize,omitempty"`              // Maximum size of the reuse wal for the store
 	AllocChecker                 memwatch.AllocChecker `json:"allocChecker,omitempty"`                 // Alloc checker for the store
 	LazyLoadSegments             bool                  `json:"lazyLoadSegments,omitempty"`             // Lazy load segments for the store
 	WriteSegmentInfoIntoFileName bool                  `json:"writeSegmentInfoIntoFileName,omitempty"` // Write segment info into file name for the store
 	WriteMetadataFilesEnabled    bool                  `json:"writeMetadataFilesEnabled,omitempty"`    // Write metadata files for the store
->>>>>>> 4f55fb60
 }
 
 func (c *Config) Validate() error {
