//                           _       _
// __      _____  __ ___   ___  __ _| |_ ___
// \ \ /\ / / _ \/ _` \ \ / / |/ _` | __/ _ \
//  \ V  V /  __/ (_| |\ V /| | (_| | ||  __/
//   \_/\_/ \___|\__,_| \_/ |_|\__,_|\__\___|
//
//  Copyright © 2016 - 2023 Weaviate B.V. All rights reserved.
//
//  CONTACT: hello@weaviate.io
//

package noop

import (
	"context"
	"fmt"

	"github.com/pkg/errors"
	"github.com/weaviate/weaviate/adapters/repos/db/helpers"
	"github.com/weaviate/weaviate/entities/schema"
	"github.com/weaviate/weaviate/entities/vectorindex/hnsw"
)

type Index struct{}

func NewIndex() *Index {
    idx := &Index{}
    return idx;    
}

func (i *Index) Add(id uint64, vector []float32) error {

	// silently ignore
	return nil
}

<<<<<<< HEAD
func (i *Index) Delete(id uint64) error {

=======
func (i *Index) Delete(id ...uint64) error {
>>>>>>> 6b9db314
	// silently ignore
	return nil
}

func (i *Index) SearchByVector(vector []float32, k int, allow helpers.AllowList) ([]uint64, []float32, error) {

	return nil, nil, errors.Errorf("cannot vector-search on a class not vector-indexed")
}

func (i *Index) SearchByVectorDistance(vector []float32, dist float32, maxLimit int64, allow helpers.AllowList) ([]uint64, []float32, error) {

	return nil, nil, errors.Errorf("cannot vector-search on a class not vector-indexed")
}

<<<<<<< HEAD
func (i *Index) UpdateUserConfig(updated schema.VectorIndexConfig) error {

	return errors.Errorf("cannot update vector index config on a non-indexed class. Delete and re-create without skip property")
=======
func (i *Index) UpdateUserConfig(updated schema.VectorIndexConfig, callback func()) error {
	callback()
	switch t := updated.(type) {
	case hnsw.UserConfig:
		// the fact that we are in the noop index means that 'skip' must have been
		// set to true before, so changing it now is not possible. But if it
		// stays, we don't mind.
		if t.Skip {
			return nil
		}
		return errors.Errorf("cannot update vector index config on a non-indexed class. Delete and re-create without skip property")

	default:
		return fmt.Errorf("unrecognized vector index config: %T", updated)

	}
>>>>>>> 6b9db314
}

func (i *Index) Drop(context.Context) error {

	// silently ignore
    return nil
}

func (i *Index) Flush() error {

	// silently ignore
	return nil
}

func (i *Index) Shutdown(context.Context) error {

	// silently ignore
	return nil
}

func (i *Index) PauseMaintenance(context.Context) error {
	
    // silently ignore
	return nil

}

func (i *Index) SwitchCommitLogs(context.Context) error {
    
    // silently ignore
	return nil
}

func (i *Index) ListFiles(context.Context) ([]string, error) {

    // silently ignore
	return nil, nil
}

func (i *Index) ResumeMaintenance(context.Context) error {
    
    // silently ignore
	return nil
}

func (i *Index) ValidateBeforeInsert(vector []float32) error {

    // silently ignore
	return nil
}

func (i *Index) PostStartup() {
    
}

func (i *Index) Dump(labels ...string) {
    
}<|MERGE_RESOLUTION|>--- conflicted
+++ resolved
@@ -34,12 +34,7 @@
 	return nil
 }
 
-<<<<<<< HEAD
-func (i *Index) Delete(id uint64) error {
-
-=======
 func (i *Index) Delete(id ...uint64) error {
->>>>>>> 6b9db314
 	// silently ignore
 	return nil
 }
@@ -54,11 +49,6 @@
 	return nil, nil, errors.Errorf("cannot vector-search on a class not vector-indexed")
 }
 
-<<<<<<< HEAD
-func (i *Index) UpdateUserConfig(updated schema.VectorIndexConfig) error {
-
-	return errors.Errorf("cannot update vector index config on a non-indexed class. Delete and re-create without skip property")
-=======
 func (i *Index) UpdateUserConfig(updated schema.VectorIndexConfig, callback func()) error {
 	callback()
 	switch t := updated.(type) {
@@ -75,7 +65,6 @@
 		return fmt.Errorf("unrecognized vector index config: %T", updated)
 
 	}
->>>>>>> 6b9db314
 }
 
 func (i *Index) Drop(context.Context) error {
