//                           _       _
// __      _____  __ ___   ___  __ _| |_ ___
// \ \ /\ / / _ \/ _` \ \ / / |/ _` | __/ _ \
//  \ V  V /  __/ (_| |\ V /| | (_| | ||  __/
//   \_/\_/ \___|\__,_| \_/ |_|\__,_|\__\___|
//
//  Copyright © 2016 - 2024 Weaviate B.V. All rights reserved.
//
//  CONTACT: hello@weaviate.io
//

package hnsw

import (
	"context"
	"encoding/binary"
	"fmt"
	"math"
	"sync/atomic"
	"time"

	"github.com/pkg/errors"

	"github.com/weaviate/weaviate/adapters/repos/db/helpers"
	"github.com/weaviate/weaviate/adapters/repos/db/vector/common"
	"github.com/weaviate/weaviate/adapters/repos/db/vector/compressionhelpers"
	"github.com/weaviate/weaviate/adapters/repos/db/vector/multivector"
)

const (
	// bytesPerFloat32 represents the number of bytes used by a float32 value.
	bytesPerFloat32 = 4

	// overheadPerVector represents the estimated overhead in bytes per vector (e.g., slice header, etc.).
	overheadPerVector = 30
)

func (h *hnsw) ValidateBeforeInsert(vector []float32) error {
	dims := int(atomic.LoadInt32(&h.dims))

	// no vectors exist
	if dims == 0 {
		if err := h.validatePQSegments(len(vector)); err != nil {
			return err
		}
		return nil
	}

	// check if vector length is the same as existing nodes
	if dims != len(vector) {
		return errors.Wrapf(common.ErrWrongDimensions, "new node has a vector with length %v. "+
			"Existing nodes have vectors with length %v", len(vector), dims)
	}

	if err := h.validatePQSegments(dims); err != nil {
		return err
	}

	return nil
}

func (h *hnsw) ValidateMultiBeforeInsert(vector [][]float32) error {
	dims := int(atomic.LoadInt32(&h.dims))

	// no vectors exist
	if dims == 0 {
		vecDimensions := make(map[int]struct{})
		for i := range vector {
			vecDimensions[len(vector[i])] = struct{}{}
		}
		if len(vecDimensions) > 1 {
			return fmt.Errorf("multi vector array consists of vectors with varying dimensions")
		}
		if err := h.validatePQSegments(len(vector[0])); err != nil {
			return err
		}
		return nil
	}

	if h.muvera.Load() {
		dims = h.muveraEncoder.Dimensions()
	}

	// check if vector length is the same as existing nodes
	for i := range vector {
		if dims != len(vector[i]) {
			return fmt.Errorf("new node has a multi vector with length %v at position %v. "+
				"Existing nodes have vectors with length %v", len(vector[i]), i, dims)
		}
	}

	if err := h.validatePQSegments(dims); err != nil {
		return err
	}

	return nil
}

func (h *hnsw) validatePQSegments(dims int) error {
	if h.pqConfig.Enabled && h.pqConfig.Segments != 0 && dims%h.pqConfig.Segments != 0 {
		return fmt.Errorf("pq segments must be a divisor of the vector dimensions")
	}
	return nil
}

func (h *hnsw) AddBatch(ctx context.Context, ids []uint64, vectors [][]float32) error {
	if err := ctx.Err(); err != nil {
		return err
	}

	estimatedMemory := estimateBatchMemory(vectors)
	if err := h.allocChecker.CheckAlloc(estimatedMemory); err != nil {
		h.metrics.MemoryAllocationRejected()
		return fmt.Errorf("add batch of %d vectors: %w", len(vectors), err)
	}

	h.memoryTracker.BeginTracking(estimatedMemory)
	if h.multivector.Load() && !h.muvera.Load() {
		return errors.Errorf("AddBatch called on multivector index")
	}
	if len(ids) != len(vectors) {
		return errors.Errorf("ids and vectors sizes does not match")
	}
	if len(ids) == 0 {
		return errors.Errorf("insertBatch called with empty lists")
	}

	var err error
	h.trackDimensionsOnce.Do(func() {
		dims := len(vectors[0])
		for _, vec := range vectors {
			if len(vec) != dims {
				err = errors.Errorf("addBatch called with vectors of different lengths")
				return
			}
		}
		if err == nil {
			atomic.StoreInt32(&h.dims, int32(len(vectors[0])))
		}
	})

	if err != nil {
		return err
	}

	levels := make([]int, len(ids))
	maxId := uint64(0)
	for i, id := range ids {
		if maxId < id {
			maxId = id
		}
		levels[i] = int(math.Floor(-math.Log(h.randFunc()) * h.levelNormalizer))
	}
	h.RLock()
	if maxId >= uint64(len(h.nodes)) {
		h.RUnlock()
		h.Lock()
		if maxId >= uint64(len(h.nodes)) {
			err := h.growIndexToAccomodateNode(maxId, h.logger)
			if err != nil {
				h.Unlock()
				return errors.Wrapf(err, "grow HNSW index to accommodate node %d", maxId)
			}
		}
		h.Unlock()
	} else {
		h.RUnlock()
	}

	for i := range ids {
		if err := ctx.Err(); err != nil {
			return err
		}

		vector := vectors[i]
		node := &vertex{
			id:    ids[i],
			level: levels[i],
		}
		globalBefore := time.Now()
		if len(vector) == 0 {
			return errors.Errorf("insert called with nil-vector")
		}

		h.metrics.InsertVector()

		vector = h.normalizeVec(vector)
		err := h.addOne(ctx, vector, node)
		if err != nil {
			return err
		}

		h.insertMetrics.total(globalBefore)
	}
	h.memoryTracker.EndTracking()

	return nil
}

func (h *hnsw) AddMultiBatch(ctx context.Context, docIDs []uint64, vectors [][][]float32) error {
	if err := ctx.Err(); err != nil {
		return err
	}
	if !h.multivector.Load() {
		return errors.Errorf("addMultiBatch called on non-multivector index")
	}
	if len(docIDs) != len(vectors) {
		return errors.Errorf("ids and vectors sizes does not match")
	}
	if len(docIDs) == 0 {
		return errors.Errorf("addMultiBatch called with empty lists")
	}

	if h.muvera.Load() {
		h.trackMuveraOnce.Do(func() {
			h.muveraEncoder.InitEncoder(len(vectors[0][0]))
			h.Lock()
			if err := h.muveraEncoder.PersistMuvera(h.commitLog); err != nil {
				h.Unlock()
				h.logger.WithField("action", "persist muvera").Error(err)
				return
			}
			h.Unlock()
		})
		// Process all vectors
		processedVectors := make([][]float32, len(vectors))
		for i, v := range vectors {
			processedVectors[i] = h.muveraEncoder.EncodeDoc(v)
			docIDBytes := make([]byte, 8)
			binary.BigEndian.PutUint64(docIDBytes, docIDs[i])
			muveraBytes := multivector.MuveraBytesFromFloat32(processedVectors[i])
			if err := h.store.Bucket(h.id+"_muvera_vectors").Put(docIDBytes, muveraBytes); err != nil {
				return errors.Wrap(err, fmt.Sprintf("failed to put %s_muvera_vectors into the bucket", h.id))
			}
		}
		// Replace original vectors with processed ones
		return h.AddBatch(ctx, docIDs, processedVectors)
	}

	var err error
	h.trackDimensionsOnce.Do(func() {
		dim := len(vectors[0][0])
		for _, doc := range vectors {
			for _, vec := range doc {
				if len(vec) != dim {
					err = errors.Errorf("addMultiBatch called with vectors of different lengths")
					return
				}
			}
		}
		if err == nil {
			atomic.StoreInt32(&h.dims, int32(len(vectors[0][0])))
		}
	})

	if err != nil {
		return err
	}

	for i, docID := range docIDs {
		numVectors := len(vectors[i])
		levels := make([]int, numVectors)
		for j := range numVectors {
			levels[j] = int(math.Floor(-math.Log(h.randFunc()) * h.levelNormalizer))
		}

		h.Lock()
		counter := h.vecIDcounter
		h.vecIDcounter += uint64(numVectors)
		h.Unlock()

		maxId := counter + uint64(numVectors)

		h.RLock()
		if maxId >= uint64(len(h.nodes)) {
			h.RUnlock()
			h.Lock()
			if maxId >= uint64(len(h.nodes)) {
				err := h.growIndexToAccomodateNode(maxId, h.logger)
				if err != nil {
					h.Unlock()
					return errors.Wrapf(err, "grow HNSW index to accommodate node %d", maxId)
				}
			}
			h.Unlock()
		} else {
			h.RUnlock()
		}

		ids := make([]uint64, numVectors)
		for id := range ids {
			ids[id] = counter + uint64(id)
		}
		if h.compressed.Load() {
			h.compressor.PreloadMulti(docID, ids, vectors[i])
		} else {
			h.cache.PreloadMulti(docID, ids, vectors[i])
		}
		for j := range numVectors {
			if err := ctx.Err(); err != nil {
				return err
			}

			vector := vectors[i][j]

			globalBefore := time.Now()
			if len(vector) == 0 {
				return errors.Errorf("insert called with nil-vector")
			}

			h.metrics.InsertVector()

			vector = h.normalizeVec(vector)

			nodeId := counter
			counter++

			node := &vertex{
				id:    uint64(nodeId),
				level: levels[j],
			}

			h.Lock()
			h.docIDVectors[docID] = append(h.docIDVectors[docIDs[i]], nodeId)
			h.Unlock()

			nodeIDBytes := make([]byte, 8)
			binary.BigEndian.PutUint64(nodeIDBytes, nodeId)
			docIDBytes := make([]byte, 8)
			binary.BigEndian.PutUint64(docIDBytes, docID)
			err := h.store.Bucket(h.id+"_mv_mappings").Put(nodeIDBytes, docIDBytes)
			if err != nil {
				return errors.Wrap(err, fmt.Sprintf("failed to put %s_mv_mappings into the bucket", h.id))
			}

			err = h.addOne(ctx, vector, node)
			if err != nil {
				return err
			}

			h.insertMetrics.total(globalBefore)
		}

	}

	return nil
}

func (h *hnsw) addOne(ctx context.Context, vector []float32, node *vertex) error {
	h.compressActionLock.RLock()
	h.deleteVsInsertLock.RLock()

	before := time.Now()

	defer func() {
		h.deleteVsInsertLock.RUnlock()
		h.compressActionLock.RUnlock()
		h.insertMetrics.updateGlobalEntrypoint(before)
	}()

	wasFirst := false
	var firstInsertError error
	h.initialInsertOnce.Do(func() {
		if h.isEmpty() {
			wasFirst = true
			firstInsertError = h.insertInitialElement(node, vector)
		}
	})
	if wasFirst {
		if firstInsertError != nil {
			return firstInsertError
		}
		return nil
	}

	node.markAsMaintenance()

	h.RLock()
	// initially use the "global" entrypoint which is guaranteed to be on the
	// currently highest layer
	entryPointID := h.entryPointID
	// initially use the level of the entrypoint which is the highest level of
	// the h-graph in the first iteration
	currentMaximumLayer := h.currentMaximumLayer
	h.RUnlock()

	targetLevel := node.level
	node.connections = make([][]uint64, targetLevel+1)

	for i := targetLevel; i >= 0; i-- {
		capacity := h.maximumConnections
		if i == 0 {
			capacity = h.maximumConnectionsLayerZero
		}

		node.connections[i] = make([]uint64, 0, capacity)
	}

	if err := h.commitLog.AddNode(node); err != nil {
		return err
	}

	nodeId := node.id

	h.shardedNodeLocks.Lock(nodeId)
	h.nodes[nodeId] = node
	h.shardedNodeLocks.Unlock(nodeId)

	singleVector := !h.multivector.Load() || h.muvera.Load()
	if singleVector {
		if h.compressed.Load() {
			h.compressor.Preload(nodeId, vector)
		} else {
			h.cache.Preload(nodeId, vector)
		}
	}

	h.insertMetrics.prepareAndInsertNode(before)
	before = time.Now()

	var err error
	var distancer compressionhelpers.CompressorDistancer
	var returnFn compressionhelpers.ReturnDistancerFn
	if h.compressed.Load() {
		distancer, returnFn = h.compressor.NewDistancer(vector)
		defer returnFn()
	}
	entryPointID, err = h.findBestEntrypointForNode(ctx, currentMaximumLayer, targetLevel,
		entryPointID, vector, distancer)
	if err != nil {
		return errors.Wrap(err, "find best entrypoint")
	}

	h.insertMetrics.findEntrypoint(before)
	before = time.Now()

	// TODO: check findAndConnectNeighbors...
	if err := h.findAndConnectNeighbors(ctx, node, entryPointID, vector, distancer,
		targetLevel, currentMaximumLayer, helpers.NewAllowList()); err != nil {
		return errors.Wrap(err, "find and connect neighbors")
	}

	h.insertMetrics.findAndConnectTotal(before)
	before = time.Now()

	node.unmarkAsMaintenance()

	h.RLock()
	if targetLevel > h.currentMaximumLayer {
		h.RUnlock()
		h.Lock()
		// check again to avoid changes from RUnlock to Lock again
		if targetLevel > h.currentMaximumLayer {
			if err := h.commitLog.SetEntryPointWithMaxLayer(nodeId, targetLevel); err != nil {
				h.Unlock()
				return err
			}

			h.entryPointID = nodeId
			h.currentMaximumLayer = targetLevel
		}
		h.Unlock()
	} else {
		h.RUnlock()
	}

	return nil
}

func (h *hnsw) Add(ctx context.Context, id uint64, vector []float32) error {
	return h.AddBatch(ctx, []uint64{id}, [][]float32{vector})
}

func (h *hnsw) AddMulti(ctx context.Context, id uint64, vector [][]float32) error {
	return h.AddMultiBatch(ctx, []uint64{id}, [][][]float32{vector})
}

func (h *hnsw) insertInitialElement(node *vertex, nodeVec []float32) error {
	h.Lock()
	defer h.Unlock()

	if err := h.commitLog.SetEntryPointWithMaxLayer(node.id, 0); err != nil {
		return err
	}

	h.entryPointID = node.id
	h.currentMaximumLayer = 0
	node.connections = [][]uint64{
		make([]uint64, 0, h.maximumConnectionsLayerZero),
	}
	node.level = 0
	if err := h.commitLog.AddNode(node); err != nil {
		return err
	}

	err := h.growIndexToAccomodateNode(node.id, h.logger)
	if err != nil {
		return errors.Wrapf(err, "grow HNSW index to accommodate node %d", node.id)
	}

	h.shardedNodeLocks.Lock(node.id)
	h.nodes[node.id] = node
	h.shardedNodeLocks.Unlock(node.id)

	singleVector := !h.multivector.Load() || h.muvera.Load()
	if singleVector {
		if h.compressed.Load() {
			h.compressor.Preload(node.id, nodeVec)
		} else {
			h.cache.Preload(node.id, nodeVec)
		}
	}

	// go h.insertHook(node.id, 0, node.connections)
	return nil
}

<<<<<<< HEAD
func estimateBatchMemory(vecs [][]float32) int64 {
	var sum int64
	for _, item := range vecs {
		// use same logic as in memwatch.EstimateObjectMemory
		sum += int64(len(item))*bytesPerFloat32 + overheadPerVector
	}

	return sum
=======
func (h *hnsw) Preload(id uint64, vector []float32) {
	if h.compressed.Load() && !h.multivector.Load() {
		h.compressor.Preload(id, vector)
	} else {
		if !h.multivector.Load() {
			h.cache.Preload(id, vector)
		}
	}
>>>>>>> 9f1c5791
}<|MERGE_RESOLUTION|>--- conflicted
+++ resolved
@@ -515,7 +515,6 @@
 	return nil
 }
 
-<<<<<<< HEAD
 func estimateBatchMemory(vecs [][]float32) int64 {
 	var sum int64
 	for _, item := range vecs {
@@ -524,7 +523,8 @@
 	}
 
 	return sum
-=======
+}
+
 func (h *hnsw) Preload(id uint64, vector []float32) {
 	if h.compressed.Load() && !h.multivector.Load() {
 		h.compressor.Preload(id, vector)
@@ -533,5 +533,4 @@
 			h.cache.Preload(id, vector)
 		}
 	}
->>>>>>> 9f1c5791
 }