--- conflicted
+++ resolved
@@ -117,14 +117,10 @@
 				h.Lock()
 				defer h.Unlock()
 				h.compressed.Store(true)
-<<<<<<< HEAD
-				h.cache.Drop()
-=======
 				if h.cache != nil {
 					h.cache.Drop()
 				}
 				h.cache = nil
->>>>>>> a6773c76
 				h.compressor.PersistCompression(h.commitLog)
 			}
 		})
