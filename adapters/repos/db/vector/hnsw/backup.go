--- conflicted
+++ resolved
@@ -64,17 +64,14 @@
 // latest (writeable) log file is typically empty.
 // ListFiles errors if maintenance is not paused, as a stable state
 // cannot be guaranteed with maintenance going on in the background.
-<<<<<<< HEAD
-func (h *hnsw) ListFiles(ctx context.Context, basePath string) ([]string, error) {
-=======
-func (h *hnsw) ListFiles(ctx context.Context) (files []string, err error) {
-	files, err = h.listCommitLogFiles(ctx)
+func (h *hnsw) ListFiles(ctx context.Context, basePath string) (files []string, err error) {
+	files, err = h.listCommitLogFiles(ctx, basePath)
 	if err != nil {
 		return nil, err
 	}
 
 	if h.compressed.Load() {
-		compressed, err := h.listCompressedFiles(ctx)
+		compressed, err := h.listCompressedFiles(ctx, basePath)
 		if err != nil {
 			return nil, err
 		}
@@ -83,8 +80,7 @@
 	return
 }
 
-func (h *hnsw) listCommitLogFiles(ctx context.Context) ([]string, error) {
->>>>>>> 49e277be
+func (h *hnsw) listCommitLogFiles(ctx context.Context, basePath string) ([]string, error) {
 	var (
 		logRoot = filepath.Join(h.commitLog.RootPath(), fmt.Sprintf("%s.hnsw.commitlog.d", h.commitLog.ID()))
 		found   = make(map[string]struct{})
@@ -138,8 +134,8 @@
 	return files, nil
 }
 
-func (h *hnsw) listCompressedFiles(ctx context.Context) ([]string, error) {
-	files, err := h.compressedStore.ListFiles(ctx)
+func (h *hnsw) listCompressedFiles(ctx context.Context, basePath string) ([]string, error) {
+	files, err := h.compressedStore.ListFiles(ctx, basePath)
 	if err != nil {
 		return nil, fmt.Errorf("list compressed files: %w", err)
 	}
