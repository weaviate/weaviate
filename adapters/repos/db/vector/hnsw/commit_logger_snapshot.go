--- conflicted
+++ resolved
@@ -42,11 +42,8 @@
 	snapshotConcurrency   = 8 // number of goroutines handling snapshot's chunk reading
 	snapshotDirSuffix     = ".hnsw.snapshot.d"
 	snapshotCheckInterval = 10 * time.Minute
-<<<<<<< HEAD
 	blockSize             = 4 * 1024 * 1024 // 4MB
-=======
 	maxExpectedConns      = 4096 * 4
->>>>>>> 775a1884
 )
 
 const (
@@ -557,22 +554,6 @@
 
 func (l *hnswCommitLogger) writeSnapshot(state *DeserializationResult, filename string) error {
 	tmpSnapshotFileName := fmt.Sprintf("%s.tmp", filename)
-<<<<<<< HEAD
-=======
-	checkPointsFileName := fmt.Sprintf("%s.checkpoints", filename)
-
-	// check if checkpoints with the same name already exist
-	if _, err := l.fs.Stat(checkPointsFileName); err == nil {
-		l.logger.WithField("action", "write_snapshot").
-			WithField("path", checkPointsFileName).
-			Info("writing new snapshot with same name as last snapshot, deleting checkpoints file")
-
-		err = l.fs.Remove(checkPointsFileName)
-		if err != nil {
-			return errors.Wrap(err, "remove existing checkpoints file")
-		}
-	}
->>>>>>> 775a1884
 
 	snap, err := l.fs.OpenFile(tmpSnapshotFileName, os.O_WRONLY|os.O_TRUNC|os.O_CREATE, 0o666)
 	if err != nil {
@@ -606,15 +587,6 @@
 		return errors.Wrapf(err, "close snapshot file %q", tmpSnapshotFileName)
 	}
 
-<<<<<<< HEAD
-=======
-	// write the checkpoints to a separate file
-	err = writeCheckpoints(checkPointsFileName, checkpoints, l.fs)
-	if err != nil {
-		return errors.Wrap(err, "write checkpoints file")
-	}
-
->>>>>>> 775a1884
 	// rename the temporary snapshot file to the final name
 	err = l.fs.Rename(tmpSnapshotFileName, filename)
 	if err != nil {
@@ -630,27 +602,7 @@
 		l.logger.WithField("snapshot", path).WithField("took", time.Since(start).String()).Info("snapshot loaded")
 	}()
 
-<<<<<<< HEAD
 	state, err := l.readStateFrom(path)
-=======
-	checkpoints, err := readCheckpoints(path, l.fs)
-	if err != nil {
-		// if for any reason the checkpoints file is not found or corrupted
-		// we need to remove the snapshot file and create a new one from the commit log.
-		_ = l.fs.Remove(path)
-		cpPath := path + ".checkpoints"
-		_ = l.fs.Remove(cpPath)
-
-		l.logger.WithField("action", "hnsw_remove_corrupt_snapshot").
-			WithField("path", path).
-			WithError(err).
-			Error("checkpoints file not found or corrupted, removing snapshot files")
-
-		return nil, errors.Wrapf(err, "read checkpoints of snapshot '%s'", path)
-	}
-
-	state, err := l.readStateFrom(path, checkpoints)
->>>>>>> 775a1884
 	if err != nil {
 		// if for any reason the snapshot file is not found or corrupted
 		// we need to remove the snapshot file and create a new one from the commit log.
@@ -939,7 +891,7 @@
 		LinksReplaced:     make(map[uint64]map[uint16]struct{}),
 	}
 
-	f, err := os.Open(filename)
+	f, err := l.fs.Open(filename)
 	if err != nil {
 		return nil, errors.Wrapf(err, "open snapshot file %q", filename)
 	}
@@ -963,8 +915,8 @@
 }
 
 // legacyReadSnapshotBody reads the snapshot body from the file for snapshot versions < 3.
-func (l *hnswCommitLogger) legacyReadSnapshotBody(filename string, f *os.File, version int, res *DeserializationResult) error {
-	checkpoints, err := readCheckpoints(filename)
+func (l *hnswCommitLogger) legacyReadSnapshotBody(filename string, f common.File, version int, res *DeserializationResult) error {
+	checkpoints, err := readCheckpoints(filename, l.fs)
 	if err != nil {
 		// if for any reason the checkpoints file is not found or corrupted
 		// we need to remove the snapshot file and create a new one from the commit log.
@@ -978,1031 +930,6 @@
 			Error("checkpoints file not found or corrupted, removing snapshot files")
 
 		return errors.Wrapf(err, "read checkpoints of snapshot '%s'", filename)
-	}
-
-	var mu sync.Mutex
-
-	eg := enterrors.NewErrorGroupWrapper(l.logger)
-	eg.SetLimit(snapshotConcurrency)
-	for cpPos, cp := range checkpoints {
-		if cpPos == len(checkpoints)-1 {
-			// last checkpoint, no need to read
-			break
-		}
-
-		start := int(cp.Offset)
-		end := int(checkpoints[cpPos+1].Offset)
-
-		eg.Go(func() error {
-			var b [8]byte
-			var read int
-
-			currNodeID := cp.NodeID
-			sr := io.NewSectionReader(f, int64(start), int64(end-start))
-			hasher := crc32.NewIEEE()
-			r := bufio.NewReader(io.TeeReader(sr, hasher))
-
-			for read < end-start {
-				n, err := io.ReadFull(r, b[:1]) // node existence
-				if err != nil {
-					return errors.Wrapf(err, "read node existence")
-				}
-				read += n
-				if b[0] == 0 {
-					// nil node
-					currNodeID++
-					continue
-				}
-
-				node := &vertex{id: currNodeID}
-
-				if b[0] == 1 {
-					mu.Lock()
-					res.Tombstones[node.id] = struct{}{}
-					mu.Unlock()
-				} else if b[0] != 2 {
-					return fmt.Errorf("unsupported node existence state")
-				}
-
-				n, err = io.ReadFull(r, b[:4]) // level
-				if err != nil {
-					return errors.Wrapf(err, "read node level")
-				}
-				read += n
-				node.level = int(binary.LittleEndian.Uint32(b[:4]))
-
-				n, err = io.ReadFull(r, b[:4]) // connections count
-				if err != nil {
-					return errors.Wrapf(err, "read node connections count")
-				}
-				read += n
-				connCount := int(binary.LittleEndian.Uint32(b[:4]))
-
-				if connCount > 0 {
-					if version < snapshotVersionV2 {
-						pconn, err := packedconn.NewWithMaxLayer(uint8(connCount))
-						if err != nil {
-							return errors.Wrapf(err, "create packed connections for node %d", node.id)
-						}
-
-						for l := uint8(0); l < uint8(connCount); l++ {
-							n, err = io.ReadFull(r, b[:4]) // connections count at level
-							if err != nil {
-								return errors.Wrapf(err, "read node connections count at level")
-							}
-							read += n
-							connCountAtLevel := uint64(binary.LittleEndian.Uint32(b[:4]))
-
-							if connCountAtLevel > 0 {
-								for c := uint64(0); c < connCountAtLevel; c++ {
-									n, err = io.ReadFull(r, b[:8]) // connection at level
-									if err != nil {
-										return errors.Wrapf(err, "read node connection at level")
-									}
-									connID := binary.LittleEndian.Uint64(b[:8])
-									pconn.InsertAtLayer(connID, l)
-									read += n
-								}
-							}
-						}
-
-						node.connections = pconn
-					} else {
-						// read the connections data
-						connData := make([]byte, connCount)
-						n, err = io.ReadFull(r, connData)
-						if err != nil {
-							return errors.Wrapf(err, "read node connections data")
-						}
-						read += n
-
-						node.connections = packedconn.NewWithData(connData)
-					}
-				}
-
-				mu.Lock()
-				res.Nodes[currNodeID] = node
-				mu.Unlock()
-				currNodeID++
-			}
-
-			// check checksum of checkpoint
-			if cp.Hash != hasher.Sum32() {
-				return fmt.Errorf("invalid checksum for checkpoint %d: expected %d, got %d", cpPos, cp.Hash, hasher.Sum32())
-			}
-
-			return nil
-		})
-	}
-
-	err = eg.Wait()
-	if err != nil {
-		return err
-	}
-
-	return nil
-}
-
-// readSnapshotBody reads the snapshot body from the file for snapshot versions >= 3.
-func (l *hnswCommitLogger) readSnapshotBody(f *os.File, res *DeserializationResult) error {
-	var mu sync.Mutex
-
-	finfo, err := f.Stat()
-	if err != nil {
-		return err
-	}
-	fsize := finfo.Size()
-	seek, err := f.Seek(0, io.SeekCurrent)
-	if err != nil {
-		return err
-	}
-	bodySize := int(fsize - seek)
-
-	eg, ctx := enterrors.NewErrorGroupWithContextWrapper(l.logger, context.Background())
-	eg.SetLimit(snapshotConcurrency)
-
-	ch := make(chan int, snapshotConcurrency)
-
-	for i := 0; i < snapshotConcurrency; i++ {
-		eg.Go(func() error {
-			buf := make([]byte, l.snapshotBlockSize)
-			var b [8]byte
-
-			for {
-				select {
-				case <-ctx.Done():
-					return ctx.Err()
-				case offset, ok := <-ch:
-					if !ok {
-						return nil // channel closed, nothing to do
-					}
-
-					sr := io.NewSectionReader(f, seek+int64(offset), l.snapshotBlockSize)
-					n, err := io.ReadFull(sr, buf)
-					if err != nil {
-						return err
-					}
-					if n != int(l.snapshotBlockSize) {
-						return fmt.Errorf("read %d bytes, expected %d bytes at offset %d", n, l.snapshotBlockSize, seek+int64(offset))
-					}
-
-					hasher := crc32.NewIEEE()
-					_, _ = hasher.Write(buf[4:]) // skip the checksum itself
-					actualChecksum := hasher.Sum32()
-
-					blockChecksum := binary.LittleEndian.Uint32(buf[:4])
-					if actualChecksum != blockChecksum {
-						return fmt.Errorf("checksum mismatch for block at offset %d: expected %d, got %d", seek+int64(offset), blockChecksum, actualChecksum)
-					}
-
-					block := buf[4:]
-					blockLen := binary.LittleEndian.Uint32(block[len(block)-4:])
-					block = block[:blockLen]
-					r := bytes.NewReader(block)
-
-					_, err = io.ReadFull(r, b[:8]) // start node index
-					if err != nil {
-						return errors.Wrap(err, "read start node index")
-					}
-					currNodeID := binary.LittleEndian.Uint64(b[:8])
-
-					for {
-						_, err := io.ReadFull(r, b[:1]) // node existence
-						if err != nil {
-							if errors.Is(err, io.EOF) || errors.Is(err, io.ErrUnexpectedEOF) {
-								break
-							}
-							return errors.Wrapf(err, "read node existence")
-						}
-						if b[0] == 0 {
-							// nil node
-							currNodeID++
-							continue
-						}
-
-						node := &vertex{id: currNodeID}
-
-						if b[0] == 1 {
-							mu.Lock()
-							res.Tombstones[node.id] = struct{}{}
-							mu.Unlock()
-						} else if b[0] != 2 {
-							return fmt.Errorf("unsupported node existence state")
-						}
-
-						_, err = io.ReadFull(r, b[:4]) // level
-						if err != nil {
-							return errors.Wrapf(err, "read node level")
-						}
-						node.level = int(binary.LittleEndian.Uint32(b[:4]))
-
-						_, err = io.ReadFull(r, b[:4]) // connections count
-						if err != nil {
-							return errors.Wrapf(err, "read node connections count")
-						}
-						connCount := int(binary.LittleEndian.Uint32(b[:4]))
-
-						if connCount > 0 {
-							// read the connections data
-							connData := make([]byte, connCount)
-							_, err = io.ReadFull(r, connData)
-							if err != nil {
-								return errors.Wrapf(err, "read node connections data")
-							}
-
-							node.connections = packedconn.NewWithData(connData)
-						}
-
-						mu.Lock()
-						res.Nodes[currNodeID] = node
-						mu.Unlock()
-						currNodeID++
-					}
-				}
-			}
-		})
-	}
-
-	for i := 0; i < bodySize; i += int(l.snapshotBlockSize) {
-		ch <- i
-	}
-	close(ch)
-
-	return eg.Wait()
-}
-
-func (l *hnswCommitLogger) readMetadata(f *os.File, res *DeserializationResult) (int, error) {
-	var b [1]byte
-	_, err := f.Read(b[:1])
-	if err != nil {
-		return 0, errors.Wrapf(err, "read version")
-	}
-	_, err = f.Seek(0, io.SeekStart)
-	if err != nil {
-		return 0, errors.Wrapf(err, "seek to start")
-	}
-
-	version := int(b[0])
-	if version < 0 || version > snapshotVersionV3 {
-		return 0, fmt.Errorf("unsupported snapshot version %d", version)
-	}
-
-	if version < snapshotVersionV3 {
-		return version, l.readMetadataLegacy(f, res)
-	}
-
-	// version >= 3
-	return version, l.readAndCheckMetadata(f, res)
-}
-
-// this reads the legacy snapshot format for versions v < 3
-func (l *hnswCommitLogger) readMetadataLegacy(f *os.File, res *DeserializationResult) error {
-	var b [8]byte
-
-	hasher := crc32.NewIEEE()
-	r := bufio.NewReader(f)
-
-	_, err := ReadAndHash(r, hasher, b[:1]) // version
-	if err != nil {
-		return errors.Wrapf(err, "read version")
-	}
-	version := int(b[0])
-
-	_, err = ReadAndHash(r, hasher, b[:8]) // entrypoint
-	if err != nil {
-		return errors.Wrapf(err, "read entrypoint")
-	}
-	res.Entrypoint = binary.LittleEndian.Uint64(b[:8])
-
-	_, err = ReadAndHash(r, hasher, b[:2]) // level
-	if err != nil {
-		return errors.Wrapf(err, "read level")
-	}
-	res.Level = binary.LittleEndian.Uint16(b[:2])
-
-	_, err = ReadAndHash(r, hasher, b[:1]) // isEncoded
-	if err != nil {
-		return errors.Wrapf(err, "read compressed")
-	}
-	isCompressed := b[0] == 1
-
-	// Compressed data
-	if isCompressed {
-		_, err = ReadAndHash(r, hasher, b[:1]) // encoding type
-		if err != nil {
-			return errors.Wrapf(err, "read compressed")
-		}
-
-		switch b[0] {
-		case SnapshotEncoderTypeMuvera: // legacy Muvera snapshot
-			return errors.New("discarding v1 Muvera snapshot")
-		case SnapshotCompressionTypePQ:
-			res.Compressed = true
-			_, err = ReadAndHash(r, hasher, b[:2]) // PQData.Dimensions
-			if err != nil {
-				return errors.Wrapf(err, "read PQData.Dimensions")
-			}
-			dims := binary.LittleEndian.Uint16(b[:2])
-
-			_, err = ReadAndHash(r, hasher, b[:2]) // PQData.Ks
-			if err != nil {
-				return errors.Wrapf(err, "read PQData.Ks")
-			}
-			ks := binary.LittleEndian.Uint16(b[:2])
-
-			_, err = ReadAndHash(r, hasher, b[:2]) // PQData.M
-			if err != nil {
-				return errors.Wrapf(err, "read PQData.M")
-			}
-			m := binary.LittleEndian.Uint16(b[:2])
-
-			_, err = ReadAndHash(r, hasher, b[:1]) // PQData.EncoderType
-			if err != nil {
-				return errors.Wrapf(err, "read PQData.EncoderType")
-			}
-			encoderType := compressionhelpers.Encoder(b[0])
-
-			_, err = ReadAndHash(r, hasher, b[:1]) // PQData.EncoderDistribution
-			if err != nil {
-				return errors.Wrapf(err, "read PQData.EncoderDistribution")
-			}
-			dist := b[0]
-
-			_, err = ReadAndHash(r, hasher, b[:1]) // PQData.UseBitsEncoding
-			if err != nil {
-				return errors.Wrapf(err, "read PQData.UseBitsEncoding")
-			}
-			useBitsEncoding := b[0] == 1
-
-			encoder := compressionhelpers.Encoder(encoderType)
-
-			res.CompressionPQData = &compressionhelpers.PQData{
-				Dimensions:          dims,
-				EncoderType:         encoder,
-				Ks:                  ks,
-				M:                   m,
-				EncoderDistribution: dist,
-				UseBitsEncoding:     useBitsEncoding,
-			}
-
-			var encoderReader func(r io.Reader, res *compressionhelpers.PQData, i uint16) (compressionhelpers.PQEncoder, error)
-
-			switch encoder {
-			case compressionhelpers.UseTileEncoder:
-				encoderReader = ReadTileEncoder
-			case compressionhelpers.UseKMeansEncoder:
-				encoderReader = ReadKMeansEncoder
-			default:
-				return errors.New("unsuported encoder type")
-			}
-
-			for i := uint16(0); i < m; i++ {
-				encoder, err := encoderReader(io.TeeReader(r, hasher), res.CompressionPQData, i)
-				if err != nil {
-					return err
-				}
-				res.CompressionPQData.Encoders = append(res.CompressionPQData.Encoders, encoder)
-			}
-		case SnapshotCompressionTypeSQ:
-			res.Compressed = true
-			_, err = ReadAndHash(r, hasher, b[:2]) // SQData.Dimensions
-			if err != nil {
-				return errors.Wrapf(err, "read SQData.Dimensions")
-			}
-			dims := binary.LittleEndian.Uint16(b[:2])
-
-			_, err = ReadAndHash(r, hasher, b[:4]) // SQData.A
-			if err != nil {
-				return errors.Wrapf(err, "read SQData.A")
-			}
-			a := math.Float32frombits(binary.LittleEndian.Uint32(b[:4]))
-
-			_, err = ReadAndHash(r, hasher, b[:4]) // SQData.B
-			if err != nil {
-				return errors.Wrapf(err, "read SQData.B")
-			}
-			b := math.Float32frombits(binary.LittleEndian.Uint32(b[:4]))
-
-			res.CompressionSQData = &compressionhelpers.SQData{
-				Dimensions: dims,
-				A:          a,
-				B:          b,
-			}
-		case SnapshotCompressionTypeRQ:
-			res.Compressed = true
-			_, err = ReadAndHash(r, hasher, b[:4]) // RQData.InputDim
-			if err != nil {
-				return errors.Wrapf(err, "read RQData.Dimension")
-			}
-			inputDim := binary.LittleEndian.Uint32(b[:4])
-
-			_, err = ReadAndHash(r, hasher, b[:4]) // RQData.Bits
-			if err != nil {
-				return errors.Wrapf(err, "read RQData.Bits")
-			}
-			bits := binary.LittleEndian.Uint32(b[:4])
-
-			_, err = ReadAndHash(r, hasher, b[:4]) // RQData.Rotation.OutputDim
-			if err != nil {
-				return errors.Wrapf(err, "read RQData.Rotation.OutputDim")
-			}
-			outputDim := binary.LittleEndian.Uint32(b[:4])
-
-			_, err = ReadAndHash(r, hasher, b[:4]) // RQData.Rotation.Rounds
-			if err != nil {
-				return errors.Wrapf(err, "read RQData.Rotation.Rounds")
-			}
-			rounds := binary.LittleEndian.Uint32(b[:4])
-
-			swaps := make([][]compressionhelpers.Swap, rounds)
-			for i := uint32(0); i < rounds; i++ {
-				swaps[i] = make([]compressionhelpers.Swap, outputDim/2)
-				for j := uint32(0); j < outputDim/2; j++ {
-					_, err = ReadAndHash(r, hasher, b[:2]) // RQData.Rotation.Swaps[i][j].I
-					if err != nil {
-						return errors.Wrapf(err, "read RQData.Rotation.Swaps[i][j].I")
-					}
-					swaps[i][j].I = binary.LittleEndian.Uint16(b[:2])
-
-					_, err = ReadAndHash(r, hasher, b[:2]) // RQData.Rotation.Swaps[i][j].J
-					if err != nil {
-						return errors.Wrapf(err, "read RQData.Rotation.Swaps[i][j].J")
-					}
-					swaps[i][j].J = binary.LittleEndian.Uint16(b[:2])
-				}
-			}
-
-			signs := make([][]float32, rounds)
-
-			for i := uint32(0); i < rounds; i++ {
-				signs[i] = make([]float32, outputDim)
-				for j := uint32(0); j < outputDim; j++ {
-					_, err = ReadAndHash(r, hasher, b[:4]) // RQData.Rotation.Signs[i][j]
-					if err != nil {
-						return errors.Wrapf(err, "read RQData.Rotation.Signs[i][j]")
-					}
-					signs[i][j] = math.Float32frombits(binary.LittleEndian.Uint32(b[:4]))
-				}
-			}
-
-			res.CompressionRQData = &compressionhelpers.RQData{
-				InputDim: inputDim,
-				Bits:     bits,
-				Rotation: compressionhelpers.FastRotation{
-					OutputDim: outputDim,
-					Rounds:    rounds,
-					Swaps:     swaps,
-					Signs:     signs,
-				},
-			}
-		default:
-			return fmt.Errorf("unsupported compression type %d", b[0])
-		}
-	}
-
-	isEncoded := false
-	if version >= snapshotVersionV2 {
-		_, err = ReadAndHash(r, hasher, b[:1]) // isEncoded
-		if err != nil {
-			return errors.Wrapf(err, "read isEncoded")
-		}
-		isEncoded = b[0] == 1
-	}
-
-	if isEncoded {
-		_, err = ReadAndHash(r, hasher, b[:1]) // encoding type
-		if err != nil {
-			return errors.Wrapf(err, "read encoding type")
-		}
-		switch b[0] {
-		case SnapshotEncoderTypeMuvera:
-			_, err = ReadAndHash(r, hasher, b[:4]) // Muvera.Dimensions
-			if err != nil {
-				return errors.Wrapf(err, "read Muvera.Dimensions")
-			}
-			dims := binary.LittleEndian.Uint32(b[:4])
-
-			_, err = ReadAndHash(r, hasher, b[:4]) // Muvera.KSim
-			if err != nil {
-				return errors.Wrapf(err, "read Muvera.KSim")
-			}
-			kSim := binary.LittleEndian.Uint32(b[:4])
-
-			_, err = ReadAndHash(r, hasher, b[:4]) // Muvera.NumClusters
-			if err != nil {
-				return errors.Wrapf(err, "read Muvera.NumClusters")
-			}
-			numClusters := binary.LittleEndian.Uint32(b[:4])
-
-			_, err = ReadAndHash(r, hasher, b[:4]) // Muvera.DProjections
-			if err != nil {
-				return errors.Wrapf(err, "read Muvera.DProjections")
-			}
-			dProjections := binary.LittleEndian.Uint32(b[:4])
-
-			_, err = ReadAndHash(r, hasher, b[:4]) // Muvera.Repetitions
-			if err != nil {
-				return errors.Wrapf(err, "read Muvera.Repetitions")
-			}
-			repetitions := binary.LittleEndian.Uint32(b[:4])
-
-			gaussians := make([][][]float32, repetitions)
-			for i := uint32(0); i < repetitions; i++ {
-				gaussians[i] = make([][]float32, kSim)
-				for j := uint32(0); j < kSim; j++ {
-					gaussians[i][j] = make([]float32, dims)
-					for k := uint32(0); k < dims; k++ {
-						_, err = ReadAndHash(r, hasher, b[:4])
-						if err != nil {
-							return errors.Wrapf(err, "read Muvera.Gaussians")
-						}
-						bits := binary.LittleEndian.Uint32(b[:4])
-						gaussians[i][j][k] = math.Float32frombits(bits)
-					}
-				}
-			}
-
-			s := make([][][]float32, repetitions)
-			for i := uint32(0); i < repetitions; i++ {
-				s[i] = make([][]float32, dProjections)
-				for j := uint32(0); j < dProjections; j++ {
-					s[i][j] = make([]float32, dims)
-					for k := uint32(0); k < dims; k++ {
-						_, err = ReadAndHash(r, hasher, b[:4])
-						if err != nil {
-							return errors.Wrapf(err, "read Muvera.Gaussians")
-						}
-						bits := binary.LittleEndian.Uint32(b[:4])
-						s[i][j][k] = math.Float32frombits(bits)
-					}
-				}
-			}
-
-			res.MuveraEnabled = true
-			res.EncoderMuvera = &multivector.MuveraData{
-				Dimensions:   dims,
-				NumClusters:  numClusters,
-				KSim:         kSim,
-				DProjections: dProjections,
-				Repetitions:  repetitions,
-				Gaussians:    gaussians,
-				S:            s,
-			}
-		default:
-			return fmt.Errorf("unsupported encoder type %d", b[0])
-		}
-	}
-
-	_, err = ReadAndHash(r, hasher, b[:4]) // nodes
-	if err != nil {
-		return errors.Wrapf(err, "read nodes count")
-	}
-	nodesCount := int(binary.LittleEndian.Uint32(b[:4]))
-
-	res.Nodes = make([]*vertex, nodesCount)
-
-	// read metadata checksum
-	_, err = io.ReadFull(r, b[:4]) // checksum
-	if err != nil {
-		return errors.Wrapf(err, "read checksum")
-	}
-
-	// check checksum
-	checksum := binary.LittleEndian.Uint32(b[:4])
-	actualChecksum := hasher.Sum32()
-	if checksum != actualChecksum {
-		return fmt.Errorf("invalid checksum: expected %d, got %d", checksum, actualChecksum)
-	}
-
-	return nil
-}
-
-// this reads the newer snapshot format for versions v >= 3
-func (l *hnswCommitLogger) readAndCheckMetadata(f *os.File, res *DeserializationResult) error {
-	var b [8]byte
-	var read int
-
-<<<<<<< HEAD
-	hasher := crc32.NewIEEE()
-	r := bufio.NewReader(f)
-
-	n, err := ReadAndHash(r, hasher, b[:1]) // version
-=======
-	f, err := l.fs.Open(filename)
->>>>>>> 775a1884
-	if err != nil {
-		return errors.Wrapf(err, "read version")
-	}
-	read += n
-
-	// read checksum
-	n, err = io.ReadFull(r, b[:4])
-	if err != nil {
-		return errors.Wrapf(err, "read metadata checksum")
-	}
-	read += n
-	expected := binary.LittleEndian.Uint32(b[:4])
-
-	// read metadata size
-	n, err = ReadAndHash(r, hasher, b[:4]) // size
-	if err != nil {
-		return errors.Wrapf(err, "read metadata size")
-	}
-	read += n
-	metadataSize := int(binary.LittleEndian.Uint32(b[:4]))
-
-	// read full metadata
-	metadata := make([]byte, metadataSize)
-	n, err = ReadAndHash(r, hasher, metadata) // metadata
-	if err != nil {
-		return errors.Wrapf(err, "read metadata")
-	}
-	read += n
-
-	actual := hasher.Sum32()
-	if actual != expected {
-		return fmt.Errorf("invalid metadata checksum: expected %d, got %d", expected, actual)
-	}
-
-	mr := bytes.NewReader(metadata)
-
-	_, err = io.ReadFull(mr, b[:8]) // entrypoint
-	if err != nil {
-		return errors.Wrapf(err, "read entrypoint")
-	}
-	res.Entrypoint = binary.LittleEndian.Uint64(b[:8])
-
-	_, err = io.ReadFull(mr, b[:2]) // level
-	if err != nil {
-		return errors.Wrapf(err, "read level")
-	}
-	res.Level = binary.LittleEndian.Uint16(b[:2])
-
-	_, err = io.ReadFull(mr, b[:1]) // isEncoded
-	if err != nil {
-		return errors.Wrapf(err, "read compressed")
-	}
-	isCompressed := b[0] == 1
-
-	// Compressed data
-	if isCompressed {
-		_, err = io.ReadFull(mr, b[:1]) // encoding type
-		if err != nil {
-			return errors.Wrapf(err, "read compressed")
-		}
-
-		switch b[0] {
-		case SnapshotEncoderTypeMuvera: // legacy Muvera snapshot
-			return errors.New("discarding v1 Muvera snapshot")
-		case SnapshotCompressionTypePQ:
-			res.Compressed = true
-			_, err = io.ReadFull(mr, b[:2]) // PQData.Dimensions
-			if err != nil {
-				return errors.Wrapf(err, "read PQData.Dimensions")
-			}
-			dims := binary.LittleEndian.Uint16(b[:2])
-
-			_, err = io.ReadFull(mr, b[:2]) // PQData.Ks
-			if err != nil {
-				return errors.Wrapf(err, "read PQData.Ks")
-			}
-			ks := binary.LittleEndian.Uint16(b[:2])
-
-			_, err = io.ReadFull(mr, b[:2]) // PQData.M
-			if err != nil {
-				return errors.Wrapf(err, "read PQData.M")
-			}
-			m := binary.LittleEndian.Uint16(b[:2])
-
-			_, err = io.ReadFull(mr, b[:1]) // PQData.EncoderType
-			if err != nil {
-				return errors.Wrapf(err, "read PQData.EncoderType")
-			}
-			encoderType := compressionhelpers.Encoder(b[0])
-
-			_, err = io.ReadFull(mr, b[:1]) // PQData.EncoderDistribution
-			if err != nil {
-				return errors.Wrapf(err, "read PQData.EncoderDistribution")
-			}
-			dist := b[0]
-
-			_, err = io.ReadFull(mr, b[:1]) // PQData.UseBitsEncoding
-			if err != nil {
-				return errors.Wrapf(err, "read PQData.UseBitsEncoding")
-			}
-			useBitsEncoding := b[0] == 1
-
-			encoder := compressionhelpers.Encoder(encoderType)
-
-			res.CompressionPQData = &compressionhelpers.PQData{
-				Dimensions:          dims,
-				EncoderType:         encoder,
-				Ks:                  ks,
-				M:                   m,
-				EncoderDistribution: dist,
-				UseBitsEncoding:     useBitsEncoding,
-			}
-
-			var encoderReader func(r io.Reader, res *compressionhelpers.PQData, i uint16) (compressionhelpers.PQEncoder, error)
-
-			switch encoder {
-			case compressionhelpers.UseTileEncoder:
-				encoderReader = ReadTileEncoder
-			case compressionhelpers.UseKMeansEncoder:
-				encoderReader = ReadKMeansEncoder
-			default:
-				return errors.New("unsupported encoder type")
-			}
-
-			for i := uint16(0); i < m; i++ {
-				encoder, err := encoderReader(mr, res.CompressionPQData, i)
-				if err != nil {
-					return err
-				}
-				res.CompressionPQData.Encoders = append(res.CompressionPQData.Encoders, encoder)
-			}
-		case SnapshotCompressionTypeSQ:
-			res.Compressed = true
-			_, err = io.ReadFull(mr, b[:2]) // SQData.Dimensions
-			if err != nil {
-				return errors.Wrapf(err, "read SQData.Dimensions")
-			}
-			dims := binary.LittleEndian.Uint16(b[:2])
-
-			_, err = io.ReadFull(mr, b[:4]) // SQData.A
-			if err != nil {
-				return errors.Wrapf(err, "read SQData.A")
-			}
-			a := math.Float32frombits(binary.LittleEndian.Uint32(b[:4]))
-
-			_, err = io.ReadFull(mr, b[:4]) // SQData.B
-			if err != nil {
-				return errors.Wrapf(err, "read SQData.B")
-			}
-			b := math.Float32frombits(binary.LittleEndian.Uint32(b[:4]))
-
-			res.CompressionSQData = &compressionhelpers.SQData{
-				Dimensions: dims,
-				A:          a,
-				B:          b,
-			}
-		case SnapshotCompressionTypeRQ:
-			res.Compressed = true
-			_, err = io.ReadFull(mr, b[:4]) // RQData.InputDim
-			if err != nil {
-				return errors.Wrapf(err, "read RQData.Dimension")
-			}
-			inputDim := binary.LittleEndian.Uint32(b[:4])
-
-			_, err = io.ReadFull(mr, b[:4]) // RQData.Bits
-			if err != nil {
-				return errors.Wrapf(err, "read RQData.Bits")
-			}
-			bits := binary.LittleEndian.Uint32(b[:4])
-
-			_, err = io.ReadFull(mr, b[:4]) // RQData.Rotation.OutputDim
-			if err != nil {
-				return errors.Wrapf(err, "read RQData.Rotation.OutputDim")
-			}
-			outputDim := binary.LittleEndian.Uint32(b[:4])
-
-			_, err = io.ReadFull(mr, b[:4]) // RQData.Rotation.Rounds
-			if err != nil {
-				return errors.Wrapf(err, "read RQData.Rotation.Rounds")
-			}
-			rounds := binary.LittleEndian.Uint32(b[:4])
-
-			swaps := make([][]compressionhelpers.Swap, rounds)
-			for i := uint32(0); i < rounds; i++ {
-				swaps[i] = make([]compressionhelpers.Swap, outputDim/2)
-				for j := uint32(0); j < outputDim/2; j++ {
-					_, err = io.ReadFull(mr, b[:2]) // RQData.Rotation.Swaps[i][j].I
-					if err != nil {
-						return errors.Wrapf(err, "read RQData.Rotation.Swaps[i][j].I")
-					}
-					swaps[i][j].I = binary.LittleEndian.Uint16(b[:2])
-
-					_, err = io.ReadFull(mr, b[:2]) // RQData.Rotation.Swaps[i][j].J
-					if err != nil {
-						return errors.Wrapf(err, "read RQData.Rotation.Swaps[i][j].J")
-					}
-					swaps[i][j].J = binary.LittleEndian.Uint16(b[:2])
-				}
-			}
-
-			signs := make([][]float32, rounds)
-
-			for i := uint32(0); i < rounds; i++ {
-				signs[i] = make([]float32, outputDim)
-				for j := uint32(0); j < outputDim; j++ {
-					_, err = io.ReadFull(mr, b[:4]) // RQData.Rotation.Signs[i][j]
-					if err != nil {
-						return errors.Wrapf(err, "read RQData.Rotation.Signs[i][j]")
-					}
-					signs[i][j] = math.Float32frombits(binary.LittleEndian.Uint32(b[:4]))
-				}
-			}
-
-			res.CompressionRQData = &compressionhelpers.RQData{
-				InputDim: inputDim,
-				Bits:     bits,
-				Rotation: compressionhelpers.FastRotation{
-					OutputDim: outputDim,
-					Rounds:    rounds,
-					Swaps:     swaps,
-					Signs:     signs,
-				},
-			}
-		case SnapshotCompressionTypeBRQ:
-			res.Compressed = true
-			_, err = ReadAndHash(mr, hasher, b[:4]) // BRQData.InputDim
-			if err != nil {
-				return errors.Wrapf(err, "read BRQData.InputDim")
-			}
-			inputDim := binary.LittleEndian.Uint32(b[:4])
-
-			_, err = ReadAndHash(mr, hasher, b[:4]) // BRQData.Rotation.OutputDim
-			if err != nil {
-				return errors.Wrapf(err, "read BRQData.Rotation.OutputDim")
-			}
-			outputDim := binary.LittleEndian.Uint32(b[:4])
-
-			_, err = ReadAndHash(mr, hasher, b[:4]) // BRQData.Rotation.Rounds
-			if err != nil {
-				return errors.Wrapf(err, "read BRQData.Rotation.Rounds")
-			}
-			rounds := binary.LittleEndian.Uint32(b[:4])
-
-			swaps := make([][]compressionhelpers.Swap, rounds)
-
-			for i := uint32(0); i < rounds; i++ {
-				swaps[i] = make([]compressionhelpers.Swap, outputDim/2)
-				for j := uint32(0); j < outputDim/2; j++ {
-					_, err = ReadAndHash(mr, hasher, b[:2]) // BRQData.Rotation.Swaps[i][j].I
-					if err != nil {
-						return errors.Wrapf(err, "read BRQData.Rotation.Swaps[i][j].I")
-					}
-					swaps[i][j].I = binary.LittleEndian.Uint16(b[:2])
-
-					_, err = ReadAndHash(mr, hasher, b[:2]) // BRQData.Rotation.Swaps[i][j].J
-					if err != nil {
-						return errors.Wrapf(err, "read BRQData.Rotation.Swaps[i][j].J")
-					}
-					swaps[i][j].J = binary.LittleEndian.Uint16(b[:2])
-				}
-			}
-
-			signs := make([][]float32, rounds)
-
-			for i := uint32(0); i < rounds; i++ {
-				signs[i] = make([]float32, outputDim)
-				for j := uint32(0); j < outputDim; j++ {
-					_, err = ReadAndHash(mr, hasher, b[:4]) // BRQData.Rotation.Signs[i][j]
-					if err != nil {
-						return errors.Wrapf(err, "read BRQData.Rotation.Signs[i][j]")
-					}
-					signs[i][j] = math.Float32frombits(binary.LittleEndian.Uint32(b[:4]))
-				}
-			}
-
-			rounding := make([]float32, outputDim)
-
-			for i := uint32(0); i < outputDim; i++ {
-				_, err = ReadAndHash(mr, hasher, b[:4]) // BRQData.Rounding[i]
-				if err != nil {
-					return errors.Wrapf(err, "read BRQData.Rounding[i]")
-				}
-				rounding[i] = math.Float32frombits(binary.LittleEndian.Uint32(b[:4]))
-			}
-
-			res.CompressionBRQData = &compressionhelpers.BRQData{
-				InputDim: inputDim,
-				Rotation: compressionhelpers.FastRotation{
-					OutputDim: outputDim,
-					Rounds:    rounds,
-					Swaps:     swaps,
-					Signs:     signs,
-				},
-				Rounding: rounding,
-			}
-		default:
-			return fmt.Errorf("unsupported compression type %d", b[0])
-		}
-	}
-
-	_, err = io.ReadFull(mr, b[:1]) // isEncoded
-	if err != nil {
-		return errors.Wrapf(err, "read isEncoded")
-	}
-	isEncoded := b[0] == 1
-
-	if isEncoded {
-		_, err = io.ReadFull(mr, b[:1]) // encoding type
-		if err != nil {
-			return errors.Wrapf(err, "read encoding type")
-		}
-		switch b[0] {
-		case SnapshotEncoderTypeMuvera:
-			_, err = io.ReadFull(mr, b[:4]) // Muvera.Dimensions
-			if err != nil {
-				return errors.Wrapf(err, "read Muvera.Dimensions")
-			}
-			dims := binary.LittleEndian.Uint32(b[:4])
-
-			_, err = io.ReadFull(mr, b[:4]) // Muvera.KSim
-			if err != nil {
-				return errors.Wrapf(err, "read Muvera.KSim")
-			}
-			kSim := binary.LittleEndian.Uint32(b[:4])
-
-			_, err = io.ReadFull(mr, b[:4]) // Muvera.NumClusters
-			if err != nil {
-				return errors.Wrapf(err, "read Muvera.NumClusters")
-			}
-			numClusters := binary.LittleEndian.Uint32(b[:4])
-
-			_, err = io.ReadFull(mr, b[:4]) // Muvera.DProjections
-			if err != nil {
-				return errors.Wrapf(err, "read Muvera.DProjections")
-			}
-			dProjections := binary.LittleEndian.Uint32(b[:4])
-
-			_, err = io.ReadFull(mr, b[:4]) // Muvera.Repetitions
-			if err != nil {
-				return errors.Wrapf(err, "read Muvera.Repetitions")
-			}
-			repetitions := binary.LittleEndian.Uint32(b[:4])
-
-			gaussians := make([][][]float32, repetitions)
-			for i := uint32(0); i < repetitions; i++ {
-				gaussians[i] = make([][]float32, kSim)
-				for j := uint32(0); j < kSim; j++ {
-					gaussians[i][j] = make([]float32, dims)
-					for k := uint32(0); k < dims; k++ {
-						_, err = io.ReadFull(mr, b[:4])
-						if err != nil {
-							return errors.Wrapf(err, "read Muvera.Gaussians")
-						}
-						bits := binary.LittleEndian.Uint32(b[:4])
-						gaussians[i][j][k] = math.Float32frombits(bits)
-					}
-				}
-			}
-
-			s := make([][][]float32, repetitions)
-			for i := uint32(0); i < repetitions; i++ {
-				s[i] = make([][]float32, dProjections)
-				for j := uint32(0); j < dProjections; j++ {
-					s[i][j] = make([]float32, dims)
-					for k := uint32(0); k < dims; k++ {
-						_, err = io.ReadFull(mr, b[:4])
-						if err != nil {
-							return errors.Wrapf(err, "read Muvera.Gaussians")
-						}
-						bits := binary.LittleEndian.Uint32(b[:4])
-						s[i][j][k] = math.Float32frombits(bits)
-					}
-				}
-			}
-
-			res.MuveraEnabled = true
-			res.EncoderMuvera = &multivector.MuveraData{
-				Dimensions:   dims,
-				NumClusters:  numClusters,
-				KSim:         kSim,
-				DProjections: dProjections,
-				Repetitions:  repetitions,
-				Gaussians:    gaussians,
-				S:            s,
-			}
-		default:
-			return fmt.Errorf("unsupported encoder type %d", b[0])
-		}
-	}
-
-	_, err = io.ReadFull(mr, b[:4]) // nodes
-	if err != nil {
-		return errors.Wrapf(err, "read nodes count")
-	}
-	nodesCount := int(binary.LittleEndian.Uint32(b[:4]))
-
-	res.Nodes = make([]*vertex, nodesCount)
-
-<<<<<<< HEAD
-	// bufio.Reader may have read ahead, so we need to reset the cursor to the start of the body
-	_, err = f.Seek(int64(read), io.SeekStart)
-=======
-	// read metadata checksum
-	_, err = io.ReadFull(r, b[:4]) // checksum
-	if err != nil {
-		return nil, errors.Wrapf(err, "read checksum")
-	}
-
-	// check checksum
-	checksum := binary.LittleEndian.Uint32(b[:4])
-	actualChecksum := hasher.Sum32()
-	if checksum != actualChecksum {
-		return nil, fmt.Errorf("invalid checksum: expected %d, got %d", checksum, actualChecksum)
 	}
 
 	var mu sync.Mutex
@@ -2124,7 +1051,896 @@
 	}
 
 	err = eg.Wait()
->>>>>>> 775a1884
+	if err != nil {
+		return err
+	}
+
+	return nil
+}
+
+// readSnapshotBody reads the snapshot body from the file for snapshot versions >= 3.
+func (l *hnswCommitLogger) readSnapshotBody(f common.File, res *DeserializationResult) error {
+	var mu sync.Mutex
+
+	finfo, err := f.Stat()
+	if err != nil {
+		return err
+	}
+	fsize := finfo.Size()
+	seek, err := f.Seek(0, io.SeekCurrent)
+	if err != nil {
+		return err
+	}
+	bodySize := int(fsize - seek)
+
+	eg, ctx := enterrors.NewErrorGroupWithContextWrapper(l.logger, context.Background())
+	eg.SetLimit(snapshotConcurrency)
+
+	ch := make(chan int, snapshotConcurrency)
+
+	for i := 0; i < snapshotConcurrency; i++ {
+		eg.Go(func() error {
+			buf := make([]byte, l.snapshotBlockSize)
+			var b [8]byte
+
+			for {
+				select {
+				case <-ctx.Done():
+					return ctx.Err()
+				case offset, ok := <-ch:
+					if !ok {
+						return nil // channel closed, nothing to do
+					}
+
+					sr := io.NewSectionReader(f, seek+int64(offset), l.snapshotBlockSize)
+					n, err := io.ReadFull(sr, buf)
+					if err != nil {
+						return err
+					}
+					if n != int(l.snapshotBlockSize) {
+						return fmt.Errorf("read %d bytes, expected %d bytes at offset %d", n, l.snapshotBlockSize, seek+int64(offset))
+					}
+
+					hasher := crc32.NewIEEE()
+					_, _ = hasher.Write(buf[4:]) // skip the checksum itself
+					actualChecksum := hasher.Sum32()
+
+					blockChecksum := binary.LittleEndian.Uint32(buf[:4])
+					if actualChecksum != blockChecksum {
+						return fmt.Errorf("checksum mismatch for block at offset %d: expected %d, got %d", seek+int64(offset), blockChecksum, actualChecksum)
+					}
+
+					block := buf[4:]
+					blockLen := binary.LittleEndian.Uint32(block[len(block)-4:])
+					block = block[:blockLen]
+					r := bytes.NewReader(block)
+
+					_, err = io.ReadFull(r, b[:8]) // start node index
+					if err != nil {
+						return errors.Wrap(err, "read start node index")
+					}
+					currNodeID := binary.LittleEndian.Uint64(b[:8])
+
+					for {
+						_, err := io.ReadFull(r, b[:1]) // node existence
+						if err != nil {
+							if errors.Is(err, io.EOF) || errors.Is(err, io.ErrUnexpectedEOF) {
+								break
+							}
+							return errors.Wrapf(err, "read node existence")
+						}
+						if b[0] == 0 {
+							// nil node
+							currNodeID++
+							continue
+						}
+
+						node := &vertex{id: currNodeID}
+
+						if b[0] == 1 {
+							mu.Lock()
+							res.Tombstones[node.id] = struct{}{}
+							mu.Unlock()
+						} else if b[0] != 2 {
+							return fmt.Errorf("unsupported node existence state")
+						}
+
+						_, err = io.ReadFull(r, b[:4]) // level
+						if err != nil {
+							return errors.Wrapf(err, "read node level")
+						}
+						node.level = int(binary.LittleEndian.Uint32(b[:4]))
+
+						_, err = io.ReadFull(r, b[:4]) // connections count
+						if err != nil {
+							return errors.Wrapf(err, "read node connections count")
+						}
+						connCount := int(binary.LittleEndian.Uint32(b[:4]))
+
+						if connCount > 0 {
+							// read the connections data
+							connData := make([]byte, connCount)
+							_, err = io.ReadFull(r, connData)
+							if err != nil {
+								return errors.Wrapf(err, "read node connections data")
+							}
+
+							node.connections = packedconn.NewWithData(connData)
+						}
+
+						mu.Lock()
+						res.Nodes[currNodeID] = node
+						mu.Unlock()
+						currNodeID++
+					}
+				}
+			}
+		})
+	}
+
+	for i := 0; i < bodySize; i += int(l.snapshotBlockSize) {
+		ch <- i
+	}
+	close(ch)
+
+	return eg.Wait()
+}
+
+func (l *hnswCommitLogger) readMetadata(f common.File, res *DeserializationResult) (int, error) {
+	var b [1]byte
+	_, err := f.Read(b[:1])
+	if err != nil {
+		return 0, errors.Wrapf(err, "read version")
+	}
+	_, err = f.Seek(0, io.SeekStart)
+	if err != nil {
+		return 0, errors.Wrapf(err, "seek to start")
+	}
+
+	version := int(b[0])
+	if version < 0 || version > snapshotVersionV3 {
+		return 0, fmt.Errorf("unsupported snapshot version %d", version)
+	}
+
+	if version < snapshotVersionV3 {
+		return version, l.readMetadataLegacy(f, res)
+	}
+
+	// version >= 3
+	return version, l.readAndCheckMetadata(f, res)
+}
+
+// this reads the legacy snapshot format for versions v < 3
+func (l *hnswCommitLogger) readMetadataLegacy(f common.File, res *DeserializationResult) error {
+	var b [8]byte
+
+	hasher := crc32.NewIEEE()
+	r := bufio.NewReader(f)
+
+	_, err := ReadAndHash(r, hasher, b[:1]) // version
+	if err != nil {
+		return errors.Wrapf(err, "read version")
+	}
+	version := int(b[0])
+
+	_, err = ReadAndHash(r, hasher, b[:8]) // entrypoint
+	if err != nil {
+		return errors.Wrapf(err, "read entrypoint")
+	}
+	res.Entrypoint = binary.LittleEndian.Uint64(b[:8])
+
+	_, err = ReadAndHash(r, hasher, b[:2]) // level
+	if err != nil {
+		return errors.Wrapf(err, "read level")
+	}
+	res.Level = binary.LittleEndian.Uint16(b[:2])
+
+	_, err = ReadAndHash(r, hasher, b[:1]) // isEncoded
+	if err != nil {
+		return errors.Wrapf(err, "read compressed")
+	}
+	isCompressed := b[0] == 1
+
+	// Compressed data
+	if isCompressed {
+		_, err = ReadAndHash(r, hasher, b[:1]) // encoding type
+		if err != nil {
+			return errors.Wrapf(err, "read compressed")
+		}
+
+		switch b[0] {
+		case SnapshotEncoderTypeMuvera: // legacy Muvera snapshot
+			return errors.New("discarding v1 Muvera snapshot")
+		case SnapshotCompressionTypePQ:
+			res.Compressed = true
+			_, err = ReadAndHash(r, hasher, b[:2]) // PQData.Dimensions
+			if err != nil {
+				return errors.Wrapf(err, "read PQData.Dimensions")
+			}
+			dims := binary.LittleEndian.Uint16(b[:2])
+
+			_, err = ReadAndHash(r, hasher, b[:2]) // PQData.Ks
+			if err != nil {
+				return errors.Wrapf(err, "read PQData.Ks")
+			}
+			ks := binary.LittleEndian.Uint16(b[:2])
+
+			_, err = ReadAndHash(r, hasher, b[:2]) // PQData.M
+			if err != nil {
+				return errors.Wrapf(err, "read PQData.M")
+			}
+			m := binary.LittleEndian.Uint16(b[:2])
+
+			_, err = ReadAndHash(r, hasher, b[:1]) // PQData.EncoderType
+			if err != nil {
+				return errors.Wrapf(err, "read PQData.EncoderType")
+			}
+			encoderType := compressionhelpers.Encoder(b[0])
+
+			_, err = ReadAndHash(r, hasher, b[:1]) // PQData.EncoderDistribution
+			if err != nil {
+				return errors.Wrapf(err, "read PQData.EncoderDistribution")
+			}
+			dist := b[0]
+
+			_, err = ReadAndHash(r, hasher, b[:1]) // PQData.UseBitsEncoding
+			if err != nil {
+				return errors.Wrapf(err, "read PQData.UseBitsEncoding")
+			}
+			useBitsEncoding := b[0] == 1
+
+			encoder := compressionhelpers.Encoder(encoderType)
+
+			res.CompressionPQData = &compressionhelpers.PQData{
+				Dimensions:          dims,
+				EncoderType:         encoder,
+				Ks:                  ks,
+				M:                   m,
+				EncoderDistribution: dist,
+				UseBitsEncoding:     useBitsEncoding,
+			}
+
+			var encoderReader func(r io.Reader, res *compressionhelpers.PQData, i uint16) (compressionhelpers.PQEncoder, error)
+
+			switch encoder {
+			case compressionhelpers.UseTileEncoder:
+				encoderReader = ReadTileEncoder
+			case compressionhelpers.UseKMeansEncoder:
+				encoderReader = ReadKMeansEncoder
+			default:
+				return errors.New("unsuported encoder type")
+			}
+
+			for i := uint16(0); i < m; i++ {
+				encoder, err := encoderReader(io.TeeReader(r, hasher), res.CompressionPQData, i)
+				if err != nil {
+					return err
+				}
+				res.CompressionPQData.Encoders = append(res.CompressionPQData.Encoders, encoder)
+			}
+		case SnapshotCompressionTypeSQ:
+			res.Compressed = true
+			_, err = ReadAndHash(r, hasher, b[:2]) // SQData.Dimensions
+			if err != nil {
+				return errors.Wrapf(err, "read SQData.Dimensions")
+			}
+			dims := binary.LittleEndian.Uint16(b[:2])
+
+			_, err = ReadAndHash(r, hasher, b[:4]) // SQData.A
+			if err != nil {
+				return errors.Wrapf(err, "read SQData.A")
+			}
+			a := math.Float32frombits(binary.LittleEndian.Uint32(b[:4]))
+
+			_, err = ReadAndHash(r, hasher, b[:4]) // SQData.B
+			if err != nil {
+				return errors.Wrapf(err, "read SQData.B")
+			}
+			b := math.Float32frombits(binary.LittleEndian.Uint32(b[:4]))
+
+			res.CompressionSQData = &compressionhelpers.SQData{
+				Dimensions: dims,
+				A:          a,
+				B:          b,
+			}
+		case SnapshotCompressionTypeRQ:
+			res.Compressed = true
+			_, err = ReadAndHash(r, hasher, b[:4]) // RQData.InputDim
+			if err != nil {
+				return errors.Wrapf(err, "read RQData.Dimension")
+			}
+			inputDim := binary.LittleEndian.Uint32(b[:4])
+
+			_, err = ReadAndHash(r, hasher, b[:4]) // RQData.Bits
+			if err != nil {
+				return errors.Wrapf(err, "read RQData.Bits")
+			}
+			bits := binary.LittleEndian.Uint32(b[:4])
+
+			_, err = ReadAndHash(r, hasher, b[:4]) // RQData.Rotation.OutputDim
+			if err != nil {
+				return errors.Wrapf(err, "read RQData.Rotation.OutputDim")
+			}
+			outputDim := binary.LittleEndian.Uint32(b[:4])
+
+			_, err = ReadAndHash(r, hasher, b[:4]) // RQData.Rotation.Rounds
+			if err != nil {
+				return errors.Wrapf(err, "read RQData.Rotation.Rounds")
+			}
+			rounds := binary.LittleEndian.Uint32(b[:4])
+
+			swaps := make([][]compressionhelpers.Swap, rounds)
+			for i := uint32(0); i < rounds; i++ {
+				swaps[i] = make([]compressionhelpers.Swap, outputDim/2)
+				for j := uint32(0); j < outputDim/2; j++ {
+					_, err = ReadAndHash(r, hasher, b[:2]) // RQData.Rotation.Swaps[i][j].I
+					if err != nil {
+						return errors.Wrapf(err, "read RQData.Rotation.Swaps[i][j].I")
+					}
+					swaps[i][j].I = binary.LittleEndian.Uint16(b[:2])
+
+					_, err = ReadAndHash(r, hasher, b[:2]) // RQData.Rotation.Swaps[i][j].J
+					if err != nil {
+						return errors.Wrapf(err, "read RQData.Rotation.Swaps[i][j].J")
+					}
+					swaps[i][j].J = binary.LittleEndian.Uint16(b[:2])
+				}
+			}
+
+			signs := make([][]float32, rounds)
+
+			for i := uint32(0); i < rounds; i++ {
+				signs[i] = make([]float32, outputDim)
+				for j := uint32(0); j < outputDim; j++ {
+					_, err = ReadAndHash(r, hasher, b[:4]) // RQData.Rotation.Signs[i][j]
+					if err != nil {
+						return errors.Wrapf(err, "read RQData.Rotation.Signs[i][j]")
+					}
+					signs[i][j] = math.Float32frombits(binary.LittleEndian.Uint32(b[:4]))
+				}
+			}
+
+			res.CompressionRQData = &compressionhelpers.RQData{
+				InputDim: inputDim,
+				Bits:     bits,
+				Rotation: compressionhelpers.FastRotation{
+					OutputDim: outputDim,
+					Rounds:    rounds,
+					Swaps:     swaps,
+					Signs:     signs,
+				},
+			}
+		default:
+			return fmt.Errorf("unsupported compression type %d", b[0])
+		}
+	}
+
+	isEncoded := false
+	if version >= snapshotVersionV2 {
+		_, err = ReadAndHash(r, hasher, b[:1]) // isEncoded
+		if err != nil {
+			return errors.Wrapf(err, "read isEncoded")
+		}
+		isEncoded = b[0] == 1
+	}
+
+	if isEncoded {
+		_, err = ReadAndHash(r, hasher, b[:1]) // encoding type
+		if err != nil {
+			return errors.Wrapf(err, "read encoding type")
+		}
+		switch b[0] {
+		case SnapshotEncoderTypeMuvera:
+			_, err = ReadAndHash(r, hasher, b[:4]) // Muvera.Dimensions
+			if err != nil {
+				return errors.Wrapf(err, "read Muvera.Dimensions")
+			}
+			dims := binary.LittleEndian.Uint32(b[:4])
+
+			_, err = ReadAndHash(r, hasher, b[:4]) // Muvera.KSim
+			if err != nil {
+				return errors.Wrapf(err, "read Muvera.KSim")
+			}
+			kSim := binary.LittleEndian.Uint32(b[:4])
+
+			_, err = ReadAndHash(r, hasher, b[:4]) // Muvera.NumClusters
+			if err != nil {
+				return errors.Wrapf(err, "read Muvera.NumClusters")
+			}
+			numClusters := binary.LittleEndian.Uint32(b[:4])
+
+			_, err = ReadAndHash(r, hasher, b[:4]) // Muvera.DProjections
+			if err != nil {
+				return errors.Wrapf(err, "read Muvera.DProjections")
+			}
+			dProjections := binary.LittleEndian.Uint32(b[:4])
+
+			_, err = ReadAndHash(r, hasher, b[:4]) // Muvera.Repetitions
+			if err != nil {
+				return errors.Wrapf(err, "read Muvera.Repetitions")
+			}
+			repetitions := binary.LittleEndian.Uint32(b[:4])
+
+			gaussians := make([][][]float32, repetitions)
+			for i := uint32(0); i < repetitions; i++ {
+				gaussians[i] = make([][]float32, kSim)
+				for j := uint32(0); j < kSim; j++ {
+					gaussians[i][j] = make([]float32, dims)
+					for k := uint32(0); k < dims; k++ {
+						_, err = ReadAndHash(r, hasher, b[:4])
+						if err != nil {
+							return errors.Wrapf(err, "read Muvera.Gaussians")
+						}
+						bits := binary.LittleEndian.Uint32(b[:4])
+						gaussians[i][j][k] = math.Float32frombits(bits)
+					}
+				}
+			}
+
+			s := make([][][]float32, repetitions)
+			for i := uint32(0); i < repetitions; i++ {
+				s[i] = make([][]float32, dProjections)
+				for j := uint32(0); j < dProjections; j++ {
+					s[i][j] = make([]float32, dims)
+					for k := uint32(0); k < dims; k++ {
+						_, err = ReadAndHash(r, hasher, b[:4])
+						if err != nil {
+							return errors.Wrapf(err, "read Muvera.Gaussians")
+						}
+						bits := binary.LittleEndian.Uint32(b[:4])
+						s[i][j][k] = math.Float32frombits(bits)
+					}
+				}
+			}
+
+			res.MuveraEnabled = true
+			res.EncoderMuvera = &multivector.MuveraData{
+				Dimensions:   dims,
+				NumClusters:  numClusters,
+				KSim:         kSim,
+				DProjections: dProjections,
+				Repetitions:  repetitions,
+				Gaussians:    gaussians,
+				S:            s,
+			}
+		default:
+			return fmt.Errorf("unsupported encoder type %d", b[0])
+		}
+	}
+
+	_, err = ReadAndHash(r, hasher, b[:4]) // nodes
+	if err != nil {
+		return errors.Wrapf(err, "read nodes count")
+	}
+	nodesCount := int(binary.LittleEndian.Uint32(b[:4]))
+
+	res.Nodes = make([]*vertex, nodesCount)
+
+	// read metadata checksum
+	_, err = io.ReadFull(r, b[:4]) // checksum
+	if err != nil {
+		return errors.Wrapf(err, "read checksum")
+	}
+
+	// check checksum
+	checksum := binary.LittleEndian.Uint32(b[:4])
+	actualChecksum := hasher.Sum32()
+	if checksum != actualChecksum {
+		return fmt.Errorf("invalid checksum: expected %d, got %d", checksum, actualChecksum)
+	}
+
+	return nil
+}
+
+// this reads the newer snapshot format for versions v >= 3
+func (l *hnswCommitLogger) readAndCheckMetadata(f common.File, res *DeserializationResult) error {
+	var b [8]byte
+	var read int
+
+	hasher := crc32.NewIEEE()
+	r := bufio.NewReader(f)
+
+	n, err := ReadAndHash(r, hasher, b[:1]) // version
+	if err != nil {
+		return errors.Wrapf(err, "read version")
+	}
+	read += n
+
+	// read checksum
+	n, err = io.ReadFull(r, b[:4])
+	if err != nil {
+		return errors.Wrapf(err, "read metadata checksum")
+	}
+	read += n
+	expected := binary.LittleEndian.Uint32(b[:4])
+
+	// read metadata size
+	n, err = ReadAndHash(r, hasher, b[:4]) // size
+	if err != nil {
+		return errors.Wrapf(err, "read metadata size")
+	}
+	read += n
+	metadataSize := int(binary.LittleEndian.Uint32(b[:4]))
+
+	// read full metadata
+	metadata := make([]byte, metadataSize)
+	n, err = ReadAndHash(r, hasher, metadata) // metadata
+	if err != nil {
+		return errors.Wrapf(err, "read metadata")
+	}
+	read += n
+
+	actual := hasher.Sum32()
+	if actual != expected {
+		return fmt.Errorf("invalid metadata checksum: expected %d, got %d", expected, actual)
+	}
+
+	mr := bytes.NewReader(metadata)
+
+	_, err = io.ReadFull(mr, b[:8]) // entrypoint
+	if err != nil {
+		return errors.Wrapf(err, "read entrypoint")
+	}
+	res.Entrypoint = binary.LittleEndian.Uint64(b[:8])
+
+	_, err = io.ReadFull(mr, b[:2]) // level
+	if err != nil {
+		return errors.Wrapf(err, "read level")
+	}
+	res.Level = binary.LittleEndian.Uint16(b[:2])
+
+	_, err = io.ReadFull(mr, b[:1]) // isEncoded
+	if err != nil {
+		return errors.Wrapf(err, "read compressed")
+	}
+	isCompressed := b[0] == 1
+
+	// Compressed data
+	if isCompressed {
+		_, err = io.ReadFull(mr, b[:1]) // encoding type
+		if err != nil {
+			return errors.Wrapf(err, "read compressed")
+		}
+
+		switch b[0] {
+		case SnapshotEncoderTypeMuvera: // legacy Muvera snapshot
+			return errors.New("discarding v1 Muvera snapshot")
+		case SnapshotCompressionTypePQ:
+			res.Compressed = true
+			_, err = io.ReadFull(mr, b[:2]) // PQData.Dimensions
+			if err != nil {
+				return errors.Wrapf(err, "read PQData.Dimensions")
+			}
+			dims := binary.LittleEndian.Uint16(b[:2])
+
+			_, err = io.ReadFull(mr, b[:2]) // PQData.Ks
+			if err != nil {
+				return errors.Wrapf(err, "read PQData.Ks")
+			}
+			ks := binary.LittleEndian.Uint16(b[:2])
+
+			_, err = io.ReadFull(mr, b[:2]) // PQData.M
+			if err != nil {
+				return errors.Wrapf(err, "read PQData.M")
+			}
+			m := binary.LittleEndian.Uint16(b[:2])
+
+			_, err = io.ReadFull(mr, b[:1]) // PQData.EncoderType
+			if err != nil {
+				return errors.Wrapf(err, "read PQData.EncoderType")
+			}
+			encoderType := compressionhelpers.Encoder(b[0])
+
+			_, err = io.ReadFull(mr, b[:1]) // PQData.EncoderDistribution
+			if err != nil {
+				return errors.Wrapf(err, "read PQData.EncoderDistribution")
+			}
+			dist := b[0]
+
+			_, err = io.ReadFull(mr, b[:1]) // PQData.UseBitsEncoding
+			if err != nil {
+				return errors.Wrapf(err, "read PQData.UseBitsEncoding")
+			}
+			useBitsEncoding := b[0] == 1
+
+			encoder := compressionhelpers.Encoder(encoderType)
+
+			res.CompressionPQData = &compressionhelpers.PQData{
+				Dimensions:          dims,
+				EncoderType:         encoder,
+				Ks:                  ks,
+				M:                   m,
+				EncoderDistribution: dist,
+				UseBitsEncoding:     useBitsEncoding,
+			}
+
+			var encoderReader func(r io.Reader, res *compressionhelpers.PQData, i uint16) (compressionhelpers.PQEncoder, error)
+
+			switch encoder {
+			case compressionhelpers.UseTileEncoder:
+				encoderReader = ReadTileEncoder
+			case compressionhelpers.UseKMeansEncoder:
+				encoderReader = ReadKMeansEncoder
+			default:
+				return errors.New("unsupported encoder type")
+			}
+
+			for i := uint16(0); i < m; i++ {
+				encoder, err := encoderReader(mr, res.CompressionPQData, i)
+				if err != nil {
+					return err
+				}
+				res.CompressionPQData.Encoders = append(res.CompressionPQData.Encoders, encoder)
+			}
+		case SnapshotCompressionTypeSQ:
+			res.Compressed = true
+			_, err = io.ReadFull(mr, b[:2]) // SQData.Dimensions
+			if err != nil {
+				return errors.Wrapf(err, "read SQData.Dimensions")
+			}
+			dims := binary.LittleEndian.Uint16(b[:2])
+
+			_, err = io.ReadFull(mr, b[:4]) // SQData.A
+			if err != nil {
+				return errors.Wrapf(err, "read SQData.A")
+			}
+			a := math.Float32frombits(binary.LittleEndian.Uint32(b[:4]))
+
+			_, err = io.ReadFull(mr, b[:4]) // SQData.B
+			if err != nil {
+				return errors.Wrapf(err, "read SQData.B")
+			}
+			b := math.Float32frombits(binary.LittleEndian.Uint32(b[:4]))
+
+			res.CompressionSQData = &compressionhelpers.SQData{
+				Dimensions: dims,
+				A:          a,
+				B:          b,
+			}
+		case SnapshotCompressionTypeRQ:
+			res.Compressed = true
+			_, err = io.ReadFull(mr, b[:4]) // RQData.InputDim
+			if err != nil {
+				return errors.Wrapf(err, "read RQData.Dimension")
+			}
+			inputDim := binary.LittleEndian.Uint32(b[:4])
+
+			_, err = io.ReadFull(mr, b[:4]) // RQData.Bits
+			if err != nil {
+				return errors.Wrapf(err, "read RQData.Bits")
+			}
+			bits := binary.LittleEndian.Uint32(b[:4])
+
+			_, err = io.ReadFull(mr, b[:4]) // RQData.Rotation.OutputDim
+			if err != nil {
+				return errors.Wrapf(err, "read RQData.Rotation.OutputDim")
+			}
+			outputDim := binary.LittleEndian.Uint32(b[:4])
+
+			_, err = io.ReadFull(mr, b[:4]) // RQData.Rotation.Rounds
+			if err != nil {
+				return errors.Wrapf(err, "read RQData.Rotation.Rounds")
+			}
+			rounds := binary.LittleEndian.Uint32(b[:4])
+
+			swaps := make([][]compressionhelpers.Swap, rounds)
+			for i := uint32(0); i < rounds; i++ {
+				swaps[i] = make([]compressionhelpers.Swap, outputDim/2)
+				for j := uint32(0); j < outputDim/2; j++ {
+					_, err = io.ReadFull(mr, b[:2]) // RQData.Rotation.Swaps[i][j].I
+					if err != nil {
+						return errors.Wrapf(err, "read RQData.Rotation.Swaps[i][j].I")
+					}
+					swaps[i][j].I = binary.LittleEndian.Uint16(b[:2])
+
+					_, err = io.ReadFull(mr, b[:2]) // RQData.Rotation.Swaps[i][j].J
+					if err != nil {
+						return errors.Wrapf(err, "read RQData.Rotation.Swaps[i][j].J")
+					}
+					swaps[i][j].J = binary.LittleEndian.Uint16(b[:2])
+				}
+			}
+
+			signs := make([][]float32, rounds)
+
+			for i := uint32(0); i < rounds; i++ {
+				signs[i] = make([]float32, outputDim)
+				for j := uint32(0); j < outputDim; j++ {
+					_, err = io.ReadFull(mr, b[:4]) // RQData.Rotation.Signs[i][j]
+					if err != nil {
+						return errors.Wrapf(err, "read RQData.Rotation.Signs[i][j]")
+					}
+					signs[i][j] = math.Float32frombits(binary.LittleEndian.Uint32(b[:4]))
+				}
+			}
+
+			res.CompressionRQData = &compressionhelpers.RQData{
+				InputDim: inputDim,
+				Bits:     bits,
+				Rotation: compressionhelpers.FastRotation{
+					OutputDim: outputDim,
+					Rounds:    rounds,
+					Swaps:     swaps,
+					Signs:     signs,
+				},
+			}
+		case SnapshotCompressionTypeBRQ:
+			res.Compressed = true
+			_, err = ReadAndHash(mr, hasher, b[:4]) // BRQData.InputDim
+			if err != nil {
+				return errors.Wrapf(err, "read BRQData.InputDim")
+			}
+			inputDim := binary.LittleEndian.Uint32(b[:4])
+
+			_, err = ReadAndHash(mr, hasher, b[:4]) // BRQData.Rotation.OutputDim
+			if err != nil {
+				return errors.Wrapf(err, "read BRQData.Rotation.OutputDim")
+			}
+			outputDim := binary.LittleEndian.Uint32(b[:4])
+
+			_, err = ReadAndHash(mr, hasher, b[:4]) // BRQData.Rotation.Rounds
+			if err != nil {
+				return errors.Wrapf(err, "read BRQData.Rotation.Rounds")
+			}
+			rounds := binary.LittleEndian.Uint32(b[:4])
+
+			swaps := make([][]compressionhelpers.Swap, rounds)
+
+			for i := uint32(0); i < rounds; i++ {
+				swaps[i] = make([]compressionhelpers.Swap, outputDim/2)
+				for j := uint32(0); j < outputDim/2; j++ {
+					_, err = ReadAndHash(mr, hasher, b[:2]) // BRQData.Rotation.Swaps[i][j].I
+					if err != nil {
+						return errors.Wrapf(err, "read BRQData.Rotation.Swaps[i][j].I")
+					}
+					swaps[i][j].I = binary.LittleEndian.Uint16(b[:2])
+
+					_, err = ReadAndHash(mr, hasher, b[:2]) // BRQData.Rotation.Swaps[i][j].J
+					if err != nil {
+						return errors.Wrapf(err, "read BRQData.Rotation.Swaps[i][j].J")
+					}
+					swaps[i][j].J = binary.LittleEndian.Uint16(b[:2])
+				}
+			}
+
+			signs := make([][]float32, rounds)
+
+			for i := uint32(0); i < rounds; i++ {
+				signs[i] = make([]float32, outputDim)
+				for j := uint32(0); j < outputDim; j++ {
+					_, err = ReadAndHash(mr, hasher, b[:4]) // BRQData.Rotation.Signs[i][j]
+					if err != nil {
+						return errors.Wrapf(err, "read BRQData.Rotation.Signs[i][j]")
+					}
+					signs[i][j] = math.Float32frombits(binary.LittleEndian.Uint32(b[:4]))
+				}
+			}
+
+			rounding := make([]float32, outputDim)
+
+			for i := uint32(0); i < outputDim; i++ {
+				_, err = ReadAndHash(mr, hasher, b[:4]) // BRQData.Rounding[i]
+				if err != nil {
+					return errors.Wrapf(err, "read BRQData.Rounding[i]")
+				}
+				rounding[i] = math.Float32frombits(binary.LittleEndian.Uint32(b[:4]))
+			}
+
+			res.CompressionBRQData = &compressionhelpers.BRQData{
+				InputDim: inputDim,
+				Rotation: compressionhelpers.FastRotation{
+					OutputDim: outputDim,
+					Rounds:    rounds,
+					Swaps:     swaps,
+					Signs:     signs,
+				},
+				Rounding: rounding,
+			}
+		default:
+			return fmt.Errorf("unsupported compression type %d", b[0])
+		}
+	}
+
+	_, err = io.ReadFull(mr, b[:1]) // isEncoded
+	if err != nil {
+		return errors.Wrapf(err, "read isEncoded")
+	}
+	isEncoded := b[0] == 1
+
+	if isEncoded {
+		_, err = io.ReadFull(mr, b[:1]) // encoding type
+		if err != nil {
+			return errors.Wrapf(err, "read encoding type")
+		}
+		switch b[0] {
+		case SnapshotEncoderTypeMuvera:
+			_, err = io.ReadFull(mr, b[:4]) // Muvera.Dimensions
+			if err != nil {
+				return errors.Wrapf(err, "read Muvera.Dimensions")
+			}
+			dims := binary.LittleEndian.Uint32(b[:4])
+
+			_, err = io.ReadFull(mr, b[:4]) // Muvera.KSim
+			if err != nil {
+				return errors.Wrapf(err, "read Muvera.KSim")
+			}
+			kSim := binary.LittleEndian.Uint32(b[:4])
+
+			_, err = io.ReadFull(mr, b[:4]) // Muvera.NumClusters
+			if err != nil {
+				return errors.Wrapf(err, "read Muvera.NumClusters")
+			}
+			numClusters := binary.LittleEndian.Uint32(b[:4])
+
+			_, err = io.ReadFull(mr, b[:4]) // Muvera.DProjections
+			if err != nil {
+				return errors.Wrapf(err, "read Muvera.DProjections")
+			}
+			dProjections := binary.LittleEndian.Uint32(b[:4])
+
+			_, err = io.ReadFull(mr, b[:4]) // Muvera.Repetitions
+			if err != nil {
+				return errors.Wrapf(err, "read Muvera.Repetitions")
+			}
+			repetitions := binary.LittleEndian.Uint32(b[:4])
+
+			gaussians := make([][][]float32, repetitions)
+			for i := uint32(0); i < repetitions; i++ {
+				gaussians[i] = make([][]float32, kSim)
+				for j := uint32(0); j < kSim; j++ {
+					gaussians[i][j] = make([]float32, dims)
+					for k := uint32(0); k < dims; k++ {
+						_, err = io.ReadFull(mr, b[:4])
+						if err != nil {
+							return errors.Wrapf(err, "read Muvera.Gaussians")
+						}
+						bits := binary.LittleEndian.Uint32(b[:4])
+						gaussians[i][j][k] = math.Float32frombits(bits)
+					}
+				}
+			}
+
+			s := make([][][]float32, repetitions)
+			for i := uint32(0); i < repetitions; i++ {
+				s[i] = make([][]float32, dProjections)
+				for j := uint32(0); j < dProjections; j++ {
+					s[i][j] = make([]float32, dims)
+					for k := uint32(0); k < dims; k++ {
+						_, err = io.ReadFull(mr, b[:4])
+						if err != nil {
+							return errors.Wrapf(err, "read Muvera.Gaussians")
+						}
+						bits := binary.LittleEndian.Uint32(b[:4])
+						s[i][j][k] = math.Float32frombits(bits)
+					}
+				}
+			}
+
+			res.MuveraEnabled = true
+			res.EncoderMuvera = &multivector.MuveraData{
+				Dimensions:   dims,
+				NumClusters:  numClusters,
+				KSim:         kSim,
+				DProjections: dProjections,
+				Repetitions:  repetitions,
+				Gaussians:    gaussians,
+				S:            s,
+			}
+		default:
+			return fmt.Errorf("unsupported encoder type %d", b[0])
+		}
+	}
+
+	_, err = io.ReadFull(mr, b[:4]) // nodes
+	if err != nil {
+		return errors.Wrapf(err, "read nodes count")
+	}
+	nodesCount := int(binary.LittleEndian.Uint32(b[:4]))
+
+	res.Nodes = make([]*vertex, nodesCount)
+
+	// bufio.Reader may have read ahead, so we need to reset the cursor to the start of the body
+	_, err = f.Seek(int64(read), io.SeekStart)
 	if err != nil {
 		return errors.Wrapf(err, "seek to %d", read)
 	}
@@ -2150,43 +1966,7 @@
 	Hash   uint32
 }
 
-<<<<<<< HEAD
-func readCheckpoints(snapshotFileName string) (checkpoints []Checkpoint, err error) {
-=======
-func writeCheckpoints(fileName string, checkpoints []Checkpoint, fs common.FS) error {
-	checkpointFile, err := fs.OpenFile(fileName, os.O_WRONLY|os.O_TRUNC|os.O_CREATE, 0o666)
-	if err != nil {
-		return fmt.Errorf("open new checkpoint file for writing: %w", err)
-	}
-	defer checkpointFile.Close()
-
-	// 0-4: checksum
-	// 4+: checkpoints (20 bytes each)
-	buffer := make([]byte, 4+len(checkpoints)*20)
-	offset := 4
-
-	for _, cp := range checkpoints {
-		binary.LittleEndian.PutUint64(buffer[offset:offset+8], cp.NodeID)
-		offset += 8
-		binary.LittleEndian.PutUint64(buffer[offset:offset+8], cp.Offset)
-		offset += 8
-		binary.LittleEndian.PutUint32(buffer[offset:offset+4], cp.Hash)
-		offset += 4
-	}
-
-	checksum := crc32.ChecksumIEEE(buffer[4:])
-	binary.LittleEndian.PutUint32(buffer[:4], checksum)
-
-	_, err = checkpointFile.Write(buffer)
-	if err != nil {
-		return fmt.Errorf("write checkpoint file: %w", err)
-	}
-
-	return checkpointFile.Sync()
-}
-
 func readCheckpoints(snapshotFileName string, fs common.FS) (checkpoints []Checkpoint, err error) {
->>>>>>> 775a1884
 	cpfn := snapshotFileName + ".checkpoints"
 
 	cpFile, err := fs.Open(cpfn)
