--- conflicted
+++ resolved
@@ -292,10 +292,6 @@
 	}
 	resetCtx, resetCtxCancel := context.WithCancel(context.Background())
 	shutdownCtx, shutdownCtxCancel := context.WithCancel(context.Background())
-<<<<<<< HEAD
-	metrics := NewMetrics(cfg.PrometheusMetrics, cfg.ClassName, cfg.ShardName)
-=======
->>>>>>> 53f498c2
 	index := &hnsw{
 		maximumConnections: uc.MaxConnections,
 
@@ -334,15 +330,8 @@
 		efMin:    int64(uc.DynamicEFMin),
 		efMax:    int64(uc.DynamicEFMax),
 		efFactor: int64(uc.DynamicEFFactor),
-
-<<<<<<< HEAD
-		metrics:   metrics,
-		shardName: cfg.ShardName,
-=======
 		metrics:   NewMetrics(cfg.PrometheusMetrics, cfg.ClassName, cfg.ShardName),
 		shardName: cfg.ShardName,
-
->>>>>>> 53f498c2
 		randFunc:                  rand.Float64,
 		compressActionLock:        &sync.RWMutex{},
 		className:                 cfg.ClassName,
