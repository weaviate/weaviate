--- conflicted
+++ resolved
@@ -30,11 +30,7 @@
 	"github.com/weaviate/weaviate/adapters/repos/db/vector/common"
 	"github.com/weaviate/weaviate/adapters/repos/db/vector/compressionhelpers"
 	"github.com/weaviate/weaviate/adapters/repos/db/vector/hnsw/distancer"
-<<<<<<< HEAD
-	"github.com/weaviate/weaviate/adapters/repos/db/vector/hnsw/graph"
 	"github.com/weaviate/weaviate/adapters/repos/db/vector/multivector"
-=======
->>>>>>> 8bb46676
 	"github.com/weaviate/weaviate/entities/cyclemanager"
 	"github.com/weaviate/weaviate/entities/schema/config"
 	"github.com/weaviate/weaviate/entities/storobj"
@@ -177,21 +173,12 @@
 	// to define the rescoring concurrency.
 	rescoreConcurrency int
 
-<<<<<<< HEAD
 	compressActionLock    *sync.RWMutex
 	className             string
 	shardName             string
 	VectorForIDThunk      common.VectorForID[float32]
 	MultiVectorForIDThunk common.VectorForID[[]float32]
 	store                 *lsmkv.Store
-=======
-	compressActionLock *sync.RWMutex
-	className          string
-	shardName          string
-	VectorForIDThunk   common.VectorForID[float32]
-	shardedNodeLocks   *common.ShardedRWLocks
-	store              *lsmkv.Store
->>>>>>> 8bb46676
 
 	allocChecker            memwatch.AllocChecker
 	tombstoneCleanupRunning atomic.Bool
