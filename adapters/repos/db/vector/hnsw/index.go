//                           _       _
// __      _____  __ ___   ___  __ _| |_ ___
// \ \ /\ / / _ \/ _` \ \ / / |/ _` | __/ _ \
//  \ V  V /  __/ (_| |\ V /| | (_| | ||  __/
//   \_/\_/ \___|\__,_| \_/ |_|\__,_|\__\___|
//
//  Copyright © 2016 - 2023 Weaviate B.V. All rights reserved.
//
//  CONTACT: hello@weaviate.io
//

package hnsw

import (
	"context"
	"fmt"
	"io"
	"math"
	"math/rand"
	"sync"
	"sync/atomic"

	"github.com/pkg/errors"
	"github.com/sirupsen/logrus"
	"github.com/weaviate/weaviate/adapters/repos/db/lsmkv"
	"github.com/weaviate/weaviate/adapters/repos/db/vector/hnsw/distancer"
	"github.com/weaviate/weaviate/adapters/repos/db/vector/hnsw/priorityqueue"
	ssdhelpers "github.com/weaviate/weaviate/adapters/repos/db/vector/ssdhelpers"
	"github.com/weaviate/weaviate/entities/cyclemanager"
	"github.com/weaviate/weaviate/entities/storobj"
	ent "github.com/weaviate/weaviate/entities/vectorindex/hnsw"
)

type hnsw struct {
	// global lock to prevent concurrent map read/write, etc.
	sync.RWMutex

	// certain operations related to deleting, such as finding a new entrypoint
	// can only run sequentially, this separate lock helps assuring this without
	// blocking the general usage of the hnsw index
	deleteLock *sync.Mutex

	tombstoneLock *sync.RWMutex

	// prevents tombstones cleanup to be performed in parallel with index reset operation
	resetLock *sync.Mutex
	// indicates whether reset operation occurred or not - if so tombstones cleanup method
	// is aborted as it makes no sense anymore
	resetCtx       context.Context
	resetCtxCancel context.CancelFunc

	// make sure the very first insert happens just once, otherwise we
	// accidentally overwrite previous entrypoints on parallel imports on an
	// empty graph
	initialInsertOnce *sync.Once

	// Each node should not have more edges than this number
	maximumConnections int

	// Nodes in the lowest level have a separate (usually higher) max connection
	// limit
	maximumConnectionsLayerZero int

	// the current maximum can be smaller than the configured maximum because of
	// the exponentially decaying layer function. The initial entry is started at
	// layer 0, but this has the chance to grow with every subsequent entry
	currentMaximumLayer int

	// this is a point on the highest level, if we insert a new point with a
	// higher level it will become the new entry point. Note tat the level of
	// this point is always currentMaximumLayer
	entryPointID uint64

	// ef parameter used in construction phases, should be higher than ef during querying
	efConstruction int

	// ef at search time
	ef int64

	// only used if ef=-1
	efMin    int64
	efMax    int64
	efFactor int64

	// on filtered searches with less than n elements, perform flat search
	flatSearchCutoff int64

	levelNormalizer float64

	nodes []*vertex

	vectorForID          VectorForID
	TempVectorForIDThunk TempVectorForID
	multiVectorForID     MultiVectorForID
	trackDimensionsOnce  sync.Once
	dims                 int32

	cache cache[float32]

	commitLog CommitLogger

	// a lookup of current tombstones (i.e. nodes that have received a tombstone,
	// but have not been cleaned up yet) Cleanup is the process of removal of all
	// outgoing edges to the tombstone as well as deleting the tombstone itself.
	// This process should happen periodically.
	tombstones map[uint64]struct{}

	// used for cancellation of the tombstone cleanup goroutine
	unregisterTombstoneCleanup cyclemanager.UnregisterFunc

	// // for distributed spike, can be used to call a insertExternal on a different graph
	// insertHook func(node, targetLevel int, neighborsAtLevel map[int][]uint32)

	id       string
	rootPath string

	logger            logrus.FieldLogger
	distancerProvider distancer.Provider

	pools *pools

	forbidFlat bool // mostly used in testing scenarios where we want to use the index even in scenarios where we typically wouldn't

	metrics       *Metrics
	insertMetrics *insertMetrics

	randFunc func() float64 // added to temporarily get rid on flakiness in tombstones related tests. to be removed after fixing WEAVIATE-179

	// The deleteVsInsertLock makes sure that there are no concurrent delete and
	// insert operations happening. It uses an RW-Mutex with:
	//
	// RLock -> Insert operations, this means any number of import operations can
	// happen concurrently.
	//
	// Lock -> Delete operation. This means only a single delete operation can
	// occur at a time, no insert operation can occur simultaneously with a
	// delete. Since the delete is cheap (just marking the node as deleted), the
	// single-threadedness of deletes is not a big problem.
	//
	// This lock was introduced as part of
	// https://github.com/weaviate/weaviate/issues/2194
	//
	// See
	// https://github.com/weaviate/weaviate/pull/2191#issuecomment-1242726787
	// where we ran performance tests to make sure introducing this lock has no
	// negative impact on performance.
	deleteVsInsertLock sync.RWMutex

	compressed             atomic.Bool
	doNotRescore           bool
	pq                     *ssdhelpers.ProductQuantizer
	pqConfig               ent.PQConfig
	compressedVectorsCache cache[byte]
	compressedStore        *lsmkv.Store
	compressActionLock     *sync.RWMutex
	className              string
	shardName              string
	VectorForIDThunk       VectorForID
}

type CommitLogger interface {
	ID() string
	AddNode(node *vertex) error
	SetEntryPointWithMaxLayer(id uint64, level int) error
	AddLinkAtLevel(nodeid uint64, level int, target uint64) error
	ReplaceLinksAtLevel(nodeid uint64, level int, targets []uint64) error
	AddTombstone(nodeid uint64) error
	RemoveTombstone(nodeid uint64) error
	DeleteNode(nodeid uint64) error
	ClearLinks(nodeid uint64) error
	ClearLinksAtLevel(nodeid uint64, level uint16) error
	Reset() error
	Drop(ctx context.Context) error
	Flush() error
	Shutdown(ctx context.Context) error
	RootPath() string
	SwitchCommitLogs(bool) error
	AddPQ(ssdhelpers.PQData) error
}

type BufferedLinksLogger interface {
	AddLinkAtLevel(nodeid uint64, level int, target uint64) error
	ReplaceLinksAtLevel(nodeid uint64, level int, targets []uint64) error
	Close() error // Close should Flush and Close
}

type MakeCommitLogger func() (CommitLogger, error)

type (
	VectorForID      func(ctx context.Context, id uint64) ([]float32, error)
	TempVectorForID  func(ctx context.Context, id uint64, container *VectorSlice) ([]float32, error)
	MultiVectorForID func(ctx context.Context, ids []uint64) ([][]float32, []error)
)

// New creates a new HNSW index, the commit logger is provided through a thunk
// (a function which can be deferred). This is because creating a commit logger
// opens files for writing. However, checking whether a file is present, is a
// criterium for the index to see if it has to recover from disk or if its a
// truly new index. So instead the index is initialized, with un-biased disk
// checks first and only then is the commit logger created
func New(cfg Config, uc ent.UserConfig, tombstoneCleanupCycle cyclemanager.CycleManager,
) (*hnsw, error) {
	if err := cfg.Validate(); err != nil {
		return nil, errors.Wrap(err, "invalid config")
	}

	if cfg.Logger == nil {
		logger := logrus.New()
		logger.Out = io.Discard
		cfg.Logger = logger
	}

	normalizeOnRead := false
	if cfg.DistanceProvider.Type() == "cosine-dot" {
		normalizeOnRead = true
	}

	vectorCache := newShardedLockCache(cfg.VectorForIDThunk, uc.VectorCacheMaxObjects,
		cfg.Logger, normalizeOnRead, defaultDeletionInterval)

	var compressedVectorsCache *compressedShardedLockCache
	if uc.PQ.Enabled {
		compressedVectorsCache = newCompressedShardedLockCache(uc.VectorCacheMaxObjects, cfg.Logger)
	}

	resetCtx, resetCtxCancel := context.WithCancel(context.Background())
	index := &hnsw{
		maximumConnections: uc.MaxConnections,

		// inspired by original paper and other implementations
		maximumConnectionsLayerZero: 2 * uc.MaxConnections,

		// inspired by c++ implementation
		levelNormalizer:        1 / math.Log(float64(uc.MaxConnections)),
		efConstruction:         uc.EFConstruction,
		flatSearchCutoff:       int64(uc.FlatSearchCutoff),
		nodes:                  make([]*vertex, initialSize),
		cache:                  vectorCache,
		vectorForID:            vectorCache.get,
		multiVectorForID:       vectorCache.multiGet,
		compressedVectorsCache: compressedVectorsCache,
		id:                     cfg.ID,
		rootPath:               cfg.RootPath,
		tombstones:             map[uint64]struct{}{},
		logger:                 cfg.Logger,
		distancerProvider:      cfg.DistanceProvider,
		deleteLock:             &sync.Mutex{},
		tombstoneLock:          &sync.RWMutex{},
		resetLock:              &sync.Mutex{},
		resetCtx:               resetCtx,
		resetCtxCancel:         resetCtxCancel,
		initialInsertOnce:      &sync.Once{},
		// cleanupInterval:        time.Duration(uc.CleanupIntervalSeconds) * time.Second,

		ef:       int64(uc.EF),
		efMin:    int64(uc.DynamicEFMin),
		efMax:    int64(uc.DynamicEFMax),
		efFactor: int64(uc.DynamicEFFactor),

		metrics:   NewMetrics(cfg.PrometheusMetrics, cfg.ClassName, cfg.ShardName),
		shardName: cfg.ShardName,

<<<<<<< HEAD
		randFunc:             rand.Float64,
		compressActionLock:   &sync.RWMutex{},
		className:            cfg.ClassName,
		VectorForIDThunk:     cfg.VectorForIDThunk,
		TempVectorForIDThunk: cfg.TempVectorForIDThunk,
=======
		randFunc:           rand.Float64,
		compressActionLock: &sync.RWMutex{},
		className:          cfg.ClassName,
		VectorForIDThunk:   cfg.VectorForIDThunk,
		pqConfig:           uc.PQ,
>>>>>>> 18b851ac
	}

	// TODO common_cycle_manager move to poststartup?
	index.unregisterTombstoneCleanup = tombstoneCleanupCycle.Register(index.tombstoneCleanup)
	index.insertMetrics = newInsertMetrics(index.metrics)

	if err := index.init(cfg); err != nil {
		return nil, errors.Wrapf(err, "init index %q", index.id)
	}

	return index, nil
}

// TODO: use this for incoming replication
// func (h *hnsw) insertFromExternal(nodeId, targetLevel int, neighborsAtLevel map[int][]uint32) {
// 	defer m.addBuildingReplication(time.Now())

// 	// randomly introduce up to 50ms delay to account for network slowness
// 	time.Sleep(time.Duration(rand.Intn(500)) * time.Millisecond)

// 	var node *hnswVertex
// 	h.RLock()
// 	total := len(h.nodes)
// 	if total > nodeId {
// 		node = h.nodes[nodeId] // it could be that we implicitly added this node already because it was referenced
// 	}
// 	h.RUnlock()

// 	if node == nil {
// 		node = &hnswVertex{
// 			id:          nodeId,
// 			connections: make(map[int][]uint32),
// 			level:       targetLevel,
// 		}
// 	} else {
// 		node.level = targetLevel
// 	}

// 	if total == 0 {
// 		h.Lock()
// 		h.commitLog.SetEntryPointWithMaxLayer(node.id, 0)
// 		h.entryPointID = node.id
// 		h.currentMaximumLayer = 0
// 		node.connections = map[int][]uint32{}
// 		node.level = 0
// 		// h.nodes = make([]*hnswVertex, 100000)
// 		h.commitLog.AddNode(node)
// 		h.nodes[node.id] = node
// 		h.Unlock()
// 		return
// 	}

// 	currentMaximumLayer := h.currentMaximumLayer
// 	h.Lock()
// 	h.nodes[nodeId] = node
// 	h.commitLog.AddNode(node)
// 	h.Unlock()

// 	for level := min(targetLevel, currentMaximumLayer); level >= 0; level-- {
// 		neighbors := neighborsAtLevel[level]

// 		for _, neighborID := range neighbors {
// 			h.RLock()
// 			neighbor := h.nodes[neighborID]
// 			if neighbor == nil {
// 				// due to everything being parallel it could be that the linked neighbor
// 				// doesn't exist yet
// 				h.nodes[neighborID] = &hnswVertex{
// 					id:          int(neighborID),
// 					connections: make(map[int][]uint32),
// 				}
// 				neighbor = h.nodes[neighborID]
// 			}
// 			h.RUnlock()

// 			neighbor.linkAtLevel(level, uint32(nodeId), h.commitLog)
// 			node.linkAtLevel(level, uint32(neighbor.id), h.commitLog)

// 			neighbor.RLock()
// 			currentConnections := neighbor.connections[level]
// 			neighbor.RUnlock()

// 			maximumConnections := h.maximumConnections
// 			if level == 0 {
// 				maximumConnections = h.maximumConnectionsLayerZero
// 			}

// 			if len(currentConnections) <= maximumConnections {
// 				// nothing to do, skip
// 				continue
// 			}

// 			// TODO: support both neighbor selection algos
// 			updatedConnections := h.selectNeighborsSimpleFromId(nodeId, currentConnections, maximumConnections)

// 			neighbor.Lock()
// 			h.commitLog.ReplaceLinksAtLevel(neighbor.id, level, updatedConnections)
// 			neighbor.connections[level] = updatedConnections
// 			neighbor.Unlock()
// 		}
// 	}

// 	if targetLevel > h.currentMaximumLayer {
// 		h.Lock()
// 		h.commitLog.SetEntryPointWithMaxLayer(nodeId, targetLevel)
// 		h.entryPointID = nodeId
// 		h.currentMaximumLayer = targetLevel
// 		h.Unlock()
// 	}

// }

func (h *hnsw) findBestEntrypointForNode(currentMaxLevel, targetLevel int,
	entryPointID uint64, nodeVec []float32,
) (uint64, error) {
	// in case the new target is lower than the current max, we need to search
	// each layer for a better candidate and update the candidate
	for level := currentMaxLevel; level > targetLevel; level-- {
		eps := priorityqueue.NewMin(1)
		dist, ok, err := h.distBetweenNodeAndVec(entryPointID, nodeVec)
		if err != nil {
			return 0, errors.Wrapf(err,
				"calculate distance between insert node and entry point at level %d", level)
		}
		if !ok {
			continue
		}

		eps.Insert(entryPointID, dist)
		res, err := h.searchLayerByVector(nodeVec, eps, 1, level, nil)
		if err != nil {
			return 0,
				errors.Wrapf(err, "update candidate: search layer at level %d", level)
		}
		if res.Len() > 0 {
			// if we could find a new entrypoint, use it
			// in case everything was tombstoned, stick with the existing one
			elem := res.Pop()
			n := h.nodeByID(elem.ID)
			if n != nil && !n.isUnderMaintenance() {
				// but not if the entrypoint is under maintenance
				entryPointID = elem.ID
			}
		}

		h.pools.pqResults.Put(res)
	}

	return entryPointID, nil
}

func min(a, b int) int {
	if a < b {
		return a
	}
	return b
}

func (h *hnsw) distBetweenNodes(a, b uint64) (float32, bool, error) {
	if h.compressed.Load() {
		v1, err := h.compressedVectorsCache.get(context.Background(), a)
		if err != nil {
			var e storobj.ErrNotFound
			if errors.As(err, &e) {
				h.handleDeletedNode(e.DocID)
				return 0, false, nil
			} else {
				// not a typed error, we can recover from, return with err
				return 0, false, errors.Wrapf(err,
					"could not get vector of object at docID %d", a)
			}
		}
		if len(v1) == 0 {
			return 0, false, fmt.Errorf("got a nil or zero-length vector at docID %d", a)
		}

		v2, err := h.compressedVectorsCache.get(context.Background(), b)
		if err != nil {
			var e storobj.ErrNotFound
			if errors.As(err, &e) {
				h.handleDeletedNode(e.DocID)
				return 0, false, nil
			} else {
				// not a typed error, we can recover from, return with err
				return 0, false, errors.Wrapf(err,
					"could not get vector of object at docID %d", a)
			}
		}
		if len(v2) == 0 {
			return 0, false, fmt.Errorf("got a nil or zero-length vector at docID %d", b)
		}

		return h.pq.DistanceBetweenCompressedVectors(v1, v2), true, nil
	}
	// TODO: introduce single search/transaction context instead of spawning new
	// ones
	vecA, err := h.vectorForID(context.Background(), a)
	if err != nil {
		var e storobj.ErrNotFound
		if errors.As(err, &e) {
			h.handleDeletedNode(e.DocID)
			return 0, false, nil
		} else {
			// not a typed error, we can recover from, return with err
			return 0, false, errors.Wrapf(err,
				"could not get vector of object at docID %d", a)
		}
	}

	if len(vecA) == 0 {
		return 0, false, fmt.Errorf("got a nil or zero-length vector at docID %d", a)
	}

	vecB, err := h.vectorForID(context.Background(), b)
	if err != nil {
		var e storobj.ErrNotFound
		if errors.As(err, &e) {
			h.handleDeletedNode(e.DocID)
			return 0, false, nil
		} else {
			// not a typed error, we can recover from, return with err
			return 0, false, errors.Wrapf(err,
				"could not get vector of object at docID %d", b)
		}
	}

	if len(vecB) == 0 {
		return 0, false, fmt.Errorf("got a nil or zero-length vector at docID %d", b)
	}

	return h.distancerProvider.SingleDist(vecA, vecB)
}

func (h *hnsw) distBetweenNodeAndVec(node uint64, vecB []float32) (float32, bool, error) {
	if h.compressed.Load() {
		v1, err := h.compressedVectorsCache.get(context.Background(), node)
		if err != nil {
			var e storobj.ErrNotFound
			if errors.As(err, &e) {
				h.handleDeletedNode(e.DocID)
				return 0, false, nil
			} else {
				// not a typed error, we can recover from, return with err
				return 0, false, errors.Wrapf(err,
					"could not get vector of object at docID %d", node)
			}
		}
		if len(v1) == 0 {
			return 0, false, fmt.Errorf("got a nil or zero-length vector at docID %d", node)
		}

		return h.pq.DistanceBetweenCompressedAndUncompressedVectors(vecB, v1), true, nil
	}
	// TODO: introduce single search/transaction context instead of spawning new
	// ones
	vecA, err := h.vectorForID(context.Background(), node)
	if err != nil {
		var e storobj.ErrNotFound
		if errors.As(err, &e) {
			h.handleDeletedNode(e.DocID)
			return 0, false, nil
		} else {
			// not a typed error, we can recover from, return with err
			return 0, false, errors.Wrapf(err,
				"could not get vector of object at docID %d", node)
		}
	}

	if len(vecA) == 0 {
		return 0, false, fmt.Errorf(
			"got a nil or zero-length vector at docID %d", node)
	}

	if len(vecB) == 0 {
		return 0, false, fmt.Errorf(
			"got a nil or zero-length vector as search vector")
	}

	return h.distancerProvider.SingleDist(vecA, vecB)
}

func (h *hnsw) Stats() {
	fmt.Printf("levels: %d\n", h.currentMaximumLayer)

	perLevelCount := map[int]uint{}

	for _, node := range h.nodes {
		if node == nil {
			continue
		}
		l := node.level
		if l == 0 && len(node.connections) == 0 {
			// filter out allocated space without nodes
			continue
		}
		c, ok := perLevelCount[l]
		if !ok {
			perLevelCount[l] = 0
		}

		perLevelCount[l] = c + 1
	}

	for level, count := range perLevelCount {
		fmt.Printf("unique count on level %d: %d\n", level, count)
	}
}

func (h *hnsw) isEmpty() bool {
	h.RLock()
	defer h.RUnlock()

	return h.isEmptyUnsecured()
}

func (h *hnsw) isEmptyUnsecured() bool {
	for _, node := range h.nodes {
		if node != nil {
			return false
		}
	}
	return true
}

func (h *hnsw) nodeByID(id uint64) *vertex {
	h.RLock()
	defer h.RUnlock()

	if id >= uint64(len(h.nodes)) {
		// See https://github.com/weaviate/weaviate/issues/1838 for details.
		// This could be after a crash recovery when the object store is "further
		// ahead" than the hnsw index and we receive a delete request
		return nil
	}

	return h.nodes[id]
}

func (h *hnsw) Drop(ctx context.Context) error {
	// cancel tombstone cleanup goroutine
	if err := h.unregisterTombstoneCleanup(ctx); err != nil {
		return errors.Wrap(err, "hnsw drop")
	}

	if h.compressed.Load() {
		h.compressedVectorsCache.drop()
	} else {
		// cancel vector cache goroutine
		h.cache.drop()
	}

	// cancel commit logger last, as the tombstone cleanup cycle might still
	// write while it's still running
	err := h.commitLog.Drop(ctx)
	if err != nil {
		return errors.Wrap(err, "commit log drop")
	}

	return nil
}

func (h *hnsw) Shutdown(ctx context.Context) error {
	if err := h.commitLog.Shutdown(ctx); err != nil {
		return errors.Wrap(err, "hnsw shutdown")
	}

	if err := h.unregisterTombstoneCleanup(ctx); err != nil {
		return errors.Wrap(err, "hnsw shutdown")
	}

	if h.compressed.Load() {
		h.compressedVectorsCache.drop()
		if err := h.compressedStore.Shutdown(ctx); err != nil {
			return errors.Wrap(err, "hnsw shutdown")
		}
	} else {
		h.cache.drop()
	}

	return nil
}

func (h *hnsw) Flush() error {
	return h.commitLog.Flush()
}

func (h *hnsw) Entrypoint() uint64 {
	h.RLock()
	defer h.RUnlock()

	return h.entryPointID
}<|MERGE_RESOLUTION|>--- conflicted
+++ resolved
@@ -260,19 +260,12 @@
 		metrics:   NewMetrics(cfg.PrometheusMetrics, cfg.ClassName, cfg.ShardName),
 		shardName: cfg.ShardName,
 
-<<<<<<< HEAD
 		randFunc:             rand.Float64,
 		compressActionLock:   &sync.RWMutex{},
 		className:            cfg.ClassName,
 		VectorForIDThunk:     cfg.VectorForIDThunk,
 		TempVectorForIDThunk: cfg.TempVectorForIDThunk,
-=======
-		randFunc:           rand.Float64,
-		compressActionLock: &sync.RWMutex{},
-		className:          cfg.ClassName,
-		VectorForIDThunk:   cfg.VectorForIDThunk,
-		pqConfig:           uc.PQ,
->>>>>>> 18b851ac
+		pqConfig:             uc.PQ,
 	}
 
 	// TODO common_cycle_manager move to poststartup?
