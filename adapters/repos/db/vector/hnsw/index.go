--- conflicted
+++ resolved
@@ -425,17 +425,13 @@
 		if h.compressed.Load() {
 			dist, err = distancer.DistanceToNode(entryPointID)
 		} else {
-<<<<<<< HEAD
-			dist, ok, err = h.distToNode(distancer, entryPointID, nodeVec)
-=======
-			dist, err = h.distBetweenNodeAndVec(entryPointID, nodeVec)
+			dist, err = h.distToNode(distancer, entryPointID, nodeVec)
 		}
 
 		var e storobj.ErrNotFound
 		if errors.As(err, &e) {
 			h.handleDeletedNode(e.DocID)
 			continue
->>>>>>> 26914eed
 		}
 		if err != nil {
 			return 0, errors.Wrapf(err,
@@ -524,13 +520,9 @@
 	return h.distancerProvider.SingleDist(vecA, vecB)
 }
 
-<<<<<<< HEAD
-func (h *hnsw) distToNode(distancer compressionhelpers.CompressorDistancer, node uint64, vecB []float32) (float32, bool, error) {
-=======
-func (h *hnsw) distBetweenNodeAndVec(node uint64, vecB []float32) (float32, error) {
->>>>>>> 26914eed
+func (h *hnsw) distToNode(distancer compressionhelpers.CompressorDistancer, node uint64, vecB []float32) (float32, error) {
 	if h.compressed.Load() {
-		dist, _, err := distancer.DistanceToNode(node)
+		dist, err := distancer.DistanceToNode(node)
 		if err != nil {
 			var e storobj.ErrNotFound
 			if errors.As(err, &e) {
