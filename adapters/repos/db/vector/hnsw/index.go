//                           _       _
// __      _____  __ ___   ___  __ _| |_ ___
// \ \ /\ / / _ \/ _` \ \ / / |/ _` | __/ _ \
//  \ V  V /  __/ (_| |\ V /| | (_| | ||  __/
//   \_/\_/ \___|\__,_| \_/ |_|\__,_|\__\___|
//
//  Copyright © 2016 - 2024 Weaviate B.V. All rights reserved.
//
//  CONTACT: hello@weaviate.io
//

package hnsw

import (
	"context"
	"fmt"
	"io"
	"math"
	"math/rand"
	"runtime"
	"strings"
	"sync"
	"sync/atomic"

	"github.com/pkg/errors"
	"github.com/sirupsen/logrus"
	"github.com/weaviate/weaviate/adapters/repos/db/helpers"
	"github.com/weaviate/weaviate/adapters/repos/db/lsmkv"
	"github.com/weaviate/weaviate/adapters/repos/db/priorityqueue"
	"github.com/weaviate/weaviate/adapters/repos/db/vector/cache"
	"github.com/weaviate/weaviate/adapters/repos/db/vector/common"
	"github.com/weaviate/weaviate/adapters/repos/db/vector/compressionhelpers"
	"github.com/weaviate/weaviate/adapters/repos/db/vector/hnsw/distancer"
	"github.com/weaviate/weaviate/adapters/repos/db/vector/multivector"
	"github.com/weaviate/weaviate/entities/cyclemanager"
	"github.com/weaviate/weaviate/entities/schema/config"
	"github.com/weaviate/weaviate/entities/storobj"
	ent "github.com/weaviate/weaviate/entities/vectorindex/hnsw"
	"github.com/weaviate/weaviate/usecases/memwatch"
)

type hnsw struct {
	// global lock to prevent concurrent map read/write, etc.
	sync.RWMutex

	// certain operations related to deleting, such as finding a new entrypoint
	// can only run sequentially, this separate lock helps assuring this without
	// blocking the general usage of the hnsw index
	deleteLock *sync.Mutex

	tombstoneLock *sync.RWMutex

	// prevents tombstones cleanup to be performed in parallel with index reset operation
	resetLock *sync.RWMutex
	// indicates whether reset operation occurred or not - if so tombstones cleanup method
	// is aborted as it makes no sense anymore
	resetCtx       context.Context
	resetCtxCancel context.CancelFunc

	// indicates the index is shutting down
	shutdownCtx       context.Context
	shutdownCtxCancel context.CancelFunc

	// make sure the very first insert happens just once, otherwise we
	// accidentally overwrite previous entrypoints on parallel imports on an
	// empty graph
	initialInsertOnce *sync.Once

	// Each node should not have more edges than this number
	maximumConnections int

	// Nodes in the lowest level have a separate (usually higher) max connection
	// limit
	maximumConnectionsLayerZero int

	// the current maximum can be smaller than the configured maximum because of
	// the exponentially decaying layer function. The initial entry is started at
	// layer 0, but this has the chance to grow with every subsequent entry
	currentMaximumLayer int

	// this is a point on the highest level, if we insert a new point with a
	// higher level it will become the new entry point. Note tat the level of
	// this point is always currentMaximumLayer
	entryPointID uint64

	// ef parameter used in construction phases, should be higher than ef during querying
	efConstruction int

	// ef at search time
	ef int64

	// only used if ef=-1
	efMin    int64
	efMax    int64
	efFactor int64

	// on filtered searches with less than n elements, perform flat search
	flatSearchCutoff      int64
	flatSearchConcurrency int

	levelNormalizer float64

	nodes []*vertex

	vectorForID               common.VectorForID[float32]
	TempVectorForIDThunk      common.TempVectorForID[float32]
	TempMultiVectorForIDThunk common.TempVectorForID[[]float32]
	multiVectorForID          common.MultiVectorForID
	trackDimensionsOnce       sync.Once
	trackMuveraOnce           sync.Once
	dims                      int32

	cache               cache.Cache[float32]
	waitForCachePrefill bool
	cachePrefilled      atomic.Bool

	commitLog CommitLogger

	// a lookup of current tombstones (i.e. nodes that have received a tombstone,
	// but have not been cleaned up yet) Cleanup is the process of removal of all
	// outgoing edges to the tombstone as well as deleting the tombstone itself.
	// This process should happen periodically.
	tombstones map[uint64]struct{}

	tombstoneCleanupCallbackCtrl cyclemanager.CycleCallbackCtrl

	// // for distributed spike, can be used to call a insertExternal on a different graph
	// insertHook func(node, targetLevel int, neighborsAtLevel map[int][]uint32)

	id       string
	rootPath string

	logger                 logrus.FieldLogger
	distancerProvider      distancer.Provider
	multiDistancerProvider distancer.Provider
	pools                  *pools

	forbidFlat bool // mostly used in testing scenarios where we want to use the index even in scenarios where we typically wouldn't

	metrics       *Metrics
	insertMetrics *insertMetrics

	randFunc func() float64 // added to temporarily get rid on flakiness in tombstones related tests. to be removed after fixing WEAVIATE-179

	// The deleteVsInsertLock makes sure that there are no concurrent delete and
	// insert operations happening. It uses an RW-Mutex with:
	//
	// RLock -> Insert operations, this means any number of import operations can
	// happen concurrently.
	//
	// Lock -> Delete operation. This means only a single delete operation can
	// occur at a time, no insert operation can occur simultaneously with a
	// delete. Since the delete is cheap (just marking the node as deleted), the
	// single-threadedness of deletes is not a big problem.
	//
	// This lock was introduced as part of
	// https://github.com/weaviate/weaviate/issues/2194
	//
	// See
	// https://github.com/weaviate/weaviate/pull/2191#issuecomment-1242726787
	// where we ran performance tests to make sure introducing this lock has no
	// negative impact on performance.
	deleteVsInsertLock sync.RWMutex

	compressed       atomic.Bool
	doNotRescore     bool
	acornSearch      atomic.Bool
	acornFilterRatio float64

	disableSnapshots  bool
	snapshotOnStartup bool

	compressor compressionhelpers.VectorCompressor
	pqConfig   ent.PQConfig
	bqConfig   ent.BQConfig
	sqConfig   ent.SQConfig
	// rescoring compressed vectors is disk-bound. On cold starts, we cannot
	// rescore sequentially, as that would take very long. This setting allows us
	// to define the rescoring concurrency.
	rescoreConcurrency int

	compressActionLock    *sync.RWMutex
	className             string
	shardName             string
	VectorForIDThunk      common.VectorForID[float32]
	MultiVectorForIDThunk common.VectorForID[[]float32]
	shardedNodeLocks      *common.ShardedRWLocks
	store                 *lsmkv.Store

	allocChecker            memwatch.AllocChecker
	tombstoneCleanupRunning atomic.Bool

	visitedListPoolMaxSize int

	// only used for multivector mode
	multivector     atomic.Bool
	muvera          atomic.Bool
	muveraEncoder   *multivector.MuveraEncoder
	docIDVectors    map[uint64][]uint64
	vecIDcounter    uint64
	maxDocID        uint64
	MinMMapSize     int64
	MaxWalReuseSize int64
}

type CommitLogger interface {
	ID() string
	AddNode(node *vertex) error
	SetEntryPointWithMaxLayer(id uint64, level int) error
	AddLinkAtLevel(nodeid uint64, level int, target uint64) error
	ReplaceLinksAtLevel(nodeid uint64, level int, targets []uint64) error
	AddTombstone(nodeid uint64) error
	RemoveTombstone(nodeid uint64) error
	DeleteNode(nodeid uint64) error
	ClearLinks(nodeid uint64) error
	ClearLinksAtLevel(nodeid uint64, level uint16) error
	Reset() error
	Drop(ctx context.Context) error
	Flush() error
	Shutdown(ctx context.Context) error
	RootPath() string
	SwitchCommitLogs(bool) error
	AddPQCompression(compressionhelpers.PQData) error
	AddSQCompression(compressionhelpers.SQData) error
	AddMuvera(multivector.MuveraData) error
	InitMaintenance()

	CreateSnapshot() (bool, int64, error)
	CreateAndLoadSnapshot() (*DeserializationResult, int64, error)
	LoadSnapshot() (*DeserializationResult, int64, error)
}

type BufferedLinksLogger interface {
	AddLinkAtLevel(nodeid uint64, level int, target uint64) error
	ReplaceLinksAtLevel(nodeid uint64, level int, targets []uint64) error
	Close() error // Close should Flush and Close
}

type MakeCommitLogger func() (CommitLogger, error)

// New creates a new HNSW index, the commit logger is provided through a thunk
// (a function which can be deferred). This is because creating a commit logger
// opens files for writing. However, checking whether a file is present, is a
// criterium for the index to see if it has to recover from disk or if its a
// truly new index. So instead the index is initialized, with un-biased disk
// checks first and only then is the commit logger created
func New(cfg Config, uc ent.UserConfig,
	tombstoneCallbacks cyclemanager.CycleCallbackGroup, store *lsmkv.Store,
) (*hnsw, error) {
	if err := cfg.Validate(); err != nil {
		return nil, errors.Wrap(err, "invalid config")
	}

	if cfg.Logger == nil {
		logger := logrus.New()
		logger.Out = io.Discard
		cfg.Logger = logger
	}

	normalizeOnRead := cfg.DistanceProvider.Type() == "cosine-dot"

	var vectorCache cache.Cache[float32]

	var muveraEncoder *multivector.MuveraEncoder
	if uc.Multivector.Enabled && !uc.Multivector.MuveraConfig.Enabled {
		vectorCache = cache.NewShardedMultiFloat32LockCache(cfg.MultiVectorForIDThunk, uc.VectorCacheMaxObjects,
			cfg.Logger, normalizeOnRead, cache.DefaultDeletionInterval, cfg.AllocChecker)
	} else {
		if uc.Multivector.MuveraConfig.Enabled {
			muveraEncoder = multivector.NewMuveraEncoder(uc.Multivector.MuveraConfig, store)
			err := store.CreateOrLoadBucket(
				context.Background(),
				cfg.ID+"_muvera_vectors",
				lsmkv.WithStrategy(lsmkv.StrategyReplace),
				lsmkv.WithWriteSegmentInfoIntoFileName(cfg.WriteSegmentInfoIntoFileName),
				lsmkv.WithWriteMetadata(cfg.WriteMetadataFilesEnabled),
			)
			if err != nil {
				return nil, errors.Wrapf(err, "Create or load bucket (muvera store)")
			}
			muveraVectorForID := func(ctx context.Context, id uint64) ([]float32, error) {
				return muveraEncoder.GetMuveraVectorForID(id, cfg.ID+"_muvera_vectors")
			}
			vectorCache = cache.NewShardedFloat32LockCache(
				muveraVectorForID, cfg.MultiVectorForIDThunk, uc.VectorCacheMaxObjects, 1, cfg.Logger,
				normalizeOnRead, cache.DefaultDeletionInterval, cfg.AllocChecker)

		} else {
			vectorCache = cache.NewShardedFloat32LockCache(cfg.VectorForIDThunk, cfg.MultiVectorForIDThunk, uc.VectorCacheMaxObjects, 1, cfg.Logger,
				normalizeOnRead, cache.DefaultDeletionInterval, cfg.AllocChecker)
		}
	}
	resetCtx, resetCtxCancel := context.WithCancel(context.Background())
	shutdownCtx, shutdownCtxCancel := context.WithCancel(context.Background())
	metrics := NewMetrics(cfg.PrometheusMetrics, cfg.ClassName, cfg.ShardName)
	index := &hnsw{
		maximumConnections: uc.MaxConnections,

		// inspired by original paper and other implementations
		maximumConnectionsLayerZero: 2 * uc.MaxConnections,

		// inspired by c++ implementation
		levelNormalizer:       1 / math.Log(float64(uc.MaxConnections)),
		efConstruction:        uc.EFConstruction,
		flatSearchCutoff:      int64(uc.FlatSearchCutoff),
		flatSearchConcurrency: max(cfg.FlatSearchConcurrency, 1),
		acornFilterRatio:      cfg.AcornFilterRatio,
		disableSnapshots:      cfg.DisableSnapshots,
		snapshotOnStartup:     cfg.SnapshotOnStartup,
		nodes:                 make([]*vertex, cache.InitialSize),
		cache:                 vectorCache,
		waitForCachePrefill:   cfg.WaitForCachePrefill,
		cachePrefilled:        atomic.Bool{}, // Will be set appropriately in init()
		vectorForID:           vectorCache.Get,
		multiVectorForID:      vectorCache.MultiGet,
		id:                    cfg.ID,
		rootPath:              cfg.RootPath,
		tombstones:            map[uint64]struct{}{},
		logger:                cfg.Logger,
		distancerProvider:     cfg.DistanceProvider,
		deleteLock:            &sync.Mutex{},
		tombstoneLock:         &sync.RWMutex{},
		resetLock:             &sync.RWMutex{},
		resetCtx:              resetCtx,
		resetCtxCancel:        resetCtxCancel,
		shutdownCtx:           shutdownCtx,
		shutdownCtxCancel:     shutdownCtxCancel,
		initialInsertOnce:     &sync.Once{},

		ef:       int64(uc.EF),
		efMin:    int64(uc.DynamicEFMin),
		efMax:    int64(uc.DynamicEFMax),
		efFactor: int64(uc.DynamicEFFactor),

		metrics:   metrics,
		shardName: cfg.ShardName,
<<<<<<< HEAD

=======
>>>>>>> c03b9b34
		randFunc:                  rand.Float64,
		compressActionLock:        &sync.RWMutex{},
		className:                 cfg.ClassName,
		VectorForIDThunk:          cfg.VectorForIDThunk,
		MultiVectorForIDThunk:     cfg.MultiVectorForIDThunk,
		TempVectorForIDThunk:      cfg.TempVectorForIDThunk,
		TempMultiVectorForIDThunk: cfg.TempMultiVectorForIDThunk,
		pqConfig:                  uc.PQ,
		bqConfig:                  uc.BQ,
		sqConfig:                  uc.SQ,
		rescoreConcurrency:        2 * runtime.GOMAXPROCS(0), // our default for IO-bound activties
		shardedNodeLocks:          common.NewDefaultShardedRWLocks(),

		store:                  store,
		allocChecker:           cfg.AllocChecker,
		visitedListPoolMaxSize: cfg.VisitedListPoolMaxSize,

		docIDVectors:  make(map[uint64][]uint64),
		muveraEncoder: muveraEncoder,

		MinMMapSize:     cfg.MinMMapSize,
		MaxWalReuseSize: cfg.MaxWalReuseSize,
	}
	index.acornSearch.Store(uc.FilterStrategy == ent.FilterStrategyAcorn)

	index.multivector.Store(uc.Multivector.Enabled)
	index.muvera.Store(uc.Multivector.MuveraConfig.Enabled)

	if uc.BQ.Enabled {
		var err error
		if uc.Multivector.Enabled && !uc.Multivector.MuveraConfig.Enabled {
			index.compressor, err = compressionhelpers.NewBQMultiCompressor(
				index.distancerProvider, uc.VectorCacheMaxObjects, cfg.Logger, store,
				cfg.MinMMapSize, cfg.MaxWalReuseSize, cfg.AllocChecker, index.getTargetVector())
		} else {
			index.compressor, err = compressionhelpers.NewBQCompressor(
				index.distancerProvider, uc.VectorCacheMaxObjects, cfg.Logger, store,
				cfg.MinMMapSize, cfg.MaxWalReuseSize, cfg.AllocChecker, index.getTargetVector())
		}
		if err != nil {
			return nil, err
		}
		index.compressed.Store(true)
		index.cache.Drop()
		index.cache = nil
	}

	if uc.Multivector.Enabled {
		index.multiDistancerProvider = distancer.NewDotProductProvider()
		if !uc.Multivector.MuveraConfig.Enabled {
			err := index.store.CreateOrLoadBucket(
				context.Background(),
				cfg.ID+"_mv_mappings",
				lsmkv.WithStrategy(lsmkv.StrategyReplace),
				lsmkv.WithLazySegmentLoading(cfg.LazyLoadSegments),
				lsmkv.WithWriteSegmentInfoIntoFileName(cfg.WriteSegmentInfoIntoFileName),
				lsmkv.WithWriteMetadata(cfg.WriteMetadataFilesEnabled),
				lsmkv.WithAllocChecker(cfg.AllocChecker),
				lsmkv.WithMinMMapSize(cfg.MinMMapSize),
				lsmkv.WithMinWalThreshold(cfg.MaxWalReuseSize),
			)
			if err != nil {
				return nil, errors.Wrapf(err, "Create or load bucket (multivector store)")
			}
		}
	}

	if err := index.init(cfg); err != nil {
		return nil, errors.Wrapf(err, "init index %q", index.id)
	}

	// TODO common_cycle_manager move to poststartup?
	id := strings.Join([]string{
		"hnsw", "tombstone_cleanup",
		index.className, index.shardName, index.id,
	}, "/")
	index.tombstoneCleanupCallbackCtrl = tombstoneCallbacks.Register(id, index.tombstoneCleanup)
	index.insertMetrics = newInsertMetrics(index.metrics)

	return index, nil
}

func (h *hnsw) getTargetVector() string {
	if name, found := strings.CutPrefix(h.id, fmt.Sprintf("%s_", helpers.VectorsBucketLSM)); found {
		return name
	}
	// legacy vector index
	return ""
}

// TODO: use this for incoming replication
// func (h *hnsw) insertFromExternal(nodeId, targetLevel int, neighborsAtLevel map[int][]uint32) {
// 	defer m.addBuildingReplication(time.Now())

// 	// randomly introduce up to 50ms delay to account for network slowness
// 	time.Sleep(time.Duration(rand.Intn(500)) * time.Millisecond)

// 	var node *hnswVertex
// 	h.RLock()
// 	total := len(h.nodes)
// 	if total > nodeId {
// 		node = h.nodes[nodeId] // it could be that we implicitly added this node already because it was referenced
// 	}
// 	h.RUnlock()

// 	if node == nil {
// 		node = &hnswVertex{
// 			id:          nodeId,
// 			connections: make(map[int][]uint32),
// 			level:       targetLevel,
// 		}
// 	} else {
// 		node.level = targetLevel
// 	}

// 	if total == 0 {
// 		h.Lock()
// 		h.commitLog.SetEntryPointWithMaxLayer(node.id, 0)
// 		h.entryPointID = node.id
// 		h.currentMaximumLayer = 0
// 		node.connections = map[int][]uint32{}
// 		node.level = 0
// 		// h.nodes = make([]*hnswVertex, 100000)
// 		h.commitLog.AddNode(node)
// 		h.nodes[node.id] = node
// 		h.Unlock()
// 		return
// 	}

// 	currentMaximumLayer := h.currentMaximumLayer
// 	h.Lock()
// 	h.nodes[nodeId] = node
// 	h.commitLog.AddNode(node)
// 	h.Unlock()

// 	for level := min(targetLevel, currentMaximumLayer); level >= 0; level-- {
// 		neighbors := neighborsAtLevel[level]

// 		for _, neighborID := range neighbors {
// 			h.RLock()
// 			neighbor := h.nodes[neighborID]
// 			if neighbor == nil {
// 				// due to everything being parallel it could be that the linked neighbor
// 				// doesn't exist yet
// 				h.nodes[neighborID] = &hnswVertex{
// 					id:          int(neighborID),
// 					connections: make(map[int][]uint32),
// 				}
// 				neighbor = h.nodes[neighborID]
// 			}
// 			h.RUnlock()

// 			neighbor.linkAtLevel(level, uint32(nodeId), h.commitLog)
// 			node.linkAtLevel(level, uint32(neighbor.id), h.commitLog)

// 			neighbor.RLock()
// 			currentConnections := neighbor.connections[level]
// 			neighbor.RUnlock()

// 			maximumConnections := h.maximumConnections
// 			if level == 0 {
// 				maximumConnections = h.maximumConnectionsLayerZero
// 			}

// 			if len(currentConnections) <= maximumConnections {
// 				// nothing to do, skip
// 				continue
// 			}

// 			// TODO: support both neighbor selection algos
// 			updatedConnections := h.selectNeighborsSimpleFromId(nodeId, currentConnections, maximumConnections)

// 			neighbor.Lock()
// 			h.commitLog.ReplaceLinksAtLevel(neighbor.id, level, updatedConnections)
// 			neighbor.connections[level] = updatedConnections
// 			neighbor.Unlock()
// 		}
// 	}

// 	if targetLevel > h.currentMaximumLayer {
// 		h.Lock()
// 		h.commitLog.SetEntryPointWithMaxLayer(nodeId, targetLevel)
// 		h.entryPointID = nodeId
// 		h.currentMaximumLayer = targetLevel
// 		h.Unlock()
// 	}

// }

func (h *hnsw) findBestEntrypointForNode(ctx context.Context, currentMaxLevel, targetLevel int,
	entryPointID uint64, nodeVec []float32, distancer compressionhelpers.CompressorDistancer,
) (uint64, error) {
	// in case the new target is lower than the current max, we need to search
	// each layer for a better candidate and update the candidate
	for level := currentMaxLevel; level > targetLevel; level-- {
		eps := priorityqueue.NewMin[any](1)
		var dist float32
		var err error
		if h.compressed.Load() {
			dist, err = distancer.DistanceToNode(entryPointID)
		} else {
			dist, err = h.distToNode(distancer, entryPointID, nodeVec)
		}

		var e storobj.ErrNotFound
		if errors.As(err, &e) {
			h.handleDeletedNode(e.DocID, "findBestEntrypointForNode")
			continue
		}
		if err != nil {
			return 0, errors.Wrapf(err,
				"calculate distance between insert node and entry point at level %d", level)
		}

		eps.Insert(entryPointID, dist)
		res, err := h.searchLayerByVectorWithDistancer(ctx, nodeVec, eps, 1, level, nil, distancer)
		if err != nil {
			return 0,
				errors.Wrapf(err, "update candidate: search layer at level %d", level)
		}
		if res.Len() > 0 {
			// if we could find a new entrypoint, use it
			// in case everything was tombstoned, stick with the existing one
			elem := res.Pop()
			n := h.nodeByID(elem.ID)
			if n != nil && !n.isUnderMaintenance() {
				// but not if the entrypoint is under maintenance
				entryPointID = elem.ID
			}
		}

		h.pools.pqResults.Put(res)
	}

	return entryPointID, nil
}

func (h *hnsw) distBetweenNodes(a, b uint64) (float32, error) {
	if h.compressed.Load() {
		dist, err := h.compressor.DistanceBetweenCompressedVectorsFromIDs(context.Background(), a, b)
		if err != nil {
			return 0, err
		}

		return dist, nil
	}

	// TODO: introduce single search/transaction context instead of spawning new
	// ones
	vecA, errA := h.vectorForID(context.Background(), a)

	if errA != nil {
		var e storobj.ErrNotFound
		if errors.As(errA, &e) {
			h.handleDeletedNode(e.DocID, "distBetweenNodes")
			return 0, nil
		}
		// not a typed error, we can recover from, return with err
		return 0, errors.Wrapf(errA,
			"could not get vector of object at docID %d", a)
	}

	if len(vecA) == 0 {
		return 0, fmt.Errorf("got a nil or zero-length vector at docID %d", a)
	}

	vecB, errB := h.vectorForID(context.Background(), b)

	if errB != nil {
		var e storobj.ErrNotFound
		if errors.As(errB, &e) {
			h.handleDeletedNode(e.DocID, "distBetweenNodes")
			return 0, nil
		}
		// not a typed error, we can recover from, return with err
		return 0, errors.Wrapf(errB,
			"could not get vector of object at docID %d", b)
	}

	if len(vecB) == 0 {
		return 0, fmt.Errorf("got a nil or zero-length vector at docID %d", b)
	}

	return h.distancerProvider.SingleDist(vecA, vecB)
}

func (h *hnsw) distToNode(distancer compressionhelpers.CompressorDistancer, node uint64, vecB []float32) (float32, error) {
	if h.compressed.Load() {
		dist, err := distancer.DistanceToNode(node)
		if err != nil {
			return 0, err
		}

		return dist, nil
	}

	// TODO: introduce single search/transaction context instead of spawning new
	// ones
	var vecA []float32
	var err error
	vecA, err = h.vectorForID(context.Background(), node)
	if err != nil {
		var e storobj.ErrNotFound
		if errors.As(err, &e) {
			h.handleDeletedNode(e.DocID, "distBetweenNodeAndVec")
			return 0, nil
		}
		// not a typed error, we can recover from, return with err
		return 0, errors.Wrapf(err,
			"could not get vector of object at docID %d", node)
	}

	if len(vecA) == 0 {
		return 0, fmt.Errorf(
			"got a nil or zero-length vector at docID %d", node)
	}

	if len(vecB) == 0 {
		return 0, fmt.Errorf(
			"got a nil or zero-length vector as search vector")
	}

	return h.distancerProvider.SingleDist(vecA, vecB)
}

func (h *hnsw) isEmpty() bool {
	h.RLock()
	defer h.RUnlock()
	h.shardedNodeLocks.RLock(h.entryPointID)
	defer h.shardedNodeLocks.RUnlock(h.entryPointID)

	return h.isEmptyUnlocked()
}

func (h *hnsw) isEmptyUnlocked() bool {
	return h.entryPointID > uint64(len(h.nodes)) || h.nodes[h.entryPointID] == nil
}

func (h *hnsw) nodeByID(id uint64) *vertex {
	h.RLock()
	defer h.RUnlock()

	if id >= uint64(len(h.nodes)) {
		// See https://github.com/weaviate/weaviate/issues/1838 for details.
		// This could be after a crash recovery when the object store is "further
		// ahead" than the hnsw index and we receive a delete request
		return nil
	}

	h.shardedNodeLocks.RLock(id)
	defer h.shardedNodeLocks.RUnlock(id)

	return h.nodes[id]
}

func (h *hnsw) Drop(ctx context.Context) error {
	// cancel tombstone cleanup goroutine
	if err := h.tombstoneCleanupCallbackCtrl.Unregister(ctx); err != nil {
		return errors.Wrap(err, "hnsw drop")
	}

	if h.compressed.Load() {
		err := h.compressor.Drop()
		if err != nil {
			return fmt.Errorf("failed to shutdown compressed store")
		}
	} else {
		// cancel vector cache goroutine
		h.cache.Drop()
	}

	// cancel commit logger last, as the tombstone cleanup cycle might still
	// write while it's still running
	err := h.commitLog.Drop(ctx)
	if err != nil {
		return errors.Wrap(err, "commit log drop")
	}

	return nil
}

func (h *hnsw) Shutdown(ctx context.Context) error {
	h.shutdownCtxCancel()

	if err := h.commitLog.Shutdown(ctx); err != nil {
		return errors.Wrap(err, "hnsw shutdown")
	}

	if err := h.tombstoneCleanupCallbackCtrl.Unregister(ctx); err != nil {
		return errors.Wrap(err, "hnsw shutdown")
	}

	if h.compressed.Load() {
		err := h.compressor.Drop()
		if err != nil {
			return errors.Wrap(err, "hnsw shutdown")
		}
	} else {
		h.cache.Drop()
	}

	return nil
}

func (h *hnsw) Flush() error {
	return h.commitLog.Flush()
}

func (h *hnsw) Entrypoint() uint64 {
	h.RLock()
	defer h.RUnlock()

	return h.entryPointID
}

func (h *hnsw) DistanceBetweenVectors(x, y []float32) (float32, error) {
	return h.distancerProvider.SingleDist(x, y)
}

func (h *hnsw) ContainsDoc(docID uint64) bool {
	if h.Multivector() && !h.muvera.Load() {
		h.RLock()
		vecIds, exists := h.docIDVectors[docID]
		h.RUnlock()
		return exists && !h.hasTombstones(vecIds)
	}

	h.RLock()
	h.shardedNodeLocks.RLock(docID)
	exists := len(h.nodes) > int(docID) && h.nodes[docID] != nil
	h.shardedNodeLocks.RUnlock(docID)
	h.RUnlock()

	return exists && !h.hasTombstone(docID)
}

func (h *hnsw) Iterate(fn func(docID uint64) bool) {
	if h.Multivector() && !h.muvera.Load() {
		h.iterateMulti(fn)
		return
	}
	h.iterate(fn)
}

func (h *hnsw) iterate(fn func(docID uint64) bool) {
	var id uint64

	for {
		if h.shutdownCtx.Err() != nil {
			return
		}
		if h.resetCtx.Err() != nil {
			return
		}

		h.RLock()
		h.shardedNodeLocks.RLock(id)
		stop := int(id) >= len(h.nodes)
		exists := !stop && h.nodes[id] != nil
		h.shardedNodeLocks.RUnlock(id)
		h.RUnlock()

		if stop {
			return
		}

		if exists && !h.hasTombstone(id) {
			if !fn(id) {
				return
			}
		}

		id++
	}
}

func (h *hnsw) iterateMulti(fn func(docID uint64) bool) {
	h.RLock()
	indexedDocIDs := make([]uint64, 0, len(h.docIDVectors))
	for docID := range h.docIDVectors {
		indexedDocIDs = append(indexedDocIDs, docID)
	}
	h.RUnlock()

	for _, docID := range indexedDocIDs {
		if h.shutdownCtx.Err() != nil || h.resetCtx.Err() != nil {
			return
		}

		h.RLock()
		nodes, ok := h.docIDVectors[docID]
		h.RUnlock()

		if ok && !h.hasTombstones(nodes) {
			if !fn(docID) {
				return
			}
		}
	}
}

func (h *hnsw) DistancerProvider() distancer.Provider {
	return h.distancerProvider
}

func (h *hnsw) ShouldUpgrade() (bool, int) {
	h.compressActionLock.RLock()
	defer h.compressActionLock.RUnlock()
	// Don't upgrade if cache is not prefilled yet
	if !h.cachePrefilled.Load() {
		return false, 0
	}

	if h.sqConfig.Enabled {
		return h.sqConfig.Enabled, h.sqConfig.TrainingLimit
	}
	return h.pqConfig.Enabled, h.pqConfig.TrainingLimit
}

func (h *hnsw) ShouldCompressFromConfig(config config.VectorIndexConfig) (bool, int) {
	hnswConfig := config.(ent.UserConfig)
	if hnswConfig.SQ.Enabled {
		return hnswConfig.SQ.Enabled, hnswConfig.SQ.TrainingLimit
	}
	return hnswConfig.PQ.Enabled, hnswConfig.PQ.TrainingLimit
}

func (h *hnsw) Compressed() bool {
	return h.compressed.Load()
}

func (h *hnsw) Multivector() bool {
	return h.multivector.Load()
}

func (h *hnsw) Upgraded() bool {
	return h.Compressed()
}

func (h *hnsw) AlreadyIndexed() uint64 {
	return uint64(h.cache.CountVectors())
}

func (h *hnsw) GetKeys(id uint64) (uint64, uint64, error) {
	docID, relativeID := h.cache.GetKeys(id)
	return docID, relativeID, nil
}

func (h *hnsw) normalizeVec(vec []float32) []float32 {
	if h.distancerProvider.Type() == "cosine-dot" {
		// cosine-dot requires normalized vectors, as the dot product and cosine
		// similarity are only identical if the vector is normalized
		return distancer.Normalize(vec)
	}
	return vec
}

func (h *hnsw) normalizeVecs(vecs [][]float32) [][]float32 {
	if h.distancerProvider.Type() == "cosine-dot" {
		normalized := make([][]float32, len(vecs))
		for i, vec := range vecs {
			normalized[i] = distancer.Normalize(vec)
		}
		return normalized
	}
	return vecs
}

func IsHNSWIndex(index any) bool {
	_, ok := index.(*hnsw)
	return ok
}

func AsHNSWIndex(index any) Index {
	h, _ := index.(*hnsw)
	return h
}

// This interface exposes public methods of the HNSW index
// that are not part of the VectorIndex interface.
// It is a workaround to avoid circular dependencies.
type Index interface {
	CleanUpTombstonedNodes(shouldAbort cyclemanager.ShouldAbortCallback) error
}

type nodeLevel struct {
	nodeId uint64
	level  int
}

func (h *hnsw) calculateUnreachablePoints() []uint64 {
	h.RLock()
	defer h.RUnlock()

	visitedPairs := make(map[nodeLevel]bool)
	candidateList := []nodeLevel{{h.entryPointID, h.currentMaximumLayer}}

	for len(candidateList) > 0 {
		currentNode := candidateList[len(candidateList)-1]
		candidateList = candidateList[:len(candidateList)-1]
		if !visitedPairs[currentNode] {
			visitedPairs[currentNode] = true
			h.shardedNodeLocks.RLock(currentNode.nodeId)
			node := h.nodes[currentNode.nodeId]
			if node != nil {
				node.Lock()
				neighbors := node.connectionsAtLowerLevelsNoLock(currentNode.level, visitedPairs)
				node.Unlock()
				candidateList = append(candidateList, neighbors...)
			}
			h.shardedNodeLocks.RUnlock(currentNode.nodeId)
		}
	}

	visitedNodes := make(map[uint64]bool, len(visitedPairs))
	for k, v := range visitedPairs {
		if v {
			visitedNodes[k.nodeId] = true
		}
	}

	unvisitedNodes := []uint64{}
	for i := 0; i < len(h.nodes); i++ {
		var id uint64
		h.shardedNodeLocks.RLock(uint64(i))
		if h.nodes[i] != nil {
			id = h.nodes[i].id
		}
		h.shardedNodeLocks.RUnlock(uint64(i))
		if id == 0 {
			continue
		}
		if !visitedNodes[uint64(i)] {
			unvisitedNodes = append(unvisitedNodes, id)
		}

	}
	return unvisitedNodes
}

type HnswStats struct {
	Dimensions         int32                               `json:"dimensions"`
	EntryPointID       uint64                              `json:"entryPointID"`
	DistributionLayers map[int]uint                        `json:"distributionLayers"`
	UnreachablePoints  []uint64                            `json:"unreachablePoints"`
	NumTombstones      int                                 `json:"numTombstones"`
	CacheSize          int32                               `json:"cacheSize"`
	Compressed         bool                                `json:"compressed"`
	CompressorStats    compressionhelpers.CompressionStats `json:"compressionStats"`
	CompressionType    string                              `json:"compressionType"`
}

func (s *HnswStats) IndexType() common.IndexType {
	return common.IndexTypeHNSW
}

func (h *hnsw) Stats() (common.IndexStats, error) {
	h.RLock()
	defer h.RUnlock()
	distributionLayers := map[int]uint{}

	for _, node := range h.nodes {
		func() {
			if node == nil {
				return
			}
			node.Lock()
			defer node.Unlock()
			l := node.level
			if l == 0 && len(node.connections) == 0 {
				return
			}
			c, ok := distributionLayers[l]
			if !ok {
				distributionLayers[l] = 0
			}

			distributionLayers[l] = c + 1
		}()
	}

	stats := HnswStats{
		Dimensions:         h.dims,
		EntryPointID:       h.entryPointID,
		DistributionLayers: distributionLayers,
		UnreachablePoints:  h.calculateUnreachablePoints(),
		NumTombstones:      len(h.tombstones),
		CacheSize:          h.cache.Len(),
		Compressed:         h.compressed.Load(),
	}

	if stats.Compressed {
		stats.CompressorStats = h.compressor.Stats()
	} else {
		stats.CompressorStats = compressionhelpers.UncompressedStats{}
	}

	stats.CompressionType = stats.CompressorStats.CompressionType()

	return &stats, nil
}<|MERGE_RESOLUTION|>--- conflicted
+++ resolved
@@ -39,6 +39,21 @@
 	"github.com/weaviate/weaviate/usecases/memwatch"
 )
 
+// runtimeMemStatsReader is the production implementation of memStatsReader that
+// delegates to runtime.ReadMemStats.
+type runtimeMemStatsReader struct{}
+
+func (r runtimeMemStatsReader) ReadMemStats(m *runtime.MemStats) {
+	runtime.ReadMemStats(m)
+}
+
+// memoryTracker defines the interface for tracking memory allocation during batch operations.
+// Implementations should support being called repeatedly for multiple batch operations.
+type memoryTracker interface {
+	BeginTracking(estimatedMemory int64)
+	EndTracking()
+}
+
 type hnsw struct {
 	// global lock to prevent concurrent map read/write, etc.
 	sync.RWMutex
@@ -139,6 +154,7 @@
 
 	metrics       *Metrics
 	insertMetrics *insertMetrics
+	memoryTracker memoryTracker
 
 	randFunc func() float64 // added to temporarily get rid on flakiness in tombstones related tests. to be removed after fixing WEAVIATE-179
 
@@ -334,10 +350,6 @@
 
 		metrics:   metrics,
 		shardName: cfg.ShardName,
-<<<<<<< HEAD
-
-=======
->>>>>>> c03b9b34
 		randFunc:                  rand.Float64,
 		compressActionLock:        &sync.RWMutex{},
 		className:                 cfg.ClassName,
