//                           _       _
// __      _____  __ ___   ___  __ _| |_ ___
// \ \ /\ / / _ \/ _` \ \ / / |/ _` | __/ _ \
//  \ V  V /  __/ (_| |\ V /| | (_| | ||  __/
//   \_/\_/ \___|\__,_| \_/ |_|\__,_|\__\___|
//
//  Copyright © 2016 - 2025 Weaviate B.V. All rights reserved.
//
//  CONTACT: hello@weaviate.io
//

package hnsw

import (
	"os"
	"sync/atomic"

	entcfg "github.com/weaviate/weaviate/entities/config"
	enterrors "github.com/weaviate/weaviate/entities/errors"

	"github.com/pkg/errors"
	"github.com/weaviate/weaviate/entities/schema/config"

	ent "github.com/weaviate/weaviate/entities/vectorindex/hnsw"
)

func ValidateUserConfigUpdate(initial, updated config.VectorIndexConfig) error {
	initialParsed, ok := initial.(ent.UserConfig)
	if !ok {
		return errors.Errorf("initial is not UserConfig, but %T", initial)
	}

	updatedParsed, ok := updated.(ent.UserConfig)
	if !ok {
		return errors.Errorf("updated is not UserConfig, but %T", updated)
	}

	immutableFields := []immutableParameter{
		{
			name:     "efConstruction",
			accessor: func(c ent.UserConfig) interface{} { return c.EFConstruction },
		},
		{
			name:     "maxConnections",
			accessor: func(c ent.UserConfig) interface{} { return c.MaxConnections },
		},
		{
			// NOTE: There isn't a technical reason for this to be immutable, it
			// simply hasn't been implemented yet. It would require to stop the
			// current timer and start a new one. Certainly possible, but let's see
			// if anyone actually needs this before implementing it.
			name:     "cleanupIntervalSeconds",
			accessor: func(c ent.UserConfig) interface{} { return c.CleanupIntervalSeconds },
		},
		{
			name:     "distance",
			accessor: func(c ent.UserConfig) interface{} { return c.Distance },
		},
		{
			name:     "multivector enabled",
			accessor: func(c ent.UserConfig) interface{} { return c.Multivector.Enabled },
		},
		{
			name:     "muvera enabled",
			accessor: func(c ent.UserConfig) interface{} { return c.Multivector.MuveraConfig.Enabled },
		},
		{
			name:     "skipDefaultQuantization",
			accessor: func(c ent.UserConfig) interface{} { return c.SkipDefaultQuantization },
		},
		{
			name:     "trackDefaultQuantization",
			accessor: func(c ent.UserConfig) interface{} { return c.TrackDefaultQuantization },
		},
	}

	for _, u := range immutableFields {
		if err := validateImmutableField(u, initialParsed, updatedParsed); err != nil {
			return err
		}
	}

	return nil
}

type immutableParameter struct {
	accessor func(c ent.UserConfig) interface{}
	name     string
}

func validateImmutableField(u immutableParameter,
	previous, next ent.UserConfig,
) error {
	oldField := u.accessor(previous)
	newField := u.accessor(next)
	if oldField != newField {
		return errors.Errorf("%s is immutable: attempted change from \"%v\" to \"%v\"",
			u.name, oldField, newField)
	}

	return nil
}

func (h *hnsw) UpdateUserConfig(updated config.VectorIndexConfig, callback func()) error {
	parsed, ok := updated.(ent.UserConfig)
	if !ok {
		callback()
		return errors.Errorf("config is not UserConfig, but %T", updated)
	}

	// Store automatically as a lock here would be very expensive, this value is
	// read on every single user-facing search, which can be highly concurrent
	atomic.StoreInt64(&h.ef, int64(parsed.EF))
	atomic.StoreInt64(&h.efMin, int64(parsed.DynamicEFMin))
	atomic.StoreInt64(&h.efMax, int64(parsed.DynamicEFMax))
	atomic.StoreInt64(&h.efFactor, int64(parsed.DynamicEFFactor))
	atomic.StoreInt64(&h.flatSearchCutoff, int64(parsed.FlatSearchCutoff))

	h.acornSearch.Store(parsed.FilterStrategy == ent.FilterStrategyAcorn)

	if !parsed.PQ.Enabled && !parsed.BQ.Enabled && !parsed.SQ.Enabled && !parsed.RQ.Enabled {
		callback()
		return nil
	}

<<<<<<< HEAD
	// check if rq bits is immutable
	if h.rqConfig.Enabled && parsed.RQ.Enabled {
		if parsed.RQ.Bits != h.rqConfig.Bits {
			callback()
			return errors.Errorf("rq bits is immutable: attempted change from \"%v\" to \"%v\"",
				h.rqConfig.Bits, parsed.RQ.Bits)
		}
	}

	h.pqConfig = parsed.PQ
	h.sqConfig = parsed.SQ
	h.bqConfig = parsed.BQ
	h.rqConfig = parsed.RQ
=======
	h.compressActionLock.Lock()
	h.pqConfig = parsed.PQ
	h.sqConfig = parsed.SQ
	h.bqConfig = parsed.BQ
	h.compressActionLock.Unlock()
>>>>>>> 2f796cd8
	if asyncEnabled() {
		callback()
		return nil
	}

	if !h.compressed.Load() {
		// the compression will fire the callback once it's complete
		return h.Upgrade(callback)
	} else {
		h.compressor.SetCacheMaxSize(int64(parsed.VectorCacheMaxObjects))
		callback()
		return nil
	}
}

func asyncEnabled() bool {
	return entcfg.Enabled(os.Getenv("ASYNC_INDEXING"))
}

func (h *hnsw) Upgrade(callback func()) error {
	h.logger.WithField("action", "compress").Info("switching to compressed vectors")

	err := ent.ValidatePQConfig(h.pqConfig)
	if err != nil {
		callback()
		return err
	}

	err = ent.ValidateRQConfig(h.rqConfig)
	if err != nil {
		callback()
		return err
	}

	enterrors.GoWrapper(func() { h.compressThenCallback(callback) }, h.logger)

	return nil
}

func (h *hnsw) compressThenCallback(callback func()) {
	defer callback()

	uc := ent.UserConfig{
		PQ: h.pqConfig,
		BQ: h.bqConfig,
		SQ: h.sqConfig,
		RQ: h.rqConfig,
	}
	if err := h.compress(uc); err != nil {
		h.logger.WithField("shard", h.shardName).WithField("targetVector", h.getTargetVector()).Error(err)
		return
	}
	h.logger.WithField("action", "compress").Info("vector compression complete")
}<|MERGE_RESOLUTION|>--- conflicted
+++ resolved
@@ -123,7 +123,6 @@
 		return nil
 	}
 
-<<<<<<< HEAD
 	// check if rq bits is immutable
 	if h.rqConfig.Enabled && parsed.RQ.Enabled {
 		if parsed.RQ.Bits != h.rqConfig.Bits {
@@ -133,17 +132,13 @@
 		}
 	}
 
+	h.compressActionLock.Lock()
 	h.pqConfig = parsed.PQ
 	h.sqConfig = parsed.SQ
 	h.bqConfig = parsed.BQ
 	h.rqConfig = parsed.RQ
-=======
-	h.compressActionLock.Lock()
-	h.pqConfig = parsed.PQ
-	h.sqConfig = parsed.SQ
-	h.bqConfig = parsed.BQ
 	h.compressActionLock.Unlock()
->>>>>>> 2f796cd8
+
 	if asyncEnabled() {
 		callback()
 		return nil
