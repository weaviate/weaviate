--- conflicted
+++ resolved
@@ -488,15 +488,12 @@
 	if h.isEmpty() {
 		return nil, nil, nil
 	}
-<<<<<<< HEAD
-	h.RLock()
-=======
 
 	if k < 0 {
 		return nil, nil, fmt.Errorf("k must be greater than zero")
 	}
 
->>>>>>> 4aa38ad9
+	h.RLock()
 	entryPointID := h.entryPointID
 	maxLayer := h.currentMaximumLayer
 	h.RUnlock()
