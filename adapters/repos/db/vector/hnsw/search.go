//                           _       _
// __      _____  __ ___   ___  __ _| |_ ___
// \ \ /\ / / _ \/ _` \ \ / / |/ _` | __/ _ \
//  \ V  V /  __/ (_| |\ V /| | (_| | ||  __/
//   \_/\_/ \___|\__,_| \_/ |_|\__,_|\__\___|
//
//  Copyright © 2016 - 2024 Weaviate B.V. All rights reserved.
//
//  CONTACT: hello@weaviate.io
//

package hnsw

import (
	"context"
	"fmt"
	"math"
	"sync/atomic"

	"github.com/pkg/errors"
	"github.com/weaviate/weaviate/adapters/repos/db/helpers"
	"github.com/weaviate/weaviate/adapters/repos/db/priorityqueue"
	"github.com/weaviate/weaviate/adapters/repos/db/vector/common"
	"github.com/weaviate/weaviate/adapters/repos/db/vector/compressionhelpers"
	"github.com/weaviate/weaviate/adapters/repos/db/vector/hnsw/distancer"
	"github.com/weaviate/weaviate/adapters/repos/db/vector/hnsw/visited"
	"github.com/weaviate/weaviate/entities/storobj"
	"github.com/weaviate/weaviate/usecases/floatcomp"
)

const defaultAcornMaxFilterPercentage = 0.4

func (h *hnsw) searchTimeEF(k int) int {
	// load atomically, so we can get away with concurrent updates of the
	// userconfig without having to set a lock each time we try to read - which
	// can be so common that it would cause considerable overhead
	ef := int(atomic.LoadInt64(&h.ef))
	if ef < 1 {
		return h.autoEfFromK(k)
	}

	if ef < k {
		ef = k
	}

	return ef
}

func (h *hnsw) autoEfFromK(k int) int {
	factor := int(atomic.LoadInt64(&h.efFactor))
	min := int(atomic.LoadInt64(&h.efMin))
	max := int(atomic.LoadInt64(&h.efMax))

	ef := k * factor
	if ef > max {
		ef = max
	} else if ef < min {
		ef = min
	}
	if k > ef {
		ef = k // otherwise results will get cut off early
	}

	return ef
}

func (h *hnsw) SearchByVector(vector []float32, k int, allowList helpers.AllowList) ([]uint64, []float32, error) {
	h.compressActionLock.RLock()
	defer h.compressActionLock.RUnlock()

	vector = h.normalizeVec(vector)
	flatSearchCutoff := int(atomic.LoadInt64(&h.flatSearchCutoff))
	if allowList != nil && !h.forbidFlat && allowList.Len() < flatSearchCutoff {
		return h.flatSearch(vector, k, h.searchTimeEF(k), allowList)
	}
	return h.knnSearchByVector(vector, k, h.searchTimeEF(k), allowList)
}

// SearchByVectorDistance wraps SearchByVector, and calls it recursively until
// the search results contain all vector within the threshold specified by the
// target distance.
//
// The maxLimit param will place an upper bound on the number of search results
// returned. This is used in situations where the results of the method are all
// eventually turned into objects, for example, a Get query. If the caller just
// needs ids for sake of something like aggregation, a maxLimit of -1 can be
// passed in to truly obtain all results from the vector index.
func (h *hnsw) SearchByVectorDistance(vector []float32, targetDistance float32, maxLimit int64,
	allowList helpers.AllowList,
) ([]uint64, []float32, error) {
	var (
		searchParams = newSearchByDistParams(maxLimit)

		resultIDs  []uint64
		resultDist []float32
	)

	recursiveSearch := func() (bool, error) {
		shouldContinue := false

		ids, dist, err := h.SearchByVector(vector, searchParams.totalLimit, allowList)
		if err != nil {
			return false, errors.Wrap(err, "vector search")
		}

		// ensures the indexers aren't out of range
		offsetCap := searchParams.offsetCapacity(ids)
		totalLimitCap := searchParams.totalLimitCapacity(ids)

		ids, dist = ids[offsetCap:totalLimitCap], dist[offsetCap:totalLimitCap]

		if len(ids) == 0 {
			return false, nil
		}

		lastFound := dist[len(dist)-1]
		shouldContinue = lastFound <= targetDistance

		for i := range ids {
			if aboveThresh := dist[i] <= targetDistance; aboveThresh ||
				floatcomp.InDelta(float64(dist[i]), float64(targetDistance), 1e-6) {
				resultIDs = append(resultIDs, ids[i])
				resultDist = append(resultDist, dist[i])
			} else {
				// as soon as we encounter a certainty which
				// is below threshold, we can stop searching
				break
			}
		}

		return shouldContinue, nil
	}

	shouldContinue, err := recursiveSearch()
	if err != nil {
		return nil, nil, err
	}

	for shouldContinue {
		searchParams.iterate()
		if searchParams.maxLimitReached() {
			h.logger.
				WithField("action", "unlimited_vector_search").
				Warnf("maximum search limit of %d results has been reached",
					searchParams.maximumSearchLimit)
			break
		}

		shouldContinue, err = recursiveSearch()
		if err != nil {
			return nil, nil, err
		}
	}

	return resultIDs, resultDist, nil
}

func (h *hnsw) shouldRescore() bool {
	return h.compressed.Load() && !h.doNotRescore
}

func (h *hnsw) cacheSize() int64 {
	var size int64
	if h.compressed.Load() {
		size = h.compressor.CountVectors()
	} else {
		size = h.cache.CountVectors()
	}
	return size
}

func (h *hnsw) searchLayerByVectorWithDistancer(queryVector []float32,
	entrypoints *priorityqueue.Queue[any], ef int, level int,
	allowList helpers.AllowList, compressorDistancer compressionhelpers.CompressorDistancer) (*priorityqueue.Queue[any], error,
) {
	h.pools.visitedListsLock.RLock()
	visited := h.pools.visitedLists.Borrow()
	visitedExp := h.pools.visitedLists.Borrow()
	h.pools.visitedListsLock.RUnlock()

	useAcorn := h.acornSearch.Load()
	var M int

	if allowList != nil && useAcorn {
		cacheSize := h.cacheSize()
		allowListSize := allowList.Len()
		if cacheSize != 0 && float32(allowListSize)/float32(cacheSize) > defaultAcornMaxFilterPercentage {
			useAcorn = false
		}
		M = int(cacheSize / int64(max(1, allowListSize)))
		M = min(M, 8)
	}

	candidates := h.pools.pqCandidates.GetMin(ef)
	results := h.pools.pqResults.GetMax(ef)
	var floatDistancer distancer.Distancer
	if h.compressed.Load() {
		if compressorDistancer == nil {
			var returnFn compressionhelpers.ReturnDistancerFn
			compressorDistancer, returnFn = h.compressor.NewDistancer(queryVector)
			defer returnFn()
		}
	} else {
		floatDistancer = h.distancerProvider.New(queryVector)
	}

	entryPointElem := entrypoints.Pop()
	entrypoints.Insert(entryPointElem.ID, entryPointElem.Dist)
	h.insertViableEntrypointsAsCandidatesAndResults(entrypoints, candidates,
		results, level, visited, allowList)

	var worstResultDistance float32
	var err error
	if h.compressed.Load() {
		worstResultDistance, err = h.currentWorstResultDistanceToByte(results, compressorDistancer)
	} else {
		worstResultDistance, err = h.currentWorstResultDistanceToFloat(results, floatDistancer)
	}
	if err != nil {
		return nil, errors.Wrapf(err, "calculate distance of current last result")
	}
	var connectionsReusable []uint64

	var sliceConnectionsReusable *common.VectorUint64Slice
	var slicePendingNextRound *common.VectorUint64Slice
	var slicePendingThisRound *common.VectorUint64Slice

	if allowList != nil && h.acornSearch.Load() {
		sliceConnectionsReusable = h.pools.tempVectorsUint64.Get(M * h.maximumConnectionsLayerZero)
		slicePendingNextRound = h.pools.tempVectorsUint64.Get(h.maximumConnectionsLayerZero)
		slicePendingThisRound = h.pools.tempVectorsUint64.Get(h.maximumConnectionsLayerZero)
	}

	for candidates.Len() > 0 {
		var dist float32
		candidate := candidates.Pop()
		dist = candidate.Dist

		if dist > worstResultDistance && results.Len() >= ef {
			break
		}

		h.shardedNodeLocks.RLock(candidate.ID)
		candidateNode := h.nodes[candidate.ID]
		h.shardedNodeLocks.RUnlock(candidate.ID)

		if candidateNode == nil {
			// could have been a node that already had a tombstone attached and was
			// just cleaned up while we were waiting for a read lock
			continue
		}

		candidateNode.Lock()
		if candidateNode.level < level {
			// a node level could have been downgraded as part of a delete-reassign,
			// but the connections pointing to it not yet cleaned up. In this case
			// the node doesn't have any outgoing connections at this level and we
			// must discard it.
			candidateNode.Unlock()
			continue
		}

<<<<<<< HEAD
		var sliceConnectionsReusable *common.VectorUint64Slice
		var slicePendingNextRound *common.VectorUint64Slice
		var slicePendingThisRound *common.VectorUint64Slice
		if allowList == nil || !useAcorn {
=======
		if allowList == nil || !h.acornSearch.Load() {
>>>>>>> 310987d3
			connectionsReusable = make([]uint64, len(candidateNode.connections[level]))
			copy(connectionsReusable, candidateNode.connections[level])
		} else {
			connectionsReusable = sliceConnectionsReusable.Slice
			pendingNextRound := slicePendingNextRound.Slice
			pendingThisRound := slicePendingThisRound.Slice

			realLen := 0
			index := 0

			pendingNextRound = pendingNextRound[:len(candidateNode.connections[level])]
			copy(pendingNextRound, candidateNode.connections[level])
			for realLen < M*h.maximumConnectionsLayerZero && len(pendingNextRound) > 0 {
				if cap(pendingThisRound) >= len(pendingNextRound) {
					pendingThisRound = pendingThisRound[:len(pendingNextRound)]
				} else {
					pendingThisRound = make([]uint64, len(pendingNextRound))
					slicePendingThisRound.Slice = pendingThisRound
				}
				copy(pendingThisRound, pendingNextRound)
				pendingNextRound = pendingNextRound[:0]
				for index < len(pendingThisRound) && realLen < M*h.maximumConnectionsLayerZero {
					nodeId := pendingThisRound[index]
					index++
					if ok := visited.Visited(nodeId); ok {
						// skip if we've already visited this neighbor
						continue
					}
					if !visitedExp.Visited(nodeId) {
						if allowList.Contains(nodeId) {
							connectionsReusable[realLen] = nodeId
							realLen++
							visitedExp.Visit(nodeId)
							continue
						}
					} else {
						continue
					}
					visitedExp.Visit(nodeId)

					h.RLock()
					h.shardedNodeLocks.RLock(nodeId)
					node := h.nodes[nodeId]
					h.shardedNodeLocks.RUnlock(nodeId)
					h.RUnlock()
					if node == nil {
						continue
					}
					for _, expId := range node.connections[level] {
						if visitedExp.Visited(expId) {
							continue
						}
						if visited.Visited(expId) {
							continue
						}

						if realLen >= M*h.maximumConnectionsLayerZero {
							break
						}

						if allowList.Contains(expId) {
							visitedExp.Visit(expId)
							connectionsReusable[realLen] = expId
							realLen++
						} else {
							visitedExp.Visit(expId)
							pendingNextRound = append(pendingNextRound, expId)
						}
					}
				}
			}
			if realLen == 0 && results.Len() < ef {
				now := []uint64{pendingThisRound[0]}
				var next []uint64
				pass := false
				hops := 0
				for !pass && hops <= 2 {
					hops++
					for _, x := range now {
						if pass {
							break
						}
						h.RLock()
						h.shardedNodeLocks.RLock(x)
						node := h.nodes[x]
						h.shardedNodeLocks.RUnlock(x)
						h.RUnlock()
						for _, y := range node.connections[level] {
							if allowList.Contains(y) {
								pass = true
								break
							}
						}
						next = append(next, node.connections[level]...)
					}
					now = next
					next = next[:0]
				}
			}
			connectionsReusable = connectionsReusable[:realLen]
		}
		candidateNode.Unlock()

		for _, neighborID := range connectionsReusable {
			if ok := visited.Visited(neighborID); ok {
				// skip if we've already visited this neighbor
				continue
			}

			// make sure we never visit this neighbor again
			visited.Visit(neighborID)
			var distance float32
			var err error
			if h.compressed.Load() {
				distance, err = compressorDistancer.DistanceToNode(neighborID)
			} else {
				distance, err = h.distanceToFloatNode(floatDistancer, neighborID)
			}
			if err != nil {
				var e storobj.ErrNotFound
				if errors.As(err, &e) {
					h.handleDeletedNode(e.DocID, "searchLayerByVectorWithDistancer")
					continue
				} else {
					h.pools.visitedListsLock.RLock()
					h.pools.visitedLists.Return(visited)
					h.pools.visitedLists.Return(visitedExp)
					h.pools.visitedListsLock.RUnlock()
					return nil, errors.Wrap(err, "calculate distance between candidate and query")
				}
			}

			if distance < worstResultDistance || results.Len() < ef {
				candidates.Insert(neighborID, distance)
				if !useAcorn && level == 0 && allowList != nil && !allowList.Contains(neighborID) {
					continue
				}

				if h.hasTombstone(neighborID) {
					continue
				}

				results.Insert(neighborID, distance)

				if h.compressed.Load() {
					h.compressor.Prefetch(candidates.Top().ID)
				} else {
					h.cache.Prefetch(candidates.Top().ID)
				}

				// +1 because we have added one node size calculating the len
				if results.Len() > ef {
					results.Pop()
				}

				if results.Len() > 0 {
					worstResultDistance = results.Top().Dist
				}
			}
		}
<<<<<<< HEAD
		if allowList != nil && useAcorn {
			h.pools.tempVectorsUint64.Put(sliceConnectionsReusable)
			h.pools.tempVectorsUint64.Put(slicePendingNextRound)
			h.pools.tempVectorsUint64.Put(slicePendingThisRound)
		}
=======
	}

	if allowList != nil && h.acornSearch.Load() {
		h.pools.tempVectorsUint64.Put(sliceConnectionsReusable)
		h.pools.tempVectorsUint64.Put(slicePendingNextRound)
		h.pools.tempVectorsUint64.Put(slicePendingThisRound)
>>>>>>> 310987d3
	}

	h.pools.pqCandidates.Put(candidates)

	h.pools.visitedListsLock.RLock()
	h.pools.visitedLists.Return(visited)
	h.pools.visitedLists.Return(visitedExp)
	h.pools.visitedListsLock.RUnlock()

	return results, nil
}

func (h *hnsw) insertViableEntrypointsAsCandidatesAndResults(
	entrypoints, candidates, results *priorityqueue.Queue[any], level int,
	visitedList visited.ListSet, allowList helpers.AllowList,
) {
	for entrypoints.Len() > 0 {
		ep := entrypoints.Pop()
		visitedList.Visit(ep.ID)
		candidates.Insert(ep.ID, ep.Dist)
		if level == 0 && allowList != nil {
			// we are on the lowest level containing the actual candidates and we
			// have an allow list (i.e. the user has probably set some sort of a
			// filter restricting this search further. As a result we have to
			// ignore items not on the list
			if !allowList.Contains(ep.ID) {
				continue
			}
		}

		if h.hasTombstone(ep.ID) {
			continue
		}

		results.Insert(ep.ID, ep.Dist)
	}
}

func (h *hnsw) currentWorstResultDistanceToFloat(results *priorityqueue.Queue[any],
	distancer distancer.Distancer,
) (float32, error) {
	if results.Len() > 0 {
		id := results.Top().ID

		d, err := h.distanceToFloatNode(distancer, id)
		if err != nil {
			var e storobj.ErrNotFound
			if errors.As(err, &e) {
				h.handleDeletedNode(e.DocID, "currentWorstResultDistanceToFloat")
				return math.MaxFloat32, nil
			}
			return 0, errors.Wrap(err, "calculated distance between worst result and query")
		}

		return d, nil
	} else {
		// if the entrypoint (which we received from a higher layer doesn't match
		// the allow List the result list is empty. In this case we can just set
		// the worstDistance to an arbitrarily large number, so that any
		// (allowed) candidate will have a lower distance in comparison
		return math.MaxFloat32, nil
	}
}

func (h *hnsw) currentWorstResultDistanceToByte(results *priorityqueue.Queue[any],
	distancer compressionhelpers.CompressorDistancer,
) (float32, error) {
	if results.Len() > 0 {
		item := results.Top()
		if item.Dist != 0 {
			return item.Dist, nil
		}
		id := item.ID
		d, err := distancer.DistanceToNode(id)
		if err != nil {
			var e storobj.ErrNotFound
			if errors.As(err, &e) {
				h.handleDeletedNode(e.DocID, "currentWorstResultDistanceToByte")
				return math.MaxFloat32, nil
			}
			return 0, errors.Wrap(err,
				"calculated distance between worst result and query")
		}

		return d, nil
	} else {
		// if the entrypoint (which we received from a higher layer doesn't match
		// the allow List the result list is empty. In this case we can just set
		// the worstDistance to an arbitrarily large number, so that any
		// (allowed) candidate will have a lower distance in comparison
		return math.MaxFloat32, nil
	}
}

func (h *hnsw) distanceFromBytesToFloatNode(concreteDistancer compressionhelpers.CompressorDistancer, nodeID uint64) (float32, error) {
	slice := h.pools.tempVectors.Get(int(h.dims))
	defer h.pools.tempVectors.Put(slice)
	vec, err := h.TempVectorForIDThunk(context.Background(), nodeID, slice)
	if err != nil {
		var e storobj.ErrNotFound
		if errors.As(err, &e) {
			h.handleDeletedNode(e.DocID, "distanceFromBytesToFloatNode")
			return 0, err
		}
		// not a typed error, we can recover from, return with err
		return 0, errors.Wrapf(err, "get vector of docID %d", nodeID)
	}
	vec = h.normalizeVec(vec)
	return concreteDistancer.DistanceToFloat(vec)
}

func (h *hnsw) distanceToFloatNode(distancer distancer.Distancer, nodeID uint64) (float32, error) {
	candidateVec, err := h.vectorForID(context.Background(), nodeID)
	if err != nil {
		return 0, err
	}

	dist, err := distancer.Distance(candidateVec)
	if err != nil {
		return 0, errors.Wrap(err, "calculate distance between candidate and query")
	}

	return dist, nil
}

// the underlying object seems to have been deleted, to recover from
// this situation let's add a tombstone to the deleted object, so it
// will be cleaned up and skip this candidate in the current search
func (h *hnsw) handleDeletedNode(docID uint64, operation string) {
	if h.hasTombstone(docID) {
		// nothing to do, this node already has a tombstone, it will be cleaned up
		// in the next deletion cycle
		return
	}

	h.addTombstone(docID)
	h.metrics.AddUnexpectedTombstone(operation)
	h.logger.WithField("action", "attach_tombstone_to_deleted_node").
		WithField("node_id", docID).
		Debugf("found a deleted node (%d) without a tombstone, "+
			"tombstone was added", docID)
}

type FastSet struct {
	boolSet []bool
	size    int
}

func NewFastSet(allow helpers.AllowList) *FastSet {
	bools := make([]bool, allow.Max()+1)
	it := allow.Iterator()
	for docID, ok := it.Next(); ok; docID, ok = it.Next() {
		bools[docID] = true
	}
	return &FastSet{
		boolSet: bools,
		size:    allow.Len(),
	}
}

func (s *FastSet) Contains(node uint64) bool {
	return uint64(len(s.boolSet)) > node && s.boolSet[node]
}

func (s *FastSet) DeepCopy() helpers.AllowList {
	panic("DeepCopy")
}

func (s *FastSet) Insert(ids ...uint64) {
	panic("DeepCopy")
}

func (s *FastSet) WrapOnWrite() helpers.AllowList {
	panic("DeepCopy")
}

func (s *FastSet) Slice() []uint64 {
	panic("DeepCopy")
}

func (s *FastSet) IsEmpty() bool {
	panic("DeepCopy")
}

func (s *FastSet) Len() int {
	return s.size
}

func (s *FastSet) Min() uint64 {
	panic("DeepCopy")
}

func (s *FastSet) Max() uint64 {
	panic("DeepCopy")
}

func (s *FastSet) Size() uint64 {
	panic("DeepCopy")
}

func (s *FastSet) Truncate(uint64) helpers.AllowList {
	panic("DeepCopy")
}

func (s *FastSet) Iterator() helpers.AllowListIterator {
	return &fastIterator{
		source:  s,
		current: 0,
	}
}

func (s *FastSet) LimitedIterator(limit int) helpers.AllowListIterator {
	panic("DeepCopy")
}

type fastIterator struct {
	current uint64
	source  *FastSet
}

func (s *fastIterator) Len() int {
	return s.source.Len()
}

func (s *fastIterator) Next() (uint64, bool) {
	index := s.current
	size := uint64(len(s.source.boolSet))
	for index < size && !s.source.boolSet[index] {
		index++
	}
	s.current = index + 1
	return index, index < size
}

func (h *hnsw) knnSearchByVector(searchVec []float32, k int,
	ef int, allowOld helpers.AllowList,
) ([]uint64, []float32, error) {
	if h.isEmpty() {
		return nil, nil, nil
	}

	var allowList helpers.AllowList = nil
	if allowOld != nil && h.acornSearch.Load() {
		allowList = NewFastSet(allowOld)
	}

	if k < 0 {
		return nil, nil, fmt.Errorf("k must be greater than zero")
	}

	h.RLock()
	entryPointID := h.entryPointID
	maxLayer := h.currentMaximumLayer
	h.RUnlock()

	var compressorDistancer compressionhelpers.CompressorDistancer
	if h.compressed.Load() {
		var returnFn compressionhelpers.ReturnDistancerFn
		compressorDistancer, returnFn = h.compressor.NewDistancer(searchVec)
		defer returnFn()
	}
	entryPointDistance, err := h.distToNode(compressorDistancer, entryPointID, searchVec)
	var e storobj.ErrNotFound
	if err != nil && errors.As(err, &e) {
		h.handleDeletedNode(e.DocID, "knnSearchByVector")
		return nil, nil, fmt.Errorf("entrypoint was deleted in the object store, " +
			"it has been flagged for cleanup and should be fixed in the next cleanup cycle")
	}
	if err != nil {
		return nil, nil, errors.Wrap(err, "knn search: distance between entrypoint and query node")
	}

	// stop at layer 1, not 0!
	for level := maxLayer; level >= 1; level-- {
		eps := priorityqueue.NewMin[any](10)
		eps.Insert(entryPointID, entryPointDistance)

		res, err := h.searchLayerByVectorWithDistancer(searchVec, eps, 1, level, nil, compressorDistancer)
		if err != nil {
			return nil, nil, errors.Wrapf(err, "knn search: search layer at level %d", level)
		}

		// There might be situations where we did not find a better entrypoint at
		// that particular level, so instead we're keeping whatever entrypoint we
		// had before (i.e. either from a previous level or even the main
		// entrypoint)
		//
		// If we do, however, have results, any candidate that's not nil (not
		// deleted), and not under maintenance is a viable candidate
		for res.Len() > 0 {
			cand := res.Pop()
			n := h.nodeByID(cand.ID)
			if n == nil {
				// we have found a node in results that is nil. This means it was
				// deleted, but not cleaned up properly. Make sure to add a tombstone to
				// this node, so it can be cleaned up in the next cycle.
				if err := h.addTombstone(cand.ID); err != nil {
					return nil, nil, err
				}

				// skip the nil node, as it does not make a valid entrypoint
				continue
			}

			if !n.isUnderMaintenance() {
				entryPointID = cand.ID
				entryPointDistance = cand.Dist
				break
			}

			// if we managed to go through the loop without finding a single
			// suitable node, we simply stick with the original, i.e. the global
			// entrypoint
		}

		h.pools.pqResults.Put(res)
	}

	eps := priorityqueue.NewMin[any](10)
	eps.Insert(entryPointID, entryPointDistance)
	if h.acornSearch.Load() && allowList != nil {
		size := h.maximumConnectionsLayerZero
		if size >= ef {
			size = ef - 1
		}
		it := allowList.Iterator()
		i := 0
		seeds := make([]uint64, size)
		for idx, ok := it.Next(); ok && i < size; idx, ok = it.Next() {
			seeds[i] = idx
			i++
		}
		for _, entryPoint := range seeds {
			entryPointDistance, _ := h.distToNode(compressorDistancer, entryPoint, searchVec)
			eps.Insert(entryPoint, entryPointDistance)
		}
	}
	res, err := h.searchLayerByVectorWithDistancer(searchVec, eps, ef, 0, allowList, compressorDistancer)
	if err != nil {
		return nil, nil, errors.Wrapf(err, "knn search: search layer at level %d", 0)
	}

	if h.shouldRescore() {
		h.rescore(res, k, compressorDistancer)
	}

	for res.Len() > k {
		res.Pop()
	}

	ids := make([]uint64, res.Len())
	dists := make([]float32, res.Len())

	// results is ordered in reverse, we need to flip the order before presenting
	// to the user!
	i := len(ids) - 1
	for res.Len() > 0 {
		res := res.Pop()
		ids[i] = res.ID
		dists[i] = res.Dist
		i--
	}
	h.pools.pqResults.Put(res)
	return ids, dists, nil
}

func (h *hnsw) QueryVectorDistancer(queryVector []float32) common.QueryVectorDistancer {
	queryVector = h.normalizeVec(queryVector)
	if h.compressed.Load() {
		dist, returnFn := h.compressor.NewDistancer(queryVector)
		f := func(nodeID uint64) (float32, error) {
			if int(nodeID) > len(h.nodes) {
				return -1, fmt.Errorf("node %v is larger than the cache size %v", nodeID, len(h.nodes))
			}

			return dist.DistanceToNode(nodeID)
		}
		return common.QueryVectorDistancer{DistanceFunc: f, CloseFunc: returnFn}

	} else {
		distancer := h.distancerProvider.New(queryVector)
		f := func(nodeID uint64) (float32, error) {
			if int(nodeID) > len(h.nodes) {
				return -1, fmt.Errorf("node %v is larger than the cache size %v", nodeID, len(h.nodes))
			}
			return h.distanceToFloatNode(distancer, nodeID)
		}
		return common.QueryVectorDistancer{DistanceFunc: f}
	}
}

func (h *hnsw) rescore(res *priorityqueue.Queue[any], k int, compressorDistancer compressionhelpers.CompressorDistancer) {
	if h.sqConfig.Enabled && h.sqConfig.RescoreLimit >= k {
		for res.Len() > h.sqConfig.RescoreLimit {
			res.Pop()
		}
	}
	ids := make([]uint64, res.Len())
	i := len(ids) - 1
	for res.Len() > 0 {
		res := res.Pop()
		ids[i] = res.ID
		i--
	}
	res.Reset()
	for _, id := range ids {
		dist, err := h.distanceFromBytesToFloatNode(compressorDistancer, id)
		if err == nil {
			res.Insert(id, dist)
			if res.Len() > k {
				res.Pop()
			}
		} else {
			h.logger.
				WithField("action", "rescore").
				WithError(err).
				Warnf("could not rescore node %d", id)
		}
	}
}

func newSearchByDistParams(maxLimit int64) *searchByDistParams {
	initialOffset := 0
	initialLimit := DefaultSearchByDistInitialLimit

	return &searchByDistParams{
		offset:             initialOffset,
		limit:              initialLimit,
		totalLimit:         initialOffset + initialLimit,
		maximumSearchLimit: maxLimit,
	}
}

const (
	// DefaultSearchByDistInitialLimit :
	// the initial limit of 100 here is an
	// arbitrary decision, and can be tuned
	// as needed
	DefaultSearchByDistInitialLimit = 100

	// DefaultSearchByDistLimitMultiplier :
	// the decision to increase the limit in
	// multiples of 10 here is an arbitrary
	// decision, and can be tuned as needed
	DefaultSearchByDistLimitMultiplier = 10
)

type searchByDistParams struct {
	offset             int
	limit              int
	totalLimit         int
	maximumSearchLimit int64
}

func (params *searchByDistParams) offsetCapacity(ids []uint64) int {
	var offsetCap int
	if params.offset < len(ids) {
		offsetCap = params.offset
	} else {
		offsetCap = len(ids)
	}

	return offsetCap
}

func (params *searchByDistParams) totalLimitCapacity(ids []uint64) int {
	var totalLimitCap int
	if params.totalLimit < len(ids) {
		totalLimitCap = params.totalLimit
	} else {
		totalLimitCap = len(ids)
	}

	return totalLimitCap
}

func (params *searchByDistParams) iterate() {
	params.offset = params.totalLimit
	params.limit *= DefaultSearchByDistLimitMultiplier
	params.totalLimit = params.offset + params.limit
}

func (params *searchByDistParams) maxLimitReached() bool {
	if params.maximumSearchLimit < 0 {
		return false
	}

	return int64(params.totalLimit) > params.maximumSearchLimit
}<|MERGE_RESOLUTION|>--- conflicted
+++ resolved
@@ -260,14 +260,7 @@
 			continue
 		}
 
-<<<<<<< HEAD
-		var sliceConnectionsReusable *common.VectorUint64Slice
-		var slicePendingNextRound *common.VectorUint64Slice
-		var slicePendingThisRound *common.VectorUint64Slice
 		if allowList == nil || !useAcorn {
-=======
-		if allowList == nil || !h.acornSearch.Load() {
->>>>>>> 310987d3
 			connectionsReusable = make([]uint64, len(candidateNode.connections[level]))
 			copy(connectionsReusable, candidateNode.connections[level])
 		} else {
@@ -428,20 +421,12 @@
 				}
 			}
 		}
-<<<<<<< HEAD
-		if allowList != nil && useAcorn {
-			h.pools.tempVectorsUint64.Put(sliceConnectionsReusable)
-			h.pools.tempVectorsUint64.Put(slicePendingNextRound)
-			h.pools.tempVectorsUint64.Put(slicePendingThisRound)
-		}
-=======
-	}
-
-	if allowList != nil && h.acornSearch.Load() {
+	}
+
+	if allowList != nil && useAcorn {
 		h.pools.tempVectorsUint64.Put(sliceConnectionsReusable)
 		h.pools.tempVectorsUint64.Put(slicePendingNextRound)
 		h.pools.tempVectorsUint64.Put(slicePendingThisRound)
->>>>>>> 310987d3
 	}
 
 	h.pools.pqCandidates.Put(candidates)
