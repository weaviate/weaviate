--- conflicted
+++ resolved
@@ -131,13 +131,9 @@
 	h.compressed.Store(state.Compressed)
 
 	if state.Compressed {
-<<<<<<< HEAD
+		h.dims = int32(state.PQData.Dimensions)
+
 		err := h.initCompressedBucket()
-=======
-		h.dims = int32(state.PQData.Dimensions)
-
-		err := h.initCompressedStore()
->>>>>>> 5e647004
 		if err != nil {
 			return err
 		}
