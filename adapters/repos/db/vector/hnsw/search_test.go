--- conflicted
+++ resolved
@@ -98,7 +98,6 @@
 	})
 }
 
-<<<<<<< HEAD
 func TestQueryVectorDistancer(t *testing.T) {
 	vectors := [][]float32{
 		{100, 100}, // first to import makes this the EP, it is far from any query which means it will be replaced.
@@ -137,7 +136,8 @@
 	// get distance for non-existing node above default cache size
 	_, err = dist.DistanceToNode(1001)
 	require.NotNil(t, err)
-=======
+}
+
 func TestRescore(t *testing.T) {
 	for _, contextCancelled := range []bool{false, true} {
 		type test struct {
@@ -261,5 +261,4 @@
 
 func (f *fakeCompressionDistancer) DistanceToFloat(vec []float32) (float32, error) {
 	return f.distFn(f.queryVec, vec), nil
->>>>>>> cb5697d6
 }