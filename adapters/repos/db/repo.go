//                           _       _
// __      _____  __ ___   ___  __ _| |_ ___
// \ \ /\ / / _ \/ _` \ \ / / |/ _` | __/ _ \
//  \ V  V /  __/ (_| |\ V /| | (_| | ||  __/
//   \_/\_/ \___|\__,_| \_/ |_|\__,_|\__\___|
//
//  Copyright © 2016 - 2023 Weaviate B.V. All rights reserved.
//
//  CONTACT: hello@weaviate.io
//

package db

import (
	"context"
	"math"
	"runtime"
	"sync"
	"sync/atomic"

	"github.com/weaviate/weaviate/entities/replication"
	"github.com/weaviate/weaviate/entities/storobj"

	"github.com/pkg/errors"
	"github.com/sirupsen/logrus"
	"github.com/weaviate/weaviate/entities/schema"
	"github.com/weaviate/weaviate/usecases/config"
	"github.com/weaviate/weaviate/usecases/monitoring"
	"github.com/weaviate/weaviate/usecases/replica"
	schemaUC "github.com/weaviate/weaviate/usecases/schema"
	"github.com/weaviate/weaviate/usecases/sharding"
)

type DB struct {
	logger            logrus.FieldLogger
	schemaGetter      schemaUC.SchemaGetter
	config            Config
	indices           map[string]*Index
	remoteIndex       sharding.RemoteIndexClient
	replicaClient     replica.Client
	nodeResolver      nodeResolver
	remoteNode        *sharding.RemoteNode
	promMetrics       *monitoring.PrometheusMetrics
	shutdown          chan struct{}
	startupComplete   atomic.Bool
	resourceScanState *resourceScanState

	// indexLock is an RWMutex which allows concurrent access to various indexes,
	// but only one modification at a time. R/W can be a bit confusing here,
	// because it does not refer to write or read requests from a user's
	// perspective, but rather:
	//
	// - Read -> The array containing all indexes is read-only. In other words
	// there will never be a race condition from doing something like index :=
	// indexes[0]. What you do with the Index after retrieving it from the array
	// does not matter. Assuming that it is thread-safe (it is) you can
	// read/write from the index itself. Therefore from a user's perspective
	// something like a parallel import batch and a read-query can happen without
	// any problems.
	//
	// - Write -> The index array is being modified, for example, because a new
	// index is added. This is mutually exclusive with the other case (but
	// hopefully very short).
	//
	//
	// See also: https://github.com/weaviate/weaviate/issues/2351
	//
	// This lock should be used to avoid that the indices-map is changed while iterating over it. To
	// mark a given index in use, lock that index directly.
	indexLock sync.RWMutex

	jobQueueCh          chan job
	shutDownWg          sync.WaitGroup
	maxNumberGoroutines int
}

func (db *DB) SetSchemaGetter(sg schemaUC.SchemaGetter) {
	db.schemaGetter = sg
}

func (db *DB) WaitForStartup(ctx context.Context) error {
	err := db.init(ctx)
	if err != nil {
		return err
	}

	db.startupComplete.Store(true)
	db.scanResourceUsage()

	return nil
}

func (db *DB) StartupComplete() bool { return db.startupComplete.Load() }

func New(logger logrus.FieldLogger, config Config,
	remoteIndex sharding.RemoteIndexClient, nodeResolver nodeResolver,
	remoteNodesClient sharding.RemoteNodeClient, replicaClient replica.Client,
	promMetrics *monitoring.PrometheusMetrics,
) (*DB, error) {
	db := &DB{
		logger:              logger,
		config:              config,
		indices:             map[string]*Index{},
		remoteIndex:         remoteIndex,
		nodeResolver:        nodeResolver,
		remoteNode:          sharding.NewRemoteNode(nodeResolver, remoteNodesClient),
		replicaClient:       replicaClient,
		promMetrics:         promMetrics,
		shutdown:            make(chan struct{}),
		jobQueueCh:          make(chan job, 100000),
		maxNumberGoroutines: int(math.Round(config.MaxImportGoroutinesFactor * float64(runtime.GOMAXPROCS(0)))),
		resourceScanState:   newResourceScanState(),
	}
	if db.maxNumberGoroutines == 0 {
		return db, errors.New("no workers to add batch-jobs configured.")
	}
	db.shutDownWg.Add(db.maxNumberGoroutines)
	for i := 0; i < db.maxNumberGoroutines; i++ {
		go db.worker()
	}

	return db, nil
}

type Config struct {
	RootPath                  string
	QueryLimit                int64
	QueryMaximumResults       int64
	ResourceUsage             config.ResourceUsage
	MaxImportGoroutinesFactor float64
	MemtablesFlushIdleAfter   int
	MemtablesInitialSizeMB    int
	MemtablesMaxSizeMB        int
	MemtablesMinActiveSeconds int
	MemtablesMaxActiveSeconds int
	TrackVectorDimensions     bool
	ServerVersion             string
	GitHash                   string
<<<<<<< HEAD
	AvoidMMap                 bool
=======
	Replication               replication.GlobalConfig
>>>>>>> 426b0bf1
}

// GetIndex returns the index if it exists or nil if it doesn't
func (db *DB) GetIndex(className schema.ClassName) *Index {
	db.indexLock.RLock()
	defer db.indexLock.RUnlock()

	id := indexID(className)
	index, ok := db.indices[id]
	if !ok {
		return nil
	}

	return index
}

// IndexExists returns if an index exists
func (d *DB) IndexExists(className schema.ClassName) bool {
	d.indexLock.RLock()
	defer d.indexLock.RUnlock()

	id := indexID(className)
	_, ok := d.indices[id]
	return ok
}

// GetIndexForIncoming returns the index if it exists or nil if it doesn't
func (db *DB) GetIndexForIncoming(className schema.ClassName) sharding.RemoteIndexIncomingRepo {
	db.indexLock.RLock()
	defer db.indexLock.RUnlock()

	id := indexID(className)
	index, ok := db.indices[id]
	if !ok {
		return nil
	}

	return index
}

// DeleteIndex deletes the index
func (db *DB) DeleteIndex(className schema.ClassName) error {
	db.indexLock.Lock()
	defer db.indexLock.Unlock()

	// Get index
	id := indexID(className)
	index := db.indices[id]
	if index == nil {
		return nil
	}

	// Drop index
	index.dropIndex.Lock()
	defer index.dropIndex.Unlock()
	if err := index.drop(); err != nil {
		db.logger.WithField("action", "delete_index").WithField("class", className).Error(err)
	}
	delete(db.indices, id)
	return nil
}

func (db *DB) Shutdown(ctx context.Context) error {
	db.shutdown <- struct{}{}

	// shut down the workers that add objects to
	for i := 0; i < db.maxNumberGoroutines; i++ {
		db.jobQueueCh <- job{
			index: -1,
		}
	}

	db.indexLock.Lock()
	defer db.indexLock.Unlock()
	for id, index := range db.indices {
		if err := index.Shutdown(ctx); err != nil {
			return errors.Wrapf(err, "shutdown index %q", id)
		}
	}

	db.shutDownWg.Wait() // wait until job queue shutdown is completed

	return nil
}

func (db *DB) worker() {
	for jobToAdd := range db.jobQueueCh {
		if jobToAdd.index < 0 {
			db.shutDownWg.Done()
			return
		}
		jobToAdd.batcher.storeSingleObjectInAdditionalStorage(jobToAdd.ctx, jobToAdd.object, jobToAdd.status, jobToAdd.index)
		jobToAdd.batcher.wg.Done()
	}
}

type job struct {
	object  *storobj.Object
	status  objectInsertStatus
	index   int
	ctx     context.Context
	batcher *objectsBatcher
}<|MERGE_RESOLUTION|>--- conflicted
+++ resolved
@@ -18,12 +18,11 @@
 	"sync"
 	"sync/atomic"
 
-	"github.com/weaviate/weaviate/entities/replication"
-	"github.com/weaviate/weaviate/entities/storobj"
-
 	"github.com/pkg/errors"
 	"github.com/sirupsen/logrus"
+	"github.com/weaviate/weaviate/entities/replication"
 	"github.com/weaviate/weaviate/entities/schema"
+	"github.com/weaviate/weaviate/entities/storobj"
 	"github.com/weaviate/weaviate/usecases/config"
 	"github.com/weaviate/weaviate/usecases/monitoring"
 	"github.com/weaviate/weaviate/usecases/replica"
@@ -136,11 +135,8 @@
 	TrackVectorDimensions     bool
 	ServerVersion             string
 	GitHash                   string
-<<<<<<< HEAD
 	AvoidMMap                 bool
-=======
 	Replication               replication.GlobalConfig
->>>>>>> 426b0bf1
 }
 
 // GetIndex returns the index if it exists or nil if it doesn't
