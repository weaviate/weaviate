--- conflicted
+++ resolved
@@ -78,12 +78,9 @@
 	MaxImportGoroutinesFactor float64
 	FlushIdleAfter            int
 	TrackVectorDimensions     bool
-<<<<<<< HEAD
 	WantDimensionsReindex     bool
-=======
 	ServerVersion             string
 	GitHash                   string
->>>>>>> 1d679b55
 }
 
 // GetIndex returns the index if it exists or nil if it doesn't
