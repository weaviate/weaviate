//                           _       _
// __      _____  __ ___   ___  __ _| |_ ___
// \ \ /\ / / _ \/ _` \ \ / / |/ _` | __/ _ \
//  \ V  V /  __/ (_| |\ V /| | (_| | ||  __/
//   \_/\_/ \___|\__,_| \_/ |_|\__,_|\__\___|
//
//  Copyright © 2016 - 2023 Weaviate B.V. All rights reserved.
//
//  CONTACT: hello@weaviate.io
//

package db

import (
	"context"
	"fmt"
	"os"

	"github.com/pkg/errors"
	"github.com/weaviate/weaviate/adapters/repos/db/indexcheckpoint"
	"github.com/weaviate/weaviate/adapters/repos/db/inverted"
	"github.com/weaviate/weaviate/entities/models"
	"github.com/weaviate/weaviate/entities/schema"
	"github.com/weaviate/weaviate/usecases/config"
	"github.com/weaviate/weaviate/usecases/replica"
)

// init gets the current schema and creates one index object per class.
// The indices will in turn create shards, which will either read an
// existing db file from disk, or create a new one if none exists
func (db *DB) init(ctx context.Context) error {
	if err := os.MkdirAll(db.config.RootPath, 0o777); err != nil {
		return fmt.Errorf("create root path directory at %s: %w", db.config.RootPath, err)
	}

	// As of v1.22, db files are stored in a hierarchical structure
	// rather than a flat one. If weaviate is started with files
	// that are still in the flat structure, we will migrate them
	// over.
	if err := db.migrateFileStructureIfNecessary(); err != nil {
		return err
<<<<<<< HEAD
=======
	}

	if asyncEnabled() {
		// init the index checkpoint file
		var err error
		db.indexCheckpoints, err = indexcheckpoint.New(db.config.RootPath, db.logger)
		if err != nil {
			return errors.Wrap(err, "init index checkpoint")
		}
>>>>>>> 1ddb5af7
	}

	objects := db.schemaGetter.GetSchemaSkipAuth().Objects
	if objects != nil {
		for _, class := range objects.Classes {
			invertedConfig := class.InvertedIndexConfig
			if invertedConfig == nil {
				// for backward compatibility, this field was introduced in v1.0.4,
				// prior schemas will not yet have the field. Init with the defaults
				// which were previously hard-coded.
				// In this method we are essentially reading the schema from disk, so
				// it could have been created before v1.0.4
				invertedConfig = &models.InvertedIndexConfig{
					CleanupIntervalSeconds: config.DefaultCleanupIntervalSeconds,
					Bm25: &models.BM25Config{
						K1: config.DefaultBM25k1,
						B:  config.DefaultBM25b,
					},
				}
			}
			if err := replica.ValidateConfig(class, db.config.Replication); err != nil {
				return fmt.Errorf("replication config: %w", err)
			}

			idx, err := NewIndex(ctx, IndexConfig{
				ClassName:                 schema.ClassName(class.Class),
				RootPath:                  db.config.RootPath,
				ResourceUsage:             db.config.ResourceUsage,
				QueryMaximumResults:       db.config.QueryMaximumResults,
				QueryNestedRefLimit:       db.config.QueryNestedRefLimit,
				MemtablesFlushIdleAfter:   db.config.MemtablesFlushIdleAfter,
				MemtablesInitialSizeMB:    db.config.MemtablesInitialSizeMB,
				MemtablesMaxSizeMB:        db.config.MemtablesMaxSizeMB,
				MemtablesMinActiveSeconds: db.config.MemtablesMinActiveSeconds,
				MemtablesMaxActiveSeconds: db.config.MemtablesMaxActiveSeconds,
				TrackVectorDimensions:     db.config.TrackVectorDimensions,
				AvoidMMap:                 db.config.AvoidMMap,
				ReplicationFactor:         class.ReplicationConfig.Factor,
			}, db.schemaGetter.CopyShardingState(class.Class),
				inverted.ConfigFromModel(invertedConfig),
				class.VectorIndexConfig.(schema.VectorIndexConfig),
				db.schemaGetter, db, db.logger, db.nodeResolver, db.remoteIndex,
				db.replicaClient, db.promMetrics, class, db.jobQueueCh, db.indexCheckpoints)
			if err != nil {
				return errors.Wrap(err, "create index")
			}

			db.indexLock.Lock()
			db.indices[idx.ID()] = idx
			idx.notifyReady()
			db.indexLock.Unlock()
		}
	}

	return nil
}<|MERGE_RESOLUTION|>--- conflicted
+++ resolved
@@ -39,8 +39,6 @@
 	// over.
 	if err := db.migrateFileStructureIfNecessary(); err != nil {
 		return err
-<<<<<<< HEAD
-=======
 	}
 
 	if asyncEnabled() {
@@ -50,7 +48,6 @@
 		if err != nil {
 			return errors.Wrap(err, "init index checkpoint")
 		}
->>>>>>> 1ddb5af7
 	}
 
 	objects := db.schemaGetter.GetSchemaSkipAuth().Objects
