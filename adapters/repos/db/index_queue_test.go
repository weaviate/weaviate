--- conflicted
+++ resolved
@@ -114,11 +114,7 @@
 			return nil
 		}
 
-<<<<<<< HEAD
-		q, err := NewIndexQueue("1", t.TempDir(), &idx, IndexQueueOptions{
-=======
-		q, err := NewIndexQueue(new(mockShard), &idx, startWorker(t), IndexQueueOptions{
->>>>>>> cc0debf9
+		q, err := NewIndexQueue("1", t.TempDir(), new(mockShard), &idx, startWorker(t), IndexQueueOptions{
 			BatchSize: 2,
 		})
 		require.NoError(t, err)
@@ -144,12 +140,7 @@
 			called <- struct{}{}
 			return nil
 		}
-<<<<<<< HEAD
-		q, err := NewIndexQueue("1", t.TempDir(), &idx, IndexQueueOptions{
-=======
-
-		q, err := NewIndexQueue(new(mockShard), &idx, startWorker(t), IndexQueueOptions{
->>>>>>> cc0debf9
+		q, err := NewIndexQueue("1", t.TempDir(), new(mockShard), &idx, startWorker(t), IndexQueueOptions{
 			BatchSize:     100,
 			IndexInterval: time.Microsecond,
 		})
@@ -186,14 +177,8 @@
 			return nil
 		}
 
-<<<<<<< HEAD
-		q, err := NewIndexQueue("1", t.TempDir(), &idx, IndexQueueOptions{
-			BatchSize:     1,
-			RetryInterval: time.Millisecond,
-=======
-		q, err := NewIndexQueue(new(mockShard), &idx, startWorker(t, time.Millisecond), IndexQueueOptions{
+		q, err := NewIndexQueue("1", t.TempDir(), new(mockShard), &idx, startWorker(t), IndexQueueOptions{
 			BatchSize: 1,
->>>>>>> cc0debf9
 		})
 		require.NoError(t, err)
 		defer q.Close()
@@ -210,15 +195,9 @@
 			return nil
 		}
 
-<<<<<<< HEAD
-		q, err := NewIndexQueue("1", t.TempDir(), &idx, IndexQueueOptions{
-			BatchSize:        3,
-			IndexInterval:    100 * time.Millisecond,
-			IndexWorkerCount: 1,
-=======
-		q, err := NewIndexQueue(new(mockShard), &idx, startWorker(t), IndexQueueOptions{
-			BatchSize: 3,
->>>>>>> cc0debf9
+		q, err := NewIndexQueue("1", t.TempDir(), new(mockShard), &idx, startWorker(t), IndexQueueOptions{
+			BatchSize:     3,
+			IndexInterval: 100 * time.Millisecond,
 		})
 		require.NoError(t, err)
 		defer q.Close()
@@ -244,25 +223,15 @@
 			return nil
 		}
 
-<<<<<<< HEAD
-		q, err := NewIndexQueue("1", t.TempDir(), &idx, IndexQueueOptions{
-			BatchSize:        5,
-			IndexWorkerCount: 1,
-=======
-		q, err := NewIndexQueue(new(mockShard), &idx, startWorker(t), IndexQueueOptions{
+		q, err := NewIndexQueue("1", t.TempDir(), new(mockShard), &idx, startWorker(t), IndexQueueOptions{
 			BatchSize: 5,
->>>>>>> cc0debf9
-		})
-		require.NoError(t, err)
-		defer q.Close()
-
-<<<<<<< HEAD
-		writeIDs(q, 0, 101)
-=======
+		})
+		require.NoError(t, err)
+		defer q.Close()
+
 		for i := uint64(0); i < 101; i++ {
 			pushVector(t, ctx, q, i+1, 1, 2, 3)
 		}
->>>>>>> cc0debf9
 
 		time.Sleep(100 * time.Millisecond)
 		require.EqualValues(t, 101, q.Size())
@@ -281,27 +250,16 @@
 			return nil
 		}
 
-<<<<<<< HEAD
-		q, err := NewIndexQueue("1", t.TempDir(), &idx, IndexQueueOptions{
-			BatchSize:        4,
-			IndexWorkerCount: 1,
-			IndexInterval:    100 * time.Millisecond,
-=======
-		q, err := NewIndexQueue(new(mockShard), &idx, startWorker(t), IndexQueueOptions{
+		q, err := NewIndexQueue("1", t.TempDir(), new(mockShard), &idx, startWorker(t), IndexQueueOptions{
 			BatchSize:     4,
 			IndexInterval: 100 * time.Millisecond,
->>>>>>> cc0debf9
-		})
-		require.NoError(t, err)
-		defer q.Close()
-
-<<<<<<< HEAD
-		writeIDs(q, 0, 20)
-=======
+		})
+		require.NoError(t, err)
+		defer q.Close()
+
 		for i := uint64(0); i < 20; i++ {
 			pushVector(t, ctx, q, i, 1, 2, 3)
 		}
->>>>>>> cc0debf9
 
 		err = q.Delete(5, 10, 15)
 		require.NoError(t, err)
@@ -350,11 +308,7 @@
 	t.Run("brute force upper limit", func(t *testing.T) {
 		var idx mockBatchIndexer
 
-<<<<<<< HEAD
-		q, err := NewIndexQueue("1", t.TempDir(), &idx, IndexQueueOptions{
-=======
-		q, err := NewIndexQueue(new(mockShard), &idx, startWorker(t), IndexQueueOptions{
->>>>>>> cc0debf9
+		q, err := NewIndexQueue("1", t.TempDir(), new(mockShard), &idx, startWorker(t), IndexQueueOptions{
 			BatchSize:             1000,
 			BruteForceSearchLimit: 2,
 		})
@@ -373,33 +327,16 @@
 		require.Equal(t, []uint64{2, 1}, res)
 	})
 
-<<<<<<< HEAD
 	t.Run("stores a safe min indexed id", func(t *testing.T) {
 		var idx mockBatchIndexer
 
-		q, err := NewIndexQueue("1", t.TempDir(), &idx, IndexQueueOptions{
-			BatchSize:        5,
-			IndexInterval:    time.Hour,
-			IndexWorkerCount: 1,
-=======
-	t.Run("stale vectors", func(t *testing.T) {
-		var idx mockBatchIndexer
-		closeCh := make(chan struct{})
-		idx.addBatchFn = func(id []uint64, vector [][]float32) error {
-			close(closeCh)
-			return nil
-		}
-
-		q, err := NewIndexQueue(new(mockShard), &idx, startWorker(t), IndexQueueOptions{
+		q, err := NewIndexQueue("1", t.TempDir(), new(mockShard), &idx, startWorker(t), IndexQueueOptions{
 			BatchSize:     5,
-			StaleTimeout:  100 * time.Millisecond,
-			IndexInterval: 10 * time.Millisecond,
->>>>>>> cc0debf9
-		})
-		require.NoError(t, err)
-		defer q.Close()
-
-<<<<<<< HEAD
+			IndexInterval: time.Hour,
+		})
+		require.NoError(t, err)
+		defer q.Close()
+
 		wait := waitForUpdate(q)
 		writeIDs(q, 5, 7)  // [5, 6]
 		writeIDs(q, 9, 13) // [5, 6, 9, 10, 11], [12]
@@ -419,14 +356,90 @@
 		require.Equal(t, 29, int(q.lastIndexedCursor.Get()))
 	})
 
+	t.Run("stale vectors", func(t *testing.T) {
+		var idx mockBatchIndexer
+		closeCh := make(chan struct{})
+		idx.addBatchFn = func(id []uint64, vector [][]float32) error {
+			close(closeCh)
+			return nil
+		}
+
+		q, err := NewIndexQueue("1", t.TempDir(), new(mockShard), &idx, startWorker(t), IndexQueueOptions{
+			BatchSize:     5,
+			StaleTimeout:  100 * time.Millisecond,
+			IndexInterval: 10 * time.Millisecond,
+		})
+		require.NoError(t, err)
+		defer q.Close()
+
+		for i := uint64(0); i < 3; i++ {
+			pushVector(t, ctx, q, i+1, 1, 2, 3)
+		}
+
+		select {
+		case <-closeCh:
+		case <-time.After(500 * time.Millisecond):
+			t.Fatal("should have been indexed after 100ms")
+		}
+
+		require.EqualValues(t, []uint64{1, 2, 3}, idx.IDs())
+	})
+
+	t.Run("updates the shard state", func(t *testing.T) {
+		var idx mockBatchIndexer
+		indexed := make(chan struct{})
+		idx.addBatchFn = func(id []uint64, vector [][]float32) error {
+			close(indexed)
+			return nil
+		}
+
+		updated := make(chan string)
+		shard := mockShard{
+			compareAndSwapStatusFn: func(old, new string) (storagestate.Status, error) {
+				updated <- new
+				return storagestate.Status(new), nil
+			},
+		}
+
+		q, err := NewIndexQueue("1", t.TempDir(), &shard, &idx, startWorker(t), IndexQueueOptions{
+			BatchSize:     2,
+			IndexInterval: 10 * time.Millisecond,
+		})
+		require.NoError(t, err)
+		defer q.Close()
+
+		for i := uint64(0); i < 2; i++ {
+			pushVector(t, ctx, q, i+1, 1, 2, 3)
+		}
+
+		select {
+		case newState := <-updated:
+			require.Equal(t, storagestate.StatusIndexing.String(), newState)
+		case <-time.After(100 * time.Millisecond):
+			t.Fatal("shard state should have been updated after 10ms")
+		}
+
+		select {
+		case <-indexed:
+		case <-time.After(100 * time.Millisecond):
+			t.Fatal("should have been indexed after 10ms")
+		}
+
+		select {
+		case newState := <-updated:
+			require.Equal(t, storagestate.StatusReady.String(), newState)
+		case <-time.After(100 * time.Millisecond):
+			t.Fatal("shard state should have been updated after 10ms")
+		}
+	})
+
 	t.Run("ensure the last id is loaded", func(t *testing.T) {
 		var idx mockBatchIndexer
 
 		dir := t.TempDir()
-		q, err := NewIndexQueue("1", dir, &idx, IndexQueueOptions{
-			BatchSize:        5,
-			IndexInterval:    time.Hour,
-			IndexWorkerCount: 1,
+		q, err := NewIndexQueue("1", dir, new(mockShard), &idx, startWorker(t), IndexQueueOptions{
+			BatchSize:     5,
+			IndexInterval: time.Hour,
 		})
 		require.NoError(t, err)
 
@@ -443,76 +456,14 @@
 
 		require.Equal(t, 90, int(q.lastIndexedCursor.Get()))
 
-		q, err = NewIndexQueue("1", dir, &idx, IndexQueueOptions{
-			BatchSize:        5,
-			IndexInterval:    time.Hour,
-			IndexWorkerCount: 1,
+		q, err = NewIndexQueue("1", dir, new(mockShard), &idx, startWorker(t), IndexQueueOptions{
+			BatchSize:     5,
+			IndexInterval: time.Hour,
 		})
 		require.NoError(t, err)
 		defer q.Close()
 
 		require.Equal(t, 90, int(q.lastIndexedCursor.Get()))
-=======
-		for i := uint64(0); i < 3; i++ {
-			pushVector(t, ctx, q, i+1, 1, 2, 3)
-		}
-
-		select {
-		case <-closeCh:
-		case <-time.After(500 * time.Millisecond):
-			t.Fatal("should have been indexed after 100ms")
-		}
-
-		require.EqualValues(t, []uint64{1, 2, 3}, idx.IDs())
-	})
-
-	t.Run("updates the shard state", func(t *testing.T) {
-		var idx mockBatchIndexer
-		indexed := make(chan struct{})
-		idx.addBatchFn = func(id []uint64, vector [][]float32) error {
-			close(indexed)
-			return nil
-		}
-
-		updated := make(chan string)
-		shard := mockShard{
-			compareAndSwapStatusFn: func(old, new string) (storagestate.Status, error) {
-				updated <- new
-				return storagestate.Status(new), nil
-			},
-		}
-
-		q, err := NewIndexQueue(&shard, &idx, startWorker(t), IndexQueueOptions{
-			BatchSize:     2,
-			IndexInterval: 10 * time.Millisecond,
-		})
-		require.NoError(t, err)
-		defer q.Close()
-
-		for i := uint64(0); i < 2; i++ {
-			pushVector(t, ctx, q, i+1, 1, 2, 3)
-		}
-
-		select {
-		case newState := <-updated:
-			require.Equal(t, storagestate.StatusIndexing.String(), newState)
-		case <-time.After(100 * time.Millisecond):
-			t.Fatal("shard state should have been updated after 10ms")
-		}
-
-		select {
-		case <-indexed:
-		case <-time.After(100 * time.Millisecond):
-			t.Fatal("should have been indexed after 10ms")
-		}
-
-		select {
-		case newState := <-updated:
-			require.Equal(t, storagestate.StatusReady.String(), newState)
-		case <-time.After(100 * time.Millisecond):
-			t.Fatal("shard state should have been updated after 10ms")
-		}
->>>>>>> cc0debf9
 	})
 }
 
@@ -524,11 +475,7 @@
 		return nil
 	}
 
-<<<<<<< HEAD
-	q, err := NewIndexQueue("1", b.TempDir(), &idx, IndexQueueOptions{
-=======
-	q, err := NewIndexQueue(new(mockShard), &idx, startWorker(b), IndexQueueOptions{
->>>>>>> cc0debf9
+	q, err := NewIndexQueue("1", b.TempDir(), new(mockShard), &idx, startWorker(b), IndexQueueOptions{
 		BatchSize:     1000,
 		IndexInterval: 1 * time.Millisecond,
 	})
