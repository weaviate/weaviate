//                           _       _
// __      _____  __ ___   ___  __ _| |_ ___
// \ \ /\ / / _ \/ _` \ \ / / |/ _` | __/ _ \
//  \ V  V /  __/ (_| |\ V /| | (_| | ||  __/
//   \_/\_/ \___|\__,_| \_/ |_|\__,_|\__\___|
//
//  Copyright © 2016 - 2024 Weaviate B.V. All rights reserved.
//
//  CONTACT: hello@weaviate.io
//

package db

import (
	"context"
	"fmt"

	"github.com/weaviate/weaviate/adapters/repos/db/helpers"
	"github.com/weaviate/weaviate/adapters/repos/db/inverted"
	"github.com/weaviate/weaviate/adapters/repos/db/lsmkv"
	"github.com/weaviate/weaviate/adapters/repos/db/propertyspecific"
	enterrors "github.com/weaviate/weaviate/entities/errors"
	"github.com/weaviate/weaviate/entities/filters"
	"github.com/weaviate/weaviate/entities/models"
	"github.com/weaviate/weaviate/entities/schema"
)

func (s *Shard) initProperties(eg *enterrors.ErrorGroupWrapper, class *models.Class) {
	s.propertyIndices = propertyspecific.Indices{}
	if class == nil {
		return
	}

	s.initPropertyBuckets(context.Background(), eg, class.Properties...)

	eg.Go(func() error {
		return s.addIDProperty(context.TODO())
	})

	if s.index.invertedIndexConfig.IndexTimestamps {
		eg.Go(func() error {
			return s.addTimestampProperties(context.TODO())
		})
	}

	if s.index.Config.TrackVectorDimensions {
		eg.Go(func() error {
			return s.addDimensionsProperty(context.TODO())
		})
	}
}

func (s *Shard) initPropertyBuckets(ctx context.Context, eg *enterrors.ErrorGroupWrapper, props ...*models.Property) {
	for _, prop := range props {
		if !inverted.HasAnyInvertedIndex(prop) {
			continue
		}

		propCopy := *prop // prevent loop variable capture

		eg.Go(func() error {
			if err := s.createPropertyValueIndex(ctx, &propCopy); err != nil {
				return fmt.Errorf("init prop %q: value index: %w", propCopy.Name, err)
			}
			return nil
		})

		if s.index.invertedIndexConfig.IndexNullState {
			eg.Go(func() error {
				if err := s.createPropertyNullIndex(ctx, &propCopy); err != nil {
					return fmt.Errorf("init prop %q: null index: %w", prop.Name, err)
				}
				return nil
			})
		}

		if s.index.invertedIndexConfig.IndexPropertyLength {
			eg.Go(func() error {
				if err := s.createPropertyLengthIndex(ctx, &propCopy); err != nil {
					return fmt.Errorf("init prop %q: length index: %w", prop.Name, err)
				}
				return nil
			})
		}
	}
}

func (s *Shard) createPropertyValueIndex(ctx context.Context, prop *models.Property) error {
	if err := s.isReadOnly(); err != nil {
		return err
	}

	bucketOpts := []lsmkv.BucketOption{
		s.memtableDirtyConfig(),
		s.dynamicMemtableSizing(),
		lsmkv.WithPread(s.index.Config.AvoidMMap),
		lsmkv.WithAllocChecker(s.index.allocChecker),
		lsmkv.WithMaxSegmentSize(s.index.Config.MaxSegmentSize),
		lsmkv.WithSegmentsChecksumValidationEnabled(s.index.Config.LSMEnableSegmentsChecksumValidation),
		lsmkv.WithMinMMapSize(s.index.Config.MinMMapSize),
		s.segmentCleanupConfig(),
	}

	if inverted.HasFilterableIndex(prop) {
		if dt, _ := schema.AsPrimitive(prop.DataType); dt == schema.DataTypeGeoCoordinates {
			return s.initGeoProp(prop)
		}

		if schema.IsRefDataType(prop.DataType) {
			if err := s.store.CreateOrLoadBucket(ctx,
				helpers.BucketFromPropNameMetaCountLSM(prop.Name),
				append(bucketOpts, lsmkv.WithStrategy(lsmkv.StrategyRoaringSet))...,
			); err != nil {
				return err
			}
		}

		if err := s.store.CreateOrLoadBucket(ctx,
			helpers.BucketFromPropNameLSM(prop.Name),
			append(bucketOpts, lsmkv.WithStrategy(lsmkv.StrategyRoaringSet))...,
		); err != nil {
			return err
		}
	}

	if inverted.HasSearchableIndex(prop) {
<<<<<<< HEAD
		strategy := lsmkv.DefaultSearchableStrategy(s.usingBlockMaxWAND)
		searchableBucketOpts := append(bucketOpts, lsmkv.WithStrategy(strategy))
=======
		strategy := lsmkv.DefaultSearchableStrategy()
		searchableBucketOpts := append(
			bucketOpts,
			lsmkv.WithStrategy(strategy),
			lsmkv.WithMinMMapSize(s.index.Config.MinMMapSize),
		)
>>>>>>> da6dcb33
		if strategy == lsmkv.StrategyMapCollection && s.versioner.Version() < 2 {
			searchableBucketOpts = append(searchableBucketOpts, lsmkv.WithLegacyMapSorting())
		}

<<<<<<< HEAD
		bucketName := helpers.BucketSearchableFromPropNameLSM(prop.Name)
		if err := s.store.CreateOrLoadBucket(ctx, bucketName, searchableBucketOpts...); err != nil {
=======
		if s.class.InvertedIndexConfig != nil {
			searchableBucketOpts = append(searchableBucketOpts, lsmkv.WithBM25Config(s.class.InvertedIndexConfig.Bm25))
		}

		if err := s.store.CreateOrLoadBucket(ctx,
			helpers.BucketSearchableFromPropNameLSM(prop.Name),
			searchableBucketOpts...,
		); err != nil {
>>>>>>> da6dcb33
			return err
		}

		if actualStrategy := s.store.Bucket(bucketName).Strategy(); actualStrategy == lsmkv.StrategyInverted {
			s.markSearchableBlockmaxProperties(prop.Name)
		}
	}

	if inverted.HasRangeableIndex(prop) {
		if err := s.store.CreateOrLoadBucket(ctx,
			helpers.BucketRangeableFromPropNameLSM(prop.Name),
			append(bucketOpts,
				lsmkv.WithStrategy(lsmkv.StrategyRoaringSetRange),
				lsmkv.WithUseBloomFilter(false),
				lsmkv.WithCalcCountNetAdditions(false),
				lsmkv.WithKeepSegmentsInMemory(s.index.Config.IndexRangeableInMemory),
				lsmkv.WithBitmapBufPool(s.bitmapBufPool),
				lsmkv.WithMinMMapSize(s.index.Config.MinMMapSize),
			)...,
		); err != nil {
			return err
		}
	}

	return nil
}

func (s *Shard) createPropertyLengthIndex(ctx context.Context, prop *models.Property) error {
	if err := s.isReadOnly(); err != nil {
		return err
	}

	// some datatypes are not added to the inverted index, so we can skip them here
	switch schema.DataType(prop.DataType[0]) {
	case schema.DataTypeGeoCoordinates, schema.DataTypePhoneNumber, schema.DataTypeBlob, schema.DataTypeInt,
		schema.DataTypeNumber, schema.DataTypeBoolean, schema.DataTypeDate:
		return nil
	default:
	}

	return s.store.CreateOrLoadBucket(ctx,
		helpers.BucketFromPropNameLengthLSM(prop.Name),
		lsmkv.WithStrategy(lsmkv.StrategyRoaringSet),
		lsmkv.WithPread(s.index.Config.AvoidMMap),
		lsmkv.WithAllocChecker(s.index.allocChecker),
		lsmkv.WithMaxSegmentSize(s.index.Config.MaxSegmentSize),
		lsmkv.WithSegmentsChecksumValidationEnabled(s.index.Config.LSMEnableSegmentsChecksumValidation),
		lsmkv.WithMinMMapSize(s.index.Config.MinMMapSize),
		s.segmentCleanupConfig(),
	)
}

func (s *Shard) createPropertyNullIndex(ctx context.Context, prop *models.Property) error {
	if err := s.isReadOnly(); err != nil {
		return err
	}

	return s.store.CreateOrLoadBucket(ctx,
		helpers.BucketFromPropNameNullLSM(prop.Name),
		lsmkv.WithStrategy(lsmkv.StrategyRoaringSet),
		lsmkv.WithPread(s.index.Config.AvoidMMap),
		lsmkv.WithAllocChecker(s.index.allocChecker),
		lsmkv.WithMaxSegmentSize(s.index.Config.MaxSegmentSize),
		lsmkv.WithSegmentsChecksumValidationEnabled(s.index.Config.LSMEnableSegmentsChecksumValidation),
		lsmkv.WithMinMMapSize(s.index.Config.MinMMapSize),
		s.segmentCleanupConfig(),
	)
}

func (s *Shard) addIDProperty(ctx context.Context) error {
	if err := s.isReadOnly(); err != nil {
		return err
	}

	err := s.store.CreateOrLoadBucket(ctx,
		helpers.BucketFromPropNameLSM(filters.InternalPropID),
		s.memtableDirtyConfig(),
		lsmkv.WithStrategy(lsmkv.StrategySetCollection),
		lsmkv.WithPread(s.index.Config.AvoidMMap),
		lsmkv.WithAllocChecker(s.index.allocChecker),
		lsmkv.WithMaxSegmentSize(s.index.Config.MaxSegmentSize),
		lsmkv.WithSegmentsChecksumValidationEnabled(s.index.Config.LSMEnableSegmentsChecksumValidation),
		lsmkv.WithMinMMapSize(s.index.Config.MinMMapSize),
		s.segmentCleanupConfig(),
	)
	if err != nil {
		return fmt.Errorf("create id property: %w", err)
	}
	return nil
}

func (s *Shard) createDimensionsBucket(ctx context.Context, name string) error {
	if err := s.isReadOnly(); err != nil {
		return err
	}

	err := s.store.CreateOrLoadBucket(ctx,
		name,
		s.memtableDirtyConfig(),
		lsmkv.WithStrategy(lsmkv.StrategyMapCollection),
		lsmkv.WithPread(s.index.Config.AvoidMMap),
		lsmkv.WithAllocChecker(s.index.allocChecker),
		lsmkv.WithMaxSegmentSize(s.index.Config.MaxSegmentSize),
		lsmkv.WithSegmentsChecksumValidationEnabled(s.index.Config.LSMEnableSegmentsChecksumValidation),
		lsmkv.WithMinMMapSize(s.index.Config.MinMMapSize),
		s.segmentCleanupConfig(),
	)
	if err != nil {
		return fmt.Errorf("create dimensions bucket: %w", err)
	}
	return nil
}

func (s *Shard) addDimensionsProperty(ctx context.Context) error {
	if err := s.isReadOnly(); err != nil {
		return err
	}

	// Note: this data would fit the "Set" type better, but since the "Map" type
	// is currently optimized better, it is more efficient to use a Map here.
	err := s.createDimensionsBucket(ctx, helpers.DimensionsBucketLSM)
	if err != nil {
		return fmt.Errorf("create dimensions tracking property: %w", err)
	}

	return nil
}

func (s *Shard) addTimestampProperties(ctx context.Context) error {
	if err := s.isReadOnly(); err != nil {
		return err
	}

	if err := s.addCreationTimeUnixProperty(ctx); err != nil {
		return fmt.Errorf("create creation time property: %w", err)
	}

	if err := s.addLastUpdateTimeUnixProperty(ctx); err != nil {
		return fmt.Errorf("create last update time property: %w", err)
	}

	return nil
}

func (s *Shard) addCreationTimeUnixProperty(ctx context.Context) error {
	return s.store.CreateOrLoadBucket(ctx,
		helpers.BucketFromPropNameLSM(filters.InternalPropCreationTimeUnix),
		s.memtableDirtyConfig(),
		lsmkv.WithStrategy(lsmkv.StrategyRoaringSet),
		lsmkv.WithPread(s.index.Config.AvoidMMap),
		lsmkv.WithAllocChecker(s.index.allocChecker),
		lsmkv.WithMaxSegmentSize(s.index.Config.MaxSegmentSize),
		lsmkv.WithSegmentsChecksumValidationEnabled(s.index.Config.LSMEnableSegmentsChecksumValidation),
		lsmkv.WithMinMMapSize(s.index.Config.MinMMapSize),
		s.segmentCleanupConfig(),
	)
}

func (s *Shard) addLastUpdateTimeUnixProperty(ctx context.Context) error {
	return s.store.CreateOrLoadBucket(ctx,
		helpers.BucketFromPropNameLSM(filters.InternalPropLastUpdateTimeUnix),
		s.memtableDirtyConfig(),
		lsmkv.WithStrategy(lsmkv.StrategyRoaringSet),
		lsmkv.WithPread(s.index.Config.AvoidMMap),
		lsmkv.WithAllocChecker(s.index.allocChecker),
		lsmkv.WithMaxSegmentSize(s.index.Config.MaxSegmentSize),
		lsmkv.WithSegmentsChecksumValidationEnabled(s.index.Config.LSMEnableSegmentsChecksumValidation),
		lsmkv.WithMinMMapSize(s.index.Config.MinMMapSize),
		s.segmentCleanupConfig(),
	)
}

func (s *Shard) markSearchableBlockmaxProperties(propNames ...string) {
	s.searchableBlockmaxPropNamesLock.Lock()
	s.searchableBlockmaxPropNames = append(s.searchableBlockmaxPropNames, propNames...)
	s.searchableBlockmaxPropNamesLock.Unlock()
}

func (s *Shard) getSearchableBlockmaxProperties() []string {
	// since slice is only appended, it should be safe to return it that way
	s.searchableBlockmaxPropNamesLock.Lock()
	defer s.searchableBlockmaxPropNamesLock.Unlock()
	return s.searchableBlockmaxPropNames
}<|MERGE_RESOLUTION|>--- conflicted
+++ resolved
@@ -124,34 +124,22 @@
 	}
 
 	if inverted.HasSearchableIndex(prop) {
-<<<<<<< HEAD
 		strategy := lsmkv.DefaultSearchableStrategy(s.usingBlockMaxWAND)
-		searchableBucketOpts := append(bucketOpts, lsmkv.WithStrategy(strategy))
-=======
-		strategy := lsmkv.DefaultSearchableStrategy()
 		searchableBucketOpts := append(
 			bucketOpts,
 			lsmkv.WithStrategy(strategy),
 			lsmkv.WithMinMMapSize(s.index.Config.MinMMapSize),
 		)
->>>>>>> da6dcb33
 		if strategy == lsmkv.StrategyMapCollection && s.versioner.Version() < 2 {
 			searchableBucketOpts = append(searchableBucketOpts, lsmkv.WithLegacyMapSorting())
 		}
 
-<<<<<<< HEAD
+		if s.class.InvertedIndexConfig != nil {
+			searchableBucketOpts = append(searchableBucketOpts, lsmkv.WithBM25Config(s.class.InvertedIndexConfig.Bm25))
+		}
+
 		bucketName := helpers.BucketSearchableFromPropNameLSM(prop.Name)
 		if err := s.store.CreateOrLoadBucket(ctx, bucketName, searchableBucketOpts...); err != nil {
-=======
-		if s.class.InvertedIndexConfig != nil {
-			searchableBucketOpts = append(searchableBucketOpts, lsmkv.WithBM25Config(s.class.InvertedIndexConfig.Bm25))
-		}
-
-		if err := s.store.CreateOrLoadBucket(ctx,
-			helpers.BucketSearchableFromPropNameLSM(prop.Name),
-			searchableBucketOpts...,
-		); err != nil {
->>>>>>> da6dcb33
 			return err
 		}
 
