--- conflicted
+++ resolved
@@ -57,7 +57,7 @@
 			}
 			mockSchemaReader := schemaUC.NewMockSchemaReader(b)
 			mockSchemaReader.EXPECT().Shards(mock.Anything).Return(shardState.AllPhysicalShards(), nil).Maybe()
-			mockSchemaReader.EXPECT().Read(mock.Anything, mock.Anything).RunAndReturn(func(className string, readFunc func(*models.Class, *sharding.State) error) error {
+			mockSchemaReader.EXPECT().Read(mock.Anything, mock.Anything, mock.Anything).RunAndReturn(func(className string, retryIfClassNotFound bool, readFunc func(*models.Class, *sharding.State) error) error {
 				class := &models.Class{Class: className}
 				return readFunc(class, shardState)
 			}).Maybe()
@@ -74,12 +74,8 @@
 				QueryMaximumResults:       1000,
 				MaxImportGoroutinesFactor: 1,
 				TrackVectorDimensions:     true,
-<<<<<<< HEAD
-			}, &fakeRemoteClient{}, &fakeNodeResolver{}, &fakeRemoteNodeClient{}, &fakeReplicationClient{}, nil, memwatch.NewDummyMonitor(),
+			}, &FakeRemoteClient{}, &FakeNodeResolver{}, &FakeRemoteNodeClient{}, &FakeReplicationClient{}, nil, memwatch.NewDummyMonitor(),
 				mockNodeSelector, mockSchemaReader, mockReplicationFSMReader)
-=======
-			}, &FakeRemoteClient{}, &FakeNodeResolver{}, &FakeRemoteNodeClient{}, &FakeReplicationClient{}, nil, memwatch.NewDummyMonitor())
->>>>>>> 24c29bb2
 			require.Nil(b, err)
 			repo.SetSchemaGetter(schemaGetter)
 			require.Nil(b, repo.WaitForStartup(testCtx()))
@@ -141,7 +137,7 @@
 	}
 	mockSchemaReader := schemaUC.NewMockSchemaReader(t)
 	mockSchemaReader.EXPECT().Shards(mock.Anything).Return(shardState.AllPhysicalShards(), nil).Maybe()
-	mockSchemaReader.EXPECT().Read(mock.Anything, mock.Anything).RunAndReturn(func(className string, readFunc func(*models.Class, *sharding.State) error) error {
+	mockSchemaReader.EXPECT().Read(mock.Anything, mock.Anything, mock.Anything).RunAndReturn(func(className string, retryIfClassNotFound bool, readFunc func(*models.Class, *sharding.State) error) error {
 		class := &models.Class{Class: className}
 		return readFunc(class, shardState)
 	}).Maybe()
@@ -158,12 +154,8 @@
 		QueryMaximumResults:       1000,
 		MaxImportGoroutinesFactor: 1,
 		TrackVectorDimensions:     true,
-<<<<<<< HEAD
-	}, &fakeRemoteClient{}, &fakeNodeResolver{}, &fakeRemoteNodeClient{}, &fakeReplicationClient{}, nil, nil,
+	}, &FakeRemoteClient{}, &FakeNodeResolver{}, &FakeRemoteNodeClient{}, &FakeReplicationClient{}, nil, nil,
 		mockNodeSelector, mockSchemaReader, mockReplicationFSMReader)
-=======
-	}, &FakeRemoteClient{}, &FakeNodeResolver{}, &FakeRemoteNodeClient{}, &FakeReplicationClient{}, nil, nil)
->>>>>>> 24c29bb2
 	require.Nil(t, err)
 	repo.SetSchemaGetter(schemaGetter)
 	require.Nil(t, repo.WaitForStartup(testCtx()))
@@ -181,13 +173,8 @@
 		},
 	}
 
-<<<<<<< HEAD
-		require.Nil(t,
-			migrator.AddClass(context.Background(), class))
-=======
 	require.Nil(t,
-		migrator.AddClass(context.Background(), class, schemaGetter.shardState))
->>>>>>> 24c29bb2
+		migrator.AddClass(context.Background(), class))
 
 	schemaGetter.schema = schema
 
@@ -218,13 +205,14 @@
 
 	// shut down and test calculation from unloaded shard with new repo
 	require.NoError(t, repo.Shutdown(context.Background()))
-	repoNew, err := New(logger, Config{
+	repoNew, err := New(logger, "node1", Config{
 		RootPath:                  dirName,
 		QueryMaximumResults:       1000,
 		MaxImportGoroutinesFactor: 1,
 		TrackVectorDimensions:     true,
 		DisableLazyLoadShards:     false,
-	}, &FakeRemoteClient{}, &FakeNodeResolver{}, &FakeRemoteNodeClient{}, &FakeReplicationClient{}, nil, nil)
+	}, &FakeRemoteClient{}, &FakeNodeResolver{}, &FakeRemoteNodeClient{}, &FakeReplicationClient{}, nil, nil,
+		mockNodeSelector, mockSchemaReader, mockReplicationFSMReader)
 	require.Nil(t, err)
 	defer repoNew.Shutdown(context.Background())
 	repoNew.SetSchemaGetter(schemaGetter)
@@ -247,7 +235,7 @@
 	}
 	mockSchemaReader := schemaUC.NewMockSchemaReader(t)
 	mockSchemaReader.EXPECT().Shards(mock.Anything).Return(shardState.AllPhysicalShards(), nil).Maybe()
-	mockSchemaReader.EXPECT().Read(mock.Anything, mock.Anything).RunAndReturn(func(className string, readFunc func(*models.Class, *sharding.State) error) error {
+	mockSchemaReader.EXPECT().Read(mock.Anything, mock.Anything, mock.Anything).RunAndReturn(func(className string, retryIfClassNotFound bool, readFunc func(*models.Class, *sharding.State) error) error {
 		class := &models.Class{Class: className}
 		return readFunc(class, shardState)
 	}).Maybe()
@@ -264,12 +252,8 @@
 		QueryMaximumResults:       10000,
 		MaxImportGoroutinesFactor: 1,
 		TrackVectorDimensions:     true,
-<<<<<<< HEAD
-	}, &fakeRemoteClient{}, &fakeNodeResolver{}, &fakeRemoteNodeClient{}, &fakeReplicationClient{}, monitoring.GetMetrics(), memwatch.NewDummyMonitor(),
+	}, &FakeRemoteClient{}, &FakeNodeResolver{}, &FakeRemoteNodeClient{}, &FakeReplicationClient{}, monitoring.GetMetrics(), memwatch.NewDummyMonitor(),
 		mockNodeSelector, mockSchemaReader, mockReplicationFSMReader)
-=======
-	}, &FakeRemoteClient{}, &FakeNodeResolver{}, &FakeRemoteNodeClient{}, &FakeReplicationClient{}, monitoring.GetMetrics(), memwatch.NewDummyMonitor())
->>>>>>> 24c29bb2
 	require.Nil(t, err)
 	repo.SetSchemaGetter(schemaGetter)
 	require.Nil(t, repo.WaitForStartup(testCtx()))
