//                           _       _
// __      _____  __ ___   ___  __ _| |_ ___
// \ \ /\ / / _ \/ _` \ \ / / |/ _` | __/ _ \
//  \ V  V /  __/ (_| |\ V /| | (_| | ||  __/
//   \_/\_/ \___|\__,_| \_/ |_|\__,_|\__\___|
//
//  Copyright © 2016 - 2023 Weaviate B.V. All rights reserved.
//
//  CONTACT: hello@weaviate.io
//

package db

import (
	"context"
	"errors"
	"fmt"
	"io"
	"os"
	"path"
	"sync"

	"github.com/go-openapi/strfmt"
	"github.com/weaviate/weaviate/adapters/repos/db/indexcheckpoint"
	"github.com/weaviate/weaviate/adapters/repos/db/indexcounter"
	"github.com/weaviate/weaviate/adapters/repos/db/inverted"
	"github.com/weaviate/weaviate/adapters/repos/db/lsmkv"
	"github.com/weaviate/weaviate/entities/additional"
	"github.com/weaviate/weaviate/entities/aggregation"
	"github.com/weaviate/weaviate/entities/backup"
	"github.com/weaviate/weaviate/entities/filters"
	"github.com/weaviate/weaviate/entities/models"
	"github.com/weaviate/weaviate/entities/multi"
	"github.com/weaviate/weaviate/entities/schema"
	"github.com/weaviate/weaviate/entities/search"
	"github.com/weaviate/weaviate/entities/searchparams"
	"github.com/weaviate/weaviate/entities/storagestate"
	"github.com/weaviate/weaviate/entities/storobj"
	"github.com/weaviate/weaviate/usecases/monitoring"
	"github.com/weaviate/weaviate/usecases/objects"
	"github.com/weaviate/weaviate/usecases/replica"
	"golang.org/x/sync/errgroup"
)

type LazyLoadShard struct {
	shardOpts      *deferredShardOpts
	propLenTracker *inverted.JsonPropertyLengthTracker
	shard          *Shard
	loaded         bool
	mutex          sync.Mutex
}

func NewLazyLoadShard(ctx context.Context, promMetrics *monitoring.PrometheusMetrics,
	shardName string, index *Index, class *models.Class, jobQueueCh chan job,
	indexCheckpoints *indexcheckpoint.Checkpoints,
) *LazyLoadShard {
	promMetrics.NewUnloadedshard(class.Class)
	return &LazyLoadShard{
		shardOpts: &deferredShardOpts{
			promMetrics: promMetrics,

			name:             shardName,
			index:            index,
			class:            class,
			jobQueueCh:       jobQueueCh,
			indexCheckpoints: indexCheckpoints,
		},
	}
}

type deferredShardOpts struct {
	promMetrics      *monitoring.PrometheusMetrics
	name             string
	index            *Index
	class            *models.Class
	jobQueueCh       chan job
	indexCheckpoints *indexcheckpoint.Checkpoints
}

func (l *LazyLoadShard) mustLoad() {
	l.mustLoadCtx(context.Background())
}

func (l *LazyLoadShard) mustLoadCtx(ctx context.Context) {
	if err := l.Load(ctx); err != nil {
		panic(err.Error())
	}
}

func (l *LazyLoadShard) Load(ctx context.Context) error {
	l.mutex.Lock()
	defer l.mutex.Unlock()

	l.propLenTracker = nil

	if l.loaded {
		return nil
	}
	if l.shardOpts.class == nil {
		l.shardOpts.promMetrics.StartLoadingShard("unknown class")
	} else {
		l.shardOpts.promMetrics.StartLoadingShard(l.shardOpts.class.Class)
	}
	shard, err := NewShard(ctx, l.shardOpts.promMetrics, l.shardOpts.name, l.shardOpts.index,
		l.shardOpts.class, l.shardOpts.jobQueueCh, l.shardOpts.indexCheckpoints, l.propLenTracker)
	if err != nil {
		msg := fmt.Sprintf("Unable to load shard %s: %v", l.shardOpts.name, err)
		l.shardOpts.index.logger.WithField("error", "shard_load").WithError(err).Error(msg)
		return errors.New(msg)
	}
	l.shard = shard
	l.loaded = true
	if l.shardOpts.class == nil {
		l.shardOpts.promMetrics.FinishLoadingShard("unknown class")
	} else {
		l.shardOpts.promMetrics.FinishLoadingShard(l.shardOpts.class.Class)
	}
	return nil
}

func (l *LazyLoadShard) Index() *Index {
	return l.shardOpts.index
}

func (l *LazyLoadShard) Name() string {
	return l.shardOpts.name
}

func (l *LazyLoadShard) Store() *lsmkv.Store {
	l.mustLoad()
	return l.shard.Store()
}

func (l *LazyLoadShard) NotifyReady() {
	l.mustLoad()
	l.shard.NotifyReady()
}

func (l *LazyLoadShard) GetStatus() storagestate.Status {
	l.mustLoad()
	return l.shard.GetStatus()
}

func (l *LazyLoadShard) UpdateStatus(status string) error {
	l.mustLoad()
	return l.shard.UpdateStatus(status)
}

<<<<<<< HEAD
func (l *LazyLoadShard) ChangeObjectCountBy(delta int) error {
	if err := l.Load(context.Background()); err != nil {
		return err
	}
	return l.shard.ChangeObjectCountBy(delta)
}

func (l *LazyLoadShard) FindDocIDs(ctx context.Context, filters *filters.LocalFilter) ([]uint64, error) {
=======
func (l *LazyLoadShard) FindUUIDs(ctx context.Context, filters *filters.LocalFilter) ([]strfmt.UUID, error) {
>>>>>>> 87d608f5
	if err := l.Load(ctx); err != nil {
		return []strfmt.UUID{}, err
	}
	return l.shard.FindUUIDs(ctx, filters)
}

func (l *LazyLoadShard) Counter() *indexcounter.Counter {
	l.mustLoad()
	return l.shard.Counter()
}

func (l *LazyLoadShard) ObjectCount() int {
	return l.GetPropertyLengthTracker().ObjectTally()
}

func (l *LazyLoadShard) GetPropertyLengthTracker() *inverted.JsonPropertyLengthTracker {
	/*
		l.mustLoad()
		return l.shard.GetPropertyLengthTracker()
	*/

	l.mutex.Lock()
	defer l.mutex.Unlock()

	if l.loaded {
		return l.shard.GetPropertyLengthTracker()
	}

	if l.propLenTracker != nil {
		return l.propLenTracker
	}

	var tracker *inverted.JsonPropertyLengthTracker

	//FIXME add method for tracker path
	plPath := path.Join(l.shardOpts.index.path(), "proplengths")
	tracker, err := inverted.NewJsonPropertyLengthTracker(plPath, l.shardOpts.index.logger)
	l.propLenTracker = tracker
	if err != nil {
		panic(fmt.Sprintf("could not create property length tracker at %v: %v", plPath, err))
	}

	return l.propLenTracker
}

func (l *LazyLoadShard) PutObject(ctx context.Context, object *storobj.Object) error {
	if err := l.Load(ctx); err != nil {
		return err
	}
	return l.shard.PutObject(ctx, object)
}

func (l *LazyLoadShard) PutObjectBatch(ctx context.Context, objects []*storobj.Object) []error {
	if err := l.Load(ctx); err != nil {
		return []error{err}
	} // TODO check
	return l.shard.PutObjectBatch(ctx, objects)
}

func (l *LazyLoadShard) ObjectByID(ctx context.Context, id strfmt.UUID, props search.SelectProperties, additional additional.Properties) (*storobj.Object, error) {
	if err := l.Load(ctx); err != nil {
		return nil, err
	}
	return l.shard.ObjectByID(ctx, id, props, additional)
}

func (l *LazyLoadShard) Exists(ctx context.Context, id strfmt.UUID) (bool, error) {
	if err := l.Load(ctx); err != nil {
		return false, err
	}
	return l.shard.Exists(ctx, id)
}

func (l *LazyLoadShard) ObjectSearch(ctx context.Context, limit int, filters *filters.LocalFilter, keywordRanking *searchparams.KeywordRanking, sort []filters.Sort, cursor *filters.Cursor, additional additional.Properties) ([]*storobj.Object, []float32, error) {
	if err := l.Load(ctx); err != nil {
		return nil, nil, err
	}
	return l.shard.ObjectSearch(ctx, limit, filters, keywordRanking, sort, cursor, additional)
}

func (l *LazyLoadShard) ObjectVectorSearch(ctx context.Context, searchVector []float32, targetDist float32, limit int, filters *filters.LocalFilter, sort []filters.Sort, groupBy *searchparams.GroupBy, additional additional.Properties) ([]*storobj.Object, []float32, error) {
	if err := l.Load(ctx); err != nil {
		return nil, nil, err
	}
	return l.shard.ObjectVectorSearch(ctx, searchVector, targetDist, limit, filters, sort, groupBy, additional)
}

func (l *LazyLoadShard) UpdateVectorIndexConfig(ctx context.Context, updated schema.VectorIndexConfig) error {
	if err := l.Load(ctx); err != nil {
		return err
	}
	return l.shard.UpdateVectorIndexConfig(ctx, updated)
}

func (l *LazyLoadShard) AddReferencesBatch(ctx context.Context, refs objects.BatchReferences) []error {
	if err := l.Load(ctx); err != nil {
		return []error{err}
	} // TODO check
	return l.shard.AddReferencesBatch(ctx, refs)
}

func (l *LazyLoadShard) DeleteObjectBatch(ctx context.Context, ids []strfmt.UUID, dryRun bool) objects.BatchSimpleObjects {
	l.mustLoadCtx(ctx)
	return l.shard.DeleteObjectBatch(ctx, ids, dryRun)
}

func (l *LazyLoadShard) DeleteObject(ctx context.Context, id strfmt.UUID) error {
	if err := l.Load(ctx); err != nil {
		return err
	}
	return l.shard.DeleteObject(ctx, id)
}

func (l *LazyLoadShard) MultiObjectByID(ctx context.Context, query []multi.Identifier) ([]*storobj.Object, error) {
	if err := l.Load(ctx); err != nil {
		return nil, err
	}
	return l.shard.MultiObjectByID(ctx, query)
}

func (l *LazyLoadShard) ID() string {
	return shardId(l.shardOpts.index.ID(), l.shardOpts.name)
}

func (l *LazyLoadShard) drop() error {
	// if not loaded, execute simplified drop without loading shard:
	// - perform required actions
	// - remove entire shard directory
	// use lock to prevent eventual concurrent droping and loading
	l.mutex.Lock()
	if !l.loaded {
		defer l.mutex.Unlock()

		idx := l.shardOpts.index
		className := idx.Config.ClassName.String()
		shardName := l.shardOpts.name

		// cleanup metrics
		NewMetrics(idx.logger, l.shardOpts.promMetrics, className, shardName).
			DeleteShardLabels(className, shardName)

		// cleanup dimensions
		if idx.Config.TrackVectorDimensions {
			clearDimensionMetrics(l.shardOpts.promMetrics, className, shardName, idx.vectorIndexUserConfig)
		}

		// cleanup queue
		if l.shardOpts.indexCheckpoints != nil {
			if err := l.shardOpts.indexCheckpoints.Delete(shardId(idx.ID(), shardName)); err != nil {
				return fmt.Errorf("delete checkpoint: %w", err)
			}
		}

		// remove shard dir
		if err := os.RemoveAll(shardPath(idx.path(), shardName)); err != nil {
			return fmt.Errorf("delete shard dir: %w", err)
		}

		return nil
	}
	l.mutex.Unlock()

	return l.shard.drop()
}

func (l *LazyLoadShard) addIDProperty(ctx context.Context) error {
	if err := l.Load(ctx); err != nil {
		return err
	}
	return l.shard.addIDProperty(ctx)
}

func (l *LazyLoadShard) addDimensionsProperty(ctx context.Context) error {
	if err := l.Load(ctx); err != nil {
		return err
	}
	return l.shard.addDimensionsProperty(ctx)
}

func (l *LazyLoadShard) addTimestampProperties(ctx context.Context) error {
	if err := l.Load(ctx); err != nil {
		return err
	}
	return l.shard.addTimestampProperties(ctx)
}

func (l *LazyLoadShard) createPropertyIndex(ctx context.Context, prop *models.Property, eg *errgroup.Group) {
	l.mustLoad()
	l.shard.createPropertyIndex(ctx, prop, eg)
}

func (l *LazyLoadShard) BeginBackup(ctx context.Context) error {
	if err := l.Load(ctx); err != nil {
		return err
	}
	return l.shard.BeginBackup(ctx)
}

func (l *LazyLoadShard) ListBackupFiles(ctx context.Context, ret *backup.ShardDescriptor) error {
	if err := l.Load(ctx); err != nil {
		return err
	}
	return l.shard.ListBackupFiles(ctx, ret)
}

func (l *LazyLoadShard) resumeMaintenanceCycles(ctx context.Context) error {
	if err := l.Load(ctx); err != nil {
		return err
	}
	return l.shard.resumeMaintenanceCycles(ctx)
}

func (l *LazyLoadShard) SetPropertyLengths(props []inverted.Property) error {
	l.mustLoad()
	return l.shard.SetPropertyLengths(props)
}

func (l *LazyLoadShard) AnalyzeObject(object *storobj.Object) ([]inverted.Property, []nilProp, error) {
	l.mustLoad()
	return l.shard.AnalyzeObject(object)
}

func (l *LazyLoadShard) Dimensions() int {
	l.mustLoad()
	return l.shard.Dimensions()
}

func (l *LazyLoadShard) QuantizedDimensions(segments int) int {
	l.mustLoad()
	return l.shard.QuantizedDimensions(segments)
}

func (l *LazyLoadShard) Aggregate(ctx context.Context, params aggregation.Params) (*aggregation.Result, error) {
	if err := l.Load(ctx); err != nil {
		return nil, err
	}
	return l.shard.Aggregate(ctx, params)
}

func (l *LazyLoadShard) MergeObject(ctx context.Context, object objects.MergeDocument) error {
	if err := l.Load(ctx); err != nil {
		return err
	}
	return l.shard.MergeObject(ctx, object)
}

func (l *LazyLoadShard) Queue() *IndexQueue {
	l.mustLoad()
	return l.shard.Queue()
}

func (l *LazyLoadShard) Shutdown(ctx context.Context) error {
	if !l.isLoaded() {
		return nil
	}
	return l.shard.Shutdown(ctx)
}

func (l *LazyLoadShard) ObjectList(ctx context.Context, limit int, sort []filters.Sort, cursor *filters.Cursor, additional additional.Properties, className schema.ClassName) ([]*storobj.Object, error) {
	if err := l.Load(ctx); err != nil {
		return nil, err
	}
	return l.shard.ObjectList(ctx, limit, sort, cursor, additional, className)
}

func (l *LazyLoadShard) WasDeleted(ctx context.Context, id strfmt.UUID) (bool, error) {
	if err := l.Load(ctx); err != nil {
		return false, err
	}
	return l.shard.WasDeleted(ctx, id)
}

func (l *LazyLoadShard) VectorIndex() VectorIndex {
	l.mustLoad()
	return l.shard.VectorIndex()
}

func (l *LazyLoadShard) Versioner() *shardVersioner {
	l.mustLoad()
	return l.shard.Versioner()
}

func (l *LazyLoadShard) isReadOnly() bool {
	l.mustLoad()
	return l.shard.isReadOnly()
}

func (l *LazyLoadShard) preparePutObject(ctx context.Context, shardID string, object *storobj.Object) replica.SimpleResponse {
	l.mustLoadCtx(ctx)
	return l.shard.preparePutObject(ctx, shardID, object)
}

func (l *LazyLoadShard) preparePutObjects(ctx context.Context, shardID string, objects []*storobj.Object) replica.SimpleResponse {
	l.mustLoadCtx(ctx)
	return l.shard.preparePutObjects(ctx, shardID, objects)
}

func (l *LazyLoadShard) prepareMergeObject(ctx context.Context, shardID string, object *objects.MergeDocument) replica.SimpleResponse {
	l.mustLoadCtx(ctx)
	return l.shard.prepareMergeObject(ctx, shardID, object)
}

func (l *LazyLoadShard) prepareDeleteObject(ctx context.Context, shardID string, id strfmt.UUID) replica.SimpleResponse {
	l.mustLoadCtx(ctx)
	return l.shard.prepareDeleteObject(ctx, shardID, id)
}

func (l *LazyLoadShard) prepareDeleteObjects(ctx context.Context, shardID string, ids []strfmt.UUID, dryRun bool) replica.SimpleResponse {
	l.mustLoadCtx(ctx)
	return l.shard.prepareDeleteObjects(ctx, shardID, ids, dryRun)
}

func (l *LazyLoadShard) prepareAddReferences(ctx context.Context, shardID string, refs []objects.BatchReference) replica.SimpleResponse {
	l.mustLoadCtx(ctx)
	return l.shard.prepareAddReferences(ctx, shardID, refs)
}

func (l *LazyLoadShard) commitReplication(ctx context.Context, shardID string, mutex *backupMutex) interface{} {
	l.mustLoad()
	return l.shard.commitReplication(ctx, shardID, mutex)
}

func (l *LazyLoadShard) abortReplication(ctx context.Context, shardID string) replica.SimpleResponse {
	l.mustLoad()
	return l.shard.abortReplication(ctx, shardID)
}

func (l *LazyLoadShard) reinit(ctx context.Context) error {
	if err := l.Load(ctx); err != nil {
		return err
	}
	return l.shard.reinit(ctx)
}

func (l *LazyLoadShard) filePutter(ctx context.Context, shardID string) (io.WriteCloser, error) {
	if err := l.Load(ctx); err != nil {
		return nil, err
	}
	return l.shard.filePutter(ctx, shardID)
}

func (l *LazyLoadShard) extendDimensionTrackerLSM(dimensions int, docID uint64) error {
	l.mustLoad()
	return l.shard.extendDimensionTrackerLSM(dimensions, docID)
}

func (l *LazyLoadShard) addToPropertySetBucket(bucket *lsmkv.Bucket, docID uint64, key []byte) error {
	l.mustLoad()
	return l.shard.addToPropertySetBucket(bucket, docID, key)
}

func (l *LazyLoadShard) addToPropertyMapBucket(bucket *lsmkv.Bucket, pair lsmkv.MapPair, key []byte) error {
	l.mustLoad()
	return l.shard.addToPropertyMapBucket(bucket, pair, key)
}

func (l *LazyLoadShard) pairPropertyWithFrequency(docID uint64, freq, propLen float32) lsmkv.MapPair {
	l.mustLoad()
	return l.shard.pairPropertyWithFrequency(docID, freq, propLen)
}

func (l *LazyLoadShard) keyPropertyNull(isNull bool) ([]byte, error) {
	l.mustLoad()
	return l.shard.keyPropertyNull(isNull)
}

func (l *LazyLoadShard) keyPropertyLength(length int) ([]byte, error) {
	l.mustLoad()
	return l.shard.keyPropertyLength(length)
}

func (l *LazyLoadShard) setFallbackToSearchable(fallback bool) {
	l.mustLoad()
	l.shard.setFallbackToSearchable(fallback)
}

func (l *LazyLoadShard) addJobToQueue(job job) {
	l.mustLoad()
	l.shard.addJobToQueue(job)
}

func (l *LazyLoadShard) uuidFromDocID(docID uint64) (strfmt.UUID, error) {
	l.mustLoad()
	return l.shard.uuidFromDocID(docID)
}

func (l *LazyLoadShard) batchDeleteObject(ctx context.Context, id strfmt.UUID) error {
	if err := l.Load(ctx); err != nil {
		return err
	}
	return l.shard.batchDeleteObject(ctx, id)
}

func (l *LazyLoadShard) putObjectLSM(object *storobj.Object, idBytes []byte) (objectInsertStatus, error) {
	l.mustLoad()
	return l.shard.putObjectLSM(object, idBytes)
}

func (l *LazyLoadShard) mutableMergeObjectLSM(merge objects.MergeDocument, idBytes []byte) (mutableMergeResult, error) {
	l.mustLoad()
	return l.shard.mutableMergeObjectLSM(merge, idBytes)
}

func (l *LazyLoadShard) deleteInvertedIndexItemLSM(bucket *lsmkv.Bucket, item inverted.Countable, docID uint64) error {
	l.mustLoad()
	return l.shard.deleteInvertedIndexItemLSM(bucket, item, docID)
}

func (l *LazyLoadShard) batchExtendInvertedIndexItemsLSMNoFrequency(b *lsmkv.Bucket, item inverted.MergeItem) error {
	l.mustLoad()
	return l.shard.batchExtendInvertedIndexItemsLSMNoFrequency(b, item)
}

func (l *LazyLoadShard) updatePropertySpecificIndices(object *storobj.Object, status objectInsertStatus) error {
	l.mustLoad()
	return l.shard.updatePropertySpecificIndices(object, status)
}

func (l *LazyLoadShard) updateVectorIndexIgnoreDelete(vector []float32, status objectInsertStatus) error {
	l.mustLoad()
	return l.shard.updateVectorIndexIgnoreDelete(vector, status)
}

func (l *LazyLoadShard) hasGeoIndex() bool {
	l.mustLoad()
	return l.shard.hasGeoIndex()
}

func (l *LazyLoadShard) Metrics() *Metrics {
	l.mustLoad()
	return l.shard.Metrics()
}

func (l *LazyLoadShard) isLoaded() bool {
	l.mutex.Lock()
	defer l.mutex.Unlock()

	return l.loaded
}<|MERGE_RESOLUTION|>--- conflicted
+++ resolved
@@ -146,7 +146,6 @@
 	return l.shard.UpdateStatus(status)
 }
 
-<<<<<<< HEAD
 func (l *LazyLoadShard) ChangeObjectCountBy(delta int) error {
 	if err := l.Load(context.Background()); err != nil {
 		return err
@@ -154,10 +153,8 @@
 	return l.shard.ChangeObjectCountBy(delta)
 }
 
-func (l *LazyLoadShard) FindDocIDs(ctx context.Context, filters *filters.LocalFilter) ([]uint64, error) {
-=======
 func (l *LazyLoadShard) FindUUIDs(ctx context.Context, filters *filters.LocalFilter) ([]strfmt.UUID, error) {
->>>>>>> 87d608f5
+
 	if err := l.Load(ctx); err != nil {
 		return []strfmt.UUID{}, err
 	}
