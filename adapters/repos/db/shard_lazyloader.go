//                           _       _
// __      _____  __ ___   ___  __ _| |_ ___
// \ \ /\ / / _ \/ _` \ \ / / |/ _` | __/ _ \
//  \ V  V /  __/ (_| |\ V /| | (_| | ||  __/
//   \_/\_/ \___|\__,_| \_/ |_|\__,_|\__\___|
//
//  Copyright © 2016 - 2023 Weaviate B.V. All rights reserved.
//
//  CONTACT: hello@weaviate.io
//

package db

import (
	"context"
	"fmt"
	"io"
	"sync"
	"errors"

	"github.com/go-openapi/strfmt"
	"github.com/weaviate/weaviate/adapters/repos/db/indexcheckpoint"
	"github.com/weaviate/weaviate/adapters/repos/db/indexcounter"
	"github.com/weaviate/weaviate/adapters/repos/db/inverted"
	"github.com/weaviate/weaviate/adapters/repos/db/lsmkv"
	"github.com/weaviate/weaviate/entities/additional"
	"github.com/weaviate/weaviate/entities/aggregation"
	"github.com/weaviate/weaviate/entities/backup"
	"github.com/weaviate/weaviate/entities/filters"
	"github.com/weaviate/weaviate/entities/models"
	"github.com/weaviate/weaviate/entities/multi"
	"github.com/weaviate/weaviate/entities/schema"
	"github.com/weaviate/weaviate/entities/search"
	"github.com/weaviate/weaviate/entities/searchparams"
	"github.com/weaviate/weaviate/entities/storagestate"
	"github.com/weaviate/weaviate/entities/storobj"
	"github.com/weaviate/weaviate/usecases/monitoring"
	"github.com/weaviate/weaviate/usecases/objects"
	"github.com/weaviate/weaviate/usecases/replica"
	"golang.org/x/sync/errgroup"
)

type LazyLoadShard struct {
	shardOpts *deferredShardOpts
	shard     *Shard
	loaded    bool
	mutex     sync.Mutex
}

func NewLazyLoadShard(ctx context.Context, promMetrics *monitoring.PrometheusMetrics,
	shardName string, index *Index, class *models.Class, jobQueueCh chan job,
	indexCheckpoints *indexcheckpoint.Checkpoints,
) (*LazyLoadShard, error) {
	l := &LazyLoadShard{
		shardOpts: &deferredShardOpts{
			promMetrics: promMetrics,

			name:             shardName,
			index:            index,
			class:            class,
			jobQueueCh:       jobQueueCh,
			indexCheckpoints: indexCheckpoints,
		},
	}
	return l, nil
}

type deferredShardOpts struct {
	promMetrics      *monitoring.PrometheusMetrics
	name             string
	index            *Index
	class            *models.Class
	jobQueueCh       chan job
	indexCheckpoints *indexcheckpoint.Checkpoints
}

<<<<<<< HEAD
func (l *LazyLoadShard) MustLoad() {
	if l.loaded {
		return
	}
	l.mutex.Lock()
	defer l.mutex.Unlock()
	if l.loaded {
		return
	}
	shard, err := NewShard(context.Background(), l.shardOpts.promMetrics, l.shardOpts.name, l.shardOpts.index, l.shardOpts.class, l.shardOpts.jobQueueCh, l.shardOpts.indexCheckpoints)
	if err != nil {
		msg := fmt.Sprintf("Unable to load shard %s: %v", l.shardOpts.name, err)
		panic(msg)
	}
	l.shard = shard
	l.loaded = true
	return
}

func (l *LazyLoadShard) Load(ctx context.Context) error {
=======
func (l *LazyLoadShard) Load() error {
	l.mutex.Lock()
	defer l.mutex.Unlock()
>>>>>>> a0f9abd4
	if l.loaded {
		return nil
	}
	if l.loaded {
		return nil
	}
	shard, err := NewShard(context.Background(), l.shardOpts.promMetrics, l.shardOpts.name, l.shardOpts.index, l.shardOpts.class, l.shardOpts.jobQueueCh, l.shardOpts.indexCheckpoints)
	if err != nil {
		msg := fmt.Sprintf("Unable to load shard %s: %v", l.shardOpts.name, err)
		return errors.New(msg)
	}
	l.shard = shard
	l.loaded = true
	return nil
}

func (l *LazyLoadShard) Index() *Index {
	l.MustLoad()
	return l.shard.Index()
}

func (l *LazyLoadShard) Name() string {
	l.MustLoad()
	return l.shard.Name()
}

func (l *LazyLoadShard) Store() *lsmkv.Store {
	l.MustLoad()
	return l.shard.Store()
}

func (l *LazyLoadShard) NotifyReady() {
	l.MustLoad()
	l.shard.NotifyReady()
}

func (l *LazyLoadShard) GetStatus() storagestate.Status {
	l.MustLoad()
	return l.shard.GetStatus()
}

func (l *LazyLoadShard) UpdateStatus(status string) error {
	l.MustLoad()
	return l.shard.UpdateStatus(status)
}

func (l *LazyLoadShard) FindDocIDs(ctx context.Context, filters *filters.LocalFilter) ([]uint64, error) {
	l.Load(ctx)
	return l.shard.FindDocIDs(ctx, filters)
}

func (l *LazyLoadShard) Counter() *indexcounter.Counter {
	l.MustLoad()
	return l.shard.Counter()
}

func (l *LazyLoadShard) ObjectCount() int {
	l.MustLoad()
	return l.shard.ObjectCount()
}

func (l *LazyLoadShard) GetPropertyLengthTracker() *inverted.JsonPropertyLengthTracker {
	l.MustLoad()
	return l.shard.GetPropertyLengthTracker()
}

func (l *LazyLoadShard) PutObject(ctx context.Context, object *storobj.Object) error {
	l.Load(ctx)
	return l.shard.PutObject(ctx, object)
}

func (l *LazyLoadShard) PutObjectBatch(ctx context.Context, objects []*storobj.Object) []error {
	l.Load(ctx)
	return l.shard.PutObjectBatch(ctx, objects)
}

func (l *LazyLoadShard) ObjectByID(ctx context.Context, id strfmt.UUID, props search.SelectProperties, additional additional.Properties) (*storobj.Object, error) {
	l.Load(ctx)
	return l.shard.ObjectByID(ctx, id, props, additional)
}

func (l *LazyLoadShard) Exists(ctx context.Context, id strfmt.UUID) (bool, error) {
	l.Load(ctx)
	return l.shard.Exists(ctx, id)
}

func (l *LazyLoadShard) ObjectSearch(ctx context.Context, limit int, filters *filters.LocalFilter, keywordRanking *searchparams.KeywordRanking, sort []filters.Sort, cursor *filters.Cursor, additional additional.Properties) ([]*storobj.Object, []float32, error) {
	l.Load(ctx)
	return l.shard.ObjectSearch(ctx, limit, filters, keywordRanking, sort, cursor, additional)
}

func (l *LazyLoadShard) ObjectVectorSearch(ctx context.Context, searchVector []float32, targetDist float32, limit int, filters *filters.LocalFilter, sort []filters.Sort, groupBy *searchparams.GroupBy, additional additional.Properties) ([]*storobj.Object, []float32, error) {
	l.Load(ctx)
	return l.shard.ObjectVectorSearch(ctx, searchVector, targetDist, limit, filters, sort, groupBy, additional)
}

func (l *LazyLoadShard) UpdateVectorIndexConfig(ctx context.Context, updated schema.VectorIndexConfig) error {
	l.Load(ctx)
	return l.shard.UpdateVectorIndexConfig(ctx, updated)
}

func (l *LazyLoadShard) AddReferencesBatch(ctx context.Context, refs objects.BatchReferences) []error {
	l.Load(ctx)
	return l.shard.AddReferencesBatch(ctx, refs)
}

func (l *LazyLoadShard) DeleteObjectBatch(ctx context.Context, ids []uint64, dryRun bool) objects.BatchSimpleObjects {
	l.Load(ctx)
	return l.shard.DeleteObjectBatch(ctx, ids, dryRun)
}

func (l *LazyLoadShard) DeleteObject(ctx context.Context, id strfmt.UUID) error {
	l.Load(ctx)
	return l.shard.DeleteObject(ctx, id)
}

func (l *LazyLoadShard) MultiObjectByID(ctx context.Context, query []multi.Identifier) ([]*storobj.Object, error) {
	l.Load(ctx)
	return l.shard.MultiObjectByID(ctx, query)
}

func (l *LazyLoadShard) ID() string {
	l.MustLoad()
	return l.shard.ID()
}

func (l *LazyLoadShard) DBPathLSM() string {
	l.MustLoad()
	return l.shard.DBPathLSM()
}

func (l *LazyLoadShard) drop() error {
	l.MustLoad()
	return l.shard.drop()
}

func (l *LazyLoadShard) addIDProperty(ctx context.Context) error {
	l.Load(ctx)
	return l.shard.addIDProperty(ctx)
}

func (l *LazyLoadShard) addDimensionsProperty(ctx context.Context) error {
	l.Load(ctx)
	return l.shard.addDimensionsProperty(ctx)
}

func (l *LazyLoadShard) addTimestampProperties(ctx context.Context) error {
	l.Load(ctx)
	return l.shard.addTimestampProperties(ctx)
}

func (l *LazyLoadShard) createPropertyIndex(ctx context.Context, prop *models.Property, eg *errgroup.Group) {
	l.Load(ctx)
	l.shard.createPropertyIndex(ctx, prop, eg)
}

func (l *LazyLoadShard) BeginBackup(ctx context.Context) error {
	l.Load(ctx)
	return l.shard.BeginBackup(ctx)
}

func (l *LazyLoadShard) ListBackupFiles(ctx context.Context, ret *backup.ShardDescriptor) error {
	l.Load(ctx)
	return l.shard.ListBackupFiles(ctx, ret)
}

func (l *LazyLoadShard) resumeMaintenanceCycles(ctx context.Context) error {
	l.Load(ctx)
	return l.shard.resumeMaintenanceCycles(ctx)
}

func (l *LazyLoadShard) SetPropertyLengths(props []inverted.Property) error {
	l.MustLoad()
	return l.shard.SetPropertyLengths(props)
}

func (l *LazyLoadShard) AnalyzeObject(object *storobj.Object) ([]inverted.Property, []nilProp, error) {
	l.MustLoad()
	return l.shard.AnalyzeObject(object)
}

func (l *LazyLoadShard) Dimensions() int {
	l.MustLoad()
	return l.shard.Dimensions()
}

func (l *LazyLoadShard) QuantizedDimensions(segments int) int {
	l.MustLoad()
	return l.shard.QuantizedDimensions(segments)
}

func (l *LazyLoadShard) Aggregate(ctx context.Context, params aggregation.Params) (*aggregation.Result, error) {
	l.Load(ctx)
	return l.shard.Aggregate(ctx, params)
}

func (l *LazyLoadShard) MergeObject(ctx context.Context, object objects.MergeDocument) error {
	l.Load(ctx)
	return l.shard.MergeObject(ctx, object)
}

func (l *LazyLoadShard) Queue() *IndexQueue {
	l.MustLoad()
	return l.shard.Queue()
}

func (l *LazyLoadShard) Shutdown(ctx context.Context) error {
	l.Load(ctx)
	return l.shard.Shutdown(ctx)
}

func (l *LazyLoadShard) ObjectList(ctx context.Context, limit int, sort []filters.Sort, cursor *filters.Cursor, additional additional.Properties, className schema.ClassName) ([]*storobj.Object, error) {
	l.Load(ctx)
	return l.shard.ObjectList(ctx, limit, sort, cursor, additional, className)
}

func (l *LazyLoadShard) WasDeleted(ctx context.Context, id strfmt.UUID) (bool, error) {
	l.Load(ctx)
	return l.shard.WasDeleted(ctx, id)
}

func (l *LazyLoadShard) VectorIndex() VectorIndex {
	l.MustLoad()
	return l.shard.VectorIndex()
}

func (l *LazyLoadShard) Versioner() *shardVersioner {
	l.MustLoad()
	return l.shard.Versioner()
}

func (l *LazyLoadShard) isReadOnly() bool {
	l.MustLoad()
	return l.shard.isReadOnly()
}

func (l *LazyLoadShard) preparePutObject(ctx context.Context, shardID string, object *storobj.Object) replica.SimpleResponse {
	l.Load(ctx)
	return l.shard.preparePutObject(ctx, shardID, object)
}

func (l *LazyLoadShard) preparePutObjects(ctx context.Context, shardID string, objects []*storobj.Object) replica.SimpleResponse {
	l.Load(ctx)
	return l.shard.preparePutObjects(ctx, shardID, objects)
}

func (l *LazyLoadShard) prepareMergeObject(ctx context.Context, shardID string, object *objects.MergeDocument) replica.SimpleResponse {
	l.Load(ctx)
	return l.shard.prepareMergeObject(ctx, shardID, object)
}

func (l *LazyLoadShard) prepareDeleteObject(ctx context.Context, shardID string, id strfmt.UUID) replica.SimpleResponse {
	l.Load(ctx)
	return l.shard.prepareDeleteObject(ctx, shardID, id)
}

func (l *LazyLoadShard) prepareDeleteObjects(ctx context.Context, shardID string, ids []uint64, dryRun bool) replica.SimpleResponse {
	l.Load(ctx)
	return l.shard.prepareDeleteObjects(ctx, shardID, ids, dryRun)
}

func (l *LazyLoadShard) prepareAddReferences(ctx context.Context, shardID string, refs []objects.BatchReference) replica.SimpleResponse {
	l.Load(ctx)
	return l.shard.prepareAddReferences(ctx, shardID, refs)
}

func (l *LazyLoadShard) commitReplication(ctx context.Context, shardID string, mutex *backupMutex) interface{} {
	l.Load(ctx)
	return l.shard.commitReplication(ctx, shardID, mutex)
}

func (l *LazyLoadShard) abortReplication(ctx context.Context, shardID string) replica.SimpleResponse {
	l.Load(ctx)
	return l.shard.abortReplication(ctx, shardID)
}

func (l *LazyLoadShard) reinit(ctx context.Context) error {
	l.Load(ctx)
	return l.shard.reinit(ctx)
}

func (l *LazyLoadShard) filePutter(ctx context.Context, shardID string) (io.WriteCloser, error) {
	l.Load(ctx)
	return l.shard.filePutter(ctx, shardID)
}

func (l *LazyLoadShard) extendDimensionTrackerLSM(dimensions int, docID uint64) error {
	l.MustLoad()
	return l.shard.extendDimensionTrackerLSM(dimensions, docID)
}

func (l *LazyLoadShard) addToPropertySetBucket(bucket *lsmkv.Bucket, docID uint64, key []byte) error {
	l.MustLoad()
	return l.shard.addToPropertySetBucket(bucket, docID, key)
}

func (l *LazyLoadShard) addToPropertyMapBucket(bucket *lsmkv.Bucket, pair lsmkv.MapPair, key []byte) error {
	l.MustLoad()
	return l.shard.addToPropertyMapBucket(bucket, pair, key)
}

func (l *LazyLoadShard) pairPropertyWithFrequency(docID uint64, freq, propLen float32) lsmkv.MapPair {
	l.MustLoad()
	return l.shard.pairPropertyWithFrequency(docID, freq, propLen)
}

func (l *LazyLoadShard) keyPropertyNull(isNull bool) ([]byte, error) {
	l.MustLoad()
	return l.shard.keyPropertyNull(isNull)
}

func (l *LazyLoadShard) keyPropertyLength(length int) ([]byte, error) {
	l.MustLoad()
	return l.shard.keyPropertyLength(length)
}

func (l *LazyLoadShard) setFallbackToSearchable(fallback bool) {
	l.MustLoad()
	l.shard.setFallbackToSearchable(fallback)
}

func (l *LazyLoadShard) addJobToQueue(job job) {
	l.MustLoad()
	l.shard.addJobToQueue(job)
}

func (l *LazyLoadShard) uuidFromDocID(docID uint64) (strfmt.UUID, error) {
	l.MustLoad()
	return l.shard.uuidFromDocID(docID)
}

func (l *LazyLoadShard) batchDeleteObject(ctx context.Context, id strfmt.UUID) error {
	l.Load(ctx)
	return l.shard.batchDeleteObject(ctx, id)
}

func (l *LazyLoadShard) putObjectLSM(object *storobj.Object, idBytes []byte) (objectInsertStatus, error) {
	l.MustLoad()
	return l.shard.putObjectLSM(object, idBytes)
}

func (l *LazyLoadShard) mutableMergeObjectLSM(merge objects.MergeDocument, idBytes []byte) (mutableMergeResult, error) {
	l.MustLoad()
	return l.shard.mutableMergeObjectLSM(merge, idBytes)
}

func (l *LazyLoadShard) deleteInvertedIndexItemLSM(bucket *lsmkv.Bucket, item inverted.Countable, docID uint64) error {
	l.MustLoad()
	return l.shard.deleteInvertedIndexItemLSM(bucket, item, docID)
}

func (l *LazyLoadShard) batchExtendInvertedIndexItemsLSMNoFrequency(b *lsmkv.Bucket, item inverted.MergeItem) error {
	l.MustLoad()
	return l.shard.batchExtendInvertedIndexItemsLSMNoFrequency(b, item)
}

func (l *LazyLoadShard) updatePropertySpecificIndices(object *storobj.Object, status objectInsertStatus) error {
	l.MustLoad()
	return l.shard.updatePropertySpecificIndices(object, status)
}

func (l *LazyLoadShard) updateVectorIndexIgnoreDelete(vector []float32, status objectInsertStatus) error {
	l.MustLoad()
	return l.shard.updateVectorIndexIgnoreDelete(vector, status)
}

func (l *LazyLoadShard) hasGeoIndex() bool {
	l.MustLoad()
	return l.shard.hasGeoIndex()
}

func (l *LazyLoadShard) Metrics() *Metrics {
	l.MustLoad()
	return l.shard.Metrics()
}<|MERGE_RESOLUTION|>--- conflicted
+++ resolved
@@ -74,7 +74,7 @@
 	indexCheckpoints *indexcheckpoint.Checkpoints
 }
 
-<<<<<<< HEAD
+
 func (l *LazyLoadShard) MustLoad() {
 	if l.loaded {
 		return
@@ -94,19 +94,35 @@
 	return
 }
 
-func (l *LazyLoadShard) Load(ctx context.Context) error {
-=======
-func (l *LazyLoadShard) Load() error {
+func (l *LazyLoadShard) MustLoadCtx(ctx context.Context) {
+	if l.loaded {
+		return
+	}
 	l.mutex.Lock()
 	defer l.mutex.Unlock()
->>>>>>> a0f9abd4
+	if l.loaded {
+		return
+	}
+	shard, err := NewShard(ctx, l.shardOpts.promMetrics, l.shardOpts.name, l.shardOpts.index, l.shardOpts.class, l.shardOpts.jobQueueCh, l.shardOpts.indexCheckpoints)
+	if err != nil {
+		msg := fmt.Sprintf("Unable to load shard %s: %v", l.shardOpts.name, err)
+		panic(msg)
+	}
+	l.shard = shard
+	l.loaded = true
+	return
+}
+
+func (l *LazyLoadShard) Load(ctx context.Context) error {
 	if l.loaded {
 		return nil
 	}
+	l.mutex.Lock()
+	defer l.mutex.Unlock()
 	if l.loaded {
 		return nil
 	}
-	shard, err := NewShard(context.Background(), l.shardOpts.promMetrics, l.shardOpts.name, l.shardOpts.index, l.shardOpts.class, l.shardOpts.jobQueueCh, l.shardOpts.indexCheckpoints)
+	shard, err := NewShard(ctx, l.shardOpts.promMetrics, l.shardOpts.name, l.shardOpts.index, l.shardOpts.class, l.shardOpts.jobQueueCh, l.shardOpts.indexCheckpoints)
 	if err != nil {
 		msg := fmt.Sprintf("Unable to load shard %s: %v", l.shardOpts.name, err)
 		return errors.New(msg)
@@ -147,7 +163,7 @@
 }
 
 func (l *LazyLoadShard) FindDocIDs(ctx context.Context, filters *filters.LocalFilter) ([]uint64, error) {
-	l.Load(ctx)
+	if err := l.Load(ctx); err != nil { return []uint64{}, err}
 	return l.shard.FindDocIDs(ctx, filters)
 }
 
@@ -167,57 +183,57 @@
 }
 
 func (l *LazyLoadShard) PutObject(ctx context.Context, object *storobj.Object) error {
-	l.Load(ctx)
+	if err := l.Load(ctx); err != nil { return err}
 	return l.shard.PutObject(ctx, object)
 }
 
 func (l *LazyLoadShard) PutObjectBatch(ctx context.Context, objects []*storobj.Object) []error {
-	l.Load(ctx)
+	if err := l.Load(ctx); err != nil { return []error{err}}  //TODO check
 	return l.shard.PutObjectBatch(ctx, objects)
 }
 
 func (l *LazyLoadShard) ObjectByID(ctx context.Context, id strfmt.UUID, props search.SelectProperties, additional additional.Properties) (*storobj.Object, error) {
-	l.Load(ctx)
+	if err := l.Load(ctx); err != nil { return nil, err}
 	return l.shard.ObjectByID(ctx, id, props, additional)
 }
 
 func (l *LazyLoadShard) Exists(ctx context.Context, id strfmt.UUID) (bool, error) {
-	l.Load(ctx)
+	if err := l.Load(ctx); err != nil { return false, err}
 	return l.shard.Exists(ctx, id)
 }
 
 func (l *LazyLoadShard) ObjectSearch(ctx context.Context, limit int, filters *filters.LocalFilter, keywordRanking *searchparams.KeywordRanking, sort []filters.Sort, cursor *filters.Cursor, additional additional.Properties) ([]*storobj.Object, []float32, error) {
-	l.Load(ctx)
+	if err := l.Load(ctx); err != nil { return nil,nil,err}
 	return l.shard.ObjectSearch(ctx, limit, filters, keywordRanking, sort, cursor, additional)
 }
 
 func (l *LazyLoadShard) ObjectVectorSearch(ctx context.Context, searchVector []float32, targetDist float32, limit int, filters *filters.LocalFilter, sort []filters.Sort, groupBy *searchparams.GroupBy, additional additional.Properties) ([]*storobj.Object, []float32, error) {
-	l.Load(ctx)
+	if err := l.Load(ctx); err != nil { return nil,nil,err}
 	return l.shard.ObjectVectorSearch(ctx, searchVector, targetDist, limit, filters, sort, groupBy, additional)
 }
 
 func (l *LazyLoadShard) UpdateVectorIndexConfig(ctx context.Context, updated schema.VectorIndexConfig) error {
-	l.Load(ctx)
+	if err := l.Load(ctx); err != nil { return err}
 	return l.shard.UpdateVectorIndexConfig(ctx, updated)
 }
 
 func (l *LazyLoadShard) AddReferencesBatch(ctx context.Context, refs objects.BatchReferences) []error {
-	l.Load(ctx)
+	if err := l.Load(ctx); err != nil { return []error{err}} //TODO check
 	return l.shard.AddReferencesBatch(ctx, refs)
 }
 
 func (l *LazyLoadShard) DeleteObjectBatch(ctx context.Context, ids []uint64, dryRun bool) objects.BatchSimpleObjects {
-	l.Load(ctx)
+	l.MustLoadCtx(ctx)
 	return l.shard.DeleteObjectBatch(ctx, ids, dryRun)
 }
 
 func (l *LazyLoadShard) DeleteObject(ctx context.Context, id strfmt.UUID) error {
-	l.Load(ctx)
+	if err := l.Load(ctx); err != nil { return err}
 	return l.shard.DeleteObject(ctx, id)
 }
 
 func (l *LazyLoadShard) MultiObjectByID(ctx context.Context, query []multi.Identifier) ([]*storobj.Object, error) {
-	l.Load(ctx)
+	if err := l.Load(ctx); err != nil { return nil, err}
 	return l.shard.MultiObjectByID(ctx, query)
 }
 
@@ -237,37 +253,37 @@
 }
 
 func (l *LazyLoadShard) addIDProperty(ctx context.Context) error {
-	l.Load(ctx)
+	if err := l.Load(ctx); err != nil { return err}
 	return l.shard.addIDProperty(ctx)
 }
 
 func (l *LazyLoadShard) addDimensionsProperty(ctx context.Context) error {
-	l.Load(ctx)
+	if err := l.Load(ctx); err != nil { return err}
 	return l.shard.addDimensionsProperty(ctx)
 }
 
 func (l *LazyLoadShard) addTimestampProperties(ctx context.Context) error {
-	l.Load(ctx)
+	if err := l.Load(ctx); err != nil { return err}
 	return l.shard.addTimestampProperties(ctx)
 }
 
 func (l *LazyLoadShard) createPropertyIndex(ctx context.Context, prop *models.Property, eg *errgroup.Group) {
-	l.Load(ctx)
+	l.MustLoad()
 	l.shard.createPropertyIndex(ctx, prop, eg)
 }
 
 func (l *LazyLoadShard) BeginBackup(ctx context.Context) error {
-	l.Load(ctx)
+	if err := l.Load(ctx); err != nil { return err}
 	return l.shard.BeginBackup(ctx)
 }
 
 func (l *LazyLoadShard) ListBackupFiles(ctx context.Context, ret *backup.ShardDescriptor) error {
-	l.Load(ctx)
+	if err := l.Load(ctx); err != nil { return err}
 	return l.shard.ListBackupFiles(ctx, ret)
 }
 
 func (l *LazyLoadShard) resumeMaintenanceCycles(ctx context.Context) error {
-	l.Load(ctx)
+	if err := l.Load(ctx); err != nil { return err}
 	return l.shard.resumeMaintenanceCycles(ctx)
 }
 
@@ -292,12 +308,12 @@
 }
 
 func (l *LazyLoadShard) Aggregate(ctx context.Context, params aggregation.Params) (*aggregation.Result, error) {
-	l.Load(ctx)
+	if err := l.Load(ctx); err != nil { return nil, err}
 	return l.shard.Aggregate(ctx, params)
 }
 
 func (l *LazyLoadShard) MergeObject(ctx context.Context, object objects.MergeDocument) error {
-	l.Load(ctx)
+	if err := l.Load(ctx); err != nil { return err}
 	return l.shard.MergeObject(ctx, object)
 }
 
@@ -307,17 +323,17 @@
 }
 
 func (l *LazyLoadShard) Shutdown(ctx context.Context) error {
-	l.Load(ctx)
+	if err := l.Load(ctx); err != nil { return err}
 	return l.shard.Shutdown(ctx)
 }
 
 func (l *LazyLoadShard) ObjectList(ctx context.Context, limit int, sort []filters.Sort, cursor *filters.Cursor, additional additional.Properties, className schema.ClassName) ([]*storobj.Object, error) {
-	l.Load(ctx)
+	if err := l.Load(ctx); err != nil { return nil, err}
 	return l.shard.ObjectList(ctx, limit, sort, cursor, additional, className)
 }
 
 func (l *LazyLoadShard) WasDeleted(ctx context.Context, id strfmt.UUID) (bool, error) {
-	l.Load(ctx)
+	if err := l.Load(ctx); err != nil { return false, err}
 	return l.shard.WasDeleted(ctx, id)
 }
 
@@ -337,52 +353,52 @@
 }
 
 func (l *LazyLoadShard) preparePutObject(ctx context.Context, shardID string, object *storobj.Object) replica.SimpleResponse {
-	l.Load(ctx)
+	l.MustLoadCtx(ctx)
 	return l.shard.preparePutObject(ctx, shardID, object)
 }
 
 func (l *LazyLoadShard) preparePutObjects(ctx context.Context, shardID string, objects []*storobj.Object) replica.SimpleResponse {
-	l.Load(ctx)
+	l.MustLoadCtx(ctx)
 	return l.shard.preparePutObjects(ctx, shardID, objects)
 }
 
 func (l *LazyLoadShard) prepareMergeObject(ctx context.Context, shardID string, object *objects.MergeDocument) replica.SimpleResponse {
-	l.Load(ctx)
+	l.MustLoadCtx(ctx)
 	return l.shard.prepareMergeObject(ctx, shardID, object)
 }
 
 func (l *LazyLoadShard) prepareDeleteObject(ctx context.Context, shardID string, id strfmt.UUID) replica.SimpleResponse {
-	l.Load(ctx)
+	l.MustLoadCtx(ctx)
 	return l.shard.prepareDeleteObject(ctx, shardID, id)
 }
 
 func (l *LazyLoadShard) prepareDeleteObjects(ctx context.Context, shardID string, ids []uint64, dryRun bool) replica.SimpleResponse {
-	l.Load(ctx)
+	l.MustLoadCtx(ctx)
 	return l.shard.prepareDeleteObjects(ctx, shardID, ids, dryRun)
 }
 
 func (l *LazyLoadShard) prepareAddReferences(ctx context.Context, shardID string, refs []objects.BatchReference) replica.SimpleResponse {
-	l.Load(ctx)
+	l.MustLoadCtx(ctx)
 	return l.shard.prepareAddReferences(ctx, shardID, refs)
 }
 
 func (l *LazyLoadShard) commitReplication(ctx context.Context, shardID string, mutex *backupMutex) interface{} {
-	l.Load(ctx)
+	l.MustLoad()
 	return l.shard.commitReplication(ctx, shardID, mutex)
 }
 
 func (l *LazyLoadShard) abortReplication(ctx context.Context, shardID string) replica.SimpleResponse {
-	l.Load(ctx)
+	l.MustLoad()
 	return l.shard.abortReplication(ctx, shardID)
 }
 
 func (l *LazyLoadShard) reinit(ctx context.Context) error {
-	l.Load(ctx)
+	if err := l.Load(ctx); err != nil { return err}
 	return l.shard.reinit(ctx)
 }
 
 func (l *LazyLoadShard) filePutter(ctx context.Context, shardID string) (io.WriteCloser, error) {
-	l.Load(ctx)
+	if err := l.Load(ctx); err != nil { return nil, err}
 	return l.shard.filePutter(ctx, shardID)
 }
 
@@ -432,7 +448,7 @@
 }
 
 func (l *LazyLoadShard) batchDeleteObject(ctx context.Context, id strfmt.UUID) error {
-	l.Load(ctx)
+	if err := l.Load(ctx); err != nil { return err}
 	return l.shard.batchDeleteObject(ctx, id)
 }
 
