--- conflicted
+++ resolved
@@ -217,7 +217,6 @@
 			return nil
 		})
 
-<<<<<<< HEAD
 		var compressed bool
 		_ = shard.ForEachVectorIndex(func(_ string, index VectorIndex) error {
 			compressed = compressed || index.Compressed()
@@ -225,11 +224,6 @@
 		})
 
 		numberOfReplicas, replicationFactor := getShardReplicationDetails(i, shard.Name())
-=======
-		class := shard.Index().Config.ClassName.String()
-		shardingState := shard.Index().getSchema.CopyShardingState(class)
-		numberOfReplicas, err := shardingState.NumberOfReplicas(shard.Name())
->>>>>>> 3e743ccf
 		if err != nil {
 			i.logger.Errorf("error while getting number of replicas for shard %s: %w", shard.Name(), err)
 		}
@@ -253,7 +247,6 @@
 	return
 }
 
-<<<<<<< HEAD
 func getShardReplicationDetails(i *Index, shardName string) (int64, int64) {
 	var numberOfReplicas int64
 	var replicationFactor int64
@@ -274,7 +267,8 @@
 		i.logger.Errorf("error while getting number of replicas for shard %s: %v", shardName, err)
 	}
 	return numberOfReplicas, replicationFactor
-=======
+}
+
 func isAnyVectorIndexCompressed(shard ShardLike) bool {
 	var compressed bool
 	shard.ForEachVectorIndex(func(_ string, index VectorIndex) error {
@@ -282,7 +276,6 @@
 		return nil
 	})
 	return compressed
->>>>>>> 3e743ccf
 }
 
 func (db *DB) GetNodeStatistics(ctx context.Context) ([]*models.Statistics, error) {
