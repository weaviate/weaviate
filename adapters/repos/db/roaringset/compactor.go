--- conflicted
+++ resolved
@@ -119,7 +119,6 @@
 	scratchSpacePath string, cleanupDeletions bool,
 	enableChecksumValidation bool, maxNewFileSize int64,
 ) *Compactor {
-<<<<<<< HEAD
 	observeWrite := monitoring.GetMetrics().FileIOWrites.With(prometheus.Labels{
 		"operation": "compaction",
 		"strategy":  "roaringset",
@@ -127,13 +126,7 @@
 	writeCB := func(written int64) {
 		observeWrite.Observe(float64(written))
 	}
-	return &Compactor{
-		left:                     left,
-		right:                    right,
-		w:                        diskio.NewMeteredWriter(w, writeCB),
-		bufw:                     bufio.NewWriterSize(w, 256*1024),
-=======
-	writer, mw := compactor.NewWriter(w, maxNewFileSize)
+	writer, mw := compactor.NewWriter(diskio.NewMeteredWriter(w, writeCB), maxNewFileSize)
 
 	return &Compactor{
 		left:                     left,
@@ -141,7 +134,6 @@
 		w:                        w,
 		bufw:                     writer,
 		mw:                       mw,
->>>>>>> 70b84ab5
 		currentLevel:             level,
 		cleanupDeletions:         cleanupDeletions,
 		scratchSpacePath:         scratchSpacePath,
