--- conflicted
+++ resolved
@@ -284,10 +284,7 @@
 		status := randomString(statusOptions)
 
 		expectedResponse := api.ReplicationDetailsResponse{
-<<<<<<< HEAD
-=======
 			Uuid:         id,
->>>>>>> 9ae44b44
 			Collection:   collection,
 			ShardId:      shardId,
 			SourceNodeId: sourceNodeId,
