//                           _       _
// __      _____  __ ___   ___  __ _| |_ ___
// \ \ /\ / / _ \/ _` \ \ / / |/ _` | __/ _ \
//  \ V  V /  __/ (_| |\ V /| | (_| | ||  __/
//   \_/\_/ \___|\__,_| \_/ |_|\__,_|\__\___|
//
//  Copyright © 2016 - 2022 SeMI Technologies B.V. All rights reserved.
//
//  CONTACT: hello@semi.technology
//

package rest

import (
	middleware "github.com/go-openapi/runtime/middleware"
	"github.com/semi-technologies/weaviate/adapters/handlers/rest/operations"
	"github.com/semi-technologies/weaviate/adapters/handlers/rest/operations/schema"
	"github.com/semi-technologies/weaviate/entities/models"
	"github.com/semi-technologies/weaviate/entities/snapshots"
	"github.com/semi-technologies/weaviate/usecases/auth/authorization/errors"
	schemaUC "github.com/semi-technologies/weaviate/usecases/schema"
)

type schemaHandlers struct {
	manager *schemaUC.Manager
}

func (s *schemaHandlers) addClass(params schema.SchemaObjectsCreateParams,
	principal *models.Principal,
) middleware.Responder {
	err := s.manager.AddClass(params.HTTPRequest.Context(), principal, params.ObjectClass)
	if err != nil {
		switch err.(type) {
		case errors.Forbidden:
			return schema.NewSchemaObjectsCreateForbidden().
				WithPayload(errPayloadFromSingleErr(err))
		default:
			return schema.NewSchemaObjectsCreateUnprocessableEntity().
				WithPayload(errPayloadFromSingleErr(err))
		}
	}

	return schema.NewSchemaObjectsCreateOK().WithPayload(params.ObjectClass)
}

func (s *schemaHandlers) updateClass(params schema.SchemaObjectsUpdateParams,
	principal *models.Principal,
) middleware.Responder {
	err := s.manager.UpdateClass(params.HTTPRequest.Context(), principal, params.ClassName,
		params.ObjectClass)
	if err != nil {
		if err == schemaUC.ErrNotFound {
			return schema.NewSchemaObjectsUpdateNotFound()
		}

		switch err.(type) {
		case errors.Forbidden:
			return schema.NewSchemaObjectsUpdateForbidden().
				WithPayload(errPayloadFromSingleErr(err))
		default:
			return schema.NewSchemaObjectsUpdateUnprocessableEntity().
				WithPayload(errPayloadFromSingleErr(err))
		}
	}

	return schema.NewSchemaObjectsUpdateOK().WithPayload(params.ObjectClass)
}

func (s *schemaHandlers) getClass(params schema.SchemaObjectsGetParams,
	principal *models.Principal,
) middleware.Responder {
	class, err := s.manager.GetClass(params.HTTPRequest.Context(), principal, params.ClassName)
	if err != nil {
		switch err.(type) {
		case errors.Forbidden:
			return schema.NewSchemaObjectsGetForbidden().
				WithPayload(errPayloadFromSingleErr(err))
		default:
			return schema.NewSchemaObjectsGetInternalServerError().
				WithPayload(errPayloadFromSingleErr(err))
		}
	}

	if class == nil {
		return schema.NewSchemaObjectsGetNotFound()
	}

	return schema.NewSchemaObjectsGetOK().WithPayload(class)
}

func (s *schemaHandlers) deleteClass(params schema.SchemaObjectsDeleteParams, principal *models.Principal) middleware.Responder {
	err := s.manager.DeleteClass(params.HTTPRequest.Context(), principal, params.ClassName)
	if err != nil {
		switch err.(type) {
		case errors.Forbidden:
			return schema.NewSchemaObjectsDeleteForbidden().
				WithPayload(errPayloadFromSingleErr(err))
		default:
			return schema.NewSchemaObjectsDeleteBadRequest().WithPayload(errPayloadFromSingleErr(err))
		}
	}

	return schema.NewSchemaObjectsDeleteOK()
}

func (s *schemaHandlers) addClassProperty(params schema.SchemaObjectsPropertiesAddParams,
	principal *models.Principal,
) middleware.Responder {
	err := s.manager.AddClassProperty(params.HTTPRequest.Context(), principal, params.ClassName, params.Body)
	if err != nil {
		switch err.(type) {
		case errors.Forbidden:
			return schema.NewSchemaObjectsPropertiesAddForbidden().
				WithPayload(errPayloadFromSingleErr(err))
		default:
			return schema.NewSchemaObjectsPropertiesAddUnprocessableEntity().
				WithPayload(errPayloadFromSingleErr(err))
		}
	}

	return schema.NewSchemaObjectsPropertiesAddOK().WithPayload(params.Body)
}

func (s *schemaHandlers) getSchema(params schema.SchemaDumpParams, principal *models.Principal) middleware.Responder {
	dbSchema, err := s.manager.GetSchema(principal)
	if err != nil {
		switch err.(type) {
		case errors.Forbidden:
			return schema.NewSchemaDumpForbidden().
				WithPayload(errPayloadFromSingleErr(err))
		default:
			return schema.NewSchemaDumpForbidden().WithPayload(errPayloadFromSingleErr(err))
		}
	}

	payload := dbSchema.Objects

	return schema.NewSchemaDumpOK().WithPayload(payload)
}

func (s *schemaHandlers) getShardsStatus(params schema.SchemaObjectsShardsGetParams,
	principal *models.Principal,
) middleware.Responder {
	status, err := s.manager.GetShardsStatus(params.HTTPRequest.Context(), principal, params.ClassName)
	if err != nil {
		switch err.(type) {
		case errors.Forbidden:
			return schema.NewSchemaObjectsShardsGetForbidden().
				WithPayload(errPayloadFromSingleErr(err))
		default:
			return schema.NewSchemaObjectsShardsGetNotFound().
				WithPayload(errPayloadFromSingleErr(err))
		}
	}

	payload := status

	return schema.NewSchemaObjectsShardsGetOK().WithPayload(payload)
}

func (s *schemaHandlers) updateShardStatus(params schema.SchemaObjectsShardsUpdateParams,
	principal *models.Principal,
) middleware.Responder {
	err := s.manager.UpdateShardStatus(
		params.HTTPRequest.Context(), principal, params.ClassName, params.ShardName, params.Body.Status)
	if err != nil {
		switch err.(type) {
		case errors.Forbidden:
			return schema.NewSchemaObjectsShardsGetForbidden().
				WithPayload(errPayloadFromSingleErr(err))
		default:
			return schema.NewSchemaObjectsShardsUpdateUnprocessableEntity().
				WithPayload(errPayloadFromSingleErr(err))
		}
	}

	payload := params.Body

	return schema.NewSchemaObjectsShardsUpdateOK().WithPayload(payload)
}

func (s *schemaHandlers) createSnapshot(params schema.SchemaObjectsSnapshotsCreateParams,
	principal *models.Principal,
) middleware.Responder {
	meta, err := s.manager.CreateSnapshot(params.HTTPRequest.Context(), principal,
		params.ClassName, params.StorageName, params.ID)
	if err != nil {
		switch err.(type) {
		case errors.Forbidden:
			return schema.NewSchemaObjectsSnapshotsCreateForbidden().
				WithPayload(errPayloadFromSingleErr(err))
		case snapshots.ErrUnprocessable:
			return schema.NewSchemaObjectsSnapshotsCreateUnprocessableEntity().
				WithPayload(errPayloadFromSingleErr(err))
		default:
			return schema.NewSchemaObjectsSnapshotsCreateInternalServerError().
				WithPayload(errPayloadFromSingleErr(err))
		}
	}

	return schema.NewSchemaObjectsSnapshotsCreateOK().WithPayload(meta)
}

func (s *schemaHandlers) createSnapshotStatus(params schema.SchemaObjectsSnapshotsCreateStatusParams,
	principal *models.Principal,
) middleware.Responder {
	status, err := s.manager.CreateSnapshotStatus(params.HTTPRequest.Context(), principal,
		params.ClassName, params.StorageName, params.ID)
	if err != nil {
		switch err.(type) {
		case errors.Forbidden:
			return schema.NewSchemaObjectsSnapshotsCreateStatusForbidden().
				WithPayload(errPayloadFromSingleErr(err))
		case snapshots.ErrNotFound:
			return schema.NewSchemaObjectsSnapshotsCreateStatusNotFound().
				WithPayload(errPayloadFromSingleErr(err))
		default:
			return schema.NewSchemaObjectsSnapshotsCreateStatusInternalServerError().
				WithPayload(errPayloadFromSingleErr(err))
		}
	}
	return schema.NewSchemaObjectsSnapshotsCreateStatusOK().WithPayload(status)
}

func (s *schemaHandlers) restoreSnapshot(params schema.SchemaObjectsSnapshotsRestoreParams,
	principal *models.Principal,
) middleware.Responder {
	meta, err := s.manager.RestoreSnapshot(params.HTTPRequest.Context(), principal,
		params.ClassName, params.StorageName, params.ID)
	if err != nil {
		switch err.(type) {
		case errors.Forbidden:
			return schema.NewSchemaObjectsSnapshotsRestoreForbidden().
				WithPayload(errPayloadFromSingleErr(err))
		case snapshots.ErrNotFound:
			return schema.NewSchemaObjectsSnapshotsRestoreNotFound().
				WithPayload(errPayloadFromSingleErr(err))
		case snapshots.ErrUnprocessable:
			return schema.NewSchemaObjectsSnapshotsRestoreUnprocessableEntity().
				WithPayload(errPayloadFromSingleErr(err))
		default:
			return schema.NewSchemaObjectsSnapshotsRestoreInternalServerError().
				WithPayload(errPayloadFromSingleErr(err))
		}
	}

	return schema.NewSchemaObjectsSnapshotsRestoreOK().WithPayload(meta)
}

func (s *schemaHandlers) restoreSnapshotStatus(params schema.SchemaObjectsSnapshotsRestoreStatusParams,
	principal *models.Principal,
) middleware.Responder {
	status, restoreError, path, err := s.manager.RestoreSnapshotStatus(params.HTTPRequest.Context(), principal, params.ClassName, params.StorageName, params.ID)
	if err != nil {
<<<<<<< HEAD
		return schema.
			NewSchemaObjectsSnapshotsRestoreStatusInternalServerError().
			WithPayload(&models.ErrorResponse{
				Error: []*models.ErrorResponseErrorItems0{{
					Message: err.Error(),
				}},
			})
=======
		switch err.(type) {
		case errors.Forbidden:
			return schema.NewSchemaObjectsSnapshotsRestoreForbidden().
				WithPayload(errPayloadFromSingleErr(err))
		case backups.ErrNotFound:
			return schema.NewSchemaObjectsSnapshotsRestoreNotFound().
				WithPayload(errPayloadFromSingleErr(err))
		case backups.ErrUnprocessable:
			return schema.NewSchemaObjectsSnapshotsRestoreUnprocessableEntity().
				WithPayload(errPayloadFromSingleErr(err))
		default:
			return schema.NewSchemaObjectsSnapshotsRestoreInternalServerError().
				WithPayload(errPayloadFromSingleErr(err))
		}
>>>>>>> ddf599ce
	}

	return schema.
		NewSchemaObjectsSnapshotsRestoreStatusOK().
		WithPayload(&models.SnapshotRestoreMeta{
			Status:      &status,
			ClassName:   params.ClassName,
			Error:       restoreError,
			ID:          params.ID,
			Path:        path,
			StorageName: params.StorageName,
		})
}

func setupSchemaHandlers(api *operations.WeaviateAPI, manager *schemaUC.Manager) {
	h := &schemaHandlers{manager}

	api.SchemaSchemaObjectsCreateHandler = schema.
		SchemaObjectsCreateHandlerFunc(h.addClass)
	api.SchemaSchemaObjectsDeleteHandler = schema.
		SchemaObjectsDeleteHandlerFunc(h.deleteClass)
	api.SchemaSchemaObjectsPropertiesAddHandler = schema.
		SchemaObjectsPropertiesAddHandlerFunc(h.addClassProperty)

	api.SchemaSchemaObjectsUpdateHandler = schema.
		SchemaObjectsUpdateHandlerFunc(h.updateClass)

	api.SchemaSchemaObjectsGetHandler = schema.
		SchemaObjectsGetHandlerFunc(h.getClass)
	api.SchemaSchemaDumpHandler = schema.
		SchemaDumpHandlerFunc(h.getSchema)

	api.SchemaSchemaObjectsShardsGetHandler = schema.
		SchemaObjectsShardsGetHandlerFunc(h.getShardsStatus)
	api.SchemaSchemaObjectsShardsUpdateHandler = schema.
		SchemaObjectsShardsUpdateHandlerFunc(h.updateShardStatus)

	api.SchemaSchemaObjectsSnapshotsCreateHandler = schema.
		SchemaObjectsSnapshotsCreateHandlerFunc(h.createSnapshot)
	api.SchemaSchemaObjectsSnapshotsCreateStatusHandler = schema.
		SchemaObjectsSnapshotsCreateStatusHandlerFunc(h.createSnapshotStatus)
	api.SchemaSchemaObjectsSnapshotsRestoreHandler = schema.
		SchemaObjectsSnapshotsRestoreHandlerFunc(h.restoreSnapshot)
	api.SchemaSchemaObjectsSnapshotsRestoreStatusHandler = schema.
		SchemaObjectsSnapshotsRestoreStatusHandlerFunc(h.restoreSnapshotStatus)
}<|MERGE_RESOLUTION|>--- conflicted
+++ resolved
@@ -252,30 +252,20 @@
 ) middleware.Responder {
 	status, restoreError, path, err := s.manager.RestoreSnapshotStatus(params.HTTPRequest.Context(), principal, params.ClassName, params.StorageName, params.ID)
 	if err != nil {
-<<<<<<< HEAD
-		return schema.
-			NewSchemaObjectsSnapshotsRestoreStatusInternalServerError().
-			WithPayload(&models.ErrorResponse{
-				Error: []*models.ErrorResponseErrorItems0{{
-					Message: err.Error(),
-				}},
-			})
-=======
 		switch err.(type) {
 		case errors.Forbidden:
 			return schema.NewSchemaObjectsSnapshotsRestoreForbidden().
 				WithPayload(errPayloadFromSingleErr(err))
-		case backups.ErrNotFound:
+		case snapshots.ErrNotFound:
 			return schema.NewSchemaObjectsSnapshotsRestoreNotFound().
 				WithPayload(errPayloadFromSingleErr(err))
-		case backups.ErrUnprocessable:
+		case snapshots.ErrUnprocessable:
 			return schema.NewSchemaObjectsSnapshotsRestoreUnprocessableEntity().
 				WithPayload(errPayloadFromSingleErr(err))
 		default:
 			return schema.NewSchemaObjectsSnapshotsRestoreInternalServerError().
 				WithPayload(errPayloadFromSingleErr(err))
 		}
->>>>>>> ddf599ce
 	}
 
 	return schema.
