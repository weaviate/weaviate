//                           _       _
// __      _____  __ ___   ___  __ _| |_ ___
// \ \ /\ / / _ \/ _` \ \ / / |/ _` | __/ _ \
//  \ V  V /  __/ (_| |\ V /| | (_| | ||  __/
//   \_/\_/ \___|\__,_| \_/ |_|\__,_|\__\___|
//
//  Copyright © 2016 - 2024 Weaviate B.V. All rights reserved.
//
//  CONTACT: hello@weaviate.io
//

package rest

import (
	"context"
	"encoding/json"
	"fmt"
	"net"
	"net/http"
	_ "net/http/pprof"
	"os"
	"path/filepath"
	"regexp"
	goruntime "runtime"
	"runtime/debug"
	"strconv"
	"strings"
	"time"

	"github.com/KimMachineGun/automemlimit/memlimit"
	armonmetrics "github.com/armon/go-metrics"
	armonprometheus "github.com/armon/go-metrics/prometheus"
	"github.com/getsentry/sentry-go"
	openapierrors "github.com/go-openapi/errors"
	"github.com/go-openapi/runtime"
	"github.com/go-openapi/swag"
	"github.com/pbnjay/memory"
	"github.com/pkg/errors"
	"github.com/prometheus/client_golang/prometheus"
	"github.com/prometheus/client_golang/prometheus/collectors"
	"github.com/prometheus/client_golang/prometheus/collectors/version"
	"github.com/prometheus/client_golang/prometheus/promhttp"
	"github.com/sirupsen/logrus"
	"github.com/weaviate/weaviate/cluster/distributedtask"
	"google.golang.org/grpc"

	"github.com/weaviate/fgprof"
	"github.com/weaviate/weaviate/adapters/clients"
	"github.com/weaviate/weaviate/adapters/handlers/rest/authz"
	"github.com/weaviate/weaviate/adapters/handlers/rest/clusterapi"
	"github.com/weaviate/weaviate/adapters/handlers/rest/db_users"
	"github.com/weaviate/weaviate/adapters/handlers/rest/operations"
	replicationHandlers "github.com/weaviate/weaviate/adapters/handlers/rest/replication"
	"github.com/weaviate/weaviate/adapters/handlers/rest/state"
	"github.com/weaviate/weaviate/adapters/handlers/rest/tenantactivity"
	"github.com/weaviate/weaviate/adapters/repos/classifications"
	"github.com/weaviate/weaviate/adapters/repos/db"
	"github.com/weaviate/weaviate/adapters/repos/db/inverted"
	modulestorage "github.com/weaviate/weaviate/adapters/repos/modules"
	schemarepo "github.com/weaviate/weaviate/adapters/repos/schema"
	rCluster "github.com/weaviate/weaviate/cluster"
	"github.com/weaviate/weaviate/cluster/replication/copier"
	"github.com/weaviate/weaviate/cluster/router"
	"github.com/weaviate/weaviate/entities/concurrency"
	entcfg "github.com/weaviate/weaviate/entities/config"
	enterrors "github.com/weaviate/weaviate/entities/errors"
	"github.com/weaviate/weaviate/entities/moduletools"
	"github.com/weaviate/weaviate/entities/replication"
	vectorIndex "github.com/weaviate/weaviate/entities/vectorindex"
	modstgazure "github.com/weaviate/weaviate/modules/backup-azure"
	modstgfs "github.com/weaviate/weaviate/modules/backup-filesystem"
	modstggcs "github.com/weaviate/weaviate/modules/backup-gcs"
	modstgs3 "github.com/weaviate/weaviate/modules/backup-s3"
	modgenerativeanthropic "github.com/weaviate/weaviate/modules/generative-anthropic"
	modgenerativeanyscale "github.com/weaviate/weaviate/modules/generative-anyscale"
	modgenerativeaws "github.com/weaviate/weaviate/modules/generative-aws"
	modgenerativecohere "github.com/weaviate/weaviate/modules/generative-cohere"
	modgenerativedatabricks "github.com/weaviate/weaviate/modules/generative-databricks"
	modgenerativedummy "github.com/weaviate/weaviate/modules/generative-dummy"
	modgenerativefriendliai "github.com/weaviate/weaviate/modules/generative-friendliai"
	modgenerativegoogle "github.com/weaviate/weaviate/modules/generative-google"
	modgenerativemistral "github.com/weaviate/weaviate/modules/generative-mistral"
	modgenerativenvidia "github.com/weaviate/weaviate/modules/generative-nvidia"
	modgenerativeoctoai "github.com/weaviate/weaviate/modules/generative-octoai"
	modgenerativeollama "github.com/weaviate/weaviate/modules/generative-ollama"
	modgenerativeopenai "github.com/weaviate/weaviate/modules/generative-openai"
	modgenerativexai "github.com/weaviate/weaviate/modules/generative-xai"
	modimage "github.com/weaviate/weaviate/modules/img2vec-neural"
	modbind "github.com/weaviate/weaviate/modules/multi2vec-bind"
	modclip "github.com/weaviate/weaviate/modules/multi2vec-clip"
	modmulti2veccohere "github.com/weaviate/weaviate/modules/multi2vec-cohere"
	modmulti2vecgoogle "github.com/weaviate/weaviate/modules/multi2vec-google"
	modmulti2vecjinaai "github.com/weaviate/weaviate/modules/multi2vec-jinaai"
	modmulti2vecnvidia "github.com/weaviate/weaviate/modules/multi2vec-nvidia"
	modmulti2vecvoyageai "github.com/weaviate/weaviate/modules/multi2vec-voyageai"
	modner "github.com/weaviate/weaviate/modules/ner-transformers"
	modsloads3 "github.com/weaviate/weaviate/modules/offload-s3"
	modqnaopenai "github.com/weaviate/weaviate/modules/qna-openai"
	modqna "github.com/weaviate/weaviate/modules/qna-transformers"
	modcentroid "github.com/weaviate/weaviate/modules/ref2vec-centroid"
	modrerankercohere "github.com/weaviate/weaviate/modules/reranker-cohere"
	modrerankerdummy "github.com/weaviate/weaviate/modules/reranker-dummy"
	modrerankerjinaai "github.com/weaviate/weaviate/modules/reranker-jinaai"
	modrerankernvidia "github.com/weaviate/weaviate/modules/reranker-nvidia"
	modrerankertransformers "github.com/weaviate/weaviate/modules/reranker-transformers"
	modrerankervoyageai "github.com/weaviate/weaviate/modules/reranker-voyageai"
	modsum "github.com/weaviate/weaviate/modules/sum-transformers"
	modspellcheck "github.com/weaviate/weaviate/modules/text-spellcheck"
	modtext2colbertjinaai "github.com/weaviate/weaviate/modules/text2colbert-jinaai"
	modtext2vecaws "github.com/weaviate/weaviate/modules/text2vec-aws"
	modt2vbigram "github.com/weaviate/weaviate/modules/text2vec-bigram"
	modcohere "github.com/weaviate/weaviate/modules/text2vec-cohere"
	modcontextionary "github.com/weaviate/weaviate/modules/text2vec-contextionary"
	moddatabricks "github.com/weaviate/weaviate/modules/text2vec-databricks"
	modtext2vecgoogle "github.com/weaviate/weaviate/modules/text2vec-google"
	modgpt4all "github.com/weaviate/weaviate/modules/text2vec-gpt4all"
	modhuggingface "github.com/weaviate/weaviate/modules/text2vec-huggingface"
	modjinaai "github.com/weaviate/weaviate/modules/text2vec-jinaai"
	modmistral "github.com/weaviate/weaviate/modules/text2vec-mistral"
	modt2vmodel2vec "github.com/weaviate/weaviate/modules/text2vec-model2vec"
	modnvidia "github.com/weaviate/weaviate/modules/text2vec-nvidia"
	modtext2vecoctoai "github.com/weaviate/weaviate/modules/text2vec-octoai"
	modollama "github.com/weaviate/weaviate/modules/text2vec-ollama"
	modopenai "github.com/weaviate/weaviate/modules/text2vec-openai"
	modtransformers "github.com/weaviate/weaviate/modules/text2vec-transformers"
	modvoyageai "github.com/weaviate/weaviate/modules/text2vec-voyageai"
	modweaviateembed "github.com/weaviate/weaviate/modules/text2vec-weaviate"
	"github.com/weaviate/weaviate/usecases/auth/authentication/apikey"
	"github.com/weaviate/weaviate/usecases/auth/authentication/composer"
	"github.com/weaviate/weaviate/usecases/backup"
	"github.com/weaviate/weaviate/usecases/build"
	"github.com/weaviate/weaviate/usecases/classification"
	"github.com/weaviate/weaviate/usecases/cluster"
	"github.com/weaviate/weaviate/usecases/config"
	configRuntime "github.com/weaviate/weaviate/usecases/config/runtime"
	"github.com/weaviate/weaviate/usecases/memwatch"
	"github.com/weaviate/weaviate/usecases/modules"
	"github.com/weaviate/weaviate/usecases/monitoring"
	"github.com/weaviate/weaviate/usecases/objects"
	"github.com/weaviate/weaviate/usecases/replica"
	"github.com/weaviate/weaviate/usecases/scaler"
	"github.com/weaviate/weaviate/usecases/schema"
	"github.com/weaviate/weaviate/usecases/sharding"
	"github.com/weaviate/weaviate/usecases/telemetry"
	"github.com/weaviate/weaviate/usecases/traverser"
)

const MinimumRequiredContextionaryVersion = "1.0.2"

func makeConfigureServer(appState *state.State) func(*http.Server, string, string) {
	return func(s *http.Server, scheme, addr string) {
		// Add properties to the config
		appState.ServerConfig.Hostname = addr
		appState.ServerConfig.Scheme = scheme
	}
}

type vectorRepo interface {
	objects.BatchVectorRepo
	traverser.VectorSearcher
	classification.VectorRepo
	scaler.BackUpper
	SetSchemaGetter(schema.SchemaGetter)
	SetRouter(*router.Router)
	WaitForStartup(ctx context.Context) error
	Shutdown(ctx context.Context) error
}

func getCores() (int, error) {
	cpuset, err := os.ReadFile("/sys/fs/cgroup/cpuset/cpuset.cpus")
	if err != nil {
		return 0, errors.Wrap(err, "read cpuset")
	}
	return calcCPUs(strings.TrimSpace(string(cpuset)))
}

func calcCPUs(cpuString string) (int, error) {
	cores := 0
	if cpuString == "" {
		return 0, nil
	}

	// Split by comma to handle multiple ranges
	ranges := strings.Split(cpuString, ",")
	for _, r := range ranges {
		// Check if it's a range (contains a hyphen)
		if strings.Contains(r, "-") {
			parts := strings.Split(r, "-")
			if len(parts) != 2 {
				return 0, fmt.Errorf("invalid CPU range format: %s", r)
			}
			start, err := strconv.Atoi(parts[0])
			if err != nil {
				return 0, fmt.Errorf("invalid start of CPU range: %s", parts[0])
			}
			end, err := strconv.Atoi(parts[1])
			if err != nil {
				return 0, fmt.Errorf("invalid end of CPU range: %s", parts[1])
			}
			cores += end - start + 1
		} else {
			// Single CPU
			cores++
		}
	}

	return cores, nil
}

func MakeAppState(ctx context.Context, options *swag.CommandLineOptionsGroup) *state.State {
	build.Version = ParseVersionFromSwaggerSpec() // Version is always static and loaded from swagger spec.

	// config.ServerVersion is deprecated: It's there to be backward compatible
	// use build.Version instead.
	config.ServerVersion = build.Version

	appState := startupRoutine(ctx, options)

	// initializing at the top to reflect the config changes before we pass on to different components.
	initRuntimeOverrides(appState)

	if appState.ServerConfig.Config.Monitoring.Enabled {
		appState.HTTPServerMetrics = monitoring.NewHTTPServerMetrics(monitoring.DefaultMetricsNamespace, prometheus.DefaultRegisterer)
		appState.GRPCServerMetrics = monitoring.NewGRPCServerMetrics(monitoring.DefaultMetricsNamespace, prometheus.DefaultRegisterer)

		appState.TenantActivity = tenantactivity.NewHandler()

		// Since we are scraping prometheus.DefaultRegisterer, it already has
		// a go collector configured by default in internal module init().
		// However, the go collector configured by default is missing some interesting metrics,
		// therefore, we have to first unregister it so there are no duplicate metric declarations
		// and then register extended collector once again.
		prometheus.Unregister(collectors.NewGoCollector())
		prometheus.MustRegister(collectors.NewGoCollector(
			collectors.WithGoCollectorRuntimeMetrics(collectors.GoRuntimeMetricsRule{
				Matcher: regexp.MustCompile(`/sched/latencies:seconds`),
			}),
		))

		// export build tags to prometheus metric
		build.SetPrometheusBuildInfo()
		prometheus.MustRegister(version.NewCollector(build.AppName))

		opts := armonprometheus.PrometheusOpts{
			Expiration: 0, // never expire any metrics,
			Registerer: prometheus.DefaultRegisterer,
		}

		sink, err := armonprometheus.NewPrometheusSinkFrom(opts)
		if err != nil {
			appState.Logger.WithField("action", "startup").WithError(err).Fatal("failed to create prometheus sink for raft metrics")
		}

		cfg := armonmetrics.DefaultConfig("weaviate_internal") // to differentiate it's coming from internal/dependency packages.
		cfg.EnableHostname = false                             // no `host` label
		cfg.EnableHostnameLabel = false                        // no `hostname` label
		cfg.EnableServiceLabel = false                         // no `service` label
		cfg.EnableRuntimeMetrics = false                       // runtime metrics already provided by prometheus
		cfg.EnableTypePrefix = true                            // to have some meaningful suffix to identify type of metrics.
		cfg.TimerGranularity = time.Second                     // time should always in seconds

		_, err = armonmetrics.NewGlobal(cfg, sink)
		if err != nil {
			appState.Logger.WithField("action", "startup").WithError(err).Fatal("failed to create metric registry raft metrics")
		}

		// only monitoring tool supported at the moment is prometheus
		enterrors.GoWrapper(func() {
			mux := http.NewServeMux()
			mux.Handle("/metrics", promhttp.Handler())
			mux.Handle("/tenant-activity", appState.TenantActivity)
			http.ListenAndServe(fmt.Sprintf(":%d", appState.ServerConfig.Config.Monitoring.Port), mux)
		}, appState.Logger)
	}

	if appState.ServerConfig.Config.Sentry.Enabled {
		err := sentry.Init(sentry.ClientOptions{
			// Setup related config
			Dsn:         appState.ServerConfig.Config.Sentry.DSN,
			Debug:       appState.ServerConfig.Config.Sentry.Debug,
			Release:     "weaviate-core@" + build.Version,
			Environment: appState.ServerConfig.Config.Sentry.Environment,
			// Enable tracing if requested
			EnableTracing:    !appState.ServerConfig.Config.Sentry.TracingDisabled,
			AttachStacktrace: true,
			// Sample rates based on the config
			SampleRate:         appState.ServerConfig.Config.Sentry.ErrorSampleRate,
			ProfilesSampleRate: appState.ServerConfig.Config.Sentry.ProfileSampleRate,
			TracesSampler: sentry.TracesSampler(func(ctx sentry.SamplingContext) float64 {
				// Inherit decision from parent transaction (if any) if it is sampled or not
				if ctx.Parent != nil && ctx.Parent.Sampled != sentry.SampledUndefined {
					return 1.0
				}

				// Filter out uneeded traces
				switch ctx.Span.Name {
				// We are not interested in traces related to metrics endpoint
				case "GET /metrics":
				// These are some usual internet bot that will spam the server. Won't catch them all but we can reduce
				// the number a bit
				case "GET /favicon.ico":
				case "GET /t4":
				case "GET /ab2g":
				case "PRI *":
				case "GET /api/sonicos/tfa":
				case "GET /RDWeb/Pages/en-US/login.aspx":
				case "GET /_profiler/phpinfo":
				case "POST /wsman":
				case "POST /dns-query":
				case "GET /dns-query":
					return 0.0
				}

				// Filter out graphql queries, currently we have no context intrumentation around it and it's therefore
				// just a blank line with 0 info except graphql resolve -> do -> return.
				if ctx.Span.Name == "POST /v1/graphql" {
					return 0.0
				}

				// Return the configured sample rate otherwise
				return appState.ServerConfig.Config.Sentry.TracesSampleRate
			}),
		})
		if err != nil {
			appState.Logger.
				WithField("action", "startup").WithError(err).
				Fatal("sentry initialization failed")
		}

		sentry.ConfigureScope(func(scope *sentry.Scope) {
			// Set cluster ID and cluster owner using sentry user feature to distinguish multiple clusters in the UI
			scope.SetUser(sentry.User{
				ID:       appState.ServerConfig.Config.Sentry.ClusterId,
				Username: appState.ServerConfig.Config.Sentry.ClusterOwner,
			})
			// Set any tags defined
			for key, value := range appState.ServerConfig.Config.Sentry.Tags {
				scope.SetTag(key, value)
			}
		})
	}

	limitResources(appState)

	err := registerModules(appState)
	if err != nil {
		appState.Logger.
			WithField("action", "startup").WithError(err).
			Fatal("modules didn't load")
	}

	// now that modules are loaded we can run the remaining config validation
	// which is module dependent
	if err := appState.ServerConfig.Config.ValidateModules(appState.Modules); err != nil {
		appState.Logger.
			WithField("action", "startup").WithError(err).
			Fatal("invalid config")
	}

	appState.ClusterHttpClient = reasonableHttpClient(appState.ServerConfig.Config.Cluster.AuthConfig)
	appState.MemWatch = memwatch.NewMonitor(memwatch.LiveHeapReader, debug.SetMemoryLimit, 0.97)

	var vectorRepo vectorRepo
	// var vectorMigrator schema.Migrator
	// var migrator schema.Migrator

	metricsRegisterer := monitoring.NoopRegisterer
	if appState.ServerConfig.Config.Monitoring.Enabled {
		promMetrics := monitoring.GetMetrics()
		metricsRegisterer = promMetrics.Registerer
		appState.Metrics = promMetrics
	}

	// TODO: configure http transport for efficient intra-cluster comm
	remoteIndexClient := clients.NewRemoteIndex(appState.ClusterHttpClient)
	remoteNodesClient := clients.NewRemoteNode(appState.ClusterHttpClient)
	replicationClient := clients.NewReplicationClient(appState.ClusterHttpClient)
	repo, err := db.New(appState.Logger, db.Config{
		ServerVersion:                       config.ServerVersion,
		GitHash:                             build.Revision,
		MemtablesFlushDirtyAfter:            appState.ServerConfig.Config.Persistence.MemtablesFlushDirtyAfter,
		MemtablesInitialSizeMB:              10,
		MemtablesMaxSizeMB:                  appState.ServerConfig.Config.Persistence.MemtablesMaxSizeMB,
		MemtablesMinActiveSeconds:           appState.ServerConfig.Config.Persistence.MemtablesMinActiveDurationSeconds,
		MemtablesMaxActiveSeconds:           appState.ServerConfig.Config.Persistence.MemtablesMaxActiveDurationSeconds,
		MinMMapSize:                         appState.ServerConfig.Config.Persistence.MinMMapSize,
		SegmentsCleanupIntervalSeconds:      appState.ServerConfig.Config.Persistence.LSMSegmentsCleanupIntervalSeconds,
		SeparateObjectsCompactions:          appState.ServerConfig.Config.Persistence.LSMSeparateObjectsCompactions,
		MaxSegmentSize:                      appState.ServerConfig.Config.Persistence.LSMMaxSegmentSize,
		CycleManagerRoutinesFactor:          appState.ServerConfig.Config.Persistence.LSMCycleManagerRoutinesFactor,
		IndexRangeableInMemory:              appState.ServerConfig.Config.Persistence.IndexRangeableInMemory,
		HNSWMaxLogSize:                      appState.ServerConfig.Config.Persistence.HNSWMaxLogSize,
		HNSWWaitForCachePrefill:             appState.ServerConfig.Config.HNSWStartupWaitForVectorCache,
		HNSWFlatSearchConcurrency:           appState.ServerConfig.Config.HNSWFlatSearchConcurrency,
		HNSWAcornFilterRatio:                appState.ServerConfig.Config.HNSWAcornFilterRatio,
		VisitedListPoolMaxSize:              appState.ServerConfig.Config.HNSWVisitedListPoolMaxSize,
		RootPath:                            appState.ServerConfig.Config.Persistence.DataPath,
		QueryLimit:                          appState.ServerConfig.Config.QueryDefaults.Limit,
		QueryMaximumResults:                 appState.ServerConfig.Config.QueryMaximumResults,
		QueryNestedRefLimit:                 appState.ServerConfig.Config.QueryNestedCrossReferenceLimit,
		MaxImportGoroutinesFactor:           appState.ServerConfig.Config.MaxImportGoroutinesFactor,
		TrackVectorDimensions:               appState.ServerConfig.Config.TrackVectorDimensions,
		ResourceUsage:                       appState.ServerConfig.Config.ResourceUsage,
		AvoidMMap:                           appState.ServerConfig.Config.AvoidMmap,
		DisableLazyLoadShards:               appState.ServerConfig.Config.DisableLazyLoadShards,
		ForceFullReplicasSearch:             appState.ServerConfig.Config.ForceFullReplicasSearch,
		LSMEnableSegmentsChecksumValidation: appState.ServerConfig.Config.Persistence.LSMEnableSegmentsChecksumValidation,
		// Pass dummy replication config with minimum factor 1. Otherwise the
		// setting is not backward-compatible. The user may have created a class
		// with factor=1 before the change was introduced. Now their setup would no
		// longer start up if the required minimum is now higher than 1. We want
		// the required minimum to only apply to newly created classes - not block
		// loading existing ones.
		Replication: replication.GlobalConfig{
			MinimumFactor:            1,
			AsyncReplicationDisabled: appState.ServerConfig.Config.Replication.AsyncReplicationDisabled,
		},
		MaximumConcurrentShardLoads: appState.ServerConfig.Config.MaximumConcurrentShardLoads,
	}, remoteIndexClient, appState.Cluster, remoteNodesClient, replicationClient, appState.Metrics, appState.MemWatch) // TODO client
	if err != nil {
		appState.Logger.
			WithField("action", "startup").WithError(err).
			Fatal("invalid new DB")
	}

	appState.DB = repo
	if appState.ServerConfig.Config.Monitoring.Enabled {
		appState.TenantActivity.SetSource(appState.DB)
	}

	setupDebugHandlers(appState)
	setupGoProfiling(appState.ServerConfig.Config, appState.Logger)

	migrator := db.NewMigrator(repo, appState.Logger)
	migrator.SetNode(appState.Cluster.LocalName())
	// TODO-offload: "offload-s3" has to come from config when enable modules more than S3
	migrator.SetOffloadProvider(appState.Modules, "offload-s3")
	appState.Migrator = migrator

	vectorRepo = repo
	// migrator = vectorMigrator
	explorer := traverser.NewExplorer(repo, appState.Logger, appState.Modules, traverser.NewMetrics(appState.Metrics), appState.ServerConfig.Config)
	schemaRepo := schemarepo.NewStore(appState.ServerConfig.Config.Persistence.DataPath, appState.Logger)
	if err = schemaRepo.Open(); err != nil {
		appState.Logger.
			WithField("action", "startup").WithError(err).
			Fatal("could not initialize schema repo")
		os.Exit(1)
	}

	localClassifierRepo, err := classifications.NewRepo(
		appState.ServerConfig.Config.Persistence.DataPath, appState.Logger)
	if err != nil {
		appState.Logger.
			WithField("action", "startup").WithError(err).
			Fatal("could not initialize classifications repo")
		os.Exit(1)
	}

	// TODO: configure http transport for efficient intra-cluster comm
	classificationsTxClient := clients.NewClusterClassifications(appState.ClusterHttpClient)
	classifierRepo := classifications.NewDistributeRepo(classificationsTxClient,
		appState.Cluster, localClassifierRepo, appState.Logger)
	appState.ClassificationRepo = classifierRepo

	scaler := scaler.New(appState.Cluster, vectorRepo,
		remoteIndexClient, appState.Logger, appState.ServerConfig.Config.Persistence.DataPath)
	appState.Scaler = scaler

	server2port, err := parseNode2Port(appState)
	if len(server2port) == 0 || err != nil {
		appState.Logger.
			WithField("action", "startup").
			WithField("raft-join", appState.ServerConfig.Config.Raft.Join).
			WithError(err).
			Fatal("parsing raft-join")
		os.Exit(1)
	}

	nodeName := appState.Cluster.LocalName()
	nodeAddr, _ := appState.Cluster.NodeHostname(nodeName)
	host := strings.Split(nodeAddr, ":")[0]
	dataPath := appState.ServerConfig.Config.Persistence.DataPath

	// Prefer environment variable for IPv6 addresses if available
	if advertiseAddr := os.Getenv("CLUSTER_ADVERTISE_ADDR"); advertiseAddr != "" {
		host = strings.Trim(advertiseAddr, "[]")
	}

	schemaParser := schema.NewParser(appState.Cluster, vectorIndex.ParseAndValidateConfig, migrator, appState.Modules)
	replicaCopier := copier.New(remoteIndexClient, appState.Cluster, dataPath, appState.DB)
	rConfig := rCluster.Config{
<<<<<<< HEAD
		WorkDir:                filepath.Join(dataPath, config.DefaultRaftDir),
		NodeID:                 nodeName,
		Host:                   host, // Use the clean host value for IPv6 compatibility
		RaftPort:               appState.ServerConfig.Config.Raft.Port,
		RPCPort:                appState.ServerConfig.Config.Raft.InternalRPCPort,
		RaftRPCMessageMaxSize:  appState.ServerConfig.Config.Raft.RPCMessageMaxSize,
		BootstrapTimeout:       appState.ServerConfig.Config.Raft.BootstrapTimeout,
		BootstrapExpect:        appState.ServerConfig.Config.Raft.BootstrapExpect,
		HeartbeatTimeout:       appState.ServerConfig.Config.Raft.HeartbeatTimeout,
		ElectionTimeout:        appState.ServerConfig.Config.Raft.ElectionTimeout,
		SnapshotInterval:       appState.ServerConfig.Config.Raft.SnapshotInterval,
		SnapshotThreshold:      appState.ServerConfig.Config.Raft.SnapshotThreshold,
		TrailingLogs:           appState.ServerConfig.Config.Raft.TrailingLogs,
		ConsistencyWaitTimeout: appState.ServerConfig.Config.Raft.ConsistencyWaitTimeout,
		MetadataOnlyVoters:     appState.ServerConfig.Config.Raft.MetadataOnlyVoters,
		EnableOneNodeRecovery:  appState.ServerConfig.Config.Raft.EnableOneNodeRecovery,
		ForceOneNodeRecovery:   appState.ServerConfig.Config.Raft.ForceOneNodeRecovery,
		DB:                     nil,
		Parser:                 schemaParser,
		NodeNameToPortMap:      server2port,
		NodeSelector:           appState.Cluster,
		Logger:                 appState.Logger,
		IsLocalHost:            appState.ServerConfig.Config.Cluster.Localhost,
		LoadLegacySchema:       schemaRepo.LoadLegacySchema,
		SaveLegacySchema:       schemaRepo.SaveLegacySchema,
		SentryEnabled:          appState.ServerConfig.Config.Sentry.Enabled,
		AuthzController:        appState.AuthzController,
		DynamicUserController:  appState.APIKey.Dynamic,
		ReplicaCopier:          replicaCopier,
		AuthNConfig:            appState.ServerConfig.Config.Authentication,
		DistributedTasks:       appState.ServerConfig.Config.DistributedTasks,
=======
		WorkDir:                              filepath.Join(dataPath, config.DefaultRaftDir),
		NodeID:                               nodeName,
		Host:                                 addrs[0],
		RaftPort:                             appState.ServerConfig.Config.Raft.Port,
		RPCPort:                              appState.ServerConfig.Config.Raft.InternalRPCPort,
		RaftRPCMessageMaxSize:                appState.ServerConfig.Config.Raft.RPCMessageMaxSize,
		BootstrapTimeout:                     appState.ServerConfig.Config.Raft.BootstrapTimeout,
		BootstrapExpect:                      appState.ServerConfig.Config.Raft.BootstrapExpect,
		HeartbeatTimeout:                     appState.ServerConfig.Config.Raft.HeartbeatTimeout,
		ElectionTimeout:                      appState.ServerConfig.Config.Raft.ElectionTimeout,
		SnapshotInterval:                     appState.ServerConfig.Config.Raft.SnapshotInterval,
		SnapshotThreshold:                    appState.ServerConfig.Config.Raft.SnapshotThreshold,
		TrailingLogs:                         appState.ServerConfig.Config.Raft.TrailingLogs,
		ConsistencyWaitTimeout:               appState.ServerConfig.Config.Raft.ConsistencyWaitTimeout,
		MetadataOnlyVoters:                   appState.ServerConfig.Config.Raft.MetadataOnlyVoters,
		EnableOneNodeRecovery:                appState.ServerConfig.Config.Raft.EnableOneNodeRecovery,
		ForceOneNodeRecovery:                 appState.ServerConfig.Config.Raft.ForceOneNodeRecovery,
		DB:                                   nil,
		Parser:                               schemaParser,
		NodeNameToPortMap:                    server2port,
		NodeSelector:                         appState.Cluster,
		Logger:                               appState.Logger,
		IsLocalHost:                          appState.ServerConfig.Config.Cluster.Localhost,
		LoadLegacySchema:                     schemaRepo.LoadLegacySchema,
		SaveLegacySchema:                     schemaRepo.SaveLegacySchema,
		SentryEnabled:                        appState.ServerConfig.Config.Sentry.Enabled,
		AuthzController:                      appState.AuthzController,
		DynamicUserController:                appState.APIKey.Dynamic,
		ReplicaCopier:                        replicaCopier,
		AuthNConfig:                          appState.ServerConfig.Config.Authentication,
		DistributedTasks:                     appState.ServerConfig.Config.DistributedTasks,
		ReplicaMovementMinimumFinalizingWait: appState.ServerConfig.Config.ReplicaMovementMinimumFinalizingWait,
>>>>>>> 73ad7520
	}
	for _, name := range appState.ServerConfig.Config.Raft.Join[:rConfig.BootstrapExpect] {
		if strings.Contains(name, rConfig.NodeID) {
			rConfig.Voter = true
			break
		}
	}

	appState.ClusterService = rCluster.New(rConfig, appState.AuthzController, appState.AuthzSnapshotter, appState.GRPCServerMetrics)
	migrator.SetCluster(appState.ClusterService.Raft)

	executor := schema.NewExecutor(migrator,
		appState.ClusterService.SchemaReader(),
		appState.Logger, backup.RestoreClassDir(dataPath),
	)

	offloadmod, _ := appState.Modules.OffloadBackend("offload-s3")

	collectionRetrievalStrategyConfigFlag := configRuntime.NewFeatureFlag(
		configRuntime.CollectionRetrievalStrategyLDKey,
		string(configRuntime.LeaderOnly),
		appState.LDIntegration,
		configRuntime.CollectionRetrievalStrategyEnvVariable,
		appState.Logger,
	)

	schemaManager, err := schema.NewManager(migrator,
		appState.ClusterService.Raft,
		appState.ClusterService.SchemaReader(),
		schemaRepo,
		appState.Logger, appState.Authorizer, &appState.ServerConfig.Config.SchemaHandlerConfig, appState.ServerConfig.Config,
		vectorIndex.ParseAndValidateConfig, appState.Modules, inverted.ValidateConfig,
		appState.Modules, appState.Cluster, scaler,
		offloadmod, *schemaParser,
		collectionRetrievalStrategyConfigFlag,
	)
	if err != nil {
		appState.Logger.
			WithField("action", "startup").WithError(err).
			Fatal("could not initialize schema manager")
		os.Exit(1)
	}

	appState.SchemaManager = schemaManager
	appState.RemoteIndexIncoming = sharding.NewRemoteIndexIncoming(repo, appState.ClusterService.SchemaReader(), appState.Modules)
	appState.RemoteNodeIncoming = sharding.NewRemoteNodeIncoming(repo)
	appState.RemoteReplicaIncoming = replica.NewRemoteReplicaIncoming(repo, appState.ClusterService.SchemaReader())

	backupManager := backup.NewHandler(appState.Logger, appState.Authorizer,
		schemaManager, repo, appState.Modules)
	appState.BackupManager = backupManager

	enterrors.GoWrapper(func() { clusterapi.Serve(appState) }, appState.Logger)

	vectorRepo.SetSchemaGetter(schemaManager)
	vectorRepo.SetRouter(appState.ClusterService.NewRouter(appState.Logger))
	explorer.SetSchemaGetter(schemaManager)
	appState.Modules.SetSchemaGetter(schemaManager)

	appState.Traverser = traverser.NewTraverser(appState.ServerConfig,
		appState.Logger, appState.Authorizer, vectorRepo, explorer, schemaManager,
		appState.Modules, traverser.NewMetrics(appState.Metrics),
		appState.ServerConfig.Config.MaximumConcurrentGetRequests)

	updateSchemaCallback := makeUpdateSchemaCall(appState)
	executor.RegisterSchemaUpdateCallback(updateSchemaCallback)

	// while we accept an overall longer startup, e.g. due to a recovery, we
	// still want to limit the module startup context, as that's mostly service
	// discovery / dependency checking
	moduleCtx, cancel := context.WithTimeout(ctx, 120*time.Second)
	defer cancel()

	err = initModules(moduleCtx, appState)
	if err != nil {
		appState.Logger.
			WithField("action", "startup").WithError(err).
			Fatal("modules didn't initialize")
	}

	var reindexCtx context.Context
	reindexCtx, appState.ReindexCtxCancel = context.WithCancelCause(context.Background())
	reindexer := configureReindexer(appState, reindexCtx)
	repo.WithReindexer(reindexer)

	metaStoreReadyErr := fmt.Errorf("meta store ready")
	metaStoreFailedErr := fmt.Errorf("meta store failed")
	storeReadyCtx, storeReadyCancel := context.WithCancelCause(context.Background())
	enterrors.GoWrapper(func() {
		if err := appState.ClusterService.Open(context.Background(), executor); err != nil {
			appState.Logger.
				WithField("action", "startup").
				WithError(err).
				Fatal("could not open cloud meta store")
			storeReadyCancel(metaStoreFailedErr)
		} else {
			storeReadyCancel(metaStoreReadyErr)
		}
	}, appState.Logger)

	// TODO-RAFT: refactor remove this sleep
	// this sleep was used to block GraphQL and give time to RAFT to start.
	time.Sleep(2 * time.Second)

	appState.AutoSchemaManager = objects.NewAutoSchemaManager(schemaManager, vectorRepo, appState.ServerConfig, appState.Authorizer,
		appState.Logger, prometheus.DefaultRegisterer)
	batchManager := objects.NewBatchManager(vectorRepo, appState.Modules,
		schemaManager, appState.ServerConfig, appState.Logger,
		appState.Authorizer, appState.Metrics, appState.AutoSchemaManager)
	appState.BatchManager = batchManager

	err = migrator.AdjustFilterablePropSettings(ctx)
	if err != nil {
		appState.Logger.
			WithError(err).
			WithField("action", "adjustFilterablePropSettings").
			Fatal("migration failed")
		os.Exit(1)
	}

	// FIXME to avoid import cycles, tasks are passed as strings
	reindexTaskNamesWithArgs := map[string]any{}
	reindexFinished := make(chan error, 1)

	if appState.ServerConfig.Config.ReindexSetToRoaringsetAtStartup {
		reindexTaskNamesWithArgs["ShardInvertedReindexTaskSetToRoaringSet"] = nil
	}
	if appState.ServerConfig.Config.IndexMissingTextFilterableAtStartup {
		reindexTaskNamesWithArgs["ShardInvertedReindexTaskMissingTextFilterable"] = nil
	}
	if len(appState.ServerConfig.Config.ReindexIndexesAtStartup) > 0 {
		reindexTaskNamesWithArgs["ShardInvertedReindexTask_SpecifiedIndex"] = appState.ServerConfig.Config.ReindexIndexesAtStartup
	}

	if len(reindexTaskNamesWithArgs) > 0 {
		// start reindexing inverted indexes (if requested by user) in the background
		// allowing db to complete api configuration and start handling requests
		enterrors.GoWrapper(func() {
			// wait until meta store is ready, as reindex tasks needs schema
			<-storeReadyCtx.Done()
			if errors.Is(context.Cause(storeReadyCtx), metaStoreReadyErr) {
				appState.Logger.
					WithField("action", "startup").
					Info("Reindexing inverted indexes")
				reindexFinished <- migrator.InvertedReindex(reindexCtx, reindexTaskNamesWithArgs)
			}
		}, appState.Logger)
	}

	configureServer = makeConfigureServer(appState)

	// Add dimensions to all the objects in the database, if requested by the user
	if appState.ServerConfig.Config.ReindexVectorDimensionsAtStartup {
		appState.Logger.
			WithField("action", "startup").
			Info("Reindexing dimensions")
		migrator.RecalculateVectorDimensions(ctx)
	}

	// Add recount properties of all the objects in the database, if requested by the user
	if appState.ServerConfig.Config.RecountPropertiesAtStartup {
		migrator.RecountProperties(ctx)
	}

	appState.DistributedTaskScheduler = distributedtask.NewScheduler(distributedtask.SchedulerParams{
		CompletionRecorder: appState.ClusterService.Raft,
		TasksLister:        appState.ClusterService.Raft,
		Providers:          map[string]distributedtask.Provider{},
		Logger:             appState.Logger,
		MetricsRegisterer:  metricsRegisterer,
		LocalNode:          appState.Cluster.LocalName(),
		TickInterval:       appState.ServerConfig.Config.DistributedTasks.SchedulerTickInterval,

		// Using a single global value for now to keep it simple. If there is a need
		// this can be changed to provide a value per provider.
		CompletedTaskTTL: appState.ServerConfig.Config.DistributedTasks.CompletedTaskTTL,
	})
	enterrors.GoWrapper(func() {
		// Do not launch scheduler until the full RAFT state is restored to avoid needlessly starting
		// and stopping tasks.
		// Additionally, not-ready RAFT state could lead to lose of local task metadata.
		<-storeReadyCtx.Done()
		if !errors.Is(context.Cause(storeReadyCtx), metaStoreReadyErr) {
			return
		}
		if err = appState.DistributedTaskScheduler.Start(ctx); err != nil {
			appState.Logger.WithError(err).WithField("action", "startup").
				Error("failed to start distributed task scheduler")
		}
	}, appState.Logger)

	return appState
}

func configureReindexer(appState *state.State, reindexCtx context.Context) db.ShardReindexerV3 {
	tasks := []db.ShardReindexTaskV3{}
	logger := appState.Logger.WithField("action", "reindexV3")
	cfg := appState.ServerConfig.Config
	concurrency := concurrency.TimesFloatNUMCPU(cfg.ReindexerGoroutinesFactor)

	if cfg.ReindexMapToBlockmaxAtStartup {
		tasks = append(tasks, db.NewShardInvertedReindexTaskMapToBlockmax(
			logger,
			cfg.ReindexMapToBlockmaxConfig.SwapBuckets,
			cfg.ReindexMapToBlockmaxConfig.UnswapBuckets,
			cfg.ReindexMapToBlockmaxConfig.TidyBuckets,
			cfg.ReindexMapToBlockmaxConfig.ReloadShards,
			cfg.ReindexMapToBlockmaxConfig.Rollback,
			cfg.ReindexMapToBlockmaxConfig.ConditionalStart,
			time.Second*time.Duration(cfg.ReindexMapToBlockmaxConfig.ProcessingDurationSeconds),
			time.Second*time.Duration(cfg.ReindexMapToBlockmaxConfig.PauseDurationSeconds),
			concurrency, cfg.ReindexMapToBlockmaxConfig.Selected, appState.SchemaManager,
		))
	}

	if len(tasks) == 0 {
		return db.NewShardReindexerV3Noop()
	}

	reindexer := db.NewShardReindexerV3(reindexCtx, logger, appState.DB.GetIndex, concurrency)
	for i := range tasks {
		reindexer.RegisterTask(tasks[i])
	}
	reindexer.Init()
	return reindexer
}

func parseNode2Port(appState *state.State) (m map[string]int, err error) {
	m = make(map[string]int, len(appState.ServerConfig.Config.Raft.Join))
	for _, raftNamePort := range appState.ServerConfig.Config.Raft.Join {
		np := strings.Split(raftNamePort, ":")
		if np[0] == appState.Cluster.LocalName() {
			m[np[0]] = appState.ServerConfig.Config.Raft.Port
			continue
		}
		if m[np[0]], err = strconv.Atoi(np[1]); err != nil {
			return m, fmt.Errorf("expect integer as raft port: got %s:: %w", raftNamePort, err)
		}
	}

	return m, nil
}

// parseVotersNames parses names of all voters.
// If we reach this point, we assume that the configuration is valid
func parseVotersNames(cfg config.Raft) (m map[string]struct{}) {
	m = make(map[string]struct{}, cfg.BootstrapExpect)
	for _, raftNamePort := range cfg.Join[:cfg.BootstrapExpect] {
		m[strings.Split(raftNamePort, ":")[0]] = struct{}{}
	}
	return m
}

func configureAPI(api *operations.WeaviateAPI) http.Handler {
	ctx := context.Background()
	ctx, cancel := context.WithTimeout(ctx, 60*time.Minute)
	defer cancel()

	appState := MakeAppState(ctx, connectorOptionGroup)

	appState.Logger.WithFields(logrus.Fields{
		"server_version": config.ServerVersion,
		"version":        build.Version,
	}).Infof("configured versions")

	api.ServeError = openapierrors.ServeError

	api.JSONConsumer = runtime.JSONConsumer()

	api.OidcAuth = composer.New(
		appState.ServerConfig.Config.Authentication,
		appState.APIKey, appState.OIDC)

	api.Logger = func(msg string, args ...interface{}) {
		appState.Logger.WithFields(logrus.Fields{"action": "restapi_management", "version": build.Version}).Infof(msg, args...)
	}

	classifier := classification.New(appState.SchemaManager, appState.ClassificationRepo, appState.DB, // the DB is the vectorrepo
		appState.Authorizer,
		appState.Logger, appState.Modules)

	setupAuthnHandlers(api,
		appState.ClusterService.Raft,
		appState.ServerConfig.Config.Authorization.Rbac,
		appState.Logger)
	authz.SetupHandlers(api,
		appState.ClusterService.Raft,
		appState.SchemaManager,
		appState.ServerConfig.Config.Authentication.APIKey,
		appState.ServerConfig.Config.Authentication.OIDC,
		appState.ServerConfig.Config.Authorization.Rbac,
		appState.Metrics,
		appState.Authorizer,
		appState.Logger)
	replicationHandlers.SetupHandlers(api, appState.ClusterService.Raft, appState.Metrics, appState.Authorizer, appState.Logger)

	remoteDbUsers := clients.NewRemoteUser(appState.ClusterHttpClient, appState.Cluster)
	db_users.SetupHandlers(api, appState.ClusterService.Raft, appState.Authorizer, appState.ServerConfig.Config.Authentication, appState.ServerConfig.Config.Authorization, remoteDbUsers, appState.SchemaManager, appState.Logger)

	setupSchemaHandlers(api, appState.SchemaManager, appState.Metrics, appState.Logger)
	objectsManager := objects.NewManager(appState.SchemaManager, appState.ServerConfig, appState.Logger,
		appState.Authorizer, appState.DB, appState.Modules,
		objects.NewMetrics(appState.Metrics), appState.MemWatch, appState.AutoSchemaManager)
	setupObjectHandlers(api, objectsManager, appState.ServerConfig.Config, appState.Logger,
		appState.Modules, appState.Metrics)
	setupObjectBatchHandlers(api, appState.BatchManager, appState.Metrics, appState.Logger)
	setupGraphQLHandlers(api, appState, appState.SchemaManager, appState.ServerConfig.Config.DisableGraphQL,
		appState.Metrics, appState.Logger)
	setupMiscHandlers(api, appState.ServerConfig, appState.Modules,
		appState.Metrics, appState.Logger)
	setupClassificationHandlers(api, classifier, appState.Metrics, appState.Logger)
	backupScheduler := startBackupScheduler(appState)
	setupBackupHandlers(api, backupScheduler, appState.Metrics, appState.Logger)
	setupNodesHandlers(api, appState.SchemaManager, appState.DB, appState)
	setupDistributedTasksHandlers(api, appState.Authorizer, appState.ClusterService.Raft)

	var grpcInstrument []grpc.ServerOption
	if appState.ServerConfig.Config.Monitoring.Enabled {
		grpcInstrument = monitoring.InstrumentGrpc(appState.GRPCServerMetrics)
	}

	grpcServer := createGrpcServer(appState, grpcInstrument...)
	setupMiddlewares := makeSetupMiddlewares(appState)
	setupGlobalMiddleware := makeSetupGlobalMiddleware(appState, api.Context())

	telemeter := telemetry.New(appState.DB, appState.SchemaManager, appState.Logger)
	if telemetryEnabled(appState) {
		enterrors.GoWrapper(func() {
			if err := telemeter.Start(context.Background()); err != nil {
				appState.Logger.
					WithField("action", "startup").
					Errorf("telemetry failed to start: %s", err.Error())
			}
		}, appState.Logger)
	}
	if entcfg.Enabled(os.Getenv("ENABLE_CLEANUP_UNFINISHED_BACKUPS")) {
		enterrors.GoWrapper(
			func() {
				// cleanup unfinished backups on startup
				ctx, cancel := context.WithTimeout(context.Background(), time.Minute)
				defer cancel()
				backupScheduler.CleanupUnfinishedBackups(ctx)
			}, appState.Logger)
	}
	api.ServerShutdown = func() {
		if telemetryEnabled(appState) {
			ctx, cancel := context.WithTimeout(context.Background(), 10*time.Second)
			defer cancel()
			// must be shutdown before the db, to ensure the
			// termination payload contains the correct
			// object count
			if err := telemeter.Stop(ctx); err != nil {
				appState.Logger.WithField("action", "stop_telemetry").
					Errorf("failed to stop telemetry: %s", err.Error())
			}
		}

		// stop reindexing on server shutdown
		appState.ReindexCtxCancel(fmt.Errorf("server shutdown"))

		appState.DistributedTaskScheduler.Close()

		// gracefully stop gRPC server
		grpcServer.GracefulStop()

		if appState.ServerConfig.Config.Sentry.Enabled {
			sentry.Flush(2 * time.Second)
		}

		ctx, cancel := context.WithTimeout(context.Background(), 60*time.Second)
		defer cancel()

		if err := appState.ClusterService.Close(ctx); err != nil {
			appState.Logger.
				WithError(err).
				WithField("action", "shutdown").
				Errorf("failed to gracefully shutdown")
		}

		if err := appState.APIKey.Dynamic.Close(); err != nil {
			appState.Logger.
				WithError(err).
				WithField("action", "shutdown db users").
				Errorf("failed to gracefully shutdown")
		}
	}

	startGrpcServer(grpcServer, appState)

	return setupGlobalMiddleware(api.Serve(setupMiddlewares))
}

func startBackupScheduler(appState *state.State) *backup.Scheduler {
	backupScheduler := backup.NewScheduler(
		appState.Authorizer,
		clients.NewClusterBackups(appState.ClusterHttpClient),
		appState.DB, appState.Modules,
		membership{appState.Cluster, appState.ClusterService},
		appState.SchemaManager,
		appState.Logger)
	return backupScheduler
}

// TODO: Split up and don't write into global variables. Instead return an appState
func startupRoutine(ctx context.Context, options *swag.CommandLineOptionsGroup) *state.State {
	appState := &state.State{}

	logger := logger()
	appState.Logger = logger

	logger.WithField("action", "startup").WithField("startup_time_left", timeTillDeadline(ctx)).
		Debug("created startup context, nothing done so far")

	ldInteg, err := configRuntime.ConfigureLDIntegration()
	if err != nil {
		logger.WithField("action", "startup").Infof("Feature flag LD integration disabled: %s", err)
	}
	appState.LDIntegration = ldInteg
	// Load the config using the flags
	serverConfig := &config.WeaviateConfig{}
	appState.ServerConfig = serverConfig
	err = serverConfig.LoadConfig(options, logger)
	if err != nil {
		logger.WithField("action", "startup").WithError(err).Error("could not load config")
		logger.Exit(1)
	}
	dataPath := serverConfig.Config.Persistence.DataPath
	if err := os.MkdirAll(dataPath, 0o777); err != nil {
		logger.WithField("action", "startup").
			WithField("path", dataPath).Error("cannot create data directory")
		logger.Exit(1)
	}

	monitoring.InitConfig(serverConfig.Config.Monitoring)

	if serverConfig.Config.DisableGraphQL {
		logger.WithFields(logrus.Fields{
			"action":          "startup",
			"disable_graphql": true,
		}).Warnf("GraphQL API disabled, relying only on gRPC API for querying. " +
			"This is considered experimental and will likely experience breaking changes " +
			"before reaching general availability")
	}

	logger.WithFields(logrus.Fields{
		"action":                    "startup",
		"default_vectorizer_module": serverConfig.Config.DefaultVectorizerModule,
	}).Infof("the default vectorizer modules is set to %q, as a result all new "+
		"schema classes without an explicit vectorizer setting, will use this "+
		"vectorizer", serverConfig.Config.DefaultVectorizerModule)

	logger.WithFields(logrus.Fields{
		"action":              "startup",
		"auto_schema_enabled": serverConfig.Config.AutoSchema.Enabled,
	}).Infof("auto schema enabled setting is set to \"%v\"", serverConfig.Config.AutoSchema.Enabled)

	logger.WithField("action", "startup").WithField("startup_time_left", timeTillDeadline(ctx)).
		Debug("config loaded")

	appState.OIDC = configureOIDC(appState)
	appState.APIKey = configureAPIKey(appState)
	appState.APIKeyRemote = apikey.NewRemoteApiKey(appState.APIKey)
	appState.AnonymousAccess = configureAnonymousAccess(appState)
	if err = configureAuthorizer(appState); err != nil {
		logger.WithField("action", "startup").WithField("error", err).Error("cannot configure authorizer")
		logger.Exit(1)
	}

	logger.WithField("action", "startup").WithField("startup_time_left", timeTillDeadline(ctx)).
		Debug("configured OIDC and anonymous access client")

	logger.WithField("action", "startup").WithField("startup_time_left", timeTillDeadline(ctx)).
		Debug("initialized schema")

	var nonStorageNodes map[string]struct{}
	if cfg := serverConfig.Config.Raft; cfg.MetadataOnlyVoters {
		nonStorageNodes = parseVotersNames(cfg)
	}
	clusterState, err := cluster.Init(serverConfig.Config.Cluster, dataPath, nonStorageNodes, logger)
	if err != nil {
		logger.WithField("action", "startup").WithError(err).
			Error("could not init cluster state")
		logger.Exit(1)
	}

	appState.Cluster = clusterState
	appState.Logger.
		WithField("action", "startup").
		Debug("startup routine complete")

	return appState
}

// logger does not parse the regular config object, as logging needs to be
// configured before the configuration is even loaded/parsed. We are thus
// "manually" reading the desired env vars and set reasonable defaults if they
// are not set.
//
// Defaults to log level info and json format
func logger() *logrus.Logger {
	logger := logrus.New()
	logger.SetFormatter(NewWeaviateTextFormatter())

	if os.Getenv("LOG_FORMAT") != "text" {
		logger.SetFormatter(NewWeaviateJSONFormatter())
	}
	logLevelStr := os.Getenv("LOG_LEVEL")
	level, err := logLevelFromString(logLevelStr)
	if errors.Is(err, errlogLevelNotRecognized) {
		logger.WithField("log_level_env", logLevelStr).Warn("log level not recognized, defaulting to info")
		level = logrus.InfoLevel
	}
	logger.SetLevel(level)
	return logger
}

// everything hard-coded right now, to be made dynamic (from go plugins later)
func registerModules(appState *state.State) error {
	appState.Logger.
		WithField("action", "startup").
		Debug("start registering modules")

	appState.Modules = modules.NewProvider(appState.Logger)

	// Default modules
	defaultVectorizers := []string{
		modtext2vecaws.Name,
		modmulti2veccohere.Name,
		modcohere.Name,
		moddatabricks.Name,
		modtext2vecgoogle.Name,
		modmulti2vecgoogle.Name,
		modhuggingface.Name,
		modjinaai.Name,
		modmulti2vecjinaai.Name,
		modmistral.Name,
		modtext2vecoctoai.Name,
		modopenai.Name,
		modvoyageai.Name,
		modmulti2vecvoyageai.Name,
		modweaviateembed.Name,
		modtext2colbertjinaai.Name,
		modnvidia.Name,
		modmulti2vecnvidia.Name,
	}
	defaultGenerative := []string{
		modgenerativeanthropic.Name,
		modgenerativeanyscale.Name,
		modgenerativeaws.Name,
		modgenerativecohere.Name,
		modgenerativedatabricks.Name,
		modgenerativefriendliai.Name,
		modgenerativegoogle.Name,
		modgenerativemistral.Name,
		modgenerativenvidia.Name,
		modgenerativeoctoai.Name,
		modgenerativeopenai.Name,
		modgenerativexai.Name,
	}
	defaultOthers := []string{
		modrerankercohere.Name,
		modrerankervoyageai.Name,
		modrerankerjinaai.Name,
		modrerankernvidia.Name,
	}

	defaultModules := append(defaultVectorizers, defaultGenerative...)
	defaultModules = append(defaultModules, defaultOthers...)

	var modules []string

	if len(appState.ServerConfig.Config.EnableModules) > 0 {
		modules = strings.Split(appState.ServerConfig.Config.EnableModules, ",")
	}

	if appState.ServerConfig.Config.EnableApiBasedModules {
		// Concatenate modules with default modules
		modules = append(modules, defaultModules...)
	}

	enabledModules := map[string]bool{}
	for _, module := range modules {
		enabledModules[strings.TrimSpace(module)] = true
	}

	if _, ok := enabledModules[modt2vbigram.Name]; ok {
		appState.Modules.Register(modt2vbigram.New())
		appState.Logger.
			WithField("action", "startup").
			WithField("module", modt2vbigram.Name).
			Debug("enabled module")
	}

	if _, ok := enabledModules[modcontextionary.Name]; ok {
		appState.Modules.Register(modcontextionary.New())
		appState.Logger.
			WithField("action", "startup").
			WithField("module", modcontextionary.Name).
			Debug("enabled module")
	}

	if _, ok := enabledModules[modt2vmodel2vec.Name]; ok {
		appState.Modules.Register(modt2vmodel2vec.New())
		appState.Logger.
			WithField("action", "startup").
			WithField("module", modt2vmodel2vec.Name).
			Debug("enabled module")
	}

	if _, ok := enabledModules[modtransformers.Name]; ok {
		appState.Modules.Register(modtransformers.New())
		appState.Logger.
			WithField("action", "startup").
			WithField("module", modtransformers.Name).
			Debug("enabled module")
	}

	if _, ok := enabledModules[modgpt4all.Name]; ok {
		appState.Modules.Register(modgpt4all.New())
		appState.Logger.
			WithField("action", "startup").
			WithField("module", modgpt4all.Name).
			Debug("enabled module")
	}

	if _, ok := enabledModules[modrerankervoyageai.Name]; ok {
		appState.Modules.Register(modrerankervoyageai.New())
		appState.Logger.
			WithField("action", "startup").
			WithField("module", modrerankervoyageai.Name).
			Debug("enabled module")
	}

	if _, ok := enabledModules[modrerankertransformers.Name]; ok {
		appState.Modules.Register(modrerankertransformers.New())
		appState.Logger.
			WithField("action", "startup").
			WithField("module", modrerankertransformers.Name).
			Debug("enabled module")
	}

	if _, ok := enabledModules[modrerankercohere.Name]; ok {
		appState.Modules.Register(modrerankercohere.New())
		appState.Logger.
			WithField("action", "startup").
			WithField("module", modrerankercohere.Name).
			Debug("enabled module")
	}

	if _, ok := enabledModules[modrerankerdummy.Name]; ok {
		appState.Modules.Register(modrerankerdummy.New())
		appState.Logger.
			WithField("action", "startup").
			WithField("module", modrerankerdummy.Name).
			Debug("enabled module")
	}

	if _, ok := enabledModules[modrerankerjinaai.Name]; ok {
		appState.Modules.Register(modrerankerjinaai.New())
		appState.Logger.
			WithField("action", "startup").
			WithField("module", modrerankerjinaai.Name).
			Debug("enabled module")
	}

	if _, ok := enabledModules[modrerankernvidia.Name]; ok {
		appState.Modules.Register(modrerankernvidia.New())
		appState.Logger.
			WithField("action", "startup").
			WithField("module", modrerankernvidia.Name).
			Debug("enabled module")
	}

	if _, ok := enabledModules[modqna.Name]; ok {
		appState.Modules.Register(modqna.New())
		appState.Logger.
			WithField("action", "startup").
			WithField("module", modqna.Name).
			Debug("enabled module")
	}

	if _, ok := enabledModules[modsum.Name]; ok {
		appState.Modules.Register(modsum.New())
		appState.Logger.
			WithField("action", "startup").
			WithField("module", modsum.Name).
			Debug("enabled module")
	}

	if _, ok := enabledModules[modimage.Name]; ok {
		appState.Modules.Register(modimage.New())
		appState.Logger.
			WithField("action", "startup").
			WithField("module", modimage.Name).
			Debug("enabled module")
	}

	if _, ok := enabledModules[modner.Name]; ok {
		appState.Modules.Register(modner.New())
		appState.Logger.
			WithField("action", "startup").
			WithField("module", modner.Name).
			Debug("enabled module")
	}

	if _, ok := enabledModules[modspellcheck.Name]; ok {
		appState.Modules.Register(modspellcheck.New())
		appState.Logger.
			WithField("action", "startup").
			WithField("module", modspellcheck.Name).
			Debug("enabled module")
	}

	if _, ok := enabledModules[modclip.Name]; ok {
		appState.Modules.Register(modclip.New())
		appState.Logger.
			WithField("action", "startup").
			WithField("module", modclip.Name).
			Debug("enabled module")
	}

	_, enabledMulti2VecGoogle := enabledModules[modmulti2vecgoogle.Name]
	_, enabledMulti2VecPaLM := enabledModules[modmulti2vecgoogle.LegacyName]
	if enabledMulti2VecGoogle || enabledMulti2VecPaLM {
		appState.Modules.Register(modmulti2vecgoogle.New())
		appState.Logger.
			WithField("action", "startup").
			WithField("module", modmulti2vecgoogle.Name).
			Debug("enabled module")
	}

	if _, ok := enabledModules[modmulti2veccohere.Name]; ok {
		appState.Modules.Register(modmulti2veccohere.New())
		appState.Logger.
			WithField("action", "startup").
			WithField("module", modmulti2veccohere.Name).
			Debug("enabled module")
	}

	if _, ok := enabledModules[modmulti2vecjinaai.Name]; ok {
		appState.Modules.Register(modmulti2vecjinaai.New())
		appState.Logger.
			WithField("action", "startup").
			WithField("module", modmulti2vecjinaai.Name).
			Debug("enabled module")
	}

	if _, ok := enabledModules[modmulti2vecnvidia.Name]; ok {
		appState.Modules.Register(modmulti2vecnvidia.New())
		appState.Logger.
			WithField("action", "startup").
			WithField("module", modmulti2vecnvidia.Name).
			Debug("enabled module")
	}

	if _, ok := enabledModules[modnvidia.Name]; ok {
		appState.Modules.Register(modnvidia.New())
		appState.Logger.
			WithField("action", "startup").
			WithField("module", modnvidia.Name).
			Debug("enabled module")
	}

	if _, ok := enabledModules[modmulti2vecvoyageai.Name]; ok {
		appState.Modules.Register(modmulti2vecvoyageai.New())
		appState.Logger.
			WithField("action", "startup").
			WithField("module", modmulti2vecvoyageai.Name).
			Debug("enabled module")
	}

	if _, ok := enabledModules[modopenai.Name]; ok {
		appState.Modules.Register(modopenai.New())
		appState.Logger.
			WithField("action", "startup").
			WithField("module", modopenai.Name).
			Debug("enabled module")
	}

	if _, ok := enabledModules[moddatabricks.Name]; ok {
		appState.Modules.Register(moddatabricks.New())
		appState.Logger.
			WithField("action", "startup").
			WithField("module", moddatabricks.Name).
			Debug("enabled module")
	}

	if _, ok := enabledModules[modqnaopenai.Name]; ok {
		appState.Modules.Register(modqnaopenai.New())
		appState.Logger.
			WithField("action", "startup").
			WithField("module", modqnaopenai.Name).
			Debug("enabled module")
	}

	if _, ok := enabledModules[modgenerativecohere.Name]; ok {
		appState.Modules.Register(modgenerativecohere.New())
		appState.Logger.
			WithField("action", "startup").
			WithField("module", modgenerativecohere.Name).
			Debug("enabled module")
	}

	if _, ok := enabledModules[modgenerativefriendliai.Name]; ok {
		appState.Modules.Register(modgenerativefriendliai.New())
		appState.Logger.
			WithField("action", "startup").
			WithField("module", modgenerativefriendliai.Name).
			Debug("enabled module")
	}

	if _, ok := enabledModules[modgenerativenvidia.Name]; ok {
		appState.Modules.Register(modgenerativenvidia.New())
		appState.Logger.
			WithField("action", "startup").
			WithField("module", modgenerativenvidia.Name).
			Debug("enabled module")
	}

	if _, ok := enabledModules[modgenerativemistral.Name]; ok {
		appState.Modules.Register(modgenerativemistral.New())
		appState.Logger.
			WithField("action", "startup").
			WithField("module", modgenerativemistral.Name).
			Debug("enabled module")
	}

	if _, ok := enabledModules[modgenerativeopenai.Name]; ok {
		appState.Modules.Register(modgenerativeopenai.New())
		appState.Logger.
			WithField("action", "startup").
			WithField("module", modgenerativeopenai.Name).
			Debug("enabled module")
	}

	if _, ok := enabledModules[modgenerativexai.Name]; ok {
		appState.Modules.Register(modgenerativexai.New())
		appState.Logger.
			WithField("action", "startup").
			WithField("module", modgenerativexai.Name).
			Debug("enabled module")
	}

	if _, ok := enabledModules[modgenerativedatabricks.Name]; ok {
		appState.Modules.Register(modgenerativedatabricks.New())
		appState.Logger.
			WithField("action", "startup").
			WithField("module", modgenerativedatabricks.Name).
			Debug("enabled module")
	}

	if _, ok := enabledModules[modgenerativeollama.Name]; ok {
		appState.Modules.Register(modgenerativeollama.New())
		appState.Logger.
			WithField("action", "startup").
			WithField("module", modgenerativeollama.Name).
			Debug("enabled module")
	}

	if _, ok := enabledModules[modgenerativedummy.Name]; ok {
		appState.Modules.Register(modgenerativedummy.New())
		appState.Logger.
			WithField("action", "startup").
			WithField("module", modgenerativedummy.Name).
			Debug("enabled module")
	}

	if _, ok := enabledModules[modgenerativeaws.Name]; ok {
		appState.Modules.Register(modgenerativeaws.New())
		appState.Logger.
			WithField("action", "startup").
			WithField("module", modgenerativeaws.Name).
			Debug("enabled module")
	}

	if _, ok := enabledModules[modhuggingface.Name]; ok {
		appState.Modules.Register(modhuggingface.New())
		appState.Logger.
			WithField("action", "startup").
			WithField("module", modhuggingface.Name).
			Debug("enabled module")
	}

	_, enabledGenerativeGoogle := enabledModules[modgenerativegoogle.Name]
	_, enabledGenerativePaLM := enabledModules[modgenerativegoogle.LegacyName]
	if enabledGenerativeGoogle || enabledGenerativePaLM {
		appState.Modules.Register(modgenerativegoogle.New())
		appState.Logger.
			WithField("action", "startup").
			WithField("module", modgenerativegoogle.Name).
			Debug("enabled module")
	}

	if _, ok := enabledModules[modgenerativeanyscale.Name]; ok {
		appState.Modules.Register(modgenerativeanyscale.New())
		appState.Logger.
			WithField("action", "startup").
			WithField("module", modgenerativeanyscale.Name).
			Debug("enabled module")
	}

	if _, ok := enabledModules[modgenerativeanthropic.Name]; ok {
		appState.Modules.Register(modgenerativeanthropic.New())
		appState.Logger.
			WithField("action", "startup").
			WithField("module", modgenerativeanthropic.Name).
			Debug("enabled module")
	}

	_, enabledText2vecGoogle := enabledModules[modtext2vecgoogle.Name]
	_, enabledText2vecPaLM := enabledModules[modtext2vecgoogle.LegacyName]
	if enabledText2vecGoogle || enabledText2vecPaLM {
		appState.Modules.Register(modtext2vecgoogle.New())
		appState.Logger.
			WithField("action", "startup").
			WithField("module", modtext2vecgoogle.Name).
			Debug("enabled module")
	}

	if _, ok := enabledModules[modtext2vecaws.Name]; ok {
		appState.Modules.Register(modtext2vecaws.New())
		appState.Logger.
			WithField("action", "startup").
			WithField("module", modtext2vecaws.Name).
			Debug("enabled module")
	}

	if _, ok := enabledModules[modstgfs.Name]; ok {
		appState.Modules.Register(modstgfs.New())
		appState.Logger.
			WithField("action", "startup").
			WithField("module", modstgfs.Name).
			Debug("enabled module")
	}

	if _, ok := enabledModules[modstgs3.Name]; ok {
		appState.Modules.Register(modstgs3.New())
		appState.Logger.
			WithField("action", "startup").
			WithField("module", modstgs3.Name).
			Debug("enabled module")
	}

	if _, ok := enabledModules[modsloads3.Name]; ok {
		appState.Modules.Register(modsloads3.New())
		appState.Logger.
			WithField("action", "startup").
			WithField("module", modsloads3.Name).
			Debug("enabled module")
	}

	if _, ok := enabledModules[modstggcs.Name]; ok {
		appState.Modules.Register(modstggcs.New())
		appState.Logger.
			WithField("action", "startup").
			WithField("module", modstggcs.Name).
			Debug("enabled module")
	}

	if _, ok := enabledModules[modstgazure.Name]; ok {
		appState.Modules.Register(modstgazure.New())
		appState.Logger.
			WithField("action", "startup").
			WithField("module", modstgazure.Name).
			Debug("enabled module")
	}

	if _, ok := enabledModules[modcentroid.Name]; ok {
		appState.Modules.Register(modcentroid.New())
		appState.Logger.
			WithField("action", "startup").
			WithField("module", modcentroid.Name).
			Debug("enabled module")
	}

	if _, ok := enabledModules[modcohere.Name]; ok {
		appState.Modules.Register(modcohere.New())
		appState.Logger.
			WithField("action", "startup").
			WithField("module", modcohere.Name).
			Debug("enabled module")
	}

	if _, ok := enabledModules[modvoyageai.Name]; ok {
		appState.Modules.Register(modvoyageai.New())
		appState.Logger.
			WithField("action", "startup").
			WithField("module", modvoyageai.Name).
			Debug("enabled module")
	}

	if _, ok := enabledModules[modmistral.Name]; ok {
		appState.Modules.Register(modmistral.New())
		appState.Logger.
			WithField("action", "startup").
			WithField("module", modmistral.Name).
			Debug("enabled module")
	}

	if _, ok := enabledModules[modbind.Name]; ok {
		appState.Modules.Register(modbind.New())
		appState.Logger.
			WithField("action", "startup").
			WithField("module", modbind.Name).
			Debug("enabled module")
	}

	if _, ok := enabledModules[modjinaai.Name]; ok {
		appState.Modules.Register(modjinaai.New())
		appState.Logger.
			WithField("action", "startup").
			WithField("module", modjinaai.Name).
			Debug("enabled module")
	}

	if _, ok := enabledModules[modollama.Name]; ok {
		appState.Modules.Register(modollama.New())
		appState.Logger.
			WithField("action", "startup").
			WithField("module", modollama.Name).
			Debug("enabled module")
	}

	if _, ok := enabledModules[modweaviateembed.Name]; ok {
		appState.Modules.Register(modweaviateembed.New())
		appState.Logger.
			WithField("action", "startup").
			WithField("module", modweaviateembed.Name).
			Debug("enabled module")
	}

	if _, ok := enabledModules[modgenerativeoctoai.Name]; ok {
		appState.Modules.Register(modgenerativeoctoai.New())
		appState.Logger.
			WithField("action", "startup").
			WithField("module", modgenerativeoctoai.Name).
			Debug("enabled module")
	}

	if _, ok := enabledModules[modtext2vecoctoai.Name]; ok {
		appState.Modules.Register(modtext2vecoctoai.New())
		appState.Logger.
			WithField("action", "startup").
			WithField("module", modtext2vecoctoai.Name).
			Debug("enabled module")
	}

	if _, ok := enabledModules[modtext2colbertjinaai.Name]; ok {
		appState.Modules.Register(modtext2colbertjinaai.New())
		appState.Logger.
			WithField("action", "startup").
			WithField("module", modtext2colbertjinaai.Name).
			Debug("enabled module")
	}

	appState.Logger.
		WithField("action", "startup").
		Debug("completed registering modules")

	return nil
}

func initModules(ctx context.Context, appState *state.State) error {
	storageProvider, err := modulestorage.NewRepo(
		appState.ServerConfig.Config.Persistence.DataPath, appState.Logger)
	if err != nil {
		return errors.Wrap(err, "init storage provider")
	}

	// TODO: gh-1481 don't pass entire appState in, but only what's needed. Probably only
	// config?
	moduleParams := moduletools.NewInitParams(storageProvider, appState,
		appState.ServerConfig.Config, appState.Logger)

	appState.Logger.
		WithField("action", "startup").
		Debug("start initializing modules")
	if err := appState.Modules.Init(ctx, moduleParams, appState.Logger); err != nil {
		return errors.Wrap(err, "init modules")
	}

	appState.Logger.
		WithField("action", "startup").
		Debug("finished initializing modules")

	return nil
}

type clientWithAuth struct {
	r         http.RoundTripper
	basicAuth cluster.BasicAuth
}

func (c clientWithAuth) RoundTrip(r *http.Request) (*http.Response, error) {
	r.SetBasicAuth(c.basicAuth.Username, c.basicAuth.Password)
	return c.r.RoundTrip(r)
}

func reasonableHttpClient(authConfig cluster.AuthConfig) *http.Client {
	t := &http.Transport{
		Proxy: http.ProxyFromEnvironment,
		DialContext: (&net.Dialer{
			Timeout:   30 * time.Second,
			KeepAlive: 120 * time.Second,
		}).DialContext,
		MaxIdleConnsPerHost:   100,
		MaxIdleConns:          100,
		IdleConnTimeout:       90 * time.Second,
		TLSHandshakeTimeout:   10 * time.Second,
		ExpectContinueTimeout: 1 * time.Second,
	}

	if authConfig.BasicAuth.Enabled() {
		return &http.Client{Transport: clientWithAuth{r: t, basicAuth: authConfig.BasicAuth}}
	}
	return &http.Client{Transport: t}
}

func setupGoProfiling(config config.Config, logger logrus.FieldLogger) {
	if config.Profiling.Disabled {
		return
	}

	functionsToIgnoreInProfiling := []string{
		"raft",
		"http2",
		"memberlist",
		"selectgo", // various tickers
		"cluster",
		"rest",
		"signal_recv",
		"backgroundRead",
		"SetupGoProfiling",
		"serve",
		"Serve",
		"batchWorker",
	}
	http.DefaultServeMux.Handle("/debug/fgprof", fgprof.Handler(functionsToIgnoreInProfiling...))
	enterrors.GoWrapper(func() {
		portNumber := config.Profiling.Port
		if portNumber == 0 {
			if err := http.ListenAndServe(":6060", nil); err != nil {
				logger.Error("error listinening and serve :6060 : %w", err)
			}
		} else {
			http.ListenAndServe(fmt.Sprintf(":%d", portNumber), nil)
		}
	}, logger)

	if config.Profiling.BlockProfileRate > 0 {
		goruntime.SetBlockProfileRate(config.Profiling.BlockProfileRate)
	}

	if config.Profiling.MutexProfileFraction > 0 {
		goruntime.SetMutexProfileFraction(config.Profiling.MutexProfileFraction)
	}
}

func ParseVersionFromSwaggerSpec() string {
	spec := struct {
		Info struct {
			Version string `json:"version"`
		} `json:"info"`
	}{}

	err := json.Unmarshal(SwaggerJSON, &spec)
	if err != nil {
		panic(err)
	}

	return spec.Info.Version
}

func limitResources(appState *state.State) {
	if os.Getenv("LIMIT_RESOURCES") == "true" {
		appState.Logger.Info("Limiting resources:  memory: 80%, cores: all but one")
		if os.Getenv("GOMAXPROCS") == "" {
			// Fetch the number of cores from the cgroups cpuset
			// and parse it into an int
			cores, err := getCores()
			if err == nil {
				appState.Logger.WithField("cores", cores).
					Warn("GOMAXPROCS not set, and unable to read from cgroups, setting to number of cores")
				goruntime.GOMAXPROCS(cores)
			} else {
				cores = goruntime.NumCPU() - 1
				if cores > 0 {
					appState.Logger.WithField("cores", cores).
						Warnf("Unable to read from cgroups: %v, setting to max cores to: %v", err, cores)
					goruntime.GOMAXPROCS(cores)
				}
			}
		}

		limit, err := memlimit.SetGoMemLimit(0.8)
		if err != nil {
			appState.Logger.WithError(err).Warnf("Unable to set memory limit from cgroups: %v", err)
			// Set memory limit to 90% of the available memory
			limit := int64(float64(memory.TotalMemory()) * 0.8)
			debug.SetMemoryLimit(limit)
			appState.Logger.WithField("limit", limit).Info("Set memory limit based on available memory")
		} else {
			appState.Logger.WithField("limit", limit).Info("Set memory limit")
		}
	} else {
		appState.Logger.Info("No resource limits set, weaviate will use all available memory and CPU. " +
			"To limit resources, set LIMIT_RESOURCES=true")
	}
}

func telemetryEnabled(state *state.State) bool {
	return !state.ServerConfig.Config.DisableTelemetry
}

type membership struct {
	*cluster.State
	raft *rCluster.Service
}

func (m membership) LeaderID() string {
	_, id := m.raft.LeaderWithID()
	return id
}

// initRuntimeOverrides assumes, Configs from envs are loaded before
// initializing runtime overrides.
func initRuntimeOverrides(appState *state.State) {
	// Enable runtime config manager
	if appState.ServerConfig.Config.RuntimeOverrides.Enabled {

		// Runtimeconfig manager takes of keeping the `registered` config values upto date
		registered := &config.WeaviateRuntimeConfig{}
		registered.MaximumAllowedCollectionsCount = appState.ServerConfig.Config.SchemaHandlerConfig.MaximumAllowedCollectionsCount
		registered.AsyncReplicationDisabled = appState.ServerConfig.Config.Replication.AsyncReplicationDisabled
		registered.AutoschemaEnabled = appState.ServerConfig.Config.AutoSchema.Enabled
		registered.ReplicaMovementMinimumFinalizingWait = appState.ServerConfig.Config.ReplicaMovementMinimumFinalizingWait

		cm, err := configRuntime.NewConfigManager(
			appState.ServerConfig.Config.RuntimeOverrides.Path,
			config.ParseRuntimeConfig,
			config.UpdateRuntimeConfig,
			registered,
			appState.ServerConfig.Config.RuntimeOverrides.LoadInterval,
			appState.Logger,
			prometheus.DefaultRegisterer)
		if err != nil {
			appState.Logger.WithField("action", "startup").WithError(err).Fatal("could not create runtime config manager")
			os.Exit(1)
		}

		enterrors.GoWrapper(func() {
			// NOTE: Not using parent `ctx` because that is getting cancelled in the caller even during startup.
			ctx, cancel := context.WithCancel(context.Background())
			defer cancel()

			if err := cm.Run(ctx); err != nil {
				appState.Logger.WithField("action", "runtime config manager startup ").WithError(err).
					Fatal("runtime config manager stopped")
			}
		}, appState.Logger)
	}
}<|MERGE_RESOLUTION|>--- conflicted
+++ resolved
@@ -490,42 +490,9 @@
 	schemaParser := schema.NewParser(appState.Cluster, vectorIndex.ParseAndValidateConfig, migrator, appState.Modules)
 	replicaCopier := copier.New(remoteIndexClient, appState.Cluster, dataPath, appState.DB)
 	rConfig := rCluster.Config{
-<<<<<<< HEAD
-		WorkDir:                filepath.Join(dataPath, config.DefaultRaftDir),
-		NodeID:                 nodeName,
-		Host:                   host, // Use the clean host value for IPv6 compatibility
-		RaftPort:               appState.ServerConfig.Config.Raft.Port,
-		RPCPort:                appState.ServerConfig.Config.Raft.InternalRPCPort,
-		RaftRPCMessageMaxSize:  appState.ServerConfig.Config.Raft.RPCMessageMaxSize,
-		BootstrapTimeout:       appState.ServerConfig.Config.Raft.BootstrapTimeout,
-		BootstrapExpect:        appState.ServerConfig.Config.Raft.BootstrapExpect,
-		HeartbeatTimeout:       appState.ServerConfig.Config.Raft.HeartbeatTimeout,
-		ElectionTimeout:        appState.ServerConfig.Config.Raft.ElectionTimeout,
-		SnapshotInterval:       appState.ServerConfig.Config.Raft.SnapshotInterval,
-		SnapshotThreshold:      appState.ServerConfig.Config.Raft.SnapshotThreshold,
-		TrailingLogs:           appState.ServerConfig.Config.Raft.TrailingLogs,
-		ConsistencyWaitTimeout: appState.ServerConfig.Config.Raft.ConsistencyWaitTimeout,
-		MetadataOnlyVoters:     appState.ServerConfig.Config.Raft.MetadataOnlyVoters,
-		EnableOneNodeRecovery:  appState.ServerConfig.Config.Raft.EnableOneNodeRecovery,
-		ForceOneNodeRecovery:   appState.ServerConfig.Config.Raft.ForceOneNodeRecovery,
-		DB:                     nil,
-		Parser:                 schemaParser,
-		NodeNameToPortMap:      server2port,
-		NodeSelector:           appState.Cluster,
-		Logger:                 appState.Logger,
-		IsLocalHost:            appState.ServerConfig.Config.Cluster.Localhost,
-		LoadLegacySchema:       schemaRepo.LoadLegacySchema,
-		SaveLegacySchema:       schemaRepo.SaveLegacySchema,
-		SentryEnabled:          appState.ServerConfig.Config.Sentry.Enabled,
-		AuthzController:        appState.AuthzController,
-		DynamicUserController:  appState.APIKey.Dynamic,
-		ReplicaCopier:          replicaCopier,
-		AuthNConfig:            appState.ServerConfig.Config.Authentication,
-		DistributedTasks:       appState.ServerConfig.Config.DistributedTasks,
-=======
 		WorkDir:                              filepath.Join(dataPath, config.DefaultRaftDir),
 		NodeID:                               nodeName,
-		Host:                                 addrs[0],
+		Host:                                 host,
 		RaftPort:                             appState.ServerConfig.Config.Raft.Port,
 		RPCPort:                              appState.ServerConfig.Config.Raft.InternalRPCPort,
 		RaftRPCMessageMaxSize:                appState.ServerConfig.Config.Raft.RPCMessageMaxSize,
@@ -555,7 +522,6 @@
 		AuthNConfig:                          appState.ServerConfig.Config.Authentication,
 		DistributedTasks:                     appState.ServerConfig.Config.DistributedTasks,
 		ReplicaMovementMinimumFinalizingWait: appState.ServerConfig.Config.ReplicaMovementMinimumFinalizingWait,
->>>>>>> 73ad7520
 	}
 	for _, name := range appState.ServerConfig.Config.Raft.Join[:rConfig.BootstrapExpect] {
 		if strings.Contains(name, rConfig.NodeID) {
