//                           _       _
// __      _____  __ ___   ___  __ _| |_ ___
// \ \ /\ / / _ \/ _` \ \ / / |/ _` | __/ _ \
//  \ V  V /  __/ (_| |\ V /| | (_| | ||  __/
//   \_/\_/ \___|\__,_| \_/ |_|\__,_|\__\___|
//
//  Copyright © 2016 - 2024 Weaviate B.V. All rights reserved.
//
//  CONTACT: hello@weaviate.io
//

package rest

import (
	"context"
	"encoding/json"
	"fmt"
	"net"
	"net/http"
	_ "net/http/pprof"
	"os"
	"path/filepath"
	"regexp"
	goruntime "runtime"
	"runtime/debug"
	"strconv"
	"strings"
	"time"

	"github.com/weaviate/weaviate/usecases/auth/authentication/apikey"

	"github.com/weaviate/weaviate/adapters/handlers/rest/db_users"

	"github.com/KimMachineGun/automemlimit/memlimit"
	armonmetrics "github.com/armon/go-metrics"
	armonprometheus "github.com/armon/go-metrics/prometheus"
	"github.com/getsentry/sentry-go"
	openapierrors "github.com/go-openapi/errors"
	"github.com/go-openapi/runtime"
	"github.com/go-openapi/swag"
	"github.com/pbnjay/memory"
	"github.com/pkg/errors"
	"github.com/prometheus/client_golang/prometheus"
	"github.com/prometheus/client_golang/prometheus/collectors"
	"github.com/prometheus/client_golang/prometheus/collectors/version"
	"github.com/prometheus/client_golang/prometheus/promhttp"
	"github.com/sirupsen/logrus"
	"google.golang.org/grpc"

	"github.com/weaviate/fgprof"
	"github.com/weaviate/weaviate/adapters/clients"
	"github.com/weaviate/weaviate/adapters/handlers/rest/authz"
	"github.com/weaviate/weaviate/adapters/handlers/rest/clusterapi"
	"github.com/weaviate/weaviate/adapters/handlers/rest/operations"
	"github.com/weaviate/weaviate/adapters/handlers/rest/state"
	"github.com/weaviate/weaviate/adapters/handlers/rest/tenantactivity"
	"github.com/weaviate/weaviate/adapters/repos/classifications"
	"github.com/weaviate/weaviate/adapters/repos/db"
	"github.com/weaviate/weaviate/adapters/repos/db/inverted"
	modulestorage "github.com/weaviate/weaviate/adapters/repos/modules"
	schemarepo "github.com/weaviate/weaviate/adapters/repos/schema"
	rCluster "github.com/weaviate/weaviate/cluster"
	"github.com/weaviate/weaviate/entities/concurrency"
	entcfg "github.com/weaviate/weaviate/entities/config"
	enterrors "github.com/weaviate/weaviate/entities/errors"
	"github.com/weaviate/weaviate/entities/moduletools"
	"github.com/weaviate/weaviate/entities/replication"
	vectorIndex "github.com/weaviate/weaviate/entities/vectorindex"
	modstgazure "github.com/weaviate/weaviate/modules/backup-azure"
	modstgfs "github.com/weaviate/weaviate/modules/backup-filesystem"
	modstggcs "github.com/weaviate/weaviate/modules/backup-gcs"
	modstgs3 "github.com/weaviate/weaviate/modules/backup-s3"
	modgenerativeanthropic "github.com/weaviate/weaviate/modules/generative-anthropic"
	modgenerativeanyscale "github.com/weaviate/weaviate/modules/generative-anyscale"
	modgenerativeaws "github.com/weaviate/weaviate/modules/generative-aws"
	modgenerativecohere "github.com/weaviate/weaviate/modules/generative-cohere"
	modgenerativedatabricks "github.com/weaviate/weaviate/modules/generative-databricks"
	modgenerativedummy "github.com/weaviate/weaviate/modules/generative-dummy"
	modgenerativefriendliai "github.com/weaviate/weaviate/modules/generative-friendliai"
	modgenerativegoogle "github.com/weaviate/weaviate/modules/generative-google"
	modgenerativemistral "github.com/weaviate/weaviate/modules/generative-mistral"
	modgenerativenvidia "github.com/weaviate/weaviate/modules/generative-nvidia"
	modgenerativeoctoai "github.com/weaviate/weaviate/modules/generative-octoai"
	modgenerativeollama "github.com/weaviate/weaviate/modules/generative-ollama"
	modgenerativeopenai "github.com/weaviate/weaviate/modules/generative-openai"
	modgenerativexai "github.com/weaviate/weaviate/modules/generative-xai"
	modimage "github.com/weaviate/weaviate/modules/img2vec-neural"
	modbind "github.com/weaviate/weaviate/modules/multi2vec-bind"
	modclip "github.com/weaviate/weaviate/modules/multi2vec-clip"
	modmulti2veccohere "github.com/weaviate/weaviate/modules/multi2vec-cohere"
	modmulti2vecgoogle "github.com/weaviate/weaviate/modules/multi2vec-google"
	modmulti2vecjinaai "github.com/weaviate/weaviate/modules/multi2vec-jinaai"
	modmulti2vecnvidia "github.com/weaviate/weaviate/modules/multi2vec-nvidia"
	modmulti2vecvoyageai "github.com/weaviate/weaviate/modules/multi2vec-voyageai"
	modner "github.com/weaviate/weaviate/modules/ner-transformers"
	modsloads3 "github.com/weaviate/weaviate/modules/offload-s3"
	modqnaopenai "github.com/weaviate/weaviate/modules/qna-openai"
	modqna "github.com/weaviate/weaviate/modules/qna-transformers"
	modcentroid "github.com/weaviate/weaviate/modules/ref2vec-centroid"
	modrerankercohere "github.com/weaviate/weaviate/modules/reranker-cohere"
	modrerankerdummy "github.com/weaviate/weaviate/modules/reranker-dummy"
	modrerankerjinaai "github.com/weaviate/weaviate/modules/reranker-jinaai"
	modrerankernvidia "github.com/weaviate/weaviate/modules/reranker-nvidia"
	modrerankertransformers "github.com/weaviate/weaviate/modules/reranker-transformers"
	modrerankervoyageai "github.com/weaviate/weaviate/modules/reranker-voyageai"
	modsum "github.com/weaviate/weaviate/modules/sum-transformers"
	modspellcheck "github.com/weaviate/weaviate/modules/text-spellcheck"
	modtext2colbertjinaai "github.com/weaviate/weaviate/modules/text2colbert-jinaai"
	modtext2vecaws "github.com/weaviate/weaviate/modules/text2vec-aws"
	modt2vbigram "github.com/weaviate/weaviate/modules/text2vec-bigram"
	modcohere "github.com/weaviate/weaviate/modules/text2vec-cohere"
	modcontextionary "github.com/weaviate/weaviate/modules/text2vec-contextionary"
	moddatabricks "github.com/weaviate/weaviate/modules/text2vec-databricks"
	modtext2vecgoogle "github.com/weaviate/weaviate/modules/text2vec-google"
	modgpt4all "github.com/weaviate/weaviate/modules/text2vec-gpt4all"
	modhuggingface "github.com/weaviate/weaviate/modules/text2vec-huggingface"
	modjinaai "github.com/weaviate/weaviate/modules/text2vec-jinaai"
	modmistral "github.com/weaviate/weaviate/modules/text2vec-mistral"
	modnvidia "github.com/weaviate/weaviate/modules/text2vec-nvidia"
	modtext2vecoctoai "github.com/weaviate/weaviate/modules/text2vec-octoai"
	modollama "github.com/weaviate/weaviate/modules/text2vec-ollama"
	modopenai "github.com/weaviate/weaviate/modules/text2vec-openai"
	modtransformers "github.com/weaviate/weaviate/modules/text2vec-transformers"
	modvoyageai "github.com/weaviate/weaviate/modules/text2vec-voyageai"
	modweaviateembed "github.com/weaviate/weaviate/modules/text2vec-weaviate"
	"github.com/weaviate/weaviate/usecases/auth/authentication/composer"
	"github.com/weaviate/weaviate/usecases/backup"
	"github.com/weaviate/weaviate/usecases/build"
	"github.com/weaviate/weaviate/usecases/classification"
	"github.com/weaviate/weaviate/usecases/cluster"
	"github.com/weaviate/weaviate/usecases/config"
	configRuntime "github.com/weaviate/weaviate/usecases/config/runtime"
	"github.com/weaviate/weaviate/usecases/memwatch"
	"github.com/weaviate/weaviate/usecases/modules"
	"github.com/weaviate/weaviate/usecases/monitoring"
	"github.com/weaviate/weaviate/usecases/objects"
	"github.com/weaviate/weaviate/usecases/replica"
	"github.com/weaviate/weaviate/usecases/scaler"
	"github.com/weaviate/weaviate/usecases/schema"
	schemaUC "github.com/weaviate/weaviate/usecases/schema"
	"github.com/weaviate/weaviate/usecases/sharding"
	"github.com/weaviate/weaviate/usecases/telemetry"
	"github.com/weaviate/weaviate/usecases/traverser"
)

const MinimumRequiredContextionaryVersion = "1.0.2"

func makeConfigureServer(appState *state.State) func(*http.Server, string, string) {
	return func(s *http.Server, scheme, addr string) {
		// Add properties to the config
		appState.ServerConfig.Hostname = addr
		appState.ServerConfig.Scheme = scheme
	}
}

type vectorRepo interface {
	objects.BatchVectorRepo
	traverser.VectorSearcher
	classification.VectorRepo
	scaler.BackUpper
	SetSchemaGetter(schemaUC.SchemaGetter)
	WaitForStartup(ctx context.Context) error
	Shutdown(ctx context.Context) error
}

func getCores() (int, error) {
	cpuset, err := os.ReadFile("/sys/fs/cgroup/cpuset/cpuset.cpus")
	if err != nil {
		return 0, errors.Wrap(err, "read cpuset")
	}
	return calcCPUs(strings.TrimSpace(string(cpuset)))
}

func calcCPUs(cpuString string) (int, error) {
	cores := 0
	if cpuString == "" {
		return 0, nil
	}

	// Split by comma to handle multiple ranges
	ranges := strings.Split(cpuString, ",")
	for _, r := range ranges {
		// Check if it's a range (contains a hyphen)
		if strings.Contains(r, "-") {
			parts := strings.Split(r, "-")
			if len(parts) != 2 {
				return 0, fmt.Errorf("invalid CPU range format: %s", r)
			}
			start, err := strconv.Atoi(parts[0])
			if err != nil {
				return 0, fmt.Errorf("invalid start of CPU range: %s", parts[0])
			}
			end, err := strconv.Atoi(parts[1])
			if err != nil {
				return 0, fmt.Errorf("invalid end of CPU range: %s", parts[1])
			}
			cores += end - start + 1
		} else {
			// Single CPU
			cores++
		}
	}

	return cores, nil
}

func MakeAppState(ctx context.Context, options *swag.CommandLineOptionsGroup) *state.State {
	build.Version = ParseVersionFromSwaggerSpec() // Version is always static and loaded from swagger spec.

	// config.ServerVersion is deprecated: It's there to be backward compatible
	// use build.Version instead.
	config.ServerVersion = build.Version

	appState := startupRoutine(ctx, options)

	// initializing at the top to reflect the config changes before we pass on to different components.
	initRuntimeOverrides(appState)

	if appState.ServerConfig.Config.Monitoring.Enabled {
		appState.HTTPServerMetrics = monitoring.NewHTTPServerMetrics(monitoring.DefaultMetricsNamespace, prometheus.DefaultRegisterer)
		appState.GRPCServerMetrics = monitoring.NewGRPCServerMetrics(monitoring.DefaultMetricsNamespace, prometheus.DefaultRegisterer)

		appState.TenantActivity = tenantactivity.NewHandler()

		// Since we are scraping prometheus.DefaultRegisterer, it already has
		// a go collector configured by default in internal module init().
		// However, the go collector configured by default is missing some interesting metrics,
		// therefore, we have to first unregister it so there are no duplicate metric declarations
		// and then register extended collector once again.
		prometheus.Unregister(collectors.NewGoCollector())
		prometheus.MustRegister(collectors.NewGoCollector(
			collectors.WithGoCollectorRuntimeMetrics(collectors.GoRuntimeMetricsRule{
				Matcher: regexp.MustCompile(`/sched/latencies:seconds`),
			}),
		))

		// export build tags to prometheus metric
		build.SetPrometheusBuildInfo()
		prometheus.MustRegister(version.NewCollector(build.AppName))

		opts := armonprometheus.PrometheusOpts{
			Expiration: 0, // never expire any metrics,
			Registerer: prometheus.DefaultRegisterer,
		}

		sink, err := armonprometheus.NewPrometheusSinkFrom(opts)
		if err != nil {
			appState.Logger.WithField("action", "startup").WithError(err).Fatal("failed to create prometheus sink for raft metrics")
		}

		cfg := armonmetrics.DefaultConfig("weaviate_internal") // to differentiate it's coming from internal/dependency packages.
		cfg.EnableHostname = false                             // no `host` label
		cfg.EnableHostnameLabel = false                        // no `hostname` label
		cfg.EnableServiceLabel = false                         // no `service` label
		cfg.EnableRuntimeMetrics = false                       // runtime metrics already provided by prometheus
		cfg.EnableTypePrefix = true                            // to have some meaningful suffix to identify type of metrics.
		cfg.TimerGranularity = time.Second                     // time should always in seconds

		_, err = armonmetrics.NewGlobal(cfg, sink)
		if err != nil {
			appState.Logger.WithField("action", "startup").WithError(err).Fatal("failed to create metric registry raft metrics")
		}

		// only monitoring tool supported at the moment is prometheus
		enterrors.GoWrapper(func() {
			mux := http.NewServeMux()
			mux.Handle("/metrics", promhttp.Handler())
			mux.Handle("/tenant-activity", appState.TenantActivity)
			http.ListenAndServe(fmt.Sprintf(":%d", appState.ServerConfig.Config.Monitoring.Port), mux)
		}, appState.Logger)
	}

	if appState.ServerConfig.Config.Sentry.Enabled {
		err := sentry.Init(sentry.ClientOptions{
			// Setup related config
			Dsn:         appState.ServerConfig.Config.Sentry.DSN,
			Debug:       appState.ServerConfig.Config.Sentry.Debug,
			Release:     "weaviate-core@" + build.Version,
			Environment: appState.ServerConfig.Config.Sentry.Environment,
			// Enable tracing if requested
			EnableTracing:    !appState.ServerConfig.Config.Sentry.TracingDisabled,
			AttachStacktrace: true,
			// Sample rates based on the config
			SampleRate:         appState.ServerConfig.Config.Sentry.ErrorSampleRate,
			ProfilesSampleRate: appState.ServerConfig.Config.Sentry.ProfileSampleRate,
			TracesSampler: sentry.TracesSampler(func(ctx sentry.SamplingContext) float64 {
				// Inherit decision from parent transaction (if any) if it is sampled or not
				if ctx.Parent != nil && ctx.Parent.Sampled != sentry.SampledUndefined {
					return 1.0
				}

				// Filter out uneeded traces
				switch ctx.Span.Name {
				// We are not interested in traces related to metrics endpoint
				case "GET /metrics":
				// These are some usual internet bot that will spam the server. Won't catch them all but we can reduce
				// the number a bit
				case "GET /favicon.ico":
				case "GET /t4":
				case "GET /ab2g":
				case "PRI *":
				case "GET /api/sonicos/tfa":
				case "GET /RDWeb/Pages/en-US/login.aspx":
				case "GET /_profiler/phpinfo":
				case "POST /wsman":
				case "POST /dns-query":
				case "GET /dns-query":
					return 0.0
				}

				// Filter out graphql queries, currently we have no context intrumentation around it and it's therefore
				// just a blank line with 0 info except graphql resolve -> do -> return.
				if ctx.Span.Name == "POST /v1/graphql" {
					return 0.0
				}

				// Return the configured sample rate otherwise
				return appState.ServerConfig.Config.Sentry.TracesSampleRate
			}),
		})
		if err != nil {
			appState.Logger.
				WithField("action", "startup").WithError(err).
				Fatal("sentry initialization failed")
		}

		sentry.ConfigureScope(func(scope *sentry.Scope) {
			// Set cluster ID and cluster owner using sentry user feature to distinguish multiple clusters in the UI
			scope.SetUser(sentry.User{
				ID:       appState.ServerConfig.Config.Sentry.ClusterId,
				Username: appState.ServerConfig.Config.Sentry.ClusterOwner,
			})
			// Set any tags defined
			for key, value := range appState.ServerConfig.Config.Sentry.Tags {
				scope.SetTag(key, value)
			}
		})
	}

	limitResources(appState)

	err := registerModules(appState)
	if err != nil {
		appState.Logger.
			WithField("action", "startup").WithError(err).
			Fatal("modules didn't load")
	}

	// now that modules are loaded we can run the remaining config validation
	// which is module dependent
	if err := appState.ServerConfig.Config.ValidateModules(appState.Modules); err != nil {
		appState.Logger.
			WithField("action", "startup").WithError(err).
			Fatal("invalid config")
	}

	appState.ClusterHttpClient = reasonableHttpClient(appState.ServerConfig.Config.Cluster.AuthConfig)
	appState.MemWatch = memwatch.NewMonitor(memwatch.LiveHeapReader, debug.SetMemoryLimit, 0.97)

	var vectorRepo vectorRepo
	// var vectorMigrator schema.Migrator
	// var migrator schema.Migrator

	if appState.ServerConfig.Config.Monitoring.Enabled {
		promMetrics := monitoring.GetMetrics()
		appState.Metrics = promMetrics
	}

	// TODO: configure http transport for efficient intra-cluster comm
	remoteIndexClient := clients.NewRemoteIndex(appState.ClusterHttpClient)
	remoteNodesClient := clients.NewRemoteNode(appState.ClusterHttpClient)
	replicationClient := clients.NewReplicationClient(appState.ClusterHttpClient)
	repo, err := db.New(appState.Logger, db.Config{
		ServerVersion:                       config.ServerVersion,
		GitHash:                             build.Revision,
		MemtablesFlushDirtyAfter:            appState.ServerConfig.Config.Persistence.MemtablesFlushDirtyAfter,
		MemtablesInitialSizeMB:              10,
		MemtablesMaxSizeMB:                  appState.ServerConfig.Config.Persistence.MemtablesMaxSizeMB,
		MemtablesMinActiveSeconds:           appState.ServerConfig.Config.Persistence.MemtablesMinActiveDurationSeconds,
		MemtablesMaxActiveSeconds:           appState.ServerConfig.Config.Persistence.MemtablesMaxActiveDurationSeconds,
		SegmentsCleanupIntervalSeconds:      appState.ServerConfig.Config.Persistence.LSMSegmentsCleanupIntervalSeconds,
		SeparateObjectsCompactions:          appState.ServerConfig.Config.Persistence.LSMSeparateObjectsCompactions,
		MaxSegmentSize:                      appState.ServerConfig.Config.Persistence.LSMMaxSegmentSize,
		CycleManagerRoutinesFactor:          appState.ServerConfig.Config.Persistence.LSMCycleManagerRoutinesFactor,
		IndexRangeableInMemory:              appState.ServerConfig.Config.Persistence.IndexRangeableInMemory,
		HNSWMaxLogSize:                      appState.ServerConfig.Config.Persistence.HNSWMaxLogSize,
		HNSWWaitForCachePrefill:             appState.ServerConfig.Config.HNSWStartupWaitForVectorCache,
		HNSWFlatSearchConcurrency:           appState.ServerConfig.Config.HNSWFlatSearchConcurrency,
		HNSWAcornFilterRatio:                appState.ServerConfig.Config.HNSWAcornFilterRatio,
		VisitedListPoolMaxSize:              appState.ServerConfig.Config.HNSWVisitedListPoolMaxSize,
		RootPath:                            appState.ServerConfig.Config.Persistence.DataPath,
		QueryLimit:                          appState.ServerConfig.Config.QueryDefaults.Limit,
		QueryMaximumResults:                 appState.ServerConfig.Config.QueryMaximumResults,
		QueryNestedRefLimit:                 appState.ServerConfig.Config.QueryNestedCrossReferenceLimit,
		MaxImportGoroutinesFactor:           appState.ServerConfig.Config.MaxImportGoroutinesFactor,
		TrackVectorDimensions:               appState.ServerConfig.Config.TrackVectorDimensions,
		ResourceUsage:                       appState.ServerConfig.Config.ResourceUsage,
		AvoidMMap:                           appState.ServerConfig.Config.AvoidMmap,
		DisableLazyLoadShards:               appState.ServerConfig.Config.DisableLazyLoadShards,
		ForceFullReplicasSearch:             appState.ServerConfig.Config.ForceFullReplicasSearch,
		LSMEnableSegmentsChecksumValidation: appState.ServerConfig.Config.Persistence.LSMEnableSegmentsChecksumValidation,
		// Pass dummy replication config with minimum factor 1. Otherwise the
		// setting is not backward-compatible. The user may have created a class
		// with factor=1 before the change was introduced. Now their setup would no
		// longer start up if the required minimum is now higher than 1. We want
		// the required minimum to only apply to newly created classes - not block
		// loading existing ones.
		Replication: replication.GlobalConfig{
			MinimumFactor:              1,
			AsyncReplicationDisabled:   appState.ServerConfig.Config.Replication.AsyncReplicationDisabled,
			AsyncReplicationDisabledFn: appState.ServerConfig.Config.Replication.AsyncReplicationDisabledFn,
		},
		MaximumConcurrentShardLoads: appState.ServerConfig.Config.MaximumConcurrentShardLoads,
	}, remoteIndexClient, appState.Cluster, remoteNodesClient, replicationClient, appState.Metrics, appState.MemWatch) // TODO client
	if err != nil {
		appState.Logger.
			WithField("action", "startup").WithError(err).
			Fatal("invalid new DB")
	}

	appState.DB = repo
	if appState.ServerConfig.Config.Monitoring.Enabled {
		appState.TenantActivity.SetSource(appState.DB)
	}

	setupDebugHandlers(appState)
	setupGoProfiling(appState.ServerConfig.Config, appState.Logger)

	migrator := db.NewMigrator(repo, appState.Logger)
	migrator.SetNode(appState.Cluster.LocalName())
	// TODO-offload: "offload-s3" has to come from config when enable modules more than S3
	migrator.SetOffloadProvider(appState.Modules, "offload-s3")
	appState.Migrator = migrator

	vectorRepo = repo
	// migrator = vectorMigrator
	explorer := traverser.NewExplorer(repo, appState.Logger, appState.Modules, traverser.NewMetrics(appState.Metrics), appState.ServerConfig.Config)
	schemaRepo := schemarepo.NewStore(appState.ServerConfig.Config.Persistence.DataPath, appState.Logger)
	if err = schemaRepo.Open(); err != nil {
		appState.Logger.
			WithField("action", "startup").WithError(err).
			Fatal("could not initialize schema repo")
		os.Exit(1)
	}

	localClassifierRepo, err := classifications.NewRepo(
		appState.ServerConfig.Config.Persistence.DataPath, appState.Logger)
	if err != nil {
		appState.Logger.
			WithField("action", "startup").WithError(err).
			Fatal("could not initialize classifications repo")
		os.Exit(1)
	}

	// TODO: configure http transport for efficient intra-cluster comm
	classificationsTxClient := clients.NewClusterClassifications(appState.ClusterHttpClient)
	classifierRepo := classifications.NewDistributeRepo(classificationsTxClient,
		appState.Cluster, localClassifierRepo, appState.Logger)
	appState.ClassificationRepo = classifierRepo

	scaler := scaler.New(appState.Cluster, vectorRepo,
		remoteIndexClient, appState.Logger, appState.ServerConfig.Config.Persistence.DataPath)
	appState.Scaler = scaler

	server2port, err := parseNode2Port(appState)
	if len(server2port) == 0 || err != nil {
		appState.Logger.
			WithField("action", "startup").
			WithField("raft-join", appState.ServerConfig.Config.Raft.Join).
			WithError(err).
			Fatal("parsing raft-join")
		os.Exit(1)
	}

	nodeName := appState.Cluster.LocalName()
	nodeAddr, _ := appState.Cluster.NodeHostname(nodeName)
	addrs := strings.Split(nodeAddr, ":")
	dataPath := appState.ServerConfig.Config.Persistence.DataPath

	schemaParser := schema.NewParser(appState.Cluster, vectorIndex.ParseAndValidateConfig, migrator, appState.Modules)
	rConfig := rCluster.Config{
		WorkDir:                filepath.Join(dataPath, config.DefaultRaftDir),
		NodeID:                 nodeName,
		Host:                   addrs[0],
		RaftPort:               appState.ServerConfig.Config.Raft.Port,
		RPCPort:                appState.ServerConfig.Config.Raft.InternalRPCPort,
		RaftRPCMessageMaxSize:  appState.ServerConfig.Config.Raft.RPCMessageMaxSize,
		BootstrapTimeout:       appState.ServerConfig.Config.Raft.BootstrapTimeout,
		BootstrapExpect:        appState.ServerConfig.Config.Raft.BootstrapExpect,
		HeartbeatTimeout:       appState.ServerConfig.Config.Raft.HeartbeatTimeout,
		ElectionTimeout:        appState.ServerConfig.Config.Raft.ElectionTimeout,
		SnapshotInterval:       appState.ServerConfig.Config.Raft.SnapshotInterval,
		SnapshotThreshold:      appState.ServerConfig.Config.Raft.SnapshotThreshold,
		TrailingLogs:           appState.ServerConfig.Config.Raft.TrailingLogs,
		ConsistencyWaitTimeout: appState.ServerConfig.Config.Raft.ConsistencyWaitTimeout,
		MetadataOnlyVoters:     appState.ServerConfig.Config.Raft.MetadataOnlyVoters,
		EnableOneNodeRecovery:  appState.ServerConfig.Config.Raft.EnableOneNodeRecovery,
		ForceOneNodeRecovery:   appState.ServerConfig.Config.Raft.ForceOneNodeRecovery,
		DB:                     nil,
		Parser:                 schemaParser,
		NodeNameToPortMap:      server2port,
		NodeToAddressResolver:  appState.Cluster,
		NodeSelector:           appState.Cluster,
		Logger:                 appState.Logger,
		IsLocalHost:            appState.ServerConfig.Config.Cluster.Localhost,
		LoadLegacySchema:       schemaRepo.LoadLegacySchema,
		SaveLegacySchema:       schemaRepo.SaveLegacySchema,
		SentryEnabled:          appState.ServerConfig.Config.Sentry.Enabled,
<<<<<<< HEAD
		AuthzController:        appState.AuthzController,
		DynamicUserController:  appState.APIKey.Dynamic,
		AuthNConfig:            appState.ServerConfig.Config.Authentication,
=======
>>>>>>> 188b64a0
	}
	for _, name := range appState.ServerConfig.Config.Raft.Join[:rConfig.BootstrapExpect] {
		if strings.Contains(name, rConfig.NodeID) {
			rConfig.Voter = true
			break
		}
	}

	appState.ClusterService = rCluster.New(rConfig, appState.AuthzController, appState.AuthzSnapshotter, appState.GRPCServerMetrics)
	migrator.SetCluster(appState.ClusterService.Raft)

	executor := schema.NewExecutor(migrator,
		appState.ClusterService.SchemaReader(),
		appState.Logger, backup.RestoreClassDir(dataPath),
	)

	offloadmod, _ := appState.Modules.OffloadBackend("offload-s3")

	collectionRetrievalStrategyConfigFlag := configRuntime.NewFeatureFlag(
		configRuntime.CollectionRetrievalStrategyLDKey,
		string(configRuntime.LeaderOnly),
		appState.LDIntegration,
		configRuntime.CollectionRetrievalStrategyEnvVariable,
		appState.Logger,
	)

	schemaManager, err := schemaUC.NewManager(migrator,
		appState.ClusterService.Raft,
		appState.ClusterService.SchemaReader(),
		schemaRepo,
		appState.Logger, appState.Authorizer, &appState.ServerConfig.Config.SchemaHandlerConfig, appState.ServerConfig.Config,
		vectorIndex.ParseAndValidateConfig, appState.Modules, inverted.ValidateConfig,
		appState.Modules, appState.Cluster, scaler,
		offloadmod, *schemaParser,
		collectionRetrievalStrategyConfigFlag,
	)
	if err != nil {
		appState.Logger.
			WithField("action", "startup").WithError(err).
			Fatal("could not initialize schema manager")
		os.Exit(1)
	}

	appState.SchemaManager = schemaManager
	appState.RemoteIndexIncoming = sharding.NewRemoteIndexIncoming(repo, appState.ClusterService.SchemaReader(), appState.Modules)
	appState.RemoteNodeIncoming = sharding.NewRemoteNodeIncoming(repo)
	appState.RemoteReplicaIncoming = replica.NewRemoteReplicaIncoming(repo, appState.ClusterService.SchemaReader())

	backupManager := backup.NewHandler(appState.Logger, appState.Authorizer,
		schemaManager, repo, appState.Modules)
	appState.BackupManager = backupManager

	enterrors.GoWrapper(func() { clusterapi.Serve(appState) }, appState.Logger)

	vectorRepo.SetSchemaGetter(schemaManager)
	explorer.SetSchemaGetter(schemaManager)
	appState.Modules.SetSchemaGetter(schemaManager)

	appState.Traverser = traverser.NewTraverser(appState.ServerConfig,
		appState.Logger, appState.Authorizer, vectorRepo, explorer, schemaManager,
		appState.Modules, traverser.NewMetrics(appState.Metrics),
		appState.ServerConfig.Config.MaximumConcurrentGetRequests)

	updateSchemaCallback := makeUpdateSchemaCall(appState)
	executor.RegisterSchemaUpdateCallback(updateSchemaCallback)

	// while we accept an overall longer startup, e.g. due to a recovery, we
	// still want to limit the module startup context, as that's mostly service
	// discovery / dependency checking
	moduleCtx, cancel := context.WithTimeout(ctx, 120*time.Second)
	defer cancel()

	err = initModules(moduleCtx, appState)
	if err != nil {
		appState.Logger.
			WithField("action", "startup").WithError(err).
			Fatal("modules didn't initialize")
	}

	var reindexCtx context.Context
	reindexCtx, appState.ReindexCtxCancel = context.WithCancelCause(context.Background())
	reindexer := configureReindexer(appState, reindexCtx)
	repo.WithReindexer(reindexer)

	metaStoreReadyErr := fmt.Errorf("meta store ready")
	metaStoreFailedErr := fmt.Errorf("meta store failed")
	storeReadyCtx, storeReadyCancel := context.WithCancelCause(context.Background())
	enterrors.GoWrapper(func() {
		if err := appState.ClusterService.Open(context.Background(), executor); err != nil {
			appState.Logger.
				WithField("action", "startup").
				WithError(err).
				Fatal("could not open cloud meta store")
			storeReadyCancel(metaStoreFailedErr)
		} else {
			storeReadyCancel(metaStoreReadyErr)
		}
	}, appState.Logger)

	// TODO-RAFT: refactor remove this sleep
	// this sleep was used to block GraphQL and give time to RAFT to start.
	time.Sleep(2 * time.Second)

	batchManager := objects.NewBatchManager(vectorRepo, appState.Modules,
		schemaManager, appState.ServerConfig, appState.Logger,
		appState.Authorizer, appState.Metrics)
	appState.BatchManager = batchManager

	err = migrator.AdjustFilterablePropSettings(ctx)
	if err != nil {
		appState.Logger.
			WithError(err).
			WithField("action", "adjustFilterablePropSettings").
			Fatal("migration failed")
		os.Exit(1)
	}

	// FIXME to avoid import cycles, tasks are passed as strings
	reindexTaskNamesWithArgs := map[string]any{}
	reindexFinished := make(chan error, 1)

	if appState.ServerConfig.Config.ReindexSetToRoaringsetAtStartup {
		reindexTaskNamesWithArgs["ShardInvertedReindexTaskSetToRoaringSet"] = nil
	}
	if appState.ServerConfig.Config.IndexMissingTextFilterableAtStartup {
		reindexTaskNamesWithArgs["ShardInvertedReindexTaskMissingTextFilterable"] = nil
	}
	if len(appState.ServerConfig.Config.ReindexIndexesAtStartup) > 0 {
		reindexTaskNamesWithArgs["ShardInvertedReindexTask_SpecifiedIndex"] = appState.ServerConfig.Config.ReindexIndexesAtStartup
	}

	if len(reindexTaskNamesWithArgs) > 0 {
		// start reindexing inverted indexes (if requested by user) in the background
		// allowing db to complete api configuration and start handling requests
		enterrors.GoWrapper(func() {
			// wait until meta store is ready, as reindex tasks needs schema
			<-storeReadyCtx.Done()
			if errors.Is(context.Cause(storeReadyCtx), metaStoreReadyErr) {
				appState.Logger.
					WithField("action", "startup").
					Info("Reindexing inverted indexes")
				reindexFinished <- migrator.InvertedReindex(reindexCtx, reindexTaskNamesWithArgs)
			}
		}, appState.Logger)
	}

	configureServer = makeConfigureServer(appState)

	// Add dimensions to all the objects in the database, if requested by the user
	if appState.ServerConfig.Config.ReindexVectorDimensionsAtStartup {
		appState.Logger.
			WithField("action", "startup").
			Info("Reindexing dimensions")
		migrator.RecalculateVectorDimensions(ctx)
	}

	// Add recount properties of all the objects in the database, if requested by the user
	if appState.ServerConfig.Config.RecountPropertiesAtStartup {
		migrator.RecountProperties(ctx)
	}

	return appState
}

func configureReindexer(appState *state.State, reindexCtx context.Context) db.ShardReindexerV3 {
	tasks := []db.ShardReindexTaskV3{}
	logger := appState.Logger.WithField("action", "reindexV3")
	cfg := appState.ServerConfig.Config
	concurrency := concurrency.TimesFloatNUMCPU(cfg.ReindexerGoroutinesFactor)

	if cfg.ReindexMapToBlockmaxAtStartup {
		tasks = append(tasks, db.NewShardInvertedReindexTaskMapToBlockmax(
			logger,
			cfg.ReindexMapToBlockmaxConfig.SwapBuckets,
			cfg.ReindexMapToBlockmaxConfig.UnswapBuckets,
			cfg.ReindexMapToBlockmaxConfig.TidyBuckets,
			cfg.ReindexMapToBlockmaxConfig.ReloadShards,
			cfg.ReindexMapToBlockmaxConfig.Rollback,
			cfg.ReindexMapToBlockmaxConfig.ConditionalStart,
			time.Second*time.Duration(cfg.ReindexMapToBlockmaxConfig.ProcessingDurationSeconds),
			time.Second*time.Duration(cfg.ReindexMapToBlockmaxConfig.PauseDurationSeconds),
			concurrency, cfg.ReindexMapToBlockmaxConfig.Selected, appState.SchemaManager,
		))
	}

	if len(tasks) == 0 {
		return db.NewShardReindexerV3Noop()
	}

	reindexer := db.NewShardReindexerV3(reindexCtx, logger, appState.DB.GetIndex, concurrency)
	for i := range tasks {
		reindexer.RegisterTask(tasks[i])
	}
	reindexer.Init()
	return reindexer
}

func parseNode2Port(appState *state.State) (m map[string]int, err error) {
	m = make(map[string]int, len(appState.ServerConfig.Config.Raft.Join))
	for _, raftNamePort := range appState.ServerConfig.Config.Raft.Join {
		np := strings.Split(raftNamePort, ":")
		if np[0] == appState.Cluster.LocalName() {
			m[np[0]] = appState.ServerConfig.Config.Raft.Port
			continue
		}
		if m[np[0]], err = strconv.Atoi(np[1]); err != nil {
			return m, fmt.Errorf("expect integer as raft port: got %s:: %w", raftNamePort, err)
		}
	}

	return m, nil
}

// parseVotersNames parses names of all voters.
// If we reach this point, we assume that the configuration is valid
func parseVotersNames(cfg config.Raft) (m map[string]struct{}) {
	m = make(map[string]struct{}, cfg.BootstrapExpect)
	for _, raftNamePort := range cfg.Join[:cfg.BootstrapExpect] {
		m[strings.Split(raftNamePort, ":")[0]] = struct{}{}
	}
	return m
}

func configureAPI(api *operations.WeaviateAPI) http.Handler {
	ctx := context.Background()
	ctx, cancel := context.WithTimeout(ctx, 60*time.Minute)
	defer cancel()

	appState := MakeAppState(ctx, connectorOptionGroup)

	appState.Logger.WithFields(logrus.Fields{
		"server_version": config.ServerVersion,
		"version":        build.Version,
	}).Infof("configured versions")

	api.ServeError = openapierrors.ServeError

	api.JSONConsumer = runtime.JSONConsumer()

	api.OidcAuth = composer.New(
		appState.ServerConfig.Config.Authentication,
		appState.APIKey, appState.OIDC)

	api.Logger = func(msg string, args ...interface{}) {
		appState.Logger.WithFields(logrus.Fields{"action": "restapi_management", "version": build.Version}).Infof(msg, args...)
	}

	classifier := classification.New(appState.SchemaManager, appState.ClassificationRepo, appState.DB, // the DB is the vectorrepo
		appState.Authorizer,
		appState.Logger, appState.Modules)

	setupAuthnHandlers(api,
		appState.ClusterService.Raft,
		appState.ServerConfig.Config.Authorization.Rbac,
		appState.Logger)
	authz.SetupHandlers(api,
		appState.ClusterService.Raft,
		appState.SchemaManager,
		appState.ServerConfig.Config.Authentication.APIKey,
		appState.ServerConfig.Config.Authentication.OIDC,
		appState.ServerConfig.Config.Authorization.Rbac,
		appState.Metrics,
		appState.Authorizer,
		appState.Logger)

	remoteDbUsers := clients.NewRemoteUser(appState.ClusterHttpClient, appState.Cluster)
	db_users.SetupHandlers(api, appState.ClusterService.Raft, appState.Authorizer, appState.ServerConfig.Config.Authentication, appState.ServerConfig.Config.Authorization, remoteDbUsers, appState.SchemaManager, appState.Logger)

	setupSchemaHandlers(api, appState.SchemaManager, appState.Metrics, appState.Logger)
	objectsManager := objects.NewManager(appState.SchemaManager, appState.ServerConfig, appState.Logger,
		appState.Authorizer, appState.DB, appState.Modules,
		objects.NewMetrics(appState.Metrics), appState.MemWatch)
	setupObjectHandlers(api, objectsManager, appState.ServerConfig.Config, appState.Logger,
		appState.Modules, appState.Metrics)
	setupObjectBatchHandlers(api, appState.BatchManager, appState.Metrics, appState.Logger)
	setupGraphQLHandlers(api, appState, appState.SchemaManager, appState.ServerConfig.Config.DisableGraphQL,
		appState.Metrics, appState.Logger)
	setupMiscHandlers(api, appState.ServerConfig, appState.Modules,
		appState.Metrics, appState.Logger)
	setupClassificationHandlers(api, classifier, appState.Metrics, appState.Logger)
	backupScheduler := startBackupScheduler(appState)
	setupBackupHandlers(api, backupScheduler, appState.Metrics, appState.Logger)
	setupNodesHandlers(api, appState.SchemaManager, appState.DB, appState)

	var grpcInstrument []grpc.ServerOption
	if appState.ServerConfig.Config.Monitoring.Enabled {
		grpcInstrument = monitoring.InstrumentGrpc(appState.GRPCServerMetrics)
	}

	grpcServer := createGrpcServer(appState, grpcInstrument...)
	setupMiddlewares := makeSetupMiddlewares(appState)
	setupGlobalMiddleware := makeSetupGlobalMiddleware(appState, api.Context())

	telemeter := telemetry.New(appState.DB, appState.SchemaManager, appState.Logger)
	if telemetryEnabled(appState) {
		enterrors.GoWrapper(func() {
			if err := telemeter.Start(context.Background()); err != nil {
				appState.Logger.
					WithField("action", "startup").
					Errorf("telemetry failed to start: %s", err.Error())
			}
		}, appState.Logger)
	}
	if entcfg.Enabled(os.Getenv("ENABLE_CLEANUP_UNFINISHED_BACKUPS")) {
		enterrors.GoWrapper(
			func() {
				// cleanup unfinished backups on startup
				ctx, cancel := context.WithTimeout(context.Background(), time.Minute)
				defer cancel()
				backupScheduler.CleanupUnfinishedBackups(ctx)
			}, appState.Logger)
	}
	api.ServerShutdown = func() {
		if telemetryEnabled(appState) {
			ctx, cancel := context.WithTimeout(context.Background(), 10*time.Second)
			defer cancel()
			// must be shutdown before the db, to ensure the
			// termination payload contains the correct
			// object count
			if err := telemeter.Stop(ctx); err != nil {
				appState.Logger.WithField("action", "stop_telemetry").
					Errorf("failed to stop telemetry: %s", err.Error())
			}
		}

		// stop reindexing on server shutdown
		appState.ReindexCtxCancel(fmt.Errorf("server shutdown"))

		// gracefully stop gRPC server
		grpcServer.GracefulStop()

		if appState.ServerConfig.Config.Sentry.Enabled {
			sentry.Flush(2 * time.Second)
		}

		ctx, cancel := context.WithTimeout(context.Background(), 60*time.Second)
		defer cancel()

		if err := appState.ClusterService.Close(ctx); err != nil {
			appState.Logger.
				WithError(err).
				WithField("action", "shutdown").
				Errorf("failed to gracefully shutdown")
		}

		if err := appState.APIKey.Dynamic.Close(); err != nil {
			appState.Logger.
				WithError(err).
				WithField("action", "shutdown db users").
				Errorf("failed to gracefully shutdown")
		}
	}

	startGrpcServer(grpcServer, appState)

	return setupGlobalMiddleware(api.Serve(setupMiddlewares))
}

func startBackupScheduler(appState *state.State) *backup.Scheduler {
	backupScheduler := backup.NewScheduler(
		appState.Authorizer,
		clients.NewClusterBackups(appState.ClusterHttpClient),
		appState.DB, appState.Modules,
		membership{appState.Cluster, appState.ClusterService},
		appState.SchemaManager,
		appState.Logger)
	return backupScheduler
}

// TODO: Split up and don't write into global variables. Instead return an appState
func startupRoutine(ctx context.Context, options *swag.CommandLineOptionsGroup) *state.State {
	appState := &state.State{}

	logger := logger()
	appState.Logger = logger

	logger.WithField("action", "startup").WithField("startup_time_left", timeTillDeadline(ctx)).
		Debug("created startup context, nothing done so far")

	ldInteg, err := configRuntime.ConfigureLDIntegration()
	if err != nil {
		logger.WithField("action", "startup").Infof("Feature flag LD integration disabled: %s", err)
	}
	appState.LDIntegration = ldInteg
	// Load the config using the flags
	serverConfig := &config.WeaviateConfig{}
	appState.ServerConfig = serverConfig
	err = serverConfig.LoadConfig(options, logger)
	if err != nil {
		logger.WithField("action", "startup").WithError(err).Error("could not load config")
		logger.Exit(1)
	}
	dataPath := serverConfig.Config.Persistence.DataPath
	if err := os.MkdirAll(dataPath, 0o777); err != nil {
		logger.WithField("action", "startup").
			WithField("path", dataPath).Error("cannot create data directory")
		logger.Exit(1)
	}

	monitoring.InitConfig(serverConfig.Config.Monitoring)

	if serverConfig.Config.DisableGraphQL {
		logger.WithFields(logrus.Fields{
			"action":          "startup",
			"disable_graphql": true,
		}).Warnf("GraphQL API disabled, relying only on gRPC API for querying. " +
			"This is considered experimental and will likely experience breaking changes " +
			"before reaching general availability")
	}

	logger.WithFields(logrus.Fields{
		"action":                    "startup",
		"default_vectorizer_module": serverConfig.Config.DefaultVectorizerModule,
	}).Infof("the default vectorizer modules is set to %q, as a result all new "+
		"schema classes without an explicit vectorizer setting, will use this "+
		"vectorizer", serverConfig.Config.DefaultVectorizerModule)

	logger.WithFields(logrus.Fields{
		"action":              "startup",
		"auto_schema_enabled": serverConfig.Config.AutoSchema.Enabled,
	}).Infof("auto schema enabled setting is set to \"%v\"", serverConfig.Config.AutoSchema.Enabled)

	logger.WithField("action", "startup").WithField("startup_time_left", timeTillDeadline(ctx)).
		Debug("config loaded")

	appState.OIDC = configureOIDC(appState)
	appState.APIKey = configureAPIKey(appState)
	appState.APIKeyRemote = apikey.NewRemoteApiKey(appState.APIKey)
	appState.AnonymousAccess = configureAnonymousAccess(appState)
	if err = configureAuthorizer(appState); err != nil {
		logger.WithField("action", "startup").WithField("error", err).Error("cannot configure authorizer")
		logger.Exit(1)
	}

	logger.WithField("action", "startup").WithField("startup_time_left", timeTillDeadline(ctx)).
		Debug("configured OIDC and anonymous access client")

	logger.WithField("action", "startup").WithField("startup_time_left", timeTillDeadline(ctx)).
		Debug("initialized schema")

	var nonStorageNodes map[string]struct{}
	if cfg := serverConfig.Config.Raft; cfg.MetadataOnlyVoters {
		nonStorageNodes = parseVotersNames(cfg)
	}
	clusterState, err := cluster.Init(serverConfig.Config.Cluster, dataPath, nonStorageNodes, logger)
	if err != nil {
		logger.WithField("action", "startup").WithError(err).
			Error("could not init cluster state")
		logger.Exit(1)
	}

	appState.Cluster = clusterState
	appState.Logger.
		WithField("action", "startup").
		Debug("startup routine complete")

	return appState
}

// logger does not parse the regular config object, as logging needs to be
// configured before the configuration is even loaded/parsed. We are thus
// "manually" reading the desired env vars and set reasonable defaults if they
// are not set.
//
// Defaults to log level info and json format
func logger() *logrus.Logger {
	logger := logrus.New()
	logger.SetFormatter(NewWeaviateTextFormatter())

	if os.Getenv("LOG_FORMAT") != "text" {
		logger.SetFormatter(NewWeaviateJSONFormatter())
	}
	logLevelStr := os.Getenv("LOG_LEVEL")
	level, err := logLevelFromString(logLevelStr)
	if errors.Is(err, logLevelNotRecognized) {
		logger.WithField("log_level_env", logLevelStr).Warn("log level not recognized, defaulting to info")
		level = logrus.InfoLevel
	}
	logger.SetLevel(level)
	return logger
}

// everything hard-coded right now, to be made dynamic (from go plugins later)
func registerModules(appState *state.State) error {
	appState.Logger.
		WithField("action", "startup").
		Debug("start registering modules")

	appState.Modules = modules.NewProvider(appState.Logger)

	// Default modules
	defaultVectorizers := []string{
		modtext2vecaws.Name,
		modmulti2veccohere.Name,
		modcohere.Name,
		moddatabricks.Name,
		modtext2vecgoogle.Name,
		modmulti2vecgoogle.Name,
		modhuggingface.Name,
		modjinaai.Name,
		modmulti2vecjinaai.Name,
		modmistral.Name,
		modtext2vecoctoai.Name,
		modopenai.Name,
		modvoyageai.Name,
		modmulti2vecvoyageai.Name,
		modweaviateembed.Name,
		modtext2colbertjinaai.Name,
		modnvidia.Name,
		modmulti2vecnvidia.Name,
	}
	defaultGenerative := []string{
		modgenerativeanthropic.Name,
		modgenerativeanyscale.Name,
		modgenerativeaws.Name,
		modgenerativecohere.Name,
		modgenerativedatabricks.Name,
		modgenerativefriendliai.Name,
		modgenerativegoogle.Name,
		modgenerativemistral.Name,
		modgenerativenvidia.Name,
		modgenerativeoctoai.Name,
		modgenerativeopenai.Name,
		modgenerativexai.Name,
	}
	defaultOthers := []string{
		modrerankercohere.Name,
		modrerankervoyageai.Name,
		modrerankerjinaai.Name,
		modrerankernvidia.Name,
	}

	defaultModules := append(defaultVectorizers, defaultGenerative...)
	defaultModules = append(defaultModules, defaultOthers...)

	var modules []string

	if len(appState.ServerConfig.Config.EnableModules) > 0 {
		modules = strings.Split(appState.ServerConfig.Config.EnableModules, ",")
	}

	if appState.ServerConfig.Config.EnableApiBasedModules {
		// Concatenate modules with default modules
		modules = append(modules, defaultModules...)
	}

	enabledModules := map[string]bool{}
	for _, module := range modules {
		enabledModules[strings.TrimSpace(module)] = true
	}

	if _, ok := enabledModules[modt2vbigram.Name]; ok {
		appState.Modules.Register(modt2vbigram.New())
		appState.Logger.
			WithField("action", "startup").
			WithField("module", modt2vbigram.Name).
			Debug("enabled module")
	}

	if _, ok := enabledModules[modcontextionary.Name]; ok {
		appState.Modules.Register(modcontextionary.New())
		appState.Logger.
			WithField("action", "startup").
			WithField("module", modcontextionary.Name).
			Debug("enabled module")
	}

	if _, ok := enabledModules[modtransformers.Name]; ok {
		appState.Modules.Register(modtransformers.New())
		appState.Logger.
			WithField("action", "startup").
			WithField("module", modtransformers.Name).
			Debug("enabled module")
	}

	if _, ok := enabledModules[modgpt4all.Name]; ok {
		appState.Modules.Register(modgpt4all.New())
		appState.Logger.
			WithField("action", "startup").
			WithField("module", modgpt4all.Name).
			Debug("enabled module")
	}

	if _, ok := enabledModules[modrerankervoyageai.Name]; ok {
		appState.Modules.Register(modrerankervoyageai.New())
		appState.Logger.
			WithField("action", "startup").
			WithField("module", modrerankervoyageai.Name).
			Debug("enabled module")
	}

	if _, ok := enabledModules[modrerankertransformers.Name]; ok {
		appState.Modules.Register(modrerankertransformers.New())
		appState.Logger.
			WithField("action", "startup").
			WithField("module", modrerankertransformers.Name).
			Debug("enabled module")
	}

	if _, ok := enabledModules[modrerankercohere.Name]; ok {
		appState.Modules.Register(modrerankercohere.New())
		appState.Logger.
			WithField("action", "startup").
			WithField("module", modrerankercohere.Name).
			Debug("enabled module")
	}

	if _, ok := enabledModules[modrerankerdummy.Name]; ok {
		appState.Modules.Register(modrerankerdummy.New())
		appState.Logger.
			WithField("action", "startup").
			WithField("module", modrerankerdummy.Name).
			Debug("enabled module")
	}

	if _, ok := enabledModules[modrerankerjinaai.Name]; ok {
		appState.Modules.Register(modrerankerjinaai.New())
		appState.Logger.
			WithField("action", "startup").
			WithField("module", modrerankerjinaai.Name).
			Debug("enabled module")
	}

	if _, ok := enabledModules[modrerankernvidia.Name]; ok {
		appState.Modules.Register(modrerankernvidia.New())
		appState.Logger.
			WithField("action", "startup").
			WithField("module", modrerankernvidia.Name).
			Debug("enabled module")
	}

	if _, ok := enabledModules[modqna.Name]; ok {
		appState.Modules.Register(modqna.New())
		appState.Logger.
			WithField("action", "startup").
			WithField("module", modqna.Name).
			Debug("enabled module")
	}

	if _, ok := enabledModules[modsum.Name]; ok {
		appState.Modules.Register(modsum.New())
		appState.Logger.
			WithField("action", "startup").
			WithField("module", modsum.Name).
			Debug("enabled module")
	}

	if _, ok := enabledModules[modimage.Name]; ok {
		appState.Modules.Register(modimage.New())
		appState.Logger.
			WithField("action", "startup").
			WithField("module", modimage.Name).
			Debug("enabled module")
	}

	if _, ok := enabledModules[modner.Name]; ok {
		appState.Modules.Register(modner.New())
		appState.Logger.
			WithField("action", "startup").
			WithField("module", modner.Name).
			Debug("enabled module")
	}

	if _, ok := enabledModules[modspellcheck.Name]; ok {
		appState.Modules.Register(modspellcheck.New())
		appState.Logger.
			WithField("action", "startup").
			WithField("module", modspellcheck.Name).
			Debug("enabled module")
	}

	if _, ok := enabledModules[modclip.Name]; ok {
		appState.Modules.Register(modclip.New())
		appState.Logger.
			WithField("action", "startup").
			WithField("module", modclip.Name).
			Debug("enabled module")
	}

	_, enabledMulti2VecGoogle := enabledModules[modmulti2vecgoogle.Name]
	_, enabledMulti2VecPaLM := enabledModules[modmulti2vecgoogle.LegacyName]
	if enabledMulti2VecGoogle || enabledMulti2VecPaLM {
		appState.Modules.Register(modmulti2vecgoogle.New())
		appState.Logger.
			WithField("action", "startup").
			WithField("module", modmulti2vecgoogle.Name).
			Debug("enabled module")
	}

	if _, ok := enabledModules[modmulti2veccohere.Name]; ok {
		appState.Modules.Register(modmulti2veccohere.New())
		appState.Logger.
			WithField("action", "startup").
			WithField("module", modmulti2veccohere.Name).
			Debug("enabled module")
	}

	if _, ok := enabledModules[modmulti2vecjinaai.Name]; ok {
		appState.Modules.Register(modmulti2vecjinaai.New())
		appState.Logger.
			WithField("action", "startup").
			WithField("module", modmulti2vecjinaai.Name).
			Debug("enabled module")
	}

	if _, ok := enabledModules[modmulti2vecnvidia.Name]; ok {
		appState.Modules.Register(modmulti2vecnvidia.New())
		appState.Logger.
			WithField("action", "startup").
			WithField("module", modmulti2vecnvidia.Name).
			Debug("enabled module")
	}

	if _, ok := enabledModules[modnvidia.Name]; ok {
		appState.Modules.Register(modnvidia.New())
		appState.Logger.
			WithField("action", "startup").
			WithField("module", modnvidia.Name).
			Debug("enabled module")
	}

	if _, ok := enabledModules[modmulti2vecvoyageai.Name]; ok {
		appState.Modules.Register(modmulti2vecvoyageai.New())
		appState.Logger.
			WithField("action", "startup").
			WithField("module", modmulti2vecvoyageai.Name).
			Debug("enabled module")
	}

	if _, ok := enabledModules[modopenai.Name]; ok {
		appState.Modules.Register(modopenai.New())
		appState.Logger.
			WithField("action", "startup").
			WithField("module", modopenai.Name).
			Debug("enabled module")
	}

	if _, ok := enabledModules[moddatabricks.Name]; ok {
		appState.Modules.Register(moddatabricks.New())
		appState.Logger.
			WithField("action", "startup").
			WithField("module", moddatabricks.Name).
			Debug("enabled module")
	}

	if _, ok := enabledModules[modqnaopenai.Name]; ok {
		appState.Modules.Register(modqnaopenai.New())
		appState.Logger.
			WithField("action", "startup").
			WithField("module", modqnaopenai.Name).
			Debug("enabled module")
	}

	if _, ok := enabledModules[modgenerativecohere.Name]; ok {
		appState.Modules.Register(modgenerativecohere.New())
		appState.Logger.
			WithField("action", "startup").
			WithField("module", modgenerativecohere.Name).
			Debug("enabled module")
	}

	if _, ok := enabledModules[modgenerativefriendliai.Name]; ok {
		appState.Modules.Register(modgenerativefriendliai.New())
		appState.Logger.
			WithField("action", "startup").
			WithField("module", modgenerativefriendliai.Name).
			Debug("enabled module")
	}

	if _, ok := enabledModules[modgenerativenvidia.Name]; ok {
		appState.Modules.Register(modgenerativenvidia.New())
		appState.Logger.
			WithField("action", "startup").
			WithField("module", modgenerativenvidia.Name).
			Debug("enabled module")
	}

	if _, ok := enabledModules[modgenerativemistral.Name]; ok {
		appState.Modules.Register(modgenerativemistral.New())
		appState.Logger.
			WithField("action", "startup").
			WithField("module", modgenerativemistral.Name).
			Debug("enabled module")
	}

	if _, ok := enabledModules[modgenerativeopenai.Name]; ok {
		appState.Modules.Register(modgenerativeopenai.New())
		appState.Logger.
			WithField("action", "startup").
			WithField("module", modgenerativeopenai.Name).
			Debug("enabled module")
	}

	if _, ok := enabledModules[modgenerativexai.Name]; ok {
		appState.Modules.Register(modgenerativexai.New())
		appState.Logger.
			WithField("action", "startup").
			WithField("module", modgenerativexai.Name).
			Debug("enabled module")
	}

	if _, ok := enabledModules[modgenerativedatabricks.Name]; ok {
		appState.Modules.Register(modgenerativedatabricks.New())
		appState.Logger.
			WithField("action", "startup").
			WithField("module", modgenerativedatabricks.Name).
			Debug("enabled module")
	}

	if _, ok := enabledModules[modgenerativeollama.Name]; ok {
		appState.Modules.Register(modgenerativeollama.New())
		appState.Logger.
			WithField("action", "startup").
			WithField("module", modgenerativeollama.Name).
			Debug("enabled module")
	}

	if _, ok := enabledModules[modgenerativedummy.Name]; ok {
		appState.Modules.Register(modgenerativedummy.New())
		appState.Logger.
			WithField("action", "startup").
			WithField("module", modgenerativedummy.Name).
			Debug("enabled module")
	}

	if _, ok := enabledModules[modgenerativeaws.Name]; ok {
		appState.Modules.Register(modgenerativeaws.New())
		appState.Logger.
			WithField("action", "startup").
			WithField("module", modgenerativeaws.Name).
			Debug("enabled module")
	}

	if _, ok := enabledModules[modhuggingface.Name]; ok {
		appState.Modules.Register(modhuggingface.New())
		appState.Logger.
			WithField("action", "startup").
			WithField("module", modhuggingface.Name).
			Debug("enabled module")
	}

	_, enabledGenerativeGoogle := enabledModules[modgenerativegoogle.Name]
	_, enabledGenerativePaLM := enabledModules[modgenerativegoogle.LegacyName]
	if enabledGenerativeGoogle || enabledGenerativePaLM {
		appState.Modules.Register(modgenerativegoogle.New())
		appState.Logger.
			WithField("action", "startup").
			WithField("module", modgenerativegoogle.Name).
			Debug("enabled module")
	}

	if _, ok := enabledModules[modgenerativeanyscale.Name]; ok {
		appState.Modules.Register(modgenerativeanyscale.New())
		appState.Logger.
			WithField("action", "startup").
			WithField("module", modgenerativeanyscale.Name).
			Debug("enabled module")
	}

	if _, ok := enabledModules[modgenerativeanthropic.Name]; ok {
		appState.Modules.Register(modgenerativeanthropic.New())
		appState.Logger.
			WithField("action", "startup").
			WithField("module", modgenerativeanthropic.Name).
			Debug("enabled module")
	}

	_, enabledText2vecGoogle := enabledModules[modtext2vecgoogle.Name]
	_, enabledText2vecPaLM := enabledModules[modtext2vecgoogle.LegacyName]
	if enabledText2vecGoogle || enabledText2vecPaLM {
		appState.Modules.Register(modtext2vecgoogle.New())
		appState.Logger.
			WithField("action", "startup").
			WithField("module", modtext2vecgoogle.Name).
			Debug("enabled module")
	}

	if _, ok := enabledModules[modtext2vecaws.Name]; ok {
		appState.Modules.Register(modtext2vecaws.New())
		appState.Logger.
			WithField("action", "startup").
			WithField("module", modtext2vecaws.Name).
			Debug("enabled module")
	}

	if _, ok := enabledModules[modstgfs.Name]; ok {
		appState.Modules.Register(modstgfs.New())
		appState.Logger.
			WithField("action", "startup").
			WithField("module", modstgfs.Name).
			Debug("enabled module")
	}

	if _, ok := enabledModules[modstgs3.Name]; ok {
		appState.Modules.Register(modstgs3.New())
		appState.Logger.
			WithField("action", "startup").
			WithField("module", modstgs3.Name).
			Debug("enabled module")
	}

	if _, ok := enabledModules[modsloads3.Name]; ok {
		appState.Modules.Register(modsloads3.New())
		appState.Logger.
			WithField("action", "startup").
			WithField("module", modsloads3.Name).
			Debug("enabled module")
	}

	if _, ok := enabledModules[modstggcs.Name]; ok {
		appState.Modules.Register(modstggcs.New())
		appState.Logger.
			WithField("action", "startup").
			WithField("module", modstggcs.Name).
			Debug("enabled module")
	}

	if _, ok := enabledModules[modstgazure.Name]; ok {
		appState.Modules.Register(modstgazure.New())
		appState.Logger.
			WithField("action", "startup").
			WithField("module", modstgazure.Name).
			Debug("enabled module")
	}

	if _, ok := enabledModules[modcentroid.Name]; ok {
		appState.Modules.Register(modcentroid.New())
		appState.Logger.
			WithField("action", "startup").
			WithField("module", modcentroid.Name).
			Debug("enabled module")
	}

	if _, ok := enabledModules[modcohere.Name]; ok {
		appState.Modules.Register(modcohere.New())
		appState.Logger.
			WithField("action", "startup").
			WithField("module", modcohere.Name).
			Debug("enabled module")
	}

	if _, ok := enabledModules[modvoyageai.Name]; ok {
		appState.Modules.Register(modvoyageai.New())
		appState.Logger.
			WithField("action", "startup").
			WithField("module", modvoyageai.Name).
			Debug("enabled module")
	}

	if _, ok := enabledModules[modmistral.Name]; ok {
		appState.Modules.Register(modmistral.New())
		appState.Logger.
			WithField("action", "startup").
			WithField("module", modmistral.Name).
			Debug("enabled module")
	}

	if _, ok := enabledModules[modbind.Name]; ok {
		appState.Modules.Register(modbind.New())
		appState.Logger.
			WithField("action", "startup").
			WithField("module", modbind.Name).
			Debug("enabled module")
	}

	if _, ok := enabledModules[modjinaai.Name]; ok {
		appState.Modules.Register(modjinaai.New())
		appState.Logger.
			WithField("action", "startup").
			WithField("module", modjinaai.Name).
			Debug("enabled module")
	}

	if _, ok := enabledModules[modollama.Name]; ok {
		appState.Modules.Register(modollama.New())
		appState.Logger.
			WithField("action", "startup").
			WithField("module", modollama.Name).
			Debug("enabled module")
	}

	if _, ok := enabledModules[modweaviateembed.Name]; ok {
		appState.Modules.Register(modweaviateembed.New())
		appState.Logger.
			WithField("action", "startup").
			WithField("module", modweaviateembed.Name).
			Debug("enabled module")
	}

	if _, ok := enabledModules[modgenerativeoctoai.Name]; ok {
		appState.Modules.Register(modgenerativeoctoai.New())
		appState.Logger.
			WithField("action", "startup").
			WithField("module", modgenerativeoctoai.Name).
			Debug("enabled module")
	}

	if _, ok := enabledModules[modtext2vecoctoai.Name]; ok {
		appState.Modules.Register(modtext2vecoctoai.New())
		appState.Logger.
			WithField("action", "startup").
			WithField("module", modtext2vecoctoai.Name).
			Debug("enabled module")
	}

	if _, ok := enabledModules[modtext2colbertjinaai.Name]; ok {
		appState.Modules.Register(modtext2colbertjinaai.New())
		appState.Logger.
			WithField("action", "startup").
			WithField("module", modtext2colbertjinaai.Name).
			Debug("enabled module")
	}

	appState.Logger.
		WithField("action", "startup").
		Debug("completed registering modules")

	return nil
}

func initModules(ctx context.Context, appState *state.State) error {
	storageProvider, err := modulestorage.NewRepo(
		appState.ServerConfig.Config.Persistence.DataPath, appState.Logger)
	if err != nil {
		return errors.Wrap(err, "init storage provider")
	}

	// TODO: gh-1481 don't pass entire appState in, but only what's needed. Probably only
	// config?
	moduleParams := moduletools.NewInitParams(storageProvider, appState,
		appState.ServerConfig.Config, appState.Logger)

	appState.Logger.
		WithField("action", "startup").
		Debug("start initializing modules")
	if err := appState.Modules.Init(ctx, moduleParams, appState.Logger); err != nil {
		return errors.Wrap(err, "init modules")
	}

	appState.Logger.
		WithField("action", "startup").
		Debug("finished initializing modules")

	return nil
}

type clientWithAuth struct {
	r         http.RoundTripper
	basicAuth cluster.BasicAuth
}

func (c clientWithAuth) RoundTrip(r *http.Request) (*http.Response, error) {
	r.SetBasicAuth(c.basicAuth.Username, c.basicAuth.Password)
	return c.r.RoundTrip(r)
}

func reasonableHttpClient(authConfig cluster.AuthConfig) *http.Client {
	t := &http.Transport{
		Proxy: http.ProxyFromEnvironment,
		DialContext: (&net.Dialer{
			Timeout:   30 * time.Second,
			KeepAlive: 120 * time.Second,
		}).DialContext,
		MaxIdleConnsPerHost:   100,
		MaxIdleConns:          100,
		IdleConnTimeout:       90 * time.Second,
		TLSHandshakeTimeout:   10 * time.Second,
		ExpectContinueTimeout: 1 * time.Second,
	}

	if authConfig.BasicAuth.Enabled() {
		return &http.Client{Transport: clientWithAuth{r: t, basicAuth: authConfig.BasicAuth}}
	}
	return &http.Client{Transport: t}
}

func setupGoProfiling(config config.Config, logger logrus.FieldLogger) {
	if config.Profiling.Disabled {
		return
	}

	functionsToIgnoreInProfiling := []string{
		"raft",
		"http2",
		"memberlist",
		"selectgo", // various tickers
		"cluster",
		"rest",
		"signal_recv",
		"backgroundRead",
		"SetupGoProfiling",
		"serve",
		"Serve",
		"batchWorker",
	}
	http.DefaultServeMux.Handle("/debug/fgprof", fgprof.Handler(functionsToIgnoreInProfiling...))
	enterrors.GoWrapper(func() {
		portNumber := config.Profiling.Port
		if portNumber == 0 {
			if err := http.ListenAndServe(":6060", nil); err != nil {
				logger.Error("error listinening and serve :6060 : %w", err)
			}
		} else {
			http.ListenAndServe(fmt.Sprintf(":%d", portNumber), nil)
		}
	}, logger)

	if config.Profiling.BlockProfileRate > 0 {
		goruntime.SetBlockProfileRate(config.Profiling.BlockProfileRate)
	}

	if config.Profiling.MutexProfileFraction > 0 {
		goruntime.SetMutexProfileFraction(config.Profiling.MutexProfileFraction)
	}
}

func ParseVersionFromSwaggerSpec() string {
	spec := struct {
		Info struct {
			Version string `json:"version"`
		} `json:"info"`
	}{}

	err := json.Unmarshal(SwaggerJSON, &spec)
	if err != nil {
		panic(err)
	}

	return spec.Info.Version
}

func limitResources(appState *state.State) {
	if os.Getenv("LIMIT_RESOURCES") == "true" {
		appState.Logger.Info("Limiting resources:  memory: 80%, cores: all but one")
		if os.Getenv("GOMAXPROCS") == "" {
			// Fetch the number of cores from the cgroups cpuset
			// and parse it into an int
			cores, err := getCores()
			if err == nil {
				appState.Logger.WithField("cores", cores).
					Warn("GOMAXPROCS not set, and unable to read from cgroups, setting to number of cores")
				goruntime.GOMAXPROCS(cores)
			} else {
				cores = goruntime.NumCPU() - 1
				if cores > 0 {
					appState.Logger.WithField("cores", cores).
						Warnf("Unable to read from cgroups: %v, setting to max cores to: %v", err, cores)
					goruntime.GOMAXPROCS(cores)
				}
			}
		}

		limit, err := memlimit.SetGoMemLimit(0.8)
		if err != nil {
			appState.Logger.WithError(err).Warnf("Unable to set memory limit from cgroups: %v", err)
			// Set memory limit to 90% of the available memory
			limit := int64(float64(memory.TotalMemory()) * 0.8)
			debug.SetMemoryLimit(limit)
			appState.Logger.WithField("limit", limit).Info("Set memory limit based on available memory")
		} else {
			appState.Logger.WithField("limit", limit).Info("Set memory limit")
		}
	} else {
		appState.Logger.Info("No resource limits set, weaviate will use all available memory and CPU. " +
			"To limit resources, set LIMIT_RESOURCES=true")
	}
}

func telemetryEnabled(state *state.State) bool {
	return !state.ServerConfig.Config.DisableTelemetry
}

type membership struct {
	*cluster.State
	raft *rCluster.Service
}

func (m membership) LeaderID() string {
	_, id := m.raft.LeaderWithID()
	return id
}

func initRuntimeOverrides(appState *state.State) {
	// Enable runtime config manager
	if appState.ServerConfig.Config.RuntimeOverrides.Enabled {
		cm, err := configRuntime.NewConfigManager(
			appState.ServerConfig.Config.RuntimeOverrides.Path,
			config.ParseYaml,
			appState.ServerConfig.Config.RuntimeOverrides.LoadInterval,
			appState.Logger,
			prometheus.DefaultRegisterer)
		if err != nil {
			appState.Logger.WithField("action", "startup").WithError(err).Fatal("could not create runtime config manager")
			os.Exit(1)
		}

		enterrors.GoWrapper(func() {
			// NOTE: Not using parent `ctx` because that is getting cancelled in the caller even during startup.
			ctx, cancel := context.WithCancel(context.Background())
			defer cancel()

			if err := cm.Run(ctx); err != nil {
				appState.Logger.WithField("action", "runtime config manager startup ").WithError(err).
					Fatal("runtime config manager stopped")
			}
		}, appState.Logger)
		rc := config.NewWeaviateRuntimeConfig(cm)
		appState.ServerConfig.Config.SchemaHandlerConfig.MaximumAllowedCollectionsCountFn = rc.GetMaximumAllowedCollectionsCount
		appState.ServerConfig.Config.AutoSchema.EnabledFn = rc.GetAutoSchemaEnabled
		appState.ServerConfig.Config.Replication.AsyncReplicationDisabledFn = rc.GetAsyncReplicationDisabled
	}
}<|MERGE_RESOLUTION|>--- conflicted
+++ resolved
@@ -506,12 +506,9 @@
 		LoadLegacySchema:       schemaRepo.LoadLegacySchema,
 		SaveLegacySchema:       schemaRepo.SaveLegacySchema,
 		SentryEnabled:          appState.ServerConfig.Config.Sentry.Enabled,
-<<<<<<< HEAD
 		AuthzController:        appState.AuthzController,
 		DynamicUserController:  appState.APIKey.Dynamic,
 		AuthNConfig:            appState.ServerConfig.Config.Authentication,
-=======
->>>>>>> 188b64a0
 	}
 	for _, name := range appState.ServerConfig.Config.Raft.Join[:rConfig.BootstrapExpect] {
 		if strings.Contains(name, rConfig.NodeID) {
