//                           _       _
// __      _____  __ ___   ___  __ _| |_ ___
// \ \ /\ / / _ \/ _` \ \ / / |/ _` | __/ _ \
//  \ V  V /  __/ (_| |\ V /| | (_| | ||  __/
//   \_/\_/ \___|\__,_| \_/ |_|\__,_|\__\___|
//
//  Copyright © 2016 - 2023 Weaviate B.V. All rights reserved.
//
//  CONTACT: hello@weaviate.io
//

package rest

import (
	"context"
	"encoding/json"
	"fmt"
	"net"
	"net/http"
	"os"
	goruntime "runtime"
	"strings"
	"time"

	_ "net/http/pprof"

	openapierrors "github.com/go-openapi/errors"
	"github.com/go-openapi/runtime"
	"github.com/pkg/errors"
	"github.com/prometheus/client_golang/prometheus/promhttp"
	"github.com/sirupsen/logrus"
	"github.com/weaviate/weaviate/adapters/clients"
	"github.com/weaviate/weaviate/adapters/handlers/rest/clusterapi"
	"github.com/weaviate/weaviate/adapters/handlers/rest/operations"
	"github.com/weaviate/weaviate/adapters/handlers/rest/state"
	"github.com/weaviate/weaviate/adapters/repos/classifications"
	"github.com/weaviate/weaviate/adapters/repos/db"
	"github.com/weaviate/weaviate/adapters/repos/db/inverted"
	modulestorage "github.com/weaviate/weaviate/adapters/repos/modules"
	schemarepo "github.com/weaviate/weaviate/adapters/repos/schema"
	"github.com/weaviate/weaviate/entities/moduletools"
	"github.com/weaviate/weaviate/entities/replication"
	enthnsw "github.com/weaviate/weaviate/entities/vectorindex/hnsw"
	modstgazure "github.com/weaviate/weaviate/modules/backup-azure"
	modstgfs "github.com/weaviate/weaviate/modules/backup-filesystem"
	modstggcs "github.com/weaviate/weaviate/modules/backup-gcs"
	modstgs3 "github.com/weaviate/weaviate/modules/backup-s3"
	modgenerativecohere "github.com/weaviate/weaviate/modules/generative-cohere"
	modgenerativeopenai "github.com/weaviate/weaviate/modules/generative-openai"
	modgenerativepalm "github.com/weaviate/weaviate/modules/generative-palm"
	modimage "github.com/weaviate/weaviate/modules/img2vec-neural"
	modclip "github.com/weaviate/weaviate/modules/multi2vec-clip"
	modner "github.com/weaviate/weaviate/modules/ner-transformers"
	modqnaopenai "github.com/weaviate/weaviate/modules/qna-openai"
	modqna "github.com/weaviate/weaviate/modules/qna-transformers"
	modcentroid "github.com/weaviate/weaviate/modules/ref2vec-centroid"
	modrerankercohere "github.com/weaviate/weaviate/modules/reranker-cohere"
	modrerankertransformers "github.com/weaviate/weaviate/modules/reranker-transformers"
	modsum "github.com/weaviate/weaviate/modules/sum-transformers"
	modspellcheck "github.com/weaviate/weaviate/modules/text-spellcheck"
	modcohere "github.com/weaviate/weaviate/modules/text2vec-cohere"
	modcontextionary "github.com/weaviate/weaviate/modules/text2vec-contextionary"
	modhuggingface "github.com/weaviate/weaviate/modules/text2vec-huggingface"
	modopenai "github.com/weaviate/weaviate/modules/text2vec-openai"
	modtext2vecpalm "github.com/weaviate/weaviate/modules/text2vec-palm"
	modtransformers "github.com/weaviate/weaviate/modules/text2vec-transformers"
	"github.com/weaviate/weaviate/usecases/auth/authentication/composer"
	"github.com/weaviate/weaviate/usecases/backup"
	"github.com/weaviate/weaviate/usecases/classification"
	"github.com/weaviate/weaviate/usecases/cluster"
	"github.com/weaviate/weaviate/usecases/config"
	"github.com/weaviate/weaviate/usecases/modules"
	"github.com/weaviate/weaviate/usecases/monitoring"
	"github.com/weaviate/weaviate/usecases/objects"
	"github.com/weaviate/weaviate/usecases/replica"
	"github.com/weaviate/weaviate/usecases/scaler"
	schemaUC "github.com/weaviate/weaviate/usecases/schema"
	"github.com/weaviate/weaviate/usecases/schema/migrate"
	"github.com/weaviate/weaviate/usecases/sharding"
	"github.com/weaviate/weaviate/usecases/traverser"
)

const MinimumRequiredContextionaryVersion = "1.0.2"

func makeConfigureServer(appState *state.State) func(*http.Server, string, string) {
	return func(s *http.Server, scheme, addr string) {
		// Add properties to the config
		appState.ServerConfig.Hostname = addr
		appState.ServerConfig.Scheme = scheme
	}
}

type vectorRepo interface {
	objects.BatchVectorRepo
	traverser.VectorSearcher
	classification.VectorRepo
	scaler.BackUpper
	SetSchemaGetter(schemaUC.SchemaGetter)
	WaitForStartup(ctx context.Context) error
	Shutdown(ctx context.Context) error
}

func configureAPI(api *operations.WeaviateAPI) http.Handler {
	ctx := context.Background()
	ctx, cancel := context.WithTimeout(ctx, 60*time.Minute)
	defer cancel()

	config.ServerVersion = parseVersionFromSwaggerSpec()

	appState := startupRoutine(ctx)
	setupGoProfiling(appState.ServerConfig.Config)

	if appState.ServerConfig.Config.Monitoring.Enabled {
		// only monitoring tool supported at the moment is prometheus
		go func() {
			mux := http.NewServeMux()
			mux.Handle("/metrics", promhttp.Handler())
			http.ListenAndServe(fmt.Sprintf(":%d", appState.ServerConfig.Config.Monitoring.Port), mux)
		}()
	}

	err := registerModules(appState)
	if err != nil {
		appState.Logger.
			WithField("action", "startup").WithError(err).
			Fatal("modules didn't load")
	}

	// now that modules are loaded we can run the remaining config validation
	// which is module dependent
	if err := appState.ServerConfig.Config.Validate(appState.Modules); err != nil {
		appState.Logger.
			WithField("action", "startup").WithError(err).
			Fatal("invalid config")
	}

	api.ServeError = openapierrors.ServeError

	api.JSONConsumer = runtime.JSONConsumer()

	api.OidcAuth = composer.New(
		appState.ServerConfig.Config.Authentication,
		appState.APIKey, appState.OIDC)

	api.Logger = func(msg string, args ...interface{}) {
		appState.Logger.WithField("action", "restapi_management").Infof(msg, args...)
	}

	clusterHttpClient := reasonableHttpClient()

	var vectorRepo vectorRepo
	var vectorMigrator migrate.Migrator
	var migrator migrate.Migrator

	if appState.ServerConfig.Config.Monitoring.Enabled {
		promMetrics := monitoring.GetMetrics()
		appState.Metrics = promMetrics
	}

	// TODO: configure http transport for efficient intra-cluster comm
	remoteIndexClient := clients.NewRemoteIndex(clusterHttpClient)
	remoteNodesClient := clients.NewRemoteNode(clusterHttpClient)
	replicationClient := clients.NewReplicationClient(clusterHttpClient)
	repo, err := db.New(appState.Logger, db.Config{
		ServerVersion:             config.ServerVersion,
		GitHash:                   config.GitHash,
		MemtablesFlushIdleAfter:   appState.ServerConfig.Config.Persistence.FlushIdleMemtablesAfter,
		MemtablesInitialSizeMB:    10,
		MemtablesMaxSizeMB:        appState.ServerConfig.Config.Persistence.MemtablesMaxSizeMB,
		MemtablesMinActiveSeconds: appState.ServerConfig.Config.Persistence.MemtablesMinActiveDurationSeconds,
		MemtablesMaxActiveSeconds: appState.ServerConfig.Config.Persistence.MemtablesMaxActiveDurationSeconds,
		RootPath:                  appState.ServerConfig.Config.Persistence.DataPath,
		QueryLimit:                appState.ServerConfig.Config.QueryDefaults.Limit,
		QueryMaximumResults:       appState.ServerConfig.Config.QueryMaximumResults,
		MaxImportGoroutinesFactor: appState.ServerConfig.Config.MaxImportGoroutinesFactor,
		TrackVectorDimensions:     appState.ServerConfig.Config.TrackVectorDimensions,
		ResourceUsage:             appState.ServerConfig.Config.ResourceUsage,
<<<<<<< HEAD
		AvoidMMap:                 appState.ServerConfig.Config.AvoidMmap,
=======
		// Pass dummy replication config with minimum factor 1. Otherwise the
		// setting is not backward-compatible. The user may have created a class
		// with factor=1 before the change was introduced. Now their setup would no
		// longer start up if the required minimum is now higher than 1. We want
		// the required minimum to only apply to newly created classes - not block
		// loading existing ones.
		Replication: replication.GlobalConfig{MinimumFactor: 1},
>>>>>>> 426b0bf1
	}, remoteIndexClient, appState.Cluster, remoteNodesClient, replicationClient, appState.Metrics) // TODO client
	if err != nil {
		appState.Logger.
			WithField("action", "startup").WithError(err).
			Fatal("invalid new DB")
	}

	appState.DB = repo
	vectorMigrator = db.NewMigrator(repo, appState.Logger)
	vectorRepo = repo
	migrator = vectorMigrator
	explorer := traverser.NewExplorer(repo, appState.Logger, appState.Modules, traverser.NewMetrics(appState.Metrics), appState.ServerConfig.Config)
	schemaRepo := schemarepo.NewStore(appState.ServerConfig.Config.Persistence.DataPath, appState.Logger)
	if err = schemaRepo.Open(); err != nil {
		appState.Logger.
			WithField("action", "startup").WithError(err).
			Fatal("could not initialize schema repo")
		os.Exit(1)
	}

	localClassifierRepo, err := classifications.NewRepo(
		appState.ServerConfig.Config.Persistence.DataPath, appState.Logger)
	if err != nil {
		appState.Logger.
			WithField("action", "startup").WithError(err).
			Fatal("could not initialize classifications repo")
		os.Exit(1)
	}

	// TODO: configure http transport for efficient intra-cluster comm
	classificationsTxClient := clients.NewClusterClassifications(clusterHttpClient)
	classifierRepo := classifications.NewDistributeRepo(classificationsTxClient,
		appState.Cluster, localClassifierRepo, appState.Logger)
	appState.ClassificationRepo = classifierRepo

	scaler := scaler.New(appState.Cluster, vectorRepo,
		remoteIndexClient, appState.Logger, appState.ServerConfig.Config.Persistence.DataPath)
	appState.Scaler = scaler

	// TODO: configure http transport for efficient intra-cluster comm
	schemaTxClient := clients.NewClusterSchema(clusterHttpClient)
	schemaManager, err := schemaUC.NewManager(migrator, schemaRepo,
		appState.Logger, appState.Authorizer, appState.ServerConfig.Config,
		enthnsw.ParseAndValidateConfig, appState.Modules, inverted.ValidateConfig,
		appState.Modules, appState.Cluster, schemaTxClient, scaler,
	)
	if err != nil {
		appState.Logger.
			WithField("action", "startup").WithError(err).
			Fatal("could not initialize schema manager")
		os.Exit(1)
	}

	appState.SchemaManager = schemaManager

	appState.RemoteIndexIncoming = sharding.NewRemoteIndexIncoming(repo)
	appState.RemoteNodeIncoming = sharding.NewRemoteNodeIncoming(repo)
	appState.RemoteReplicaIncoming = replica.NewRemoteReplicaIncoming(repo)

	backupScheduler := backup.NewScheduler(
		appState.Authorizer,
		clients.NewClusterBackups(clusterHttpClient),
		repo, appState.Modules,
		appState.Cluster,
		appState.Logger)

	backupManager := backup.NewHandler(appState.Logger, appState.Authorizer,
		schemaManager, repo, appState.Modules)
	appState.BackupManager = backupManager

	go clusterapi.Serve(appState)

	vectorRepo.SetSchemaGetter(schemaManager)
	explorer.SetSchemaGetter(schemaManager)
	appState.Modules.SetSchemaGetter(schemaManager)

	err = vectorRepo.WaitForStartup(ctx)
	if err != nil {
		appState.Logger.
			WithError(err).
			WithField("action", "startup").
			Fatal("db didn't start up")
		os.Exit(1)
	}

	objectsManager := objects.NewManager(appState.Locks,
		schemaManager, appState.ServerConfig, appState.Logger,
		appState.Authorizer, vectorRepo, appState.Modules,
		objects.NewMetrics(appState.Metrics))
	batchObjectsManager := objects.NewBatchManager(vectorRepo, appState.Modules,
		appState.Locks, schemaManager, appState.ServerConfig, appState.Logger,
		appState.Authorizer, appState.Metrics)

	objectsTraverser := traverser.NewTraverser(appState.ServerConfig, appState.Locks,
		appState.Logger, appState.Authorizer, vectorRepo, explorer, schemaManager,
		appState.Modules, traverser.NewMetrics(appState.Metrics),
		appState.ServerConfig.Config.MaximumConcurrentGetRequests)
	appState.Traverser = objectsTraverser

	classifier := classification.New(schemaManager, classifierRepo, vectorRepo, appState.Authorizer,
		appState.Logger, appState.Modules)

	updateSchemaCallback := makeUpdateSchemaCall(appState.Logger, appState, objectsTraverser)
	schemaManager.RegisterSchemaUpdateCallback(updateSchemaCallback)

	setupSchemaHandlers(api, schemaManager, appState.Metrics, appState.Logger)
	setupObjectHandlers(api, objectsManager, appState.ServerConfig.Config, appState.Logger,
		appState.Modules, appState.Metrics)
	setupObjectBatchHandlers(api, batchObjectsManager, appState.Metrics, appState.Logger)
	setupGraphQLHandlers(api, appState, schemaManager, appState.ServerConfig.Config.DisableGraphQL,
		appState.Metrics, appState.Logger)
	setupMiscHandlers(api, appState.ServerConfig, schemaManager, appState.Modules,
		appState.Metrics, appState.Logger)
	setupClassificationHandlers(api, classifier, appState.Metrics, appState.Logger)
	setupBackupHandlers(api, backupScheduler, appState.Metrics, appState.Logger)
	setupNodesHandlers(api, schemaManager, repo, appState)

	err = migrator.AdjustFilterablePropSettings(ctx)
	if err != nil {
		appState.Logger.
			WithError(err).
			WithField("action", "adjustFilterablePropSettings").
			Fatal("migration failed")
		os.Exit(1)
	}

	// FIXME to avoid import cycles, tasks are passed as strings
	reindexTaskNames := []string{}
	reindexCtx, reindexCtxCancel := context.WithCancel(context.Background())
	reindexFinished := make(chan error, 1)

	if appState.ServerConfig.Config.ReindexSetToRoaringsetAtStartup {
		reindexTaskNames = append(reindexTaskNames, "ShardInvertedReindexTaskSetToRoaringSet")
	}
	if appState.ServerConfig.Config.IndexMissingTextFilterableAtStartup {
		reindexTaskNames = append(reindexTaskNames, "ShardInvertedReindexTaskMissingTextFilterable")
	}
	if len(reindexTaskNames) > 0 {
		// start reindexing inverted indexes (if requested by user) in the background
		// allowing db to complete api configuration and start handling requests
		go func() {
			appState.Logger.
				WithField("action", "startup").
				Info("Reindexing inverted indexes")
			reindexFinished <- migrator.InvertedReindex(reindexCtx, reindexTaskNames...)
		}()
	}

	grpcServer := createGrpcServer(appState)

	api.ServerShutdown = func() {
		// stop reindexing on server shutdown
		reindexCtxCancel()

		// gracefully stop gRPC server
		grpcServer.GracefulStop()

		ctx, cancel := context.WithTimeout(context.Background(), 60*time.Second)
		defer cancel()

		if err := repo.Shutdown(ctx); err != nil {
			panic(err)
		}
	}
	configureServer = makeConfigureServer(appState)
	setupMiddlewares := makeSetupMiddlewares(appState)
	setupGlobalMiddleware := makeSetupGlobalMiddleware(appState)

	// while we accept an overall longer startup, e.g. due to a recovery, we
	// still want to limit the module startup context, as that's mostly service
	// discovery / dependency checking
	moduleCtx, cancel := context.WithTimeout(ctx, 120*time.Second)
	defer cancel()

	err = initModules(moduleCtx, appState)
	if err != nil {
		appState.Logger.
			WithField("action", "startup").WithError(err).
			Fatal("modules didn't initialize")
	}

	// manually update schema once
	schema := schemaManager.GetSchemaSkipAuth()
	updateSchemaCallback(schema)

	// Add dimensions to all the objects in the database, if requested by the user
	if appState.ServerConfig.Config.ReindexVectorDimensionsAtStartup {
		appState.Logger.
			WithField("action", "startup").
			Info("Reindexing dimensions")
		migrator.RecalculateVectorDimensions(ctx)
	}

	// Add recount properties of all the objects in the database, if requested by the user
	if appState.ServerConfig.Config.RecountPropertiesAtStartup {
		migrator.RecountProperties(ctx)
	}

	startGrpcServer(grpcServer, appState)

	return setupGlobalMiddleware(api.Serve(setupMiddlewares))
}

// TODO: Split up and don't write into global variables. Instead return an appState
func startupRoutine(ctx context.Context) *state.State {
	appState := &state.State{}

	logger := logger()
	appState.Logger = logger

	logger.WithField("action", "startup").WithField("startup_time_left", timeTillDeadline(ctx)).
		Debug("created startup context, nothing done so far")

	// Load the config using the flags
	serverConfig := &config.WeaviateConfig{}
	appState.ServerConfig = serverConfig
	err := serverConfig.LoadConfig(connectorOptionGroup, logger)
	if err != nil {
		logger.WithField("action", "startup").WithError(err).Error("could not load config")
		logger.Exit(1)
	}

	monitoring.InitConfig(serverConfig.Config.Monitoring)

	if serverConfig.Config.DisableGraphQL {
		logger.WithFields(logrus.Fields{
			"action":          "startup",
			"disable_graphql": true,
		}).Warnf("GraphQL API disabled, relying only on gRPC API for querying. " +
			"This is considered experimental and will likely experience breaking changes " +
			"before reaching general availability")
	}

	logger.WithFields(logrus.Fields{
		"action":                    "startup",
		"default_vectorizer_module": serverConfig.Config.DefaultVectorizerModule,
	}).Infof("the default vectorizer modules is set to %q, as a result all new "+
		"schema classes without an explicit vectorizer setting, will use this "+
		"vectorizer", serverConfig.Config.DefaultVectorizerModule)

	logger.WithFields(logrus.Fields{
		"action":              "startup",
		"auto_schema_enabled": serverConfig.Config.AutoSchema.Enabled,
	}).Infof("auto schema enabled setting is set to \"%v\"", serverConfig.Config.AutoSchema.Enabled)

	logger.WithField("action", "startup").WithField("startup_time_left", timeTillDeadline(ctx)).
		Debug("config loaded")

	appState.OIDC = configureOIDC(appState)
	appState.APIKey = configureAPIKey(appState)
	appState.AnonymousAccess = configureAnonymousAccess(appState)
	appState.Authorizer = configureAuthorizer(appState)

	logger.WithField("action", "startup").WithField("startup_time_left", timeTillDeadline(ctx)).
		Debug("configured OIDC and anonymous access client")

	appState.Locks = &dummyLock{}

	logger.WithField("action", "startup").WithField("startup_time_left", timeTillDeadline(ctx)).
		Debug("initialized schema")

	clusterState, err := cluster.Init(serverConfig.Config.Cluster, serverConfig.Config.Persistence.DataPath, logger)
	if err != nil {
		logger.WithField("action", "startup").WithError(err).
			Error("could not init cluster state")
		logger.Exit(1)
	}

	appState.Cluster = clusterState

	appState.Logger.
		WithField("action", "startup").
		Debug("startup routine complete")

	return appState
}

// logger does not parse the regular config object, as logging needs to be
// configured before the configuration is even loaded/parsed. We are thus
// "manually" reading the desired env vars and set reasonable defaults if they
// are not set.
//
// Defaults to log level info and json format
func logger() *logrus.Logger {
	logger := logrus.New()
	if os.Getenv("LOG_FORMAT") != "text" {
		logger.SetFormatter(&logrus.JSONFormatter{})
	}
	switch os.Getenv("LOG_LEVEL") {
	case "debug":
		logger.SetLevel(logrus.DebugLevel)
	case "trace":
		logger.SetLevel(logrus.TraceLevel)
	default:
		logger.SetLevel(logrus.InfoLevel)
	}

	return logger
}

type dummyLock struct{}

func (d *dummyLock) LockConnector() (func() error, error) {
	return func() error { return nil }, nil
}

func (d *dummyLock) LockSchema() (func() error, error) {
	return func() error { return nil }, nil
}

// everything hard-coded right now, to be made dynmaic (from go plugins later)
func registerModules(appState *state.State) error {
	appState.Logger.
		WithField("action", "startup").
		Debug("start registering modules")

	appState.Modules = modules.NewProvider()

	enabledModules := map[string]bool{}
	if len(appState.ServerConfig.Config.EnableModules) > 0 {
		modules := strings.Split(appState.ServerConfig.Config.EnableModules, ",")
		for _, module := range modules {
			enabledModules[strings.TrimSpace(module)] = true
		}
	}

	if _, ok := enabledModules["text2vec-contextionary"]; ok {
		appState.Modules.Register(modcontextionary.New())
		appState.Logger.
			WithField("action", "startup").
			WithField("module", "text2vec-contextionary").
			Debug("enabled module")
	}

	if _, ok := enabledModules["text2vec-transformers"]; ok {
		appState.Modules.Register(modtransformers.New())
		appState.Logger.
			WithField("action", "startup").
			WithField("module", "text2vec-transformers").
			Debug("enabled module")
	}

	if _, ok := enabledModules[modrerankertransformers.Name]; ok {
		appState.Modules.Register(modrerankertransformers.New())
		appState.Logger.
			WithField("action", "startup").
			WithField("module", modrerankertransformers.Name).
			Debug("enabled module")
	}

	if _, ok := enabledModules[modrerankercohere.Name]; ok {
		appState.Modules.Register(modrerankercohere.New())
		appState.Logger.
			WithField("action", "startup").
			WithField("module", modrerankercohere.Name).
			Debug("enabled module")
	}

	if _, ok := enabledModules["qna-transformers"]; ok {
		appState.Modules.Register(modqna.New())
		appState.Logger.
			WithField("action", "startup").
			WithField("module", "qna-transformers").
			Debug("enabled module")
	}

	if _, ok := enabledModules["sum-transformers"]; ok {
		appState.Modules.Register(modsum.New())
		appState.Logger.
			WithField("action", "startup").
			WithField("module", "sum-transformers").
			Debug("enabled module")
	}

	if _, ok := enabledModules["img2vec-neural"]; ok {
		appState.Modules.Register(modimage.New())
		appState.Logger.
			WithField("action", "startup").
			WithField("module", "img2vec-neural").
			Debug("enabled module")
	}

	if _, ok := enabledModules["ner-transformers"]; ok {
		appState.Modules.Register(modner.New())
		appState.Logger.
			WithField("action", "startup").
			WithField("module", "ner-transformers").
			Debug("enabled module")
	}

	if _, ok := enabledModules["text-spellcheck"]; ok {
		appState.Modules.Register(modspellcheck.New())
		appState.Logger.
			WithField("action", "startup").
			WithField("module", "text-spellcheck").
			Debug("enabled module")
	}

	if _, ok := enabledModules["multi2vec-clip"]; ok {
		appState.Modules.Register(modclip.New())
		appState.Logger.
			WithField("action", "startup").
			WithField("module", "multi2vec-clip").
			Debug("enabled module")
	}

	if _, ok := enabledModules["text2vec-openai"]; ok {
		appState.Modules.Register(modopenai.New())
		appState.Logger.
			WithField("action", "startup").
			WithField("module", "text2vec-openai").
			Debug("enabled module")
	}

	if _, ok := enabledModules["qna-openai"]; ok {
		appState.Modules.Register(modqnaopenai.New())
		appState.Logger.
			WithField("action", "startup").
			WithField("module", "qna-openai").
			Debug("enabled module")
	}

	if _, ok := enabledModules[modgenerativecohere.Name]; ok {
		appState.Modules.Register(modgenerativecohere.New())
		appState.Logger.
			WithField("action", "startup").
			WithField("module", modgenerativecohere.Name).
			Debug("enabled module")
	}

	if _, ok := enabledModules[modgenerativeopenai.Name]; ok {
		appState.Modules.Register(modgenerativeopenai.New())
		appState.Logger.
			WithField("action", "startup").
			WithField("module", modgenerativeopenai.Name).
			Debug("enabled module")
	}

	if _, ok := enabledModules[modhuggingface.Name]; ok {
		appState.Modules.Register(modhuggingface.New())
		appState.Logger.
			WithField("action", "startup").
			WithField("module", modhuggingface.Name).
			Debug("enabled module")
	}

	if _, ok := enabledModules[modgenerativepalm.Name]; ok {
		appState.Modules.Register(modgenerativepalm.New())
		appState.Logger.
			WithField("action", "startup").
			WithField("module", modgenerativepalm.Name).
			Debug("enabled module")
	}

	if _, ok := enabledModules[modtext2vecpalm.Name]; ok {
		appState.Modules.Register(modtext2vecpalm.New())
		appState.Logger.
			WithField("action", "startup").
			WithField("module", modtext2vecpalm.Name).
			Debug("enabled module")
	}

	if _, ok := enabledModules[modstgfs.Name]; ok {
		appState.Modules.Register(modstgfs.New())
		appState.Logger.
			WithField("action", "startup").
			WithField("module", modstgfs.Name).
			Debug("enabled module")
	}

	if _, ok := enabledModules[modstgs3.Name]; ok {
		appState.Modules.Register(modstgs3.New())
		appState.Logger.
			WithField("action", "startup").
			WithField("module", modstgs3.Name).
			Debug("enabled module")
	}

	if _, ok := enabledModules[modstggcs.Name]; ok {
		appState.Modules.Register(modstggcs.New())
		appState.Logger.
			WithField("action", "startup").
			WithField("module", modstggcs.Name).
			Debug("enabled module")
	}

	if _, ok := enabledModules[modstgazure.Name]; ok {
		appState.Modules.Register(modstgazure.New())
		appState.Logger.
			WithField("action", "startup").
			WithField("module", modstgazure.Name).
			Debug("enabled module")
	}

	if _, ok := enabledModules[modcentroid.Name]; ok {
		appState.Modules.Register(modcentroid.New())
		appState.Logger.
			WithField("action", "startup").
			WithField("module", modcentroid.Name).
			Debug("enabled module")
	}

	if _, ok := enabledModules[modcohere.Name]; ok {
		appState.Modules.Register(modcohere.New())
		appState.Logger.
			WithField("action", "startup").
			WithField("module", modcohere.Name).
			Debug("enabled module")
	}

	appState.Logger.
		WithField("action", "startup").
		Debug("completed registering modules")

	return nil
}

func initModules(ctx context.Context, appState *state.State) error {
	storageProvider, err := modulestorage.NewRepo(
		appState.ServerConfig.Config.Persistence.DataPath, appState.Logger)
	if err != nil {
		return errors.Wrap(err, "init storage provider")
	}

	// TODO: gh-1481 don't pass entire appState in, but only what's needed. Probably only
	// config?
	moduleParams := moduletools.NewInitParams(storageProvider, appState,
		appState.Logger)

	appState.Logger.
		WithField("action", "startup").
		Debug("start initializing modules")
	if err := appState.Modules.Init(ctx, moduleParams, appState.Logger); err != nil {
		return errors.Wrap(err, "init modules")
	}

	appState.Logger.
		WithField("action", "startup").
		Debug("finished initializing modules")

	return nil
}

func reasonableHttpClient() *http.Client {
	t := &http.Transport{
		Proxy: http.ProxyFromEnvironment,
		DialContext: (&net.Dialer{
			Timeout:   30 * time.Second,
			KeepAlive: 120 * time.Second,
		}).DialContext,
		MaxIdleConnsPerHost:   100,
		MaxIdleConns:          100,
		IdleConnTimeout:       90 * time.Second,
		TLSHandshakeTimeout:   10 * time.Second,
		ExpectContinueTimeout: 1 * time.Second,
	}
	return &http.Client{Transport: t}
}

func setupGoProfiling(config config.Config) {
	go func() {
		fmt.Println(http.ListenAndServe(":6060", nil))
	}()

	if config.Profiling.BlockProfileRate > 0 {
		goruntime.SetBlockProfileRate(config.Profiling.BlockProfileRate)
	}

	if config.Profiling.MutexProfileFraction > 0 {
		goruntime.SetMutexProfileFraction(config.Profiling.MutexProfileFraction)
	}
}

func parseVersionFromSwaggerSpec() string {
	spec := struct {
		Info struct {
			Version string `json:"version"`
		} `json:"info"`
	}{}

	err := json.Unmarshal(SwaggerJSON, &spec)
	if err != nil {
		panic(err)
	}

	return spec.Info.Version
}<|MERGE_RESOLUTION|>--- conflicted
+++ resolved
@@ -175,9 +175,7 @@
 		MaxImportGoroutinesFactor: appState.ServerConfig.Config.MaxImportGoroutinesFactor,
 		TrackVectorDimensions:     appState.ServerConfig.Config.TrackVectorDimensions,
 		ResourceUsage:             appState.ServerConfig.Config.ResourceUsage,
-<<<<<<< HEAD
 		AvoidMMap:                 appState.ServerConfig.Config.AvoidMmap,
-=======
 		// Pass dummy replication config with minimum factor 1. Otherwise the
 		// setting is not backward-compatible. The user may have created a class
 		// with factor=1 before the change was introduced. Now their setup would no
@@ -185,7 +183,6 @@
 		// the required minimum to only apply to newly created classes - not block
 		// loading existing ones.
 		Replication: replication.GlobalConfig{MinimumFactor: 1},
->>>>>>> 426b0bf1
 	}, remoteIndexClient, appState.Cluster, remoteNodesClient, replicationClient, appState.Metrics) // TODO client
 	if err != nil {
 		appState.Logger.
