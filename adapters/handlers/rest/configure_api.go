//                           _       _
// __      _____  __ ___   ___  __ _| |_ ___
// \ \ /\ / / _ \/ _` \ \ / / |/ _` | __/ _ \
//  \ V  V /  __/ (_| |\ V /| | (_| | ||  __/
//   \_/\_/ \___|\__,_| \_/ |_|\__,_|\__\___|
//
//  Copyright © 2016 - 2024 Weaviate B.V. All rights reserved.
//
//  CONTACT: hello@weaviate.io
//

package rest

import (
	"context"
	"encoding/json"
	"fmt"
	"net"
	"net/http"
	_ "net/http/pprof"
	"os"
	"path/filepath"
	goruntime "runtime"
	"runtime/debug"
	"strconv"
	"strings"
	"time"

	"github.com/weaviate/fgprof"

	"github.com/KimMachineGun/automemlimit/memlimit"
	openapierrors "github.com/go-openapi/errors"
	"github.com/go-openapi/runtime"
	"github.com/go-openapi/swag"
	"github.com/pbnjay/memory"
	"github.com/pkg/errors"
	"github.com/prometheus/client_golang/prometheus/promhttp"
	"github.com/sirupsen/logrus"
	"github.com/weaviate/weaviate/adapters/clients"
	"github.com/weaviate/weaviate/adapters/handlers/rest/clusterapi"
	"github.com/weaviate/weaviate/adapters/handlers/rest/operations"
	"github.com/weaviate/weaviate/adapters/handlers/rest/state"
	"github.com/weaviate/weaviate/adapters/handlers/rest/tenantactivity"
	"github.com/weaviate/weaviate/adapters/repos/classifications"
	"github.com/weaviate/weaviate/adapters/repos/db"
	"github.com/weaviate/weaviate/adapters/repos/db/inverted"
	modulestorage "github.com/weaviate/weaviate/adapters/repos/modules"
	schemarepo "github.com/weaviate/weaviate/adapters/repos/schema"
	rCluster "github.com/weaviate/weaviate/cluster"
	vectorIndex "github.com/weaviate/weaviate/entities/vectorindex"

	enterrors "github.com/weaviate/weaviate/entities/errors"
	"github.com/weaviate/weaviate/entities/moduletools"
	"github.com/weaviate/weaviate/entities/replication"
	modstgazure "github.com/weaviate/weaviate/modules/backup-azure"
	modstgfs "github.com/weaviate/weaviate/modules/backup-filesystem"
	modstggcs "github.com/weaviate/weaviate/modules/backup-gcs"
	modstgs3 "github.com/weaviate/weaviate/modules/backup-s3"
	modgenerativeanthropic "github.com/weaviate/weaviate/modules/generative-anthropic"
	modgenerativeanyscale "github.com/weaviate/weaviate/modules/generative-anyscale"
	modgenerativeaws "github.com/weaviate/weaviate/modules/generative-aws"
	modgenerativecohere "github.com/weaviate/weaviate/modules/generative-cohere"
	modgenerativedatabricks "github.com/weaviate/weaviate/modules/generative-databricks"
	modgenerativedummy "github.com/weaviate/weaviate/modules/generative-dummy"
	modgenerativefriendliai "github.com/weaviate/weaviate/modules/generative-friendliai"
	modgenerativegoogle "github.com/weaviate/weaviate/modules/generative-google"
	modgenerativemistral "github.com/weaviate/weaviate/modules/generative-mistral"
	modgenerativeoctoai "github.com/weaviate/weaviate/modules/generative-octoai"
	modgenerativeollama "github.com/weaviate/weaviate/modules/generative-ollama"
	modgenerativeopenai "github.com/weaviate/weaviate/modules/generative-openai"
	modimage "github.com/weaviate/weaviate/modules/img2vec-neural"
	modbind "github.com/weaviate/weaviate/modules/multi2vec-bind"
	modclip "github.com/weaviate/weaviate/modules/multi2vec-clip"
	modmulti2vecohere "github.com/weaviate/weaviate/modules/multi2vec-cohere"
	modmulti2vecgoogle "github.com/weaviate/weaviate/modules/multi2vec-google"
	modner "github.com/weaviate/weaviate/modules/ner-transformers"
	modsloads3 "github.com/weaviate/weaviate/modules/offload-s3"
	modqnaopenai "github.com/weaviate/weaviate/modules/qna-openai"
	modqna "github.com/weaviate/weaviate/modules/qna-transformers"
	modcentroid "github.com/weaviate/weaviate/modules/ref2vec-centroid"
	modrerankercohere "github.com/weaviate/weaviate/modules/reranker-cohere"
	modrerankerdummy "github.com/weaviate/weaviate/modules/reranker-dummy"
	modrerankerjinaai "github.com/weaviate/weaviate/modules/reranker-jinaai"
	modrerankertransformers "github.com/weaviate/weaviate/modules/reranker-transformers"
	modrerankervoyageai "github.com/weaviate/weaviate/modules/reranker-voyageai"
	modsum "github.com/weaviate/weaviate/modules/sum-transformers"
	modspellcheck "github.com/weaviate/weaviate/modules/text-spellcheck"
	modtext2vecaws "github.com/weaviate/weaviate/modules/text2vec-aws"
	modt2vbigram "github.com/weaviate/weaviate/modules/text2vec-bigram"
	modcohere "github.com/weaviate/weaviate/modules/text2vec-cohere"
	modcontextionary "github.com/weaviate/weaviate/modules/text2vec-contextionary"
	moddatabricks "github.com/weaviate/weaviate/modules/text2vec-databricks"
	modtext2vecgoogle "github.com/weaviate/weaviate/modules/text2vec-google"
	modgpt4all "github.com/weaviate/weaviate/modules/text2vec-gpt4all"
	modhuggingface "github.com/weaviate/weaviate/modules/text2vec-huggingface"
	modjinaai "github.com/weaviate/weaviate/modules/text2vec-jinaai"
	modmistral "github.com/weaviate/weaviate/modules/text2vec-mistral"
	modtext2vecoctoai "github.com/weaviate/weaviate/modules/text2vec-octoai"
	modollama "github.com/weaviate/weaviate/modules/text2vec-ollama"
	modopenai "github.com/weaviate/weaviate/modules/text2vec-openai"
	modtransformers "github.com/weaviate/weaviate/modules/text2vec-transformers"
	modvoyageai "github.com/weaviate/weaviate/modules/text2vec-voyageai"
	"github.com/weaviate/weaviate/usecases/auth/authentication/composer"
	"github.com/weaviate/weaviate/usecases/backup"
	"github.com/weaviate/weaviate/usecases/classification"
	"github.com/weaviate/weaviate/usecases/cluster"
	"github.com/weaviate/weaviate/usecases/config"
	"github.com/weaviate/weaviate/usecases/memwatch"
	"github.com/weaviate/weaviate/usecases/modules"
	"github.com/weaviate/weaviate/usecases/monitoring"
	"github.com/weaviate/weaviate/usecases/objects"
	"github.com/weaviate/weaviate/usecases/replica"
	"github.com/weaviate/weaviate/usecases/scaler"
	"github.com/weaviate/weaviate/usecases/schema"
	schemaUC "github.com/weaviate/weaviate/usecases/schema"
	"github.com/weaviate/weaviate/usecases/sharding"
	"github.com/weaviate/weaviate/usecases/telemetry"
	"github.com/weaviate/weaviate/usecases/traverser"

	"github.com/getsentry/sentry-go"
)

const MinimumRequiredContextionaryVersion = "1.0.2"

func makeConfigureServer(appState *state.State) func(*http.Server, string, string) {
	return func(s *http.Server, scheme, addr string) {
		// Add properties to the config
		appState.ServerConfig.Hostname = addr
		appState.ServerConfig.Scheme = scheme
	}
}

type vectorRepo interface {
	objects.BatchVectorRepo
	traverser.VectorSearcher
	classification.VectorRepo
	scaler.BackUpper
	SetSchemaGetter(schemaUC.SchemaGetter)
	WaitForStartup(ctx context.Context) error
	Shutdown(ctx context.Context) error
}

func getCores() (int, error) {
	cpuset, err := os.ReadFile("/sys/fs/cgroup/cpuset/cpuset.cpus")
	if err != nil {
		return 0, errors.Wrap(err, "read cpuset")
	}
	return calcCPUs(strings.TrimSpace(string(cpuset)))
}

func calcCPUs(cpuString string) (int, error) {
	cores := 0
	if cpuString == "" {
		return 0, nil
	}

	// Split by comma to handle multiple ranges
	ranges := strings.Split(cpuString, ",")
	for _, r := range ranges {
		// Check if it's a range (contains a hyphen)
		if strings.Contains(r, "-") {
			parts := strings.Split(r, "-")
			if len(parts) != 2 {
				return 0, fmt.Errorf("invalid CPU range format: %s", r)
			}
			start, err := strconv.Atoi(parts[0])
			if err != nil {
				return 0, fmt.Errorf("invalid start of CPU range: %s", parts[0])
			}
			end, err := strconv.Atoi(parts[1])
			if err != nil {
				return 0, fmt.Errorf("invalid end of CPU range: %s", parts[1])
			}
			cores += end - start + 1
		} else {
			// Single CPU
			cores++
		}
	}

	return cores, nil
}

func MakeAppState(ctx context.Context, options *swag.CommandLineOptionsGroup) *state.State {
	appState := startupRoutine(ctx, options)

	if appState.ServerConfig.Config.Monitoring.Enabled {
		appState.TenantActivity = tenantactivity.NewHandler()

		// only monitoring tool supported at the moment is prometheus
		enterrors.GoWrapper(func() {
			mux := http.NewServeMux()
			mux.Handle("/metrics", promhttp.Handler())
			mux.Handle("/tenant-activity", appState.TenantActivity)
			http.ListenAndServe(fmt.Sprintf(":%d", appState.ServerConfig.Config.Monitoring.Port), mux)
		}, appState.Logger)
	}

	if appState.ServerConfig.Config.Sentry.Enabled {
		err := sentry.Init(sentry.ClientOptions{
			// Setup related config
			Dsn:         appState.ServerConfig.Config.Sentry.DSN,
			Debug:       appState.ServerConfig.Config.Sentry.Debug,
			Release:     "weaviate-core@" + config.ImageTag,
			Environment: appState.ServerConfig.Config.Sentry.Environment,
			// Enable tracing if requested
			EnableTracing:    !appState.ServerConfig.Config.Sentry.TracingDisabled,
			AttachStacktrace: true,
			// Sample rates based on the config
			SampleRate:         appState.ServerConfig.Config.Sentry.ErrorSampleRate,
			ProfilesSampleRate: appState.ServerConfig.Config.Sentry.ProfileSampleRate,
			TracesSampler: sentry.TracesSampler(func(ctx sentry.SamplingContext) float64 {
				// Inherit decision from parent transaction (if any) if it is sampled or not
				if ctx.Parent != nil && ctx.Parent.Sampled != sentry.SampledUndefined {
					return 1.0
				}

				// Filter out uneeded traces
				switch ctx.Span.Name {
				// We are not interested in traces related to metrics endpoint
				case "GET /metrics":
				// These are some usual internet bot that will spam the server. Won't catch them all but we can reduce
				// the number a bit
				case "GET /favicon.ico":
				case "GET /t4":
				case "GET /ab2g":
				case "PRI *":
				case "GET /api/sonicos/tfa":
				case "GET /RDWeb/Pages/en-US/login.aspx":
				case "GET /_profiler/phpinfo":
				case "POST /wsman":
				case "POST /dns-query":
				case "GET /dns-query":
					return 0.0
				}

				// Filter out graphql queries, currently we have no context intrumentation around it and it's therefore
				// just a blank line with 0 info except graphql resolve -> do -> return.
				if ctx.Span.Name == "POST /v1/graphql" {
					return 0.0
				}

				// Return the configured sample rate otherwise
				return appState.ServerConfig.Config.Sentry.TracesSampleRate
			}),
		})
		if err != nil {
			appState.Logger.
				WithField("action", "startup").WithError(err).
				Fatal("sentry initialization failed")
		}

		sentry.ConfigureScope(func(scope *sentry.Scope) {
			// Set cluster ID and cluster owner using sentry user feature to distinguish multiple clusters in the UI
			scope.SetUser(sentry.User{
				ID:       appState.ServerConfig.Config.Sentry.ClusterId,
				Username: appState.ServerConfig.Config.Sentry.ClusterOwner,
			})
			// Set any tags defined
			for key, value := range appState.ServerConfig.Config.Sentry.Tags {
				scope.SetTag(key, value)
			}
		})
	}

	limitResources(appState)

	err := registerModules(appState)
	if err != nil {
		appState.Logger.
			WithField("action", "startup").WithError(err).
			Fatal("modules didn't load")
	}

	// now that modules are loaded we can run the remaining config validation
	// which is module dependent
	if err := appState.ServerConfig.Config.Validate(appState.Modules); err != nil {
		appState.Logger.
			WithField("action", "startup").WithError(err).
			Fatal("invalid config")
	}

	appState.ClusterHttpClient = reasonableHttpClient(appState.ServerConfig.Config.Cluster.AuthConfig)
	appState.MemWatch = memwatch.NewMonitor(memwatch.LiveHeapReader, debug.SetMemoryLimit, 0.97)

	var vectorRepo vectorRepo
	// var vectorMigrator schema.Migrator
	// var migrator schema.Migrator

	if appState.ServerConfig.Config.Monitoring.Enabled {
		promMetrics := monitoring.GetMetrics()
		appState.Metrics = promMetrics
	}

	// TODO: configure http transport for efficient intra-cluster comm
	remoteIndexClient := clients.NewRemoteIndex(appState.ClusterHttpClient)
	remoteNodesClient := clients.NewRemoteNode(appState.ClusterHttpClient)
	replicationClient := clients.NewReplicationClient(appState.ClusterHttpClient)
	repo, err := db.New(appState.Logger, db.Config{
		ServerVersion:                  config.ServerVersion,
		GitHash:                        config.GitHash,
		MemtablesFlushDirtyAfter:       appState.ServerConfig.Config.Persistence.MemtablesFlushDirtyAfter,
		MemtablesInitialSizeMB:         10,
		MemtablesMaxSizeMB:             appState.ServerConfig.Config.Persistence.MemtablesMaxSizeMB,
		MemtablesMinActiveSeconds:      appState.ServerConfig.Config.Persistence.MemtablesMinActiveDurationSeconds,
		MemtablesMaxActiveSeconds:      appState.ServerConfig.Config.Persistence.MemtablesMaxActiveDurationSeconds,
		SegmentsCleanupIntervalSeconds: appState.ServerConfig.Config.Persistence.LSMSegmentsCleanupIntervalSeconds,
		MaxSegmentSize:                 appState.ServerConfig.Config.Persistence.LSMMaxSegmentSize,
		HNSWMaxLogSize:                 appState.ServerConfig.Config.Persistence.HNSWMaxLogSize,
		HNSWWaitForCachePrefill:        appState.ServerConfig.Config.HNSWStartupWaitForVectorCache,
		VisitedListPoolMaxSize:         appState.ServerConfig.Config.HNSWVisitedListPoolMaxSize,
		RootPath:                       appState.ServerConfig.Config.Persistence.DataPath,
		QueryLimit:                     appState.ServerConfig.Config.QueryDefaults.Limit,
		QueryMaximumResults:            appState.ServerConfig.Config.QueryMaximumResults,
		QueryNestedRefLimit:            appState.ServerConfig.Config.QueryNestedCrossReferenceLimit,
		MaxImportGoroutinesFactor:      appState.ServerConfig.Config.MaxImportGoroutinesFactor,
		TrackVectorDimensions:          appState.ServerConfig.Config.TrackVectorDimensions,
		ResourceUsage:                  appState.ServerConfig.Config.ResourceUsage,
		AvoidMMap:                      appState.ServerConfig.Config.AvoidMmap,
		DisableLazyLoadShards:          appState.ServerConfig.Config.DisableLazyLoadShards,
		ForceFullReplicasSearch:        appState.ServerConfig.Config.ForceFullReplicasSearch,
		// Pass dummy replication config with minimum factor 1. Otherwise the
		// setting is not backward-compatible. The user may have created a class
		// with factor=1 before the change was introduced. Now their setup would no
		// longer start up if the required minimum is now higher than 1. We want
		// the required minimum to only apply to newly created classes - not block
		// loading existing ones.
		Replication: replication.GlobalConfig{MinimumFactor: 1},
	}, remoteIndexClient, appState.Cluster, remoteNodesClient, replicationClient, appState.Metrics, appState.MemWatch) // TODO client
	if err != nil {
		appState.Logger.
			WithField("action", "startup").WithError(err).
			Fatal("invalid new DB")
	}

	appState.DB = repo
	if appState.ServerConfig.Config.Monitoring.Enabled {
		appState.TenantActivity.SetSource(appState.DB)
	}

	setupDebugHandlers(appState)
	setupGoProfiling(appState.ServerConfig.Config, appState.Logger)

	migrator := db.NewMigrator(repo, appState.Logger)
	migrator.SetNode(appState.Cluster.LocalName())
	// TODO-offload: "offload-s3" has to come from config when enable modules more than S3
	migrator.SetOffloadProvider(appState.Modules, "offload-s3")

	vectorRepo = repo
	// migrator = vectorMigrator
	explorer := traverser.NewExplorer(repo, appState.Logger, appState.Modules, traverser.NewMetrics(appState.Metrics), appState.ServerConfig.Config)
	schemaRepo := schemarepo.NewStore(appState.ServerConfig.Config.Persistence.DataPath, appState.Logger)
	if err = schemaRepo.Open(); err != nil {
		appState.Logger.
			WithField("action", "startup").WithError(err).
			Fatal("could not initialize schema repo")
		os.Exit(1)
	}

	localClassifierRepo, err := classifications.NewRepo(
		appState.ServerConfig.Config.Persistence.DataPath, appState.Logger)
	if err != nil {
		appState.Logger.
			WithField("action", "startup").WithError(err).
			Fatal("could not initialize classifications repo")
		os.Exit(1)
	}

	// TODO: configure http transport for efficient intra-cluster comm
	classificationsTxClient := clients.NewClusterClassifications(appState.ClusterHttpClient)
	classifierRepo := classifications.NewDistributeRepo(classificationsTxClient,
		appState.Cluster, localClassifierRepo, appState.Logger)
	appState.ClassificationRepo = classifierRepo

	scaler := scaler.New(appState.Cluster, vectorRepo,
		remoteIndexClient, appState.Logger, appState.ServerConfig.Config.Persistence.DataPath)
	appState.Scaler = scaler

	server2port, err := parseNode2Port(appState)
	if len(server2port) == 0 || err != nil {
		appState.Logger.
			WithField("action", "startup").
			WithField("raft-join", appState.ServerConfig.Config.Raft.Join).
			WithError(err).
			Fatal("parsing raft-join")
		os.Exit(1)
	}

	nodeName := appState.Cluster.LocalName()
	nodeAddr, _ := appState.Cluster.NodeHostname(nodeName)
	addrs := strings.Split(nodeAddr, ":")
	dataPath := appState.ServerConfig.Config.Persistence.DataPath

	rConfig := rCluster.Config{
		WorkDir:                filepath.Join(dataPath, config.DefaultRaftDir),
		NodeID:                 nodeName,
		Host:                   addrs[0],
		RaftPort:               appState.ServerConfig.Config.Raft.Port,
		RPCPort:                appState.ServerConfig.Config.Raft.InternalRPCPort,
		RaftRPCMessageMaxSize:  appState.ServerConfig.Config.Raft.RPCMessageMaxSize,
		BootstrapTimeout:       appState.ServerConfig.Config.Raft.BootstrapTimeout,
		BootstrapExpect:        appState.ServerConfig.Config.Raft.BootstrapExpect,
		HeartbeatTimeout:       appState.ServerConfig.Config.Raft.HeartbeatTimeout,
		ElectionTimeout:        appState.ServerConfig.Config.Raft.ElectionTimeout,
		SnapshotInterval:       appState.ServerConfig.Config.Raft.SnapshotInterval,
		SnapshotThreshold:      appState.ServerConfig.Config.Raft.SnapshotThreshold,
		ConsistencyWaitTimeout: appState.ServerConfig.Config.Raft.ConsistencyWaitTimeout,
		MetadataOnlyVoters:     appState.ServerConfig.Config.Raft.MetadataOnlyVoters,
		EnableOneNodeRecovery:  appState.ServerConfig.Config.Raft.EnableOneNodeRecovery,
		ForceOneNodeRecovery:   appState.ServerConfig.Config.Raft.ForceOneNodeRecovery,
		DB:                     nil,
		Parser:                 schema.NewParser(appState.Cluster, vectorIndex.ParseAndValidateConfig, migrator, appState.Modules),
		NodeNameToPortMap:      server2port,
		NodeToAddressResolver:  appState.Cluster,
		Logger:                 appState.Logger,
		IsLocalHost:            appState.ServerConfig.Config.Cluster.Localhost,
		LoadLegacySchema:       schemaRepo.LoadLegacySchema,
		SaveLegacySchema:       schemaRepo.SaveLegacySchema,
		EnableFQDNResolver:     appState.ServerConfig.Config.Raft.EnableFQDNResolver,
		FQDNResolverTLD:        appState.ServerConfig.Config.Raft.FQDNResolverTLD,
		SentryEnabled:          appState.ServerConfig.Config.Sentry.Enabled,
	}
	for _, name := range appState.ServerConfig.Config.Raft.Join[:rConfig.BootstrapExpect] {
		if strings.Contains(name, rConfig.NodeID) {
			rConfig.Voter = true
			break
		}
	}

	appState.ClusterService = rCluster.New(appState.Cluster, rConfig)
	migrator.SetCluster(appState.ClusterService.Raft)

	executor := schema.NewExecutor(migrator,
		appState.ClusterService.SchemaReader(),
		appState.Logger, backup.RestoreClassDir(dataPath),
	)

	offloadmod, _ := appState.Modules.OffloadBackend("offload-s3")
	schemaManager, err := schemaUC.NewManager(migrator,
		appState.ClusterService.Raft,
		appState.ClusterService.SchemaReader(),
		schemaRepo,
		appState.Logger, appState.Authorizer, appState.ServerConfig.Config,
		vectorIndex.ParseAndValidateConfig, appState.Modules, inverted.ValidateConfig,
		appState.Modules, appState.Cluster, scaler,
		offloadmod,
	)
	if err != nil {
		appState.Logger.
			WithField("action", "startup").WithError(err).
			Fatal("could not initialize schema manager")
		os.Exit(1)
	}

	appState.SchemaManager = schemaManager
	appState.RemoteIndexIncoming = sharding.NewRemoteIndexIncoming(repo, appState.ClusterService.SchemaReader(), appState.Modules)
	appState.RemoteNodeIncoming = sharding.NewRemoteNodeIncoming(repo)
	appState.RemoteReplicaIncoming = replica.NewRemoteReplicaIncoming(repo, appState.ClusterService.SchemaReader())

	backupManager := backup.NewHandler(appState.Logger, appState.Authorizer,
		schemaManager, repo, appState.Modules)
	appState.BackupManager = backupManager

	enterrors.GoWrapper(func() { clusterapi.Serve(appState) }, appState.Logger)

	vectorRepo.SetSchemaGetter(schemaManager)
	explorer.SetSchemaGetter(schemaManager)
	appState.Modules.SetSchemaGetter(schemaManager)

	appState.Traverser = traverser.NewTraverser(appState.ServerConfig, appState.Locks,
		appState.Logger, appState.Authorizer, vectorRepo, explorer, schemaManager,
		appState.Modules, traverser.NewMetrics(appState.Metrics),
		appState.ServerConfig.Config.MaximumConcurrentGetRequests)

	updateSchemaCallback := makeUpdateSchemaCall(appState)
	executor.RegisterSchemaUpdateCallback(updateSchemaCallback)

	// while we accept an overall longer startup, e.g. due to a recovery, we
	// still want to limit the module startup context, as that's mostly service
	// discovery / dependency checking
	moduleCtx, cancel := context.WithTimeout(ctx, 120*time.Second)
	defer cancel()

	err = initModules(moduleCtx, appState)
	if err != nil {
		appState.Logger.
			WithField("action", "startup").WithError(err).
			Fatal("modules didn't initialize")
	}

	enterrors.GoWrapper(func() {
		if err := appState.ClusterService.Open(context.Background(), executor); err != nil {
			appState.Logger.
				WithField("action", "startup").
				WithError(err).
				Fatal("could not open cloud meta store")
		}
	}, appState.Logger)

	// TODO-RAFT: refactor remove this sleep
	// this sleep was used to block GraphQL and give time to RAFT to start.
	time.Sleep(2 * time.Second)

	batchManager := objects.NewBatchManager(vectorRepo, appState.Modules,
		appState.Locks, schemaManager, appState.ServerConfig, appState.Logger,
		appState.Authorizer, appState.Metrics)
	appState.BatchManager = batchManager

	err = migrator.AdjustFilterablePropSettings(ctx)
	if err != nil {
		appState.Logger.
			WithError(err).
			WithField("action", "adjustFilterablePropSettings").
			Fatal("migration failed")
		os.Exit(1)
	}

	// FIXME to avoid import cycles, tasks are passed as strings
	reindexTaskNames := []string{}
	var reindexCtx context.Context
	reindexCtx, appState.ReindexCtxCancel = context.WithCancel(context.Background())
	reindexFinished := make(chan error, 1)

	if appState.ServerConfig.Config.ReindexSetToRoaringsetAtStartup {
		reindexTaskNames = append(reindexTaskNames, "ShardInvertedReindexTaskSetToRoaringSet")
	}
	if appState.ServerConfig.Config.IndexMissingTextFilterableAtStartup {
		reindexTaskNames = append(reindexTaskNames, "ShardInvertedReindexTaskMissingTextFilterable")
	}
	if len(reindexTaskNames) > 0 {
		// start reindexing inverted indexes (if requested by user) in the background
		// allowing db to complete api configuration and start handling requests
		enterrors.GoWrapper(func() {
			appState.Logger.
				WithField("action", "startup").
				Info("Reindexing inverted indexes")
			reindexFinished <- migrator.InvertedReindex(reindexCtx, reindexTaskNames...)
		}, appState.Logger)
	}

	configureServer = makeConfigureServer(appState)

	// Add dimensions to all the objects in the database, if requested by the user
	if appState.ServerConfig.Config.ReindexVectorDimensionsAtStartup {
		appState.Logger.
			WithField("action", "startup").
			Info("Reindexing dimensions")
		migrator.RecalculateVectorDimensions(ctx)
	}

	// Add recount properties of all the objects in the database, if requested by the user
	if appState.ServerConfig.Config.RecountPropertiesAtStartup {
		migrator.RecountProperties(ctx)
	}

	return appState
}

func parseNode2Port(appState *state.State) (m map[string]int, err error) {
	m = make(map[string]int, len(appState.ServerConfig.Config.Raft.Join))
	for _, raftNamePort := range appState.ServerConfig.Config.Raft.Join {
		np := strings.Split(raftNamePort, ":")
		if np[0] == appState.Cluster.LocalName() {
			m[np[0]] = appState.ServerConfig.Config.Raft.Port
			continue
		}
		if m[np[0]], err = strconv.Atoi(np[1]); err != nil {
			return m, fmt.Errorf("expect integer as raft port: got %s:: %w", raftNamePort, err)
		}
	}

	return m, nil
}

// parseVotersNames parses names of all voters.
// If we reach this point, we assume that the configuration is valid
func parseVotersNames(cfg config.Raft) (m map[string]struct{}) {
	m = make(map[string]struct{}, cfg.BootstrapExpect)
	for _, raftNamePort := range cfg.Join[:cfg.BootstrapExpect] {
		m[strings.Split(raftNamePort, ":")[0]] = struct{}{}
	}
	return m
}

func configureAPI(api *operations.WeaviateAPI) http.Handler {
	ctx := context.Background()
	ctx, cancel := context.WithTimeout(ctx, 60*time.Minute)
	defer cancel()

	config.ServerVersion = parseVersionFromSwaggerSpec()
	appState := MakeAppState(ctx, connectorOptionGroup)

	appState.Logger.WithFields(logrus.Fields{
		"server_version":   config.ServerVersion,
		"docker_image_tag": config.ImageTag,
	}).Infof("configured versions")

	api.ServeError = openapierrors.ServeError

	api.JSONConsumer = runtime.JSONConsumer()

	api.OidcAuth = composer.New(
		appState.ServerConfig.Config.Authentication,
		appState.APIKey, appState.OIDC)

	api.Logger = func(msg string, args ...interface{}) {
		appState.Logger.WithFields(logrus.Fields{"action": "restapi_management", "docker_image_tag": config.ImageTag}).Infof(msg, args...)
	}

	classifier := classification.New(appState.SchemaManager, appState.ClassificationRepo, appState.DB, // the DB is the vectorrepo
		appState.Authorizer,
		appState.Logger, appState.Modules)

	setupSchemaHandlers(api, appState.SchemaManager, appState.Metrics, appState.Logger)
	objectsManager := objects.NewManager(appState.Locks,
		appState.SchemaManager, appState.ServerConfig, appState.Logger,
		appState.Authorizer, appState.DB, appState.Modules,
		objects.NewMetrics(appState.Metrics), appState.MemWatch)
	setupObjectHandlers(api, objectsManager, appState.ServerConfig.Config, appState.Logger,
		appState.Modules, appState.Metrics)
	setupObjectBatchHandlers(api, appState.BatchManager, appState.Metrics, appState.Logger)
	setupGraphQLHandlers(api, appState, appState.SchemaManager, appState.ServerConfig.Config.DisableGraphQL,
		appState.Metrics, appState.Logger)
	setupMiscHandlers(api, appState.ServerConfig, appState.SchemaManager, appState.Modules,
		appState.Metrics, appState.Logger)
	setupClassificationHandlers(api, classifier, appState.Metrics, appState.Logger)
	backupScheduler := backup.NewScheduler(
		appState.Authorizer,
		clients.NewClusterBackups(appState.ClusterHttpClient),
		appState.DB, appState.Modules,
		membership{appState.Cluster, appState.ClusterService},
		appState.SchemaManager,
		appState.Logger)
	setupBackupHandlers(api, backupScheduler, appState.Metrics, appState.Logger)
	setupNodesHandlers(api, appState.SchemaManager, appState.DB, appState)

	grpcServer := createGrpcServer(appState)
	setupMiddlewares := makeSetupMiddlewares(appState)
	setupGlobalMiddleware := makeSetupGlobalMiddleware(appState)

	telemeter := telemetry.New(appState.DB, appState.SchemaManager, appState.Logger)
	if telemetryEnabled(appState) {
		enterrors.GoWrapper(func() {
			if err := telemeter.Start(context.Background()); err != nil {
				appState.Logger.
					WithField("action", "startup").
					Errorf("telemetry failed to start: %s", err.Error())
			}
		}, appState.Logger)
	}

	api.ServerShutdown = func() {
		if telemetryEnabled(appState) {
			ctx, cancel := context.WithTimeout(context.Background(), 10*time.Second)
			defer cancel()
			// must be shutdown before the db, to ensure the
			// termination payload contains the correct
			// object count
			if err := telemeter.Stop(ctx); err != nil {
				appState.Logger.WithField("action", "stop_telemetry").
					Errorf("failed to stop telemetry: %s", err.Error())
			}
		}

		// stop reindexing on server shutdown
		appState.ReindexCtxCancel()

		// gracefully stop gRPC server
		grpcServer.GracefulStop()

		if appState.ServerConfig.Config.Sentry.Enabled {
			sentry.Flush(2 * time.Second)
		}

		ctx, cancel := context.WithTimeout(context.Background(), 60*time.Second)
		defer cancel()

		if err := appState.ClusterService.Close(ctx); err != nil {
			panic(err)
		}
	}

	startGrpcServer(grpcServer, appState)

	return setupGlobalMiddleware(api.Serve(setupMiddlewares))
}

// TODO: Split up and don't write into global variables. Instead return an appState
func startupRoutine(ctx context.Context, options *swag.CommandLineOptionsGroup) *state.State {
	appState := &state.State{}

	logger := logger()
	appState.Logger = logger

	logger.WithField("action", "startup").WithField("startup_time_left", timeTillDeadline(ctx)).
		Debug("created startup context, nothing done so far")

	// Load the config using the flags
	serverConfig := &config.WeaviateConfig{}
	appState.ServerConfig = serverConfig
	err := serverConfig.LoadConfig(options, logger)
	if err != nil {
		logger.WithField("action", "startup").WithError(err).Error("could not load config")
		logger.Exit(1)
	}
	dataPath := serverConfig.Config.Persistence.DataPath
	if err := os.MkdirAll(dataPath, 0o777); err != nil {
		logger.WithField("action", "startup").
			WithField("path", dataPath).Error("cannot create data directory")
		logger.Exit(1)
	}

	monitoring.InitConfig(serverConfig.Config.Monitoring)

	if serverConfig.Config.DisableGraphQL {
		logger.WithFields(logrus.Fields{
			"action":          "startup",
			"disable_graphql": true,
		}).Warnf("GraphQL API disabled, relying only on gRPC API for querying. " +
			"This is considered experimental and will likely experience breaking changes " +
			"before reaching general availability")
	}

	logger.WithFields(logrus.Fields{
		"action":                    "startup",
		"default_vectorizer_module": serverConfig.Config.DefaultVectorizerModule,
	}).Infof("the default vectorizer modules is set to %q, as a result all new "+
		"schema classes without an explicit vectorizer setting, will use this "+
		"vectorizer", serverConfig.Config.DefaultVectorizerModule)

	logger.WithFields(logrus.Fields{
		"action":              "startup",
		"auto_schema_enabled": serverConfig.Config.AutoSchema.Enabled,
	}).Infof("auto schema enabled setting is set to \"%v\"", serverConfig.Config.AutoSchema.Enabled)

	logger.WithField("action", "startup").WithField("startup_time_left", timeTillDeadline(ctx)).
		Debug("config loaded")

	appState.OIDC = configureOIDC(appState)
	appState.APIKey = configureAPIKey(appState)
	appState.AnonymousAccess = configureAnonymousAccess(appState)
	appState.Authorizer = configureAuthorizer(appState)

	logger.WithField("action", "startup").WithField("startup_time_left", timeTillDeadline(ctx)).
		Debug("configured OIDC and anonymous access client")

	appState.Locks = &dummyLock{}

	logger.WithField("action", "startup").WithField("startup_time_left", timeTillDeadline(ctx)).
		Debug("initialized schema")

	var nonStorageNodes map[string]struct{}
	if cfg := serverConfig.Config.Raft; cfg.MetadataOnlyVoters {
		nonStorageNodes = parseVotersNames(cfg)
	}
	clusterState, err := cluster.Init(serverConfig.Config.Cluster, dataPath, nonStorageNodes, logger)
	if err != nil {
		logger.WithField("action", "startup").WithError(err).
			Error("could not init cluster state")
		logger.Exit(1)
	}

	appState.Cluster = clusterState
	appState.Logger.
		WithField("action", "startup").
		Debug("startup routine complete")

	return appState
}

// logger does not parse the regular config object, as logging needs to be
// configured before the configuration is even loaded/parsed. We are thus
// "manually" reading the desired env vars and set reasonable defaults if they
// are not set.
//
// Defaults to log level info and json format
func logger() *logrus.Logger {
	logger := logrus.New()
	logger.SetFormatter(&WeaviateTextFormatter{
		config.GitHash,
		config.ImageTag,
		config.ServerVersion,
		goruntime.Version(),
		&logrus.TextFormatter{},
	})

	if os.Getenv("LOG_FORMAT") != "text" {
		logger.SetFormatter(&WeaviateJSONFormatter{
			config.GitHash,
			config.ImageTag,
			config.ServerVersion,
			goruntime.Version(),
			&logrus.JSONFormatter{},
		})
	}
	switch os.Getenv("LOG_LEVEL") {
	case "panic":
		logger.SetLevel(logrus.PanicLevel)
	case "fatal":
		logger.SetLevel(logrus.FatalLevel)
	case "error":
		logger.SetLevel(logrus.ErrorLevel)
	case "warn":
		logger.SetLevel(logrus.WarnLevel)
	case "warning":
		logger.SetLevel(logrus.WarnLevel)
	case "debug":
		logger.SetLevel(logrus.DebugLevel)
	case "trace":
		logger.SetLevel(logrus.TraceLevel)
	default:
		logger.SetLevel(logrus.InfoLevel)
	}

	return logger
}

type dummyLock struct{}

func (d *dummyLock) LockConnector() (func() error, error) {
	return func() error { return nil }, nil
}

func (d *dummyLock) LockSchema() (func() error, error) {
	return func() error { return nil }, nil
}

// everything hard-coded right now, to be made dynamic (from go plugins later)
func registerModules(appState *state.State) error {
	appState.Logger.
		WithField("action", "startup").
		Debug("start registering modules")

	appState.Modules = modules.NewProvider(appState.Logger)

	// Default modules
	defaultVectorizers := []string{
		modtext2vecaws.Name,
		modcohere.Name,
		moddatabricks.Name,
		modtext2vecgoogle.Name,
		modmulti2vecgoogle.Name,
		modhuggingface.Name,
		modjinaai.Name,
		modmistral.Name,
		modtext2vecoctoai.Name,
		modopenai.Name,
		modvoyageai.Name,
	}
	defaultGenerative := []string{
		modgenerativeanthropic.Name,
		modgenerativeanyscale.Name,
		modgenerativeaws.Name,
		modgenerativecohere.Name,
		modgenerativedatabricks.Name,
		modgenerativefriendliai.Name,
		modgenerativegoogle.Name,
		modgenerativemistral.Name,
		modgenerativeoctoai.Name,
		modgenerativeopenai.Name,
	}
	defaultOthers := []string{
		modrerankercohere.Name,
		modrerankervoyageai.Name,
	}

	defaultModules := append(defaultVectorizers, defaultGenerative...)
	defaultModules = append(defaultModules, defaultOthers...)

	var modules []string

	if len(appState.ServerConfig.Config.EnableModules) > 0 {
		modules = strings.Split(appState.ServerConfig.Config.EnableModules, ",")
	}

	if appState.ServerConfig.Config.EnableApiBasedModules {
		// Concatenate modules with default modules
		modules = append(modules, defaultModules...)
	}

	enabledModules := map[string]bool{}
	for _, module := range modules {
		enabledModules[strings.TrimSpace(module)] = true
	}

	if _, ok := enabledModules[modt2vbigram.Name]; ok {
		appState.Modules.Register(modt2vbigram.New())
		appState.Logger.
			WithField("action", "startup").
			WithField("module", modt2vbigram.Name).
			Debug("enabled module")
	}

	if _, ok := enabledModules[modcontextionary.Name]; ok {
		appState.Modules.Register(modcontextionary.New())
		appState.Logger.
			WithField("action", "startup").
			WithField("module", modcontextionary.Name).
			Debug("enabled module")
	}

	if _, ok := enabledModules[modtransformers.Name]; ok {
		appState.Modules.Register(modtransformers.New())
		appState.Logger.
			WithField("action", "startup").
			WithField("module", modtransformers.Name).
			Debug("enabled module")
	}

	if _, ok := enabledModules[modgpt4all.Name]; ok {
		appState.Modules.Register(modgpt4all.New())
		appState.Logger.
			WithField("action", "startup").
			WithField("module", modgpt4all.Name).
			Debug("enabled module")
	}

	if _, ok := enabledModules[modrerankervoyageai.Name]; ok {
		appState.Modules.Register(modrerankervoyageai.New())
		appState.Logger.
			WithField("action", "startup").
			WithField("module", modrerankervoyageai.Name).
			Debug("enabled module")
	}

	if _, ok := enabledModules[modrerankertransformers.Name]; ok {
		appState.Modules.Register(modrerankertransformers.New())
		appState.Logger.
			WithField("action", "startup").
			WithField("module", modrerankertransformers.Name).
			Debug("enabled module")
	}

	if _, ok := enabledModules[modrerankercohere.Name]; ok {
		appState.Modules.Register(modrerankercohere.New())
		appState.Logger.
			WithField("action", "startup").
			WithField("module", modrerankercohere.Name).
			Debug("enabled module")
	}

	if _, ok := enabledModules[modrerankerdummy.Name]; ok {
		appState.Modules.Register(modrerankerdummy.New())
		appState.Logger.
			WithField("action", "startup").
			WithField("module", modrerankerdummy.Name).
			Debug("enabled module")
	}

	if _, ok := enabledModules[modrerankerjinaai.Name]; ok {
		appState.Modules.Register(modrerankerjinaai.New())
		appState.Logger.
			WithField("action", "startup").
			WithField("module", modrerankerjinaai.Name).
			Debug("enabled module")
	}

	if _, ok := enabledModules[modqna.Name]; ok {
		appState.Modules.Register(modqna.New())
		appState.Logger.
			WithField("action", "startup").
			WithField("module", modqna.Name).
			Debug("enabled module")
	}

	if _, ok := enabledModules[modsum.Name]; ok {
		appState.Modules.Register(modsum.New())
		appState.Logger.
			WithField("action", "startup").
			WithField("module", modsum.Name).
			Debug("enabled module")
	}

	if _, ok := enabledModules[modimage.Name]; ok {
		appState.Modules.Register(modimage.New())
		appState.Logger.
			WithField("action", "startup").
			WithField("module", modimage.Name).
			Debug("enabled module")
	}

	if _, ok := enabledModules[modner.Name]; ok {
		appState.Modules.Register(modner.New())
		appState.Logger.
			WithField("action", "startup").
			WithField("module", modner.Name).
			Debug("enabled module")
	}

	if _, ok := enabledModules[modspellcheck.Name]; ok {
		appState.Modules.Register(modspellcheck.New())
		appState.Logger.
			WithField("action", "startup").
			WithField("module", modspellcheck.Name).
			Debug("enabled module")
	}

	if _, ok := enabledModules[modclip.Name]; ok {
		appState.Modules.Register(modclip.New())
		appState.Logger.
			WithField("action", "startup").
			WithField("module", modclip.Name).
			Debug("enabled module")
	}

	_, enabledMulti2VecGoogle := enabledModules[modmulti2vecgoogle.Name]
	_, enabledMulti2VecPaLM := enabledModules[modmulti2vecgoogle.LegacyName]
	if enabledMulti2VecGoogle || enabledMulti2VecPaLM {
		appState.Modules.Register(modmulti2vecgoogle.New())
		appState.Logger.
			WithField("action", "startup").
			WithField("module", modmulti2vecgoogle.Name).
			Debug("enabled module")
	}

<<<<<<< HEAD
	if _, ok := enabledModules[modopenai.Name]; ok {
=======
	if _, ok := enabledModules[modmulti2vecohere.Name]; ok {
		appState.Modules.Register(modmulti2vecohere.New())
		appState.Logger.
			WithField("action", "startup").
			WithField("module", modmulti2vecohere.Name).
			Debug("enabled module")
	}

	if _, ok := enabledModules["text2vec-openai"]; ok {
>>>>>>> f10ba350
		appState.Modules.Register(modopenai.New())
		appState.Logger.
			WithField("action", "startup").
			WithField("module", modopenai.Name).
			Debug("enabled module")
	}

	if _, ok := enabledModules[moddatabricks.Name]; ok {
		appState.Modules.Register(moddatabricks.New())
		appState.Logger.
			WithField("action", "startup").
			WithField("module", moddatabricks.Name).
			Debug("enabled module")
	}

	if _, ok := enabledModules[modqnaopenai.Name]; ok {
		appState.Modules.Register(modqnaopenai.New())
		appState.Logger.
			WithField("action", "startup").
			WithField("module", modqnaopenai.Name).
			Debug("enabled module")
	}

	if _, ok := enabledModules[modgenerativecohere.Name]; ok {
		appState.Modules.Register(modgenerativecohere.New())
		appState.Logger.
			WithField("action", "startup").
			WithField("module", modgenerativecohere.Name).
			Debug("enabled module")
	}

	if _, ok := enabledModules[modgenerativefriendliai.Name]; ok {
		appState.Modules.Register(modgenerativefriendliai.New())
		appState.Logger.
			WithField("action", "startup").
			WithField("module", modgenerativefriendliai.Name).
			Debug("enabled module")
	}

	if _, ok := enabledModules[modgenerativemistral.Name]; ok {
		appState.Modules.Register(modgenerativemistral.New())
		appState.Logger.
			WithField("action", "startup").
			WithField("module", modgenerativemistral.Name).
			Debug("enabled module")
	}

	if _, ok := enabledModules[modgenerativeopenai.Name]; ok {
		appState.Modules.Register(modgenerativeopenai.New())
		appState.Logger.
			WithField("action", "startup").
			WithField("module", modgenerativeopenai.Name).
			Debug("enabled module")
	}

	if _, ok := enabledModules[modgenerativedatabricks.Name]; ok {
		appState.Modules.Register(modgenerativedatabricks.New())
		appState.Logger.
			WithField("action", "startup").
			WithField("module", modgenerativedatabricks.Name).
			Debug("enabled module")
	}

	if _, ok := enabledModules[modgenerativeollama.Name]; ok {
		appState.Modules.Register(modgenerativeollama.New())
		appState.Logger.
			WithField("action", "startup").
			WithField("module", modgenerativeollama.Name).
			Debug("enabled module")
	}

	if _, ok := enabledModules[modgenerativedummy.Name]; ok {
		appState.Modules.Register(modgenerativedummy.New())
		appState.Logger.
			WithField("action", "startup").
			WithField("module", modgenerativedummy.Name).
			Debug("enabled module")
	}

	if _, ok := enabledModules[modgenerativeaws.Name]; ok {
		appState.Modules.Register(modgenerativeaws.New())
		appState.Logger.
			WithField("action", "startup").
			WithField("module", modgenerativeaws.Name).
			Debug("enabled module")
	}

	if _, ok := enabledModules[modhuggingface.Name]; ok {
		appState.Modules.Register(modhuggingface.New())
		appState.Logger.
			WithField("action", "startup").
			WithField("module", modhuggingface.Name).
			Debug("enabled module")
	}

	_, enabledGenerativeGoogle := enabledModules[modgenerativegoogle.Name]
	_, enabledGenerativePaLM := enabledModules[modgenerativegoogle.LegacyName]
	if enabledGenerativeGoogle || enabledGenerativePaLM {
		appState.Modules.Register(modgenerativegoogle.New())
		appState.Logger.
			WithField("action", "startup").
			WithField("module", modgenerativegoogle.Name).
			Debug("enabled module")
	}

	if _, ok := enabledModules[modgenerativeanyscale.Name]; ok {
		appState.Modules.Register(modgenerativeanyscale.New())
		appState.Logger.
			WithField("action", "startup").
			WithField("module", modgenerativeanyscale.Name).
			Debug("enabled module")
	}

	if _, ok := enabledModules[modgenerativeanthropic.Name]; ok {
		appState.Modules.Register(modgenerativeanthropic.New())
		appState.Logger.
			WithField("action", "startup").
			WithField("module", modgenerativeanthropic.Name).
			Debug("enabled module")
	}

	_, enabledText2vecGoogle := enabledModules[modtext2vecgoogle.Name]
	_, enabledText2vecPaLM := enabledModules[modtext2vecgoogle.LegacyName]
	if enabledText2vecGoogle || enabledText2vecPaLM {
		appState.Modules.Register(modtext2vecgoogle.New())
		appState.Logger.
			WithField("action", "startup").
			WithField("module", modtext2vecgoogle.Name).
			Debug("enabled module")
	}

	if _, ok := enabledModules[modtext2vecaws.Name]; ok {
		appState.Modules.Register(modtext2vecaws.New())
		appState.Logger.
			WithField("action", "startup").
			WithField("module", modtext2vecaws.Name).
			Debug("enabled module")
	}

	if _, ok := enabledModules[modstgfs.Name]; ok {
		appState.Modules.Register(modstgfs.New())
		appState.Logger.
			WithField("action", "startup").
			WithField("module", modstgfs.Name).
			Debug("enabled module")
	}

	if _, ok := enabledModules[modstgs3.Name]; ok {
		appState.Modules.Register(modstgs3.New())
		appState.Logger.
			WithField("action", "startup").
			WithField("module", modstgs3.Name).
			Debug("enabled module")
	}

	if _, ok := enabledModules[modsloads3.Name]; ok {
		appState.Modules.Register(modsloads3.New())
		appState.Logger.
			WithField("action", "startup").
			WithField("module", modsloads3.Name).
			Debug("enabled module")
	}

	if _, ok := enabledModules[modstggcs.Name]; ok {
		appState.Modules.Register(modstggcs.New())
		appState.Logger.
			WithField("action", "startup").
			WithField("module", modstggcs.Name).
			Debug("enabled module")
	}

	if _, ok := enabledModules[modstgazure.Name]; ok {
		appState.Modules.Register(modstgazure.New())
		appState.Logger.
			WithField("action", "startup").
			WithField("module", modstgazure.Name).
			Debug("enabled module")
	}

	if _, ok := enabledModules[modcentroid.Name]; ok {
		appState.Modules.Register(modcentroid.New())
		appState.Logger.
			WithField("action", "startup").
			WithField("module", modcentroid.Name).
			Debug("enabled module")
	}

	if _, ok := enabledModules[modcohere.Name]; ok {
		appState.Modules.Register(modcohere.New())
		appState.Logger.
			WithField("action", "startup").
			WithField("module", modcohere.Name).
			Debug("enabled module")
	}

	if _, ok := enabledModules[modvoyageai.Name]; ok {
		appState.Modules.Register(modvoyageai.New())
		appState.Logger.
			WithField("action", "startup").
			WithField("module", modvoyageai.Name).
			Debug("enabled module")
	}

	if _, ok := enabledModules[modmistral.Name]; ok {
		appState.Modules.Register(modmistral.New())
		appState.Logger.
			WithField("action", "startup").
			WithField("module", modmistral.Name).
			Debug("enabled module")
	}

	if _, ok := enabledModules[modbind.Name]; ok {
		appState.Modules.Register(modbind.New())
		appState.Logger.
			WithField("action", "startup").
			WithField("module", modbind.Name).
			Debug("enabled module")
	}

	if _, ok := enabledModules[modjinaai.Name]; ok {
		appState.Modules.Register(modjinaai.New())
		appState.Logger.
			WithField("action", "startup").
			WithField("module", modjinaai.Name).
			Debug("enabled module")
	}

	if _, ok := enabledModules[modollama.Name]; ok {
		appState.Modules.Register(modollama.New())
		appState.Logger.
			WithField("action", "startup").
			WithField("module", modollama.Name).
			Debug("enabled module")
	}

	if _, ok := enabledModules[modgenerativeoctoai.Name]; ok {
		appState.Modules.Register(modgenerativeoctoai.New())
		appState.Logger.
			WithField("action", "startup").
			WithField("module", modgenerativeoctoai.Name).
			Debug("enabled module")
	}

	if _, ok := enabledModules[modtext2vecoctoai.Name]; ok {
		appState.Modules.Register(modtext2vecoctoai.New())
		appState.Logger.
			WithField("action", "startup").
			WithField("module", modtext2vecoctoai.Name).
			Debug("enabled module")
	}

	appState.Logger.
		WithField("action", "startup").
		Debug("completed registering modules")

	return nil
}

func initModules(ctx context.Context, appState *state.State) error {
	storageProvider, err := modulestorage.NewRepo(
		appState.ServerConfig.Config.Persistence.DataPath, appState.Logger)
	if err != nil {
		return errors.Wrap(err, "init storage provider")
	}

	// TODO: gh-1481 don't pass entire appState in, but only what's needed. Probably only
	// config?
	moduleParams := moduletools.NewInitParams(storageProvider, appState,
		appState.ServerConfig.Config, appState.Logger)

	appState.Logger.
		WithField("action", "startup").
		Debug("start initializing modules")
	if err := appState.Modules.Init(ctx, moduleParams, appState.Logger); err != nil {
		return errors.Wrap(err, "init modules")
	}

	appState.Logger.
		WithField("action", "startup").
		Debug("finished initializing modules")

	return nil
}

type clientWithAuth struct {
	r         http.RoundTripper
	basicAuth cluster.BasicAuth
}

func (c clientWithAuth) RoundTrip(r *http.Request) (*http.Response, error) {
	r.SetBasicAuth(c.basicAuth.Username, c.basicAuth.Password)
	return c.r.RoundTrip(r)
}

func reasonableHttpClient(authConfig cluster.AuthConfig) *http.Client {
	t := &http.Transport{
		Proxy: http.ProxyFromEnvironment,
		DialContext: (&net.Dialer{
			Timeout:   30 * time.Second,
			KeepAlive: 120 * time.Second,
		}).DialContext,
		MaxIdleConnsPerHost:   100,
		MaxIdleConns:          100,
		IdleConnTimeout:       90 * time.Second,
		TLSHandshakeTimeout:   10 * time.Second,
		ExpectContinueTimeout: 1 * time.Second,
	}
	if authConfig.BasicAuth.Enabled() {
		return &http.Client{Transport: clientWithAuth{r: t, basicAuth: authConfig.BasicAuth}}
	}
	return &http.Client{Transport: t}
}

func setupGoProfiling(config config.Config, logger logrus.FieldLogger) {
	if config.Profiling.Disabled {
		return
	}

	functionsToIgnoreInProfiling := []string{
		"raft",
		"http2",
		"memberlist",
		"selectgo", // various tickers
		"cluster",
		"rest",
		"signal_recv",
		"backgroundRead",
		"SetupGoProfiling",
		"serve",
		"Serve",
		"batchWorker",
	}
	http.DefaultServeMux.Handle("/debug/fgprof", fgprof.Handler(functionsToIgnoreInProfiling...))
	enterrors.GoWrapper(func() {
		portNumber := config.Profiling.Port
		if portNumber == 0 {
			fmt.Println(http.ListenAndServe(":6060", nil))
		} else {
			http.ListenAndServe(fmt.Sprintf(":%d", portNumber), nil)
		}
	}, logger)

	if config.Profiling.BlockProfileRate > 0 {
		goruntime.SetBlockProfileRate(config.Profiling.BlockProfileRate)
	}

	if config.Profiling.MutexProfileFraction > 0 {
		goruntime.SetMutexProfileFraction(config.Profiling.MutexProfileFraction)
	}
}

func parseVersionFromSwaggerSpec() string {
	spec := struct {
		Info struct {
			Version string `json:"version"`
		} `json:"info"`
	}{}

	err := json.Unmarshal(SwaggerJSON, &spec)
	if err != nil {
		panic(err)
	}

	return spec.Info.Version
}

func limitResources(appState *state.State) {
	if os.Getenv("LIMIT_RESOURCES") == "true" {
		appState.Logger.Info("Limiting resources:  memory: 80%, cores: all but one")
		if os.Getenv("GOMAXPROCS") == "" {
			// Fetch the number of cores from the cgroups cpuset
			// and parse it into an int
			cores, err := getCores()
			if err == nil {
				appState.Logger.WithField("cores", cores).
					Warn("GOMAXPROCS not set, and unable to read from cgroups, setting to number of cores")
				goruntime.GOMAXPROCS(cores)
			} else {
				cores = goruntime.NumCPU() - 1
				if cores > 0 {
					appState.Logger.WithField("cores", cores).
						Warnf("Unable to read from cgroups: %v, setting to max cores to: %v", err, cores)
					goruntime.GOMAXPROCS(cores)
				}
			}
		}

		limit, err := memlimit.SetGoMemLimit(0.8)
		if err != nil {
			appState.Logger.WithError(err).Warnf("Unable to set memory limit from cgroups: %v", err)
			// Set memory limit to 90% of the available memory
			limit := int64(float64(memory.TotalMemory()) * 0.8)
			debug.SetMemoryLimit(limit)
			appState.Logger.WithField("limit", limit).Info("Set memory limit based on available memory")
		} else {
			appState.Logger.WithField("limit", limit).Info("Set memory limit")
		}
	} else {
		appState.Logger.Info("No resource limits set, weaviate will use all available memory and CPU. " +
			"To limit resources, set LIMIT_RESOURCES=true")
	}
}

func telemetryEnabled(state *state.State) bool {
	return !state.ServerConfig.Config.DisableTelemetry
}

type membership struct {
	*cluster.State
	raft *rCluster.Service
}

func (m membership) LeaderID() string {
	_, id := m.raft.LeaderWithID()
	return id
}<|MERGE_RESOLUTION|>--- conflicted
+++ resolved
@@ -1013,9 +1013,6 @@
 			Debug("enabled module")
 	}
 
-<<<<<<< HEAD
-	if _, ok := enabledModules[modopenai.Name]; ok {
-=======
 	if _, ok := enabledModules[modmulti2vecohere.Name]; ok {
 		appState.Modules.Register(modmulti2vecohere.New())
 		appState.Logger.
@@ -1024,8 +1021,7 @@
 			Debug("enabled module")
 	}
 
-	if _, ok := enabledModules["text2vec-openai"]; ok {
->>>>>>> f10ba350
+	if _, ok := enabledModules[modopenai.Name]; ok {
 		appState.Modules.Register(modopenai.New())
 		appState.Logger.
 			WithField("action", "startup").
