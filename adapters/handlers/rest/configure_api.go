//                           _       _
// __      _____  __ ___   ___  __ _| |_ ___
// \ \ /\ / / _ \/ _` \ \ / / |/ _` | __/ _ \
//  \ V  V /  __/ (_| |\ V /| | (_| | ||  __/
//   \_/\_/ \___|\__,_| \_/ |_|\__,_|\__\___|
//
//  Copyright © 2016 - 2024 Weaviate B.V. All rights reserved.
//
//  CONTACT: hello@weaviate.io
//

package rest

import (
	"context"
	"encoding/json"
	"fmt"
	"net"
	"net/http"
	_ "net/http/pprof"
	"os"
	"path/filepath"
	goruntime "runtime"
	"runtime/debug"
	"strconv"
	"strings"
	"time"

	"github.com/weaviate/fgprof"

	"github.com/KimMachineGun/automemlimit/memlimit"
	openapierrors "github.com/go-openapi/errors"
	"github.com/go-openapi/runtime"
	"github.com/go-openapi/swag"
	"github.com/pbnjay/memory"
	"github.com/pkg/errors"
	"github.com/prometheus/client_golang/prometheus/promhttp"
	"github.com/sirupsen/logrus"
	"github.com/weaviate/weaviate/adapters/clients"
	"github.com/weaviate/weaviate/adapters/handlers/rest/clusterapi"
	"github.com/weaviate/weaviate/adapters/handlers/rest/operations"
	"github.com/weaviate/weaviate/adapters/handlers/rest/state"
	"github.com/weaviate/weaviate/adapters/handlers/rest/tenantactivity"
	"github.com/weaviate/weaviate/adapters/repos/classifications"
	"github.com/weaviate/weaviate/adapters/repos/db"
	"github.com/weaviate/weaviate/adapters/repos/db/inverted"
	modulestorage "github.com/weaviate/weaviate/adapters/repos/modules"
	schemarepo "github.com/weaviate/weaviate/adapters/repos/schema"
	rCluster "github.com/weaviate/weaviate/cluster"
	vectorIndex "github.com/weaviate/weaviate/entities/vectorindex"

	enterrors "github.com/weaviate/weaviate/entities/errors"
	"github.com/weaviate/weaviate/entities/moduletools"
	"github.com/weaviate/weaviate/entities/replication"
	modstgazure "github.com/weaviate/weaviate/modules/backup-azure"
	modstgfs "github.com/weaviate/weaviate/modules/backup-filesystem"
	modstggcs "github.com/weaviate/weaviate/modules/backup-gcs"
	modstgs3 "github.com/weaviate/weaviate/modules/backup-s3"
	modgenerativeanthropic "github.com/weaviate/weaviate/modules/generative-anthropic"
	modgenerativeanyscale "github.com/weaviate/weaviate/modules/generative-anyscale"
	modgenerativeaws "github.com/weaviate/weaviate/modules/generative-aws"
	modgenerativecohere "github.com/weaviate/weaviate/modules/generative-cohere"
	modgenerativedummy "github.com/weaviate/weaviate/modules/generative-dummy"
	modgenerativemistral "github.com/weaviate/weaviate/modules/generative-mistral"
	modgenerativeoctoai "github.com/weaviate/weaviate/modules/generative-octoai"
	modgenerativeollama "github.com/weaviate/weaviate/modules/generative-ollama"
	modgenerativeopenai "github.com/weaviate/weaviate/modules/generative-openai"
	modgenerativepalm "github.com/weaviate/weaviate/modules/generative-palm"
	modimage "github.com/weaviate/weaviate/modules/img2vec-neural"
	modbind "github.com/weaviate/weaviate/modules/multi2vec-bind"
	modclip "github.com/weaviate/weaviate/modules/multi2vec-clip"
	modmulti2vecpalm "github.com/weaviate/weaviate/modules/multi2vec-palm"
	modner "github.com/weaviate/weaviate/modules/ner-transformers"
	modsloads3 "github.com/weaviate/weaviate/modules/offload-s3"
	modqnaopenai "github.com/weaviate/weaviate/modules/qna-openai"
	modqna "github.com/weaviate/weaviate/modules/qna-transformers"
	modcentroid "github.com/weaviate/weaviate/modules/ref2vec-centroid"
	modrerankercohere "github.com/weaviate/weaviate/modules/reranker-cohere"
	modrerankerdummy "github.com/weaviate/weaviate/modules/reranker-dummy"
	modrerankerjinaai "github.com/weaviate/weaviate/modules/reranker-jinaai"
	modrerankertransformers "github.com/weaviate/weaviate/modules/reranker-transformers"
	modrerankervoyageai "github.com/weaviate/weaviate/modules/reranker-voyageai"
	modsum "github.com/weaviate/weaviate/modules/sum-transformers"
	modspellcheck "github.com/weaviate/weaviate/modules/text-spellcheck"
	modtext2vecaws "github.com/weaviate/weaviate/modules/text2vec-aws"
	modt2vbigram "github.com/weaviate/weaviate/modules/text2vec-bigram"
	modcohere "github.com/weaviate/weaviate/modules/text2vec-cohere"
	modcontextionary "github.com/weaviate/weaviate/modules/text2vec-contextionary"
	modgpt4all "github.com/weaviate/weaviate/modules/text2vec-gpt4all"
	modhuggingface "github.com/weaviate/weaviate/modules/text2vec-huggingface"
	modjinaai "github.com/weaviate/weaviate/modules/text2vec-jinaai"
	modoctoai "github.com/weaviate/weaviate/modules/text2vec-octoai"
	modtext2vecoctoai "github.com/weaviate/weaviate/modules/text2vec-octoai"
	modollama "github.com/weaviate/weaviate/modules/text2vec-ollama"
	modopenai "github.com/weaviate/weaviate/modules/text2vec-openai"
	moddatabricks "github.com/weaviate/weaviate/modules/text2vec-databricks"
	modtext2vecpalm "github.com/weaviate/weaviate/modules/text2vec-palm"
	modtransformers "github.com/weaviate/weaviate/modules/text2vec-transformers"
	modvoyageai "github.com/weaviate/weaviate/modules/text2vec-voyageai"
	"github.com/weaviate/weaviate/usecases/auth/authentication/composer"
	"github.com/weaviate/weaviate/usecases/backup"
	"github.com/weaviate/weaviate/usecases/classification"
	"github.com/weaviate/weaviate/usecases/cluster"
	"github.com/weaviate/weaviate/usecases/config"
	"github.com/weaviate/weaviate/usecases/memwatch"
	"github.com/weaviate/weaviate/usecases/modules"
	"github.com/weaviate/weaviate/usecases/monitoring"
	"github.com/weaviate/weaviate/usecases/objects"
	"github.com/weaviate/weaviate/usecases/replica"
	"github.com/weaviate/weaviate/usecases/scaler"
	"github.com/weaviate/weaviate/usecases/schema"
	schemaUC "github.com/weaviate/weaviate/usecases/schema"
	"github.com/weaviate/weaviate/usecases/sharding"
	"github.com/weaviate/weaviate/usecases/telemetry"
	"github.com/weaviate/weaviate/usecases/traverser"

	"github.com/getsentry/sentry-go"
)

const MinimumRequiredContextionaryVersion = "1.0.2"

func makeConfigureServer(appState *state.State) func(*http.Server, string, string) {
	return func(s *http.Server, scheme, addr string) {
		// Add properties to the config
		appState.ServerConfig.Hostname = addr
		appState.ServerConfig.Scheme = scheme
	}
}

type vectorRepo interface {
	objects.BatchVectorRepo
	traverser.VectorSearcher
	classification.VectorRepo
	scaler.BackUpper
	SetSchemaGetter(schemaUC.SchemaGetter)
	WaitForStartup(ctx context.Context) error
	Shutdown(ctx context.Context) error
}

func getCores() (int, error) {
	cpuset, err := os.ReadFile("/sys/fs/cgroup/cpuset/cpuset.cpus")
	if err != nil {
		return 0, errors.Wrap(err, "read cpuset")
	}

	cores := strings.Split(strings.TrimSpace(string(cpuset)), ",")
	return len(cores), nil
}

func MakeAppState(ctx context.Context, options *swag.CommandLineOptionsGroup) *state.State {
	appState := startupRoutine(ctx, options)

	if appState.ServerConfig.Config.Monitoring.Enabled {
		appState.TenantActivity = tenantactivity.NewHandler()

		// only monitoring tool supported at the moment is prometheus
		enterrors.GoWrapper(func() {
			mux := http.NewServeMux()
			mux.Handle("/metrics", promhttp.Handler())
			mux.Handle("/tenant-activity", appState.TenantActivity)
			http.ListenAndServe(fmt.Sprintf(":%d", appState.ServerConfig.Config.Monitoring.Port), mux)
		}, appState.Logger)
	}

	if appState.ServerConfig.Config.Sentry.Enabled {
		err := sentry.Init(sentry.ClientOptions{
			// Setup related config
			Dsn:         appState.ServerConfig.Config.Sentry.DSN,
			Debug:       appState.ServerConfig.Config.Sentry.Debug,
			Release:     "weaviate-core@" + config.DockerImageTag,
			Environment: appState.ServerConfig.Config.Sentry.Environment,
			// Enable tracing if requested
			EnableTracing:    !appState.ServerConfig.Config.Sentry.TracingDisabled,
			AttachStacktrace: true,
			// Sample rates based on the config
			SampleRate:         appState.ServerConfig.Config.Sentry.ErrorSampleRate,
			ProfilesSampleRate: appState.ServerConfig.Config.Sentry.ProfileSampleRate,
			TracesSampler: sentry.TracesSampler(func(ctx sentry.SamplingContext) float64 {
				// Inherit decision from parent transaction (if any) if it is sampled or not
				if ctx.Parent != nil && ctx.Parent.Sampled != sentry.SampledUndefined {
					return 1.0
				}

				// Filter out uneeded traces
				switch ctx.Span.Name {
				// We are not interested in traces related to metrics endpoint
				case "GET /metrics":
				// These are some usual internet bot that will spam the server. Won't catch them all but we can reduce
				// the number a bit
				case "GET /favicon.ico":
				case "GET /t4":
				case "GET /ab2g":
				case "PRI *":
				case "GET /api/sonicos/tfa":
				case "GET /RDWeb/Pages/en-US/login.aspx":
				case "GET /_profiler/phpinfo":
				case "POST /wsman":
				case "POST /dns-query":
				case "GET /dns-query":
					return 0.0
				}

				// Filter out graphql queries, currently we have no context intrumentation around it and it's therefore
				// just a blank line with 0 info except graphql resolve -> do -> return.
				if ctx.Span.Name == "POST /v1/graphql" {
					return 0.0
				}

				// Return the configured sample rate otherwise
				return appState.ServerConfig.Config.Sentry.TracesSampleRate
			}),
		})
		if err != nil {
			appState.Logger.
				WithField("action", "startup").WithError(err).
				Fatal("sentry initialization failed")
		}

		sentry.ConfigureScope(func(scope *sentry.Scope) {
			// Set cluster ID and cluster owner using sentry user feature to distinguish multiple clusters in the UI
			scope.SetUser(sentry.User{
				ID:       appState.ServerConfig.Config.Sentry.ClusterId,
				Username: appState.ServerConfig.Config.Sentry.ClusterOwner,
			})
			// Set any tags defined
			for key, value := range appState.ServerConfig.Config.Sentry.Tags {
				scope.SetTag(key, value)
			}
		})
	}

	limitResources(appState)

	err := registerModules(appState)
	if err != nil {
		appState.Logger.
			WithField("action", "startup").WithError(err).
			Fatal("modules didn't load")
	}

	// now that modules are loaded we can run the remaining config validation
	// which is module dependent
	if err := appState.ServerConfig.Config.Validate(appState.Modules); err != nil {
		appState.Logger.
			WithField("action", "startup").WithError(err).
			Fatal("invalid config")
	}

	appState.ClusterHttpClient = reasonableHttpClient(appState.ServerConfig.Config.Cluster.AuthConfig)
	appState.MemWatch = memwatch.NewMonitor(memwatch.LiveHeapReader, debug.SetMemoryLimit, 0.97)

	var vectorRepo vectorRepo
	// var vectorMigrator schema.Migrator
	// var migrator schema.Migrator

	if appState.ServerConfig.Config.Monitoring.Enabled {
		promMetrics := monitoring.GetMetrics()
		appState.Metrics = promMetrics
	}

	// TODO: configure http transport for efficient intra-cluster comm
	remoteIndexClient := clients.NewRemoteIndex(appState.ClusterHttpClient)
	remoteNodesClient := clients.NewRemoteNode(appState.ClusterHttpClient)
	replicationClient := clients.NewReplicationClient(appState.ClusterHttpClient)
	repo, err := db.New(appState.Logger, db.Config{
		ServerVersion:             config.ServerVersion,
		GitHash:                   config.GitHash,
		MemtablesFlushDirtyAfter:  appState.ServerConfig.Config.Persistence.MemtablesFlushDirtyAfter,
		MemtablesInitialSizeMB:    10,
		MemtablesMaxSizeMB:        appState.ServerConfig.Config.Persistence.MemtablesMaxSizeMB,
		MemtablesMinActiveSeconds: appState.ServerConfig.Config.Persistence.MemtablesMinActiveDurationSeconds,
		MemtablesMaxActiveSeconds: appState.ServerConfig.Config.Persistence.MemtablesMaxActiveDurationSeconds,
		MaxSegmentSize:            appState.ServerConfig.Config.Persistence.LSMMaxSegmentSize,
		HNSWMaxLogSize:            appState.ServerConfig.Config.Persistence.HNSWMaxLogSize,
		HNSWWaitForCachePrefill:   appState.ServerConfig.Config.HNSWStartupWaitForVectorCache,
		RootPath:                  appState.ServerConfig.Config.Persistence.DataPath,
		QueryLimit:                appState.ServerConfig.Config.QueryDefaults.Limit,
		QueryMaximumResults:       appState.ServerConfig.Config.QueryMaximumResults,
		QueryNestedRefLimit:       appState.ServerConfig.Config.QueryNestedCrossReferenceLimit,
		MaxImportGoroutinesFactor: appState.ServerConfig.Config.MaxImportGoroutinesFactor,
		TrackVectorDimensions:     appState.ServerConfig.Config.TrackVectorDimensions,
		ResourceUsage:             appState.ServerConfig.Config.ResourceUsage,
		AvoidMMap:                 appState.ServerConfig.Config.AvoidMmap,
		DisableLazyLoadShards:     appState.ServerConfig.Config.DisableLazyLoadShards,
		ForceFullReplicasSearch:   appState.ServerConfig.Config.ForceFullReplicasSearch,
		// Pass dummy replication config with minimum factor 1. Otherwise the
		// setting is not backward-compatible. The user may have created a class
		// with factor=1 before the change was introduced. Now their setup would no
		// longer start up if the required minimum is now higher than 1. We want
		// the required minimum to only apply to newly created classes - not block
		// loading existing ones.
		Replication: replication.GlobalConfig{MinimumFactor: 1},
	}, remoteIndexClient, appState.Cluster, remoteNodesClient, replicationClient, appState.Metrics, appState.MemWatch) // TODO client
	if err != nil {
		appState.Logger.
			WithField("action", "startup").WithError(err).
			Fatal("invalid new DB")
	}

	appState.DB = repo
	if appState.ServerConfig.Config.Monitoring.Enabled {
		appState.TenantActivity.SetSource(appState.DB)
	}

	setupDebugHandlers(appState)
	setupGoProfiling(appState.ServerConfig.Config, appState.Logger)

	migrator := db.NewMigrator(repo, appState.Logger)
	migrator.SetNode(appState.Cluster.LocalName())
	// TODO-offload: "offload-s3" has to come from config when enable modules more than S3
	migrator.SetOffloadProvider(appState.Modules, "offload-s3")

	vectorRepo = repo
	// migrator = vectorMigrator
	explorer := traverser.NewExplorer(repo, appState.Logger, appState.Modules, traverser.NewMetrics(appState.Metrics), appState.ServerConfig.Config)
	schemaRepo := schemarepo.NewStore(appState.ServerConfig.Config.Persistence.DataPath, appState.Logger)
	if err = schemaRepo.Open(); err != nil {
		appState.Logger.
			WithField("action", "startup").WithError(err).
			Fatal("could not initialize schema repo")
		os.Exit(1)
	}

	localClassifierRepo, err := classifications.NewRepo(
		appState.ServerConfig.Config.Persistence.DataPath, appState.Logger)
	if err != nil {
		appState.Logger.
			WithField("action", "startup").WithError(err).
			Fatal("could not initialize classifications repo")
		os.Exit(1)
	}

	// TODO: configure http transport for efficient intra-cluster comm
	classificationsTxClient := clients.NewClusterClassifications(appState.ClusterHttpClient)
	classifierRepo := classifications.NewDistributeRepo(classificationsTxClient,
		appState.Cluster, localClassifierRepo, appState.Logger)
	appState.ClassificationRepo = classifierRepo

	scaler := scaler.New(appState.Cluster, vectorRepo,
		remoteIndexClient, appState.Logger, appState.ServerConfig.Config.Persistence.DataPath)
	appState.Scaler = scaler

	server2port, err := parseNode2Port(appState)
	if len(server2port) == 0 || err != nil {
		appState.Logger.
			WithField("action", "startup").
			WithField("raft-join", appState.ServerConfig.Config.Raft.Join).
			WithError(err).
			Fatal("parsing raft-join")
		os.Exit(1)
	}

	nodeName := appState.Cluster.LocalName()
	nodeAddr, _ := appState.Cluster.NodeHostname(nodeName)
	addrs := strings.Split(nodeAddr, ":")
	dataPath := appState.ServerConfig.Config.Persistence.DataPath

	rConfig := rCluster.Config{
		WorkDir:                filepath.Join(dataPath, config.DefaultRaftDir),
		NodeID:                 nodeName,
		Host:                   addrs[0],
		RaftPort:               appState.ServerConfig.Config.Raft.Port,
		RPCPort:                appState.ServerConfig.Config.Raft.InternalRPCPort,
		RaftRPCMessageMaxSize:  appState.ServerConfig.Config.Raft.RPCMessageMaxSize,
		BootstrapTimeout:       appState.ServerConfig.Config.Raft.BootstrapTimeout,
		BootstrapExpect:        appState.ServerConfig.Config.Raft.BootstrapExpect,
		HeartbeatTimeout:       appState.ServerConfig.Config.Raft.HeartbeatTimeout,
		ElectionTimeout:        appState.ServerConfig.Config.Raft.ElectionTimeout,
		SnapshotInterval:       appState.ServerConfig.Config.Raft.SnapshotInterval,
		SnapshotThreshold:      appState.ServerConfig.Config.Raft.SnapshotThreshold,
		ConsistencyWaitTimeout: appState.ServerConfig.Config.Raft.ConsistencyWaitTimeout,
		MetadataOnlyVoters:     appState.ServerConfig.Config.Raft.MetadataOnlyVoters,
		DB:                     nil,
		Parser:                 schema.NewParser(appState.Cluster, vectorIndex.ParseAndValidateConfig, migrator),
		NodeNameToPortMap:      server2port,
		NodeToAddressResolver:  appState.Cluster,
		Logger:                 appState.Logger,
		IsLocalHost:            appState.ServerConfig.Config.Cluster.Localhost,
		LoadLegacySchema:       schemaRepo.LoadLegacySchema,
		SaveLegacySchema:       schemaRepo.SaveLegacySchema,
		SentryEnabled:          appState.ServerConfig.Config.Sentry.Enabled,
	}
	for _, name := range appState.ServerConfig.Config.Raft.Join[:rConfig.BootstrapExpect] {
		if strings.Contains(name, rConfig.NodeID) {
			rConfig.Voter = true
			break
		}
	}

	appState.ClusterService = rCluster.New(rConfig)
	migrator.SetCluster(appState.ClusterService.Raft)

	executor := schema.NewExecutor(migrator,
		appState.ClusterService.SchemaReader(),
		appState.Logger, backup.RestoreClassDir(dataPath),
	)
	schemaManager, err := schemaUC.NewManager(migrator,
		appState.ClusterService.Raft,
		appState.ClusterService.SchemaReader(),
		schemaRepo,
		appState.Logger, appState.Authorizer, appState.ServerConfig.Config,
		vectorIndex.ParseAndValidateConfig, appState.Modules, inverted.ValidateConfig,
		appState.Modules, appState.Cluster, scaler,
	)
	if err != nil {
		appState.Logger.
			WithField("action", "startup").WithError(err).
			Fatal("could not initialize schema manager")
		os.Exit(1)
	}

	appState.SchemaManager = schemaManager
	appState.RemoteIndexIncoming = sharding.NewRemoteIndexIncoming(repo, appState.ClusterService.SchemaReader(), appState.Modules)
	appState.RemoteNodeIncoming = sharding.NewRemoteNodeIncoming(repo)
	appState.RemoteReplicaIncoming = replica.NewRemoteReplicaIncoming(repo, appState.ClusterService.SchemaReader())

	backupManager := backup.NewHandler(appState.Logger, appState.Authorizer,
		schemaManager, repo, appState.Modules)
	appState.BackupManager = backupManager

	enterrors.GoWrapper(func() { clusterapi.Serve(appState) }, appState.Logger)

	vectorRepo.SetSchemaGetter(schemaManager)
	explorer.SetSchemaGetter(schemaManager)
	appState.Modules.SetSchemaGetter(schemaManager)

	appState.Traverser = traverser.NewTraverser(appState.ServerConfig, appState.Locks,
		appState.Logger, appState.Authorizer, vectorRepo, explorer, schemaManager,
		appState.Modules, traverser.NewMetrics(appState.Metrics),
		appState.ServerConfig.Config.MaximumConcurrentGetRequests)

	updateSchemaCallback := makeUpdateSchemaCall(appState)
	executor.RegisterSchemaUpdateCallback(updateSchemaCallback)

	// while we accept an overall longer startup, e.g. due to a recovery, we
	// still want to limit the module startup context, as that's mostly service
	// discovery / dependency checking
	moduleCtx, cancel := context.WithTimeout(ctx, 120*time.Second)
	defer cancel()

	err = initModules(moduleCtx, appState)
	if err != nil {
		appState.Logger.
			WithField("action", "startup").WithError(err).
			Fatal("modules didn't initialize")
	}

	enterrors.GoWrapper(func() {
		if err := appState.ClusterService.Open(context.Background(), executor); err != nil {
			appState.Logger.
				WithField("action", "startup").
				WithError(err).
				Fatal("could not open cloud meta store")
		}
	}, appState.Logger)

	// TODO-RAFT: refactor remove this sleep
	// this sleep was used to block GraphQL and give time to RAFT to start.
	time.Sleep(2 * time.Second)

	batchManager := objects.NewBatchManager(vectorRepo, appState.Modules,
		appState.Locks, schemaManager, appState.ServerConfig, appState.Logger,
		appState.Authorizer, appState.Metrics)
	appState.BatchManager = batchManager

	err = migrator.AdjustFilterablePropSettings(ctx)
	if err != nil {
		appState.Logger.
			WithError(err).
			WithField("action", "adjustFilterablePropSettings").
			Fatal("migration failed")
		os.Exit(1)
	}

	// FIXME to avoid import cycles, tasks are passed as strings
	reindexTaskNames := []string{}
	var reindexCtx context.Context
	reindexCtx, appState.ReindexCtxCancel = context.WithCancel(context.Background())
	reindexFinished := make(chan error, 1)

	if appState.ServerConfig.Config.ReindexSetToRoaringsetAtStartup {
		reindexTaskNames = append(reindexTaskNames, "ShardInvertedReindexTaskSetToRoaringSet")
	}
	if appState.ServerConfig.Config.IndexMissingTextFilterableAtStartup {
		reindexTaskNames = append(reindexTaskNames, "ShardInvertedReindexTaskMissingTextFilterable")
	}
	if len(reindexTaskNames) > 0 {
		// start reindexing inverted indexes (if requested by user) in the background
		// allowing db to complete api configuration and start handling requests
		enterrors.GoWrapper(func() {
			appState.Logger.
				WithField("action", "startup").
				Info("Reindexing inverted indexes")
			reindexFinished <- migrator.InvertedReindex(reindexCtx, reindexTaskNames...)
		}, appState.Logger)
	}

	configureServer = makeConfigureServer(appState)

	// Add dimensions to all the objects in the database, if requested by the user
	if appState.ServerConfig.Config.ReindexVectorDimensionsAtStartup {
		appState.Logger.
			WithField("action", "startup").
			Info("Reindexing dimensions")
		migrator.RecalculateVectorDimensions(ctx)
	}

	// Add recount properties of all the objects in the database, if requested by the user
	if appState.ServerConfig.Config.RecountPropertiesAtStartup {
		migrator.RecountProperties(ctx)
	}

	return appState
}

func parseNode2Port(appState *state.State) (m map[string]int, err error) {
	m = make(map[string]int, len(appState.ServerConfig.Config.Raft.Join))
	for _, raftNamePort := range appState.ServerConfig.Config.Raft.Join {
		np := strings.Split(raftNamePort, ":")
		if np[0] == appState.Cluster.LocalName() {
			m[np[0]] = appState.ServerConfig.Config.Raft.Port
			continue
		}
		if m[np[0]], err = strconv.Atoi(np[1]); err != nil {
			return m, fmt.Errorf("expect integer as raft port: got %s:: %w", raftNamePort, err)
		}
	}

	return m, nil
}

// parseVotersNames parses names of all voters.
// If we reach this point, we assume that the configuration is valid
func parseVotersNames(cfg config.Raft) (m map[string]struct{}) {
	m = make(map[string]struct{}, cfg.BootstrapExpect)
	for _, raftNamePort := range cfg.Join[:cfg.BootstrapExpect] {
		m[strings.Split(raftNamePort, ":")[0]] = struct{}{}
	}
	return m
}

func configureAPI(api *operations.WeaviateAPI) http.Handler {
	ctx := context.Background()
	ctx, cancel := context.WithTimeout(ctx, 60*time.Minute)
	defer cancel()

	config.ServerVersion = parseVersionFromSwaggerSpec()
	appState := MakeAppState(ctx, connectorOptionGroup)

	appState.Logger.WithFields(logrus.Fields{
		"server_version":   config.ServerVersion,
		"docker_image_tag": config.DockerImageTag,
	}).Infof("configured versions")

	api.ServeError = openapierrors.ServeError

	api.JSONConsumer = runtime.JSONConsumer()

	api.OidcAuth = composer.New(
		appState.ServerConfig.Config.Authentication,
		appState.APIKey, appState.OIDC)

	api.Logger = func(msg string, args ...interface{}) {
		appState.Logger.WithFields(logrus.Fields{"action": "restapi_management", "docker_image_tag": config.DockerImageTag}).Infof(msg, args...)
	}

	classifier := classification.New(appState.SchemaManager, appState.ClassificationRepo, appState.DB, // the DB is the vectorrepo
		appState.Authorizer,
		appState.Logger, appState.Modules)

	setupSchemaHandlers(api, appState.SchemaManager, appState.Metrics, appState.Logger)
	objectsManager := objects.NewManager(appState.Locks,
		appState.SchemaManager, appState.ServerConfig, appState.Logger,
		appState.Authorizer, appState.DB, appState.Modules,
		objects.NewMetrics(appState.Metrics), appState.MemWatch)
	setupObjectHandlers(api, objectsManager, appState.ServerConfig.Config, appState.Logger,
		appState.Modules, appState.Metrics)
	setupObjectBatchHandlers(api, appState.BatchManager, appState.Metrics, appState.Logger)
	setupGraphQLHandlers(api, appState, appState.SchemaManager, appState.ServerConfig.Config.DisableGraphQL,
		appState.Metrics, appState.Logger)
	setupMiscHandlers(api, appState.ServerConfig, appState.SchemaManager, appState.Modules,
		appState.Metrics, appState.Logger)
	setupClassificationHandlers(api, classifier, appState.Metrics, appState.Logger)
	backupScheduler := backup.NewScheduler(
		appState.Authorizer,
		clients.NewClusterBackups(appState.ClusterHttpClient),
		appState.DB, appState.Modules,
		membership{appState.Cluster, appState.ClusterService},
		appState.SchemaManager,
		appState.Logger)
	setupBackupHandlers(api, backupScheduler, appState.Metrics, appState.Logger)
	setupNodesHandlers(api, appState.SchemaManager, appState.DB, appState)

	grpcServer := createGrpcServer(appState)
	setupMiddlewares := makeSetupMiddlewares(appState)
	setupGlobalMiddleware := makeSetupGlobalMiddleware(appState)

	telemeter := telemetry.New(appState.DB, appState.SchemaManager, appState.Logger)
	if telemetryEnabled(appState) {
		enterrors.GoWrapper(func() {
			if err := telemeter.Start(context.Background()); err != nil {
				appState.Logger.
					WithField("action", "startup").
					Errorf("telemetry failed to start: %s", err.Error())
			}
		}, appState.Logger)
	}

	api.ServerShutdown = func() {
		if telemetryEnabled(appState) {
			ctx, cancel := context.WithTimeout(context.Background(), 10*time.Second)
			defer cancel()
			// must be shutdown before the db, to ensure the
			// termination payload contains the correct
			// object count
			if err := telemeter.Stop(ctx); err != nil {
				appState.Logger.WithField("action", "stop_telemetry").
					Errorf("failed to stop telemetry: %s", err.Error())
			}
		}

		// stop reindexing on server shutdown
		appState.ReindexCtxCancel()

		// gracefully stop gRPC server
		grpcServer.GracefulStop()

		if appState.ServerConfig.Config.Sentry.Enabled {
			sentry.Flush(2 * time.Second)
		}

		ctx, cancel := context.WithTimeout(context.Background(), 60*time.Second)
		defer cancel()

		if err := appState.ClusterService.Close(ctx); err != nil {
			panic(err)
		}
	}

	startGrpcServer(grpcServer, appState)

	return setupGlobalMiddleware(api.Serve(setupMiddlewares))
}

// TODO: Split up and don't write into global variables. Instead return an appState
func startupRoutine(ctx context.Context, options *swag.CommandLineOptionsGroup) *state.State {
	appState := &state.State{}

	logger := logger()
	appState.Logger = logger

	logger.WithField("action", "startup").WithField("startup_time_left", timeTillDeadline(ctx)).
		Debug("created startup context, nothing done so far")

	// Load the config using the flags
	serverConfig := &config.WeaviateConfig{}
	appState.ServerConfig = serverConfig
	err := serverConfig.LoadConfig(options, logger)
	if err != nil {
		logger.WithField("action", "startup").WithError(err).Error("could not load config")
		logger.Exit(1)
	}
	dataPath := serverConfig.Config.Persistence.DataPath
	if err := os.MkdirAll(dataPath, 0o777); err != nil {
		logger.WithField("action", "startup").
			WithField("path", dataPath).Error("cannot create data directory")
		logger.Exit(1)
	}

	monitoring.InitConfig(serverConfig.Config.Monitoring)

	if serverConfig.Config.DisableGraphQL {
		logger.WithFields(logrus.Fields{
			"action":          "startup",
			"disable_graphql": true,
		}).Warnf("GraphQL API disabled, relying only on gRPC API for querying. " +
			"This is considered experimental and will likely experience breaking changes " +
			"before reaching general availability")
	}

	logger.WithFields(logrus.Fields{
		"action":                    "startup",
		"default_vectorizer_module": serverConfig.Config.DefaultVectorizerModule,
	}).Infof("the default vectorizer modules is set to %q, as a result all new "+
		"schema classes without an explicit vectorizer setting, will use this "+
		"vectorizer", serverConfig.Config.DefaultVectorizerModule)

	logger.WithFields(logrus.Fields{
		"action":              "startup",
		"auto_schema_enabled": serverConfig.Config.AutoSchema.Enabled,
	}).Infof("auto schema enabled setting is set to \"%v\"", serverConfig.Config.AutoSchema.Enabled)

	logger.WithField("action", "startup").WithField("startup_time_left", timeTillDeadline(ctx)).
		Debug("config loaded")

	appState.OIDC = configureOIDC(appState)
	appState.APIKey = configureAPIKey(appState)
	appState.AnonymousAccess = configureAnonymousAccess(appState)
	appState.Authorizer = configureAuthorizer(appState)

	logger.WithField("action", "startup").WithField("startup_time_left", timeTillDeadline(ctx)).
		Debug("configured OIDC and anonymous access client")

	appState.Locks = &dummyLock{}

	logger.WithField("action", "startup").WithField("startup_time_left", timeTillDeadline(ctx)).
		Debug("initialized schema")

	var nonStorageNodes map[string]struct{}
	if cfg := serverConfig.Config.Raft; cfg.MetadataOnlyVoters {
		nonStorageNodes = parseVotersNames(cfg)
	}
	clusterState, err := cluster.Init(serverConfig.Config.Cluster, dataPath, nonStorageNodes, logger)
	if err != nil {
		logger.WithField("action", "startup").WithError(err).
			Error("could not init cluster state")
		logger.Exit(1)
	}

	appState.Cluster = clusterState
	appState.Logger.
		WithField("action", "startup").
		Debug("startup routine complete")

	return appState
}

// logger does not parse the regular config object, as logging needs to be
// configured before the configuration is even loaded/parsed. We are thus
// "manually" reading the desired env vars and set reasonable defaults if they
// are not set.
//
// Defaults to log level info and json format
func logger() *logrus.Logger {
	logger := logrus.New()
	if os.Getenv("LOG_FORMAT") != "text" {
		logger.SetFormatter(&logrus.JSONFormatter{})
	}
	switch os.Getenv("LOG_LEVEL") {
	case "panic":
		logger.SetLevel(logrus.PanicLevel)
	case "fatal":
		logger.SetLevel(logrus.FatalLevel)
	case "error":
		logger.SetLevel(logrus.ErrorLevel)
	case "warn":
		logger.SetLevel(logrus.WarnLevel)
	case "warning":
		logger.SetLevel(logrus.WarnLevel)
	case "debug":
		logger.SetLevel(logrus.DebugLevel)
	case "trace":
		logger.SetLevel(logrus.TraceLevel)
	default:
		logger.SetLevel(logrus.InfoLevel)
	}

	return logger
}

type dummyLock struct{}

func (d *dummyLock) LockConnector() (func() error, error) {
	return func() error { return nil }, nil
}

func (d *dummyLock) LockSchema() (func() error, error) {
	return func() error { return nil }, nil
}

// everything hard-coded right now, to be made dynamic (from go plugins later)
func registerModules(appState *state.State) error {
	appState.Logger.
		WithField("action", "startup").
		Debug("start registering modules")

	appState.Modules = modules.NewProvider(appState.Logger)

	// Default modules
	defaultVectorizers := []string{
		modtext2vecaws.Name,
		modcohere.Name,
		modhuggingface.Name,
		modjinaai.Name,
		modoctoai.Name,
		modopenai.Name,
		modtext2vecpalm.Name,
		modmulti2vecpalm.Name,
		modvoyageai.Name,
	}
	defaultGenerative := []string{
		modgenerativeanyscale.Name,
		modgenerativeaws.Name,
		modgenerativecohere.Name,
		modgenerativemistral.Name,
		modgenerativeoctoai.Name,
		modgenerativeopenai.Name,
		modgenerativepalm.Name,
		modgenerativeanthropic.Name,
	}
	defaultOthers := []string{
		modrerankercohere.Name,
		modrerankervoyageai.Name,
	}

	defaultModules := append(defaultVectorizers, defaultGenerative...)
	defaultModules = append(defaultModules, defaultOthers...)

	var modules []string

	if len(appState.ServerConfig.Config.EnableModules) > 0 {
		modules = strings.Split(appState.ServerConfig.Config.EnableModules, ",")
	}

	if appState.ServerConfig.Config.EnableApiBasedModules {
		// Concatenate modules with default modules
		modules = append(modules, defaultModules...)
	}

	enabledModules := map[string]bool{}
	for _, module := range modules {
		enabledModules[strings.TrimSpace(module)] = true
	}

	if _, ok := enabledModules[modt2vbigram.Name]; ok {
		appState.Modules.Register(modt2vbigram.New())
		appState.Logger.
			WithField("action", "startup").
			WithField("module", modt2vbigram.Name).
			Debug("enabled module")
	}

	if _, ok := enabledModules[modcontextionary.Name]; ok {
		appState.Modules.Register(modcontextionary.New())
		appState.Logger.
			WithField("action", "startup").
			WithField("module", modcontextionary.Name).
			Debug("enabled module")
	}

	if _, ok := enabledModules[modtransformers.Name]; ok {
		appState.Modules.Register(modtransformers.New())
		appState.Logger.
			WithField("action", "startup").
			WithField("module", modtransformers.Name).
			Debug("enabled module")
	}

	if _, ok := enabledModules[modgpt4all.Name]; ok {
		appState.Modules.Register(modgpt4all.New())
		appState.Logger.
			WithField("action", "startup").
			WithField("module", modgpt4all.Name).
			Debug("enabled module")
	}

	if _, ok := enabledModules[modrerankervoyageai.Name]; ok {
		appState.Modules.Register(modrerankervoyageai.New())
		appState.Logger.
			WithField("action", "startup").
			WithField("module", modrerankervoyageai.Name).
			Debug("enabled module")
	}

	if _, ok := enabledModules[modrerankertransformers.Name]; ok {
		appState.Modules.Register(modrerankertransformers.New())
		appState.Logger.
			WithField("action", "startup").
			WithField("module", modrerankertransformers.Name).
			Debug("enabled module")
	}

	if _, ok := enabledModules[modrerankercohere.Name]; ok {
		appState.Modules.Register(modrerankercohere.New())
		appState.Logger.
			WithField("action", "startup").
			WithField("module", modrerankercohere.Name).
			Debug("enabled module")
	}

	if _, ok := enabledModules[modrerankerdummy.Name]; ok {
		appState.Modules.Register(modrerankerdummy.New())
		appState.Logger.
			WithField("action", "startup").
			WithField("module", modrerankerdummy.Name).
			Debug("enabled module")
	}

	if _, ok := enabledModules[modrerankerjinaai.Name]; ok {
		appState.Modules.Register(modrerankerjinaai.New())
		appState.Logger.
			WithField("action", "startup").
			WithField("module", modrerankerjinaai.Name).
			Debug("enabled module")
	}

	if _, ok := enabledModules[modqna.Name]; ok {
		appState.Modules.Register(modqna.New())
		appState.Logger.
			WithField("action", "startup").
			WithField("module", modqna.Name).
			Debug("enabled module")
	}

	if _, ok := enabledModules[modsum.Name]; ok {
		appState.Modules.Register(modsum.New())
		appState.Logger.
			WithField("action", "startup").
			WithField("module", modsum.Name).
			Debug("enabled module")
	}

	if _, ok := enabledModules[modimage.Name]; ok {
		appState.Modules.Register(modimage.New())
		appState.Logger.
			WithField("action", "startup").
			WithField("module", modimage.Name).
			Debug("enabled module")
	}

	if _, ok := enabledModules[modner.Name]; ok {
		appState.Modules.Register(modner.New())
		appState.Logger.
			WithField("action", "startup").
			WithField("module", modner.Name).
			Debug("enabled module")
	}

	if _, ok := enabledModules[modspellcheck.Name]; ok {
		appState.Modules.Register(modspellcheck.New())
		appState.Logger.
			WithField("action", "startup").
			WithField("module", modspellcheck.Name).
			Debug("enabled module")
	}

	if _, ok := enabledModules[modclip.Name]; ok {
		appState.Modules.Register(modclip.New())
		appState.Logger.
			WithField("action", "startup").
			WithField("module", modclip.Name).
			Debug("enabled module")
	}

	if _, ok := enabledModules[modmulti2vecpalm.Name]; ok {
		appState.Modules.Register(modmulti2vecpalm.New())
		appState.Logger.
			WithField("action", "startup").
			WithField("module", modmulti2vecpalm.Name).
			Debug("enabled module")
	}

	if _, ok := enabledModules[modopenai.Name]; ok {
		appState.Modules.Register(modopenai.New())
		appState.Logger.
			WithField("action", "startup").
			WithField("module", modopenai.Name).
			Debug("enabled module")
	}

<<<<<<< HEAD
	if _, ok := enabledModules["text2vec-databricks"]; ok {
		appState.Modules.Register(moddatabricks.New())
		appState.Logger.
			WithField("action", "startup").
			WithField("module", "text2vec-databricks").
			Debug("enabled module")
	}

	if _, ok := enabledModules["qna-openai"]; ok {
=======
	if _, ok := enabledModules[modqnaopenai.Name]; ok {
>>>>>>> 64cf5104
		appState.Modules.Register(modqnaopenai.New())
		appState.Logger.
			WithField("action", "startup").
			WithField("module", modqnaopenai.Name).
			Debug("enabled module")
	}

	if _, ok := enabledModules[modgenerativecohere.Name]; ok {
		appState.Modules.Register(modgenerativecohere.New())
		appState.Logger.
			WithField("action", "startup").
			WithField("module", modgenerativecohere.Name).
			Debug("enabled module")
	}

	if _, ok := enabledModules[modgenerativemistral.Name]; ok {
		appState.Modules.Register(modgenerativemistral.New())
		appState.Logger.
			WithField("action", "startup").
			WithField("module", modgenerativemistral.Name).
			Debug("enabled module")
	}

	if _, ok := enabledModules[modgenerativeopenai.Name]; ok {
		appState.Modules.Register(modgenerativeopenai.New())
		appState.Logger.
			WithField("action", "startup").
			WithField("module", modgenerativeopenai.Name).
			Debug("enabled module")
	}

	if _, ok := enabledModules[modgenerativeollama.Name]; ok {
		appState.Modules.Register(modgenerativeollama.New())
		appState.Logger.
			WithField("action", "startup").
			WithField("module", modgenerativeollama.Name).
			Debug("enabled module")
	}

	if _, ok := enabledModules[modgenerativedummy.Name]; ok {
		appState.Modules.Register(modgenerativedummy.New())
		appState.Logger.
			WithField("action", "startup").
			WithField("module", modgenerativedummy.Name).
			Debug("enabled module")
	}

	if _, ok := enabledModules[modgenerativeaws.Name]; ok {
		appState.Modules.Register(modgenerativeaws.New())
		appState.Logger.
			WithField("action", "startup").
			WithField("module", modgenerativeaws.Name).
			Debug("enabled module")
	}

	if _, ok := enabledModules[modhuggingface.Name]; ok {
		appState.Modules.Register(modhuggingface.New())
		appState.Logger.
			WithField("action", "startup").
			WithField("module", modhuggingface.Name).
			Debug("enabled module")
	}

	if _, ok := enabledModules[modgenerativepalm.Name]; ok {
		appState.Modules.Register(modgenerativepalm.New())
		appState.Logger.
			WithField("action", "startup").
			WithField("module", modgenerativepalm.Name).
			Debug("enabled module")
	}

	if _, ok := enabledModules[modgenerativeanyscale.Name]; ok {
		appState.Modules.Register(modgenerativeanyscale.New())
		appState.Logger.
			WithField("action", "startup").
			WithField("module", modgenerativeanyscale.Name).
			Debug("enabled module")
	}

	if _, ok := enabledModules[modgenerativeanthropic.Name]; ok {
		appState.Modules.Register(modgenerativeanthropic.New())
		appState.Logger.
			WithField("action", "startup").
			WithField("module", modgenerativeanthropic.Name).
			Debug("enabled module")

	}
	if _, ok := enabledModules[modtext2vecpalm.Name]; ok {
		appState.Modules.Register(modtext2vecpalm.New())
		appState.Logger.
			WithField("action", "startup").
			WithField("module", modtext2vecpalm.Name).
			Debug("enabled module")
	}

	if _, ok := enabledModules[modtext2vecaws.Name]; ok {
		appState.Modules.Register(modtext2vecaws.New())
		appState.Logger.
			WithField("action", "startup").
			WithField("module", modtext2vecaws.Name).
			Debug("enabled module")
	}

	if _, ok := enabledModules[modstgfs.Name]; ok {
		appState.Modules.Register(modstgfs.New())
		appState.Logger.
			WithField("action", "startup").
			WithField("module", modstgfs.Name).
			Debug("enabled module")
	}

	if _, ok := enabledModules[modstgs3.Name]; ok {
		appState.Modules.Register(modstgs3.New())
		appState.Logger.
			WithField("action", "startup").
			WithField("module", modstgs3.Name).
			Debug("enabled module")
	}

	if _, ok := enabledModules[modsloads3.Name]; ok {
		appState.Modules.Register(modsloads3.New())
		appState.Logger.
			WithField("action", "startup").
			WithField("module", modsloads3.Name).
			Debug("enabled module")
	}

	if _, ok := enabledModules[modstggcs.Name]; ok {
		appState.Modules.Register(modstggcs.New())
		appState.Logger.
			WithField("action", "startup").
			WithField("module", modstggcs.Name).
			Debug("enabled module")
	}

	if _, ok := enabledModules[modstgazure.Name]; ok {
		appState.Modules.Register(modstgazure.New())
		appState.Logger.
			WithField("action", "startup").
			WithField("module", modstgazure.Name).
			Debug("enabled module")
	}

	if _, ok := enabledModules[modcentroid.Name]; ok {
		appState.Modules.Register(modcentroid.New())
		appState.Logger.
			WithField("action", "startup").
			WithField("module", modcentroid.Name).
			Debug("enabled module")
	}

	if _, ok := enabledModules[modcohere.Name]; ok {
		appState.Modules.Register(modcohere.New())
		appState.Logger.
			WithField("action", "startup").
			WithField("module", modcohere.Name).
			Debug("enabled module")
	}

	if _, ok := enabledModules[modvoyageai.Name]; ok {
		appState.Modules.Register(modvoyageai.New())
		appState.Logger.
			WithField("action", "startup").
			WithField("module", modvoyageai.Name).
			Debug("enabled module")
	}

	if _, ok := enabledModules[modbind.Name]; ok {
		appState.Modules.Register(modbind.New())
		appState.Logger.
			WithField("action", "startup").
			WithField("module", modbind.Name).
			Debug("enabled module")
	}

	if _, ok := enabledModules[modjinaai.Name]; ok {
		appState.Modules.Register(modjinaai.New())
		appState.Logger.
			WithField("action", "startup").
			WithField("module", modjinaai.Name).
			Debug("enabled module")
	}

	if _, ok := enabledModules[modollama.Name]; ok {
		appState.Modules.Register(modollama.New())
		appState.Logger.
			WithField("action", "startup").
			WithField("module", modollama.Name).
			Debug("enabled module")
	}

	if _, ok := enabledModules[modgenerativeoctoai.Name]; ok {
		appState.Modules.Register(modgenerativeoctoai.New())
		appState.Logger.
			WithField("action", "startup").
			WithField("module", modgenerativeoctoai.Name).
			Debug("enabled module")
	}

	if _, ok := enabledModules[modtext2vecoctoai.Name]; ok {
		appState.Modules.Register(modtext2vecoctoai.New())
		appState.Logger.
			WithField("action", "startup").
			WithField("module", modtext2vecoctoai.Name).
			Debug("enabled module")
	}

	appState.Logger.
		WithField("action", "startup").
		Debug("completed registering modules")

	return nil
}

func initModules(ctx context.Context, appState *state.State) error {
	storageProvider, err := modulestorage.NewRepo(
		appState.ServerConfig.Config.Persistence.DataPath, appState.Logger)
	if err != nil {
		return errors.Wrap(err, "init storage provider")
	}

	// TODO: gh-1481 don't pass entire appState in, but only what's needed. Probably only
	// config?
	moduleParams := moduletools.NewInitParams(storageProvider, appState,
		appState.ServerConfig.Config, appState.Logger)

	appState.Logger.
		WithField("action", "startup").
		Debug("start initializing modules")
	if err := appState.Modules.Init(ctx, moduleParams, appState.Logger); err != nil {
		return errors.Wrap(err, "init modules")
	}

	appState.Logger.
		WithField("action", "startup").
		Debug("finished initializing modules")

	return nil
}

type clientWithAuth struct {
	r         http.RoundTripper
	basicAuth cluster.BasicAuth
}

func (c clientWithAuth) RoundTrip(r *http.Request) (*http.Response, error) {
	r.SetBasicAuth(c.basicAuth.Username, c.basicAuth.Password)
	return c.r.RoundTrip(r)
}

func reasonableHttpClient(authConfig cluster.AuthConfig) *http.Client {
	t := &http.Transport{
		Proxy: http.ProxyFromEnvironment,
		DialContext: (&net.Dialer{
			Timeout:   30 * time.Second,
			KeepAlive: 120 * time.Second,
		}).DialContext,
		MaxIdleConnsPerHost:   100,
		MaxIdleConns:          100,
		IdleConnTimeout:       90 * time.Second,
		TLSHandshakeTimeout:   10 * time.Second,
		ExpectContinueTimeout: 1 * time.Second,
	}
	if authConfig.BasicAuth.Enabled() {
		return &http.Client{Transport: clientWithAuth{r: t, basicAuth: authConfig.BasicAuth}}
	}
	return &http.Client{Transport: t}
}

func setupGoProfiling(config config.Config, logger logrus.FieldLogger) {
	if config.Profiling.Disabled {
		return
	}

	functionsToIgnoreInProfiling := []string{
		"raft",
		"http2",
		"memberlist",
		"selectgo", // various tickers
		"cluster",
		"rest",
		"signal_recv",
		"backgroundRead",
		"SetupGoProfiling",
		"serve",
		"Serve",
		"batchWorker",
	}
	http.DefaultServeMux.Handle("/debug/fgprof", fgprof.Handler(functionsToIgnoreInProfiling...))
	enterrors.GoWrapper(func() {
		portNumber := config.Profiling.Port
		if portNumber == 0 {
			fmt.Println(http.ListenAndServe(":6060", nil))
		} else {
			http.ListenAndServe(fmt.Sprintf(":%d", portNumber), nil)
		}
	}, logger)

	if config.Profiling.BlockProfileRate > 0 {
		goruntime.SetBlockProfileRate(config.Profiling.BlockProfileRate)
	}

	if config.Profiling.MutexProfileFraction > 0 {
		goruntime.SetMutexProfileFraction(config.Profiling.MutexProfileFraction)
	}
}

func parseVersionFromSwaggerSpec() string {
	spec := struct {
		Info struct {
			Version string `json:"version"`
		} `json:"info"`
	}{}

	err := json.Unmarshal(SwaggerJSON, &spec)
	if err != nil {
		panic(err)
	}

	return spec.Info.Version
}

func limitResources(appState *state.State) {
	if os.Getenv("LIMIT_RESOURCES") == "true" {
		appState.Logger.Info("Limiting resources:  memory: 80%, cores: all but one")
		if os.Getenv("GOMAXPROCS") == "" {
			// Fetch the number of cores from the cgroups cpuset
			// and parse it into an int
			cores, err := getCores()
			if err == nil {
				appState.Logger.WithField("cores", cores).
					Warn("GOMAXPROCS not set, and unable to read from cgroups, setting to number of cores")
				goruntime.GOMAXPROCS(cores)
			} else {
				cores = goruntime.NumCPU() - 1
				if cores > 0 {
					appState.Logger.WithField("cores", cores).
						Warnf("Unable to read from cgroups: %v, setting to max cores to: %v", err, cores)
					goruntime.GOMAXPROCS(cores)
				}
			}
		}

		limit, err := memlimit.SetGoMemLimit(0.8)
		if err != nil {
			appState.Logger.WithError(err).Warnf("Unable to set memory limit from cgroups: %v", err)
			// Set memory limit to 90% of the available memory
			limit := int64(float64(memory.TotalMemory()) * 0.8)
			debug.SetMemoryLimit(limit)
			appState.Logger.WithField("limit", limit).Info("Set memory limit based on available memory")
		} else {
			appState.Logger.WithField("limit", limit).Info("Set memory limit")
		}
	} else {
		appState.Logger.Info("No resource limits set, weaviate will use all available memory and CPU. " +
			"To limit resources, set LIMIT_RESOURCES=true")
	}
}

func telemetryEnabled(state *state.State) bool {
	return !state.ServerConfig.Config.DisableTelemetry
}

type membership struct {
	*cluster.State
	raft *rCluster.Service
}

func (m membership) LeaderID() string {
	_, id := m.raft.LeaderWithID()
	return id
}<|MERGE_RESOLUTION|>--- conflicted
+++ resolved
@@ -958,7 +958,6 @@
 			Debug("enabled module")
 	}
 
-<<<<<<< HEAD
 	if _, ok := enabledModules["text2vec-databricks"]; ok {
 		appState.Modules.Register(moddatabricks.New())
 		appState.Logger.
@@ -967,10 +966,7 @@
 			Debug("enabled module")
 	}
 
-	if _, ok := enabledModules["qna-openai"]; ok {
-=======
 	if _, ok := enabledModules[modqnaopenai.Name]; ok {
->>>>>>> 64cf5104
 		appState.Modules.Register(modqnaopenai.New())
 		appState.Logger.
 			WithField("action", "startup").
