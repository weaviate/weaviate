--- conflicted
+++ resolved
@@ -107,13 +107,8 @@
 		`\/shards\/(` + sh + `):(commit|abort)`)
 )
 
-<<<<<<< HEAD
-func NewReplicatedIndices(shards replicator, auth auth, maintenanceModeEnabled func() bool) *replicatedIndices {
-	return &replicatedIndices{
-=======
 func NewReplicatedIndices(
 	shards replicator,
-	scaler localScaler,
 	auth auth,
 	maintenanceModeEnabled func() bool,
 	requestQueueConfig cluster.RequestQueueConfig,
@@ -129,7 +124,6 @@
 	}
 
 	i := &replicatedIndices{
->>>>>>> dcdd69bd
 		shards:                 shards,
 		auth:                   auth,
 		maintenanceModeEnabled: maintenanceModeEnabled,
@@ -282,13 +276,6 @@
 			return
 		}
 
-<<<<<<< HEAD
-		case regxCommitPhase.MatchString(path):
-			if r.Method == http.MethodPost {
-				i.executeCommitPhase().ServeHTTP(w, r)
-				return
-			}
-=======
 		if r.Method == http.MethodPost {
 			i.postObject().ServeHTTP(w, r)
 			return
@@ -296,16 +283,6 @@
 
 		if r.Method == http.MethodDelete {
 			i.deleteObjects().ServeHTTP(w, r)
-			return
-		}
-
-		http.Error(w, "405 Method not Allowed", http.StatusMethodNotAllowed)
-		return
->>>>>>> dcdd69bd
-
-	case regxIncreaseRepFactor.MatchString(path):
-		if r.Method == http.MethodPut {
-			i.increaseReplicationFactor().ServeHTTP(w, r)
 			return
 		}
 
