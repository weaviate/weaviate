--- conflicted
+++ resolved
@@ -13,16 +13,11 @@
 
 import (
 	"context"
-<<<<<<< HEAD
-=======
-	"encoding/json"
 	"fmt"
->>>>>>> 3e82ce5b
 	"net/http"
 	"strings"
 
 	"github.com/pkg/errors"
-	"github.com/weaviate/weaviate/usecases/classification"
 	"github.com/weaviate/weaviate/usecases/cluster"
 )
 
@@ -105,7 +100,6 @@
 }
 
 func (h *txHandler) incomingTransaction() http.Handler {
-<<<<<<< HEAD
 	return nil
 	// return http.HandlerFunc(func(w http.ResponseWriter, r *http.Request) {
 	// 	defer r.Body.Close()
@@ -132,12 +126,27 @@
 	// 		return
 	// 	}
 
-	// 	txPayload, err := ucs.UnmarshalTransaction(payload.Type, payload.Payload)
-	// 	if err != nil {
-	// 		http.Error(w, errors.Wrap(err, "decode tx payload").Error(),
-	// 			http.StatusInternalServerError)
-	// 		return
-	// 	}
+	// 	var (
+	// 		txPayload interface{}
+	// 		err       error
+	// 	)
+	// 	switch h.handlerType {
+	// 	case schemaTX:
+	// 		txPayload, err = ucs.UnmarshalTransaction(payload.Type, payload.Payload)
+	// 		if err != nil {
+	// 			http.Error(w, errors.Wrap(err, "decode tx payload").Error(),
+	// 				http.StatusInternalServerError)
+	// 			return
+	// 		}
+	// 	case classifyTX:
+	// 		txPayload, err = classification.UnmarshalTransaction(payload.Type, payload.Payload)
+	// 		if err != nil {
+	// 			http.Error(w, errors.Wrap(err, "decode tx payload").Error(),
+	// 				http.StatusInternalServerError)
+	// 			return
+	// 		}
+	// 	}
+
 	// 	txType := payload.Type
 	// 	tx := &cluster.Transaction{
 	// 		ID:       payload.ID,
@@ -168,84 +177,6 @@
 	// 	w.WriteHeader(http.StatusCreated)
 	// 	w.Write(data)
 	// })
-=======
-	return http.HandlerFunc(func(w http.ResponseWriter, r *http.Request) {
-		defer r.Body.Close()
-
-		if r.Header.Get("content-type") != "application/json" {
-			http.Error(w, "415 Unsupported Media Type", http.StatusUnsupportedMediaType)
-			return
-		}
-
-		var payload txPayload
-		if err := json.NewDecoder(r.Body).Decode(&payload); err != nil {
-			http.Error(w, errors.Wrap(err, "decode body").Error(),
-				http.StatusInternalServerError)
-			return
-		}
-
-		if len(payload.ID) == 0 {
-			http.Error(w, "id must be set", http.StatusBadRequest)
-			return
-		}
-
-		if len(payload.Type) == 0 {
-			http.Error(w, "type must be set", http.StatusBadRequest)
-			return
-		}
-
-		var (
-			txPayload interface{}
-			err       error
-		)
-		switch h.handlerType {
-		case schemaTX:
-			txPayload, err = ucs.UnmarshalTransaction(payload.Type, payload.Payload)
-			if err != nil {
-				http.Error(w, errors.Wrap(err, "decode tx payload").Error(),
-					http.StatusInternalServerError)
-				return
-			}
-		case classifyTX:
-			txPayload, err = classification.UnmarshalTransaction(payload.Type, payload.Payload)
-			if err != nil {
-				http.Error(w, errors.Wrap(err, "decode tx payload").Error(),
-					http.StatusInternalServerError)
-				return
-			}
-		}
-
-		txType := payload.Type
-		tx := &cluster.Transaction{
-			ID:       payload.ID,
-			Type:     txType,
-			Payload:  txPayload,
-			Deadline: time.UnixMilli(payload.DeadlineMilli),
-		}
-
-		data, err := h.manager.IncomingBeginTransaction(r.Context(), tx)
-		if err != nil {
-			status := http.StatusInternalServerError
-			if errors.Is(err, cluster.ErrConcurrentTransaction) {
-				status = http.StatusConflict
-			}
-
-			http.Error(w, errors.Wrap(err, "open transaction").Error(), status)
-			return
-		}
-		if txType != ucs.ReadSchema {
-			w.WriteHeader(http.StatusCreated)
-			return
-		}
-
-		if err != nil {
-			w.WriteHeader(http.StatusInternalServerError)
-			w.Write([]byte(err.Error()))
-		}
-		w.WriteHeader(http.StatusCreated)
-		w.Write(data)
-	})
->>>>>>> 3e82ce5b
 }
 
 func (h *txHandler) incomingAbortTransaction() http.Handler {
