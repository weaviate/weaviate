//                           _       _
// __      _____  __ ___   ___  __ _| |_ ___
// \ \ /\ / / _ \/ _` \ \ / / |/ _` | __/ _ \
//  \ V  V /  __/ (_| |\ V /| | (_| | ||  __/
//   \_/\_/ \___|\__,_| \_/ |_|\__,_|\__\___|
//
//  Copyright © 2016 - 2025 Weaviate B.V. All rights reserved.
//
//  CONTACT: hello@weaviate.io
//

package clusterapi

import (
	"context"
	"encoding/json"
	"errors"
	"fmt"
	"net/http"
<<<<<<< HEAD
	"strings"

	sentryhttp "github.com/getsentry/sentry-go/http"

	"github.com/weaviate/weaviate/adapters/handlers/rest/clusterapi/grpc"
=======
	"regexp"

	sentryhttp "github.com/getsentry/sentry-go/http"

	"github.com/weaviate/weaviate/adapters/handlers/rest/raft"
>>>>>>> cc0db0a4
	"github.com/weaviate/weaviate/adapters/handlers/rest/state"
	"github.com/weaviate/weaviate/adapters/handlers/rest/types"
	"github.com/weaviate/weaviate/usecases/monitoring"
)

const (
	MAX_CONCURRENT_STREAMS = 250
	MAX_READ_FRAME_SIZE    = (16 * 1024 * 1024) // 16 MB
)

// Server represents the cluster API server
type Server struct {
	server            *http.Server
	appState          *state.State
	replicatedIndices *replicatedIndices
	grpc              *grpc.Server
}

// Ensure Server implements interfaces.ClusterServer
var _ types.ClusterServer = (*Server)(nil)

// NewServer creates a new cluster API server instance
func NewServer(appState *state.State) *Server {
	port := appState.ServerConfig.Config.Cluster.DataBindPort
	auth := NewBasicAuthHandler(appState.ServerConfig.Config.Cluster.AuthConfig)

	appState.Logger.WithField("port", port).
		WithField("action", "cluster_api_startup").
		Debugf("serving cluster api on port %d", port)

	indices := NewIndices(appState.RemoteIndexIncoming, appState.DB, auth, appState.Cluster.MaintenanceModeEnabledForLocalhost, appState.Logger)
	replicatedIndices := NewReplicatedIndices(
		appState.RemoteReplicaIncoming,
		auth,
		appState.Cluster.MaintenanceModeEnabledForLocalhost,
		appState.ServerConfig.Config.Cluster.RequestQueueConfig,
		appState.Logger,
		appState.ClusterService.Ready)

	classifications := NewClassifications(appState.ClassificationRepo.TxManager(), auth)
	nodes := NewNodes(appState.RemoteNodeIncoming, auth)
	backups := NewBackups(appState.BackupManager, auth)
	dbUsers := NewDbUsers(appState.APIKeyRemote, auth)

	mux := http.NewServeMux()
	mux.Handle("/classifications/transactions/",
		http.StripPrefix("/classifications/transactions/",
			classifications.Transactions()))

	mux.Handle("/cluster/users/db/", dbUsers.Users())
	mux.Handle("/nodes/", nodes.Nodes())
	mux.Handle("/indices/", indices.Indices())
	mux.Handle("/replicas/indices/", replicatedIndices.Indices())

	mux.Handle("/backups/can-commit", backups.CanCommit())
	mux.Handle("/backups/commit", backups.Commit())
	mux.Handle("/backups/abort", backups.Abort())
	mux.Handle("/backups/status", backups.Status())

	mux.Handle("/", index())

	grpcServer := grpc.NewServer(appState)

	var handler http.Handler
<<<<<<< HEAD
	// Multiplexing handler: Routes gRPC vs. REST (HTTP)
	handler = http.HandlerFunc(func(w http.ResponseWriter, r *http.Request) {
		if r.ProtoMajor == 2 && strings.HasPrefix(r.Header.Get("content-type"), "application/grpc") {
			grpcServer.ServeHTTP(w, r) // Route to gRPC
			return
		}
		mux.ServeHTTP(w, r) // Route to REST mux (handles HTTP/1.1 or plain HTTP/2)
	})
=======
	handler = mux
	handler = addClusterHandlerMiddleware(handler, appState)
>>>>>>> cc0db0a4
	if appState.ServerConfig.Config.Sentry.Enabled {
		// Wrap the default mux with Sentry to capture panics, report errors and
		// measure performance.
		//
		// Alternatively, you can also wrap individual handlers if you need to
		// use different options for different parts of your app.
		handler = sentryhttp.New(sentryhttp.Options{}).Handle(mux)
	}

	if appState.ServerConfig.Config.Monitoring.Enabled {
		handler = monitoring.InstrumentHTTP(
			handler,
			staticRoute(mux),
			appState.HTTPServerMetrics.InflightRequests,
			appState.HTTPServerMetrics.RequestDuration,
			appState.HTTPServerMetrics.RequestBodySize,
			appState.HTTPServerMetrics.ResponseBodySize,
		)
	}

	protocols := http.Protocols{}
	protocols.SetHTTP1(true)
	protocols.SetUnencryptedHTTP2(true)

	return &Server{
		server: &http.Server{
			Addr:      fmt.Sprintf(":%d", port),
			Handler:   handler,
			Protocols: &protocols,
		},
		appState:          appState,
		replicatedIndices: replicatedIndices,
		grpc:              grpcServer,
	}
}

// Serve starts the server and blocks until an error occurs
func (s *Server) Serve() error {
	s.appState.Logger.WithField("action", "cluster_api_startup").
		Infof("cluster api server is ready to handle requests on %s", s.server.Addr)
	return s.server.ListenAndServe()
}

// Close gracefully shuts down the server
func (s *Server) Close(ctx context.Context) error {
	s.appState.Logger.WithField("action", "cluster_api_shutdown").
		Info("server is shutting down")

	// Close the replicatedIndices first to drain the queue and wait for workers
	// This ensures all pending replication requests are processed before stopping the server
	if s.replicatedIndices != nil {
		s.appState.Logger.WithField("action", "cluster_api_shutdown").
			Info("shutting down replicated indices")
		if err := s.replicatedIndices.Close(ctx); err != nil {
			s.appState.Logger.WithField("action", "cluster_api_shutdown").
				WithError(err).
				Warn("error shutting down replicated indices")
		}
	}

	// Now shutdown the HTTP server after the replicated indices have been closed
	if err := s.server.Shutdown(ctx); err != nil {
		s.appState.Logger.WithField("action", "cluster_api_shutdown").
			WithError(err).
			Error("could not stop server gracefully")
		return s.server.Close()
	}
	// Finally, stop the gRPC server
	s.grpc.GracefulStop()
	return nil
}

// Serve is kept for backward compatibility
func Serve(appState *state.State) (*Server, error) {
	server := NewServer(appState)
	if err := server.Serve(); err != nil && !errors.Is(err, http.ErrServerClosed) {
		appState.Logger.WithField("action", "cluster_api_shutdown").
			WithError(err).
			Error("server error")
	}
	return server, nil
}

func index() http.Handler {
	return http.HandlerFunc(func(w http.ResponseWriter, r *http.Request) {
		if r.URL.String() != "" && r.URL.String() != "/" {
			http.NotFound(w, r)
			return
		}

		payload := map[string]string{
			"description": "Weaviate's cluster-internal API for cross-node communication",
		}

		json.NewEncoder(w).Encode(payload)
	})
}

// staticRoute is used to convert routes in our internal http server into static routes
// by removing all the dynamic variables in the route. Useful for instrumentation
// where "route cardinality" matters.

// Example: `/replicas/indices/Movies/shards/hello0/objects` -> `/replicas/indices`
func staticRoute(mux *http.ServeMux) monitoring.StaticRouteLabel {
	return func(r *http.Request) (*http.Request, string) {
		route := r.URL.String()

		_, pattern := mux.Handler(r)
		if pattern != "" {
			route = pattern
		}
		return r, route
	}
}

// clusterv1Regexp is used to intercept requests and redirect them to a dedicated http server independent of swagger
var clusterv1Regexp = regexp.MustCompile("/v1/cluster/*")

// addClusterHandlerMiddleware will inject a middleware that will catch all requests matching clusterv1Regexp.
// If the request match, it will route it to a dedicated http.Handler and skip the next middleware.
// If the request doesn't match, it will continue to the next handler.
func addClusterHandlerMiddleware(next http.Handler, appState *state.State) http.Handler {
	// Instantiate the router outside the returned lambda to avoid re-allocating everytime a new request comes in
	raftRouter := raft.ClusterRouter(appState.SchemaManager.Handler)
	return http.HandlerFunc(func(w http.ResponseWriter, r *http.Request) {
		switch {
		case clusterv1Regexp.MatchString(r.URL.Path):
			raftRouter.ServeHTTP(w, r)
		default:
			next.ServeHTTP(w, r)
		}
	})
}<|MERGE_RESOLUTION|>--- conflicted
+++ resolved
@@ -17,19 +17,14 @@
 	"errors"
 	"fmt"
 	"net/http"
-<<<<<<< HEAD
+	"regexp"
 	"strings"
 
 	sentryhttp "github.com/getsentry/sentry-go/http"
 
 	"github.com/weaviate/weaviate/adapters/handlers/rest/clusterapi/grpc"
-=======
-	"regexp"
-
-	sentryhttp "github.com/getsentry/sentry-go/http"
 
 	"github.com/weaviate/weaviate/adapters/handlers/rest/raft"
->>>>>>> cc0db0a4
 	"github.com/weaviate/weaviate/adapters/handlers/rest/state"
 	"github.com/weaviate/weaviate/adapters/handlers/rest/types"
 	"github.com/weaviate/weaviate/usecases/monitoring"
@@ -94,7 +89,6 @@
 	grpcServer := grpc.NewServer(appState)
 
 	var handler http.Handler
-<<<<<<< HEAD
 	// Multiplexing handler: Routes gRPC vs. REST (HTTP)
 	handler = http.HandlerFunc(func(w http.ResponseWriter, r *http.Request) {
 		if r.ProtoMajor == 2 && strings.HasPrefix(r.Header.Get("content-type"), "application/grpc") {
@@ -103,10 +97,8 @@
 		}
 		mux.ServeHTTP(w, r) // Route to REST mux (handles HTTP/1.1 or plain HTTP/2)
 	})
-=======
-	handler = mux
+
 	handler = addClusterHandlerMiddleware(handler, appState)
->>>>>>> cc0db0a4
 	if appState.ServerConfig.Config.Sentry.Enabled {
 		// Wrap the default mux with Sentry to capture panics, report errors and
 		// measure performance.
