//                           _       _
// __      _____  __ ___   ___  __ _| |_ ___
// \ \ /\ / / _ \/ _` \ \ / / |/ _` | __/ _ \
//  \ V  V /  __/ (_| |\ V /| | (_| | ||  __/
//   \_/\_/ \___|\__,_| \_/ |_|\__,_|\__\___|
//
//  Copyright © 2016 - 2022 SeMI Technologies B.V. All rights reserved.
//
//  CONTACT: hello@semi.technology
//

// These tests verify that the parameters to the resolver are properly extracted from a GraphQL query.

package get

import (
	"fmt"
	"testing"
	"time"

	"github.com/go-openapi/strfmt"
	"github.com/graphql-go/graphql/language/ast"
	test_helper "github.com/semi-technologies/weaviate/adapters/handlers/graphql/test/helper"
	"github.com/semi-technologies/weaviate/entities/additional"
	"github.com/semi-technologies/weaviate/entities/filters"
	"github.com/semi-technologies/weaviate/entities/models"
	"github.com/semi-technologies/weaviate/entities/near"
	"github.com/semi-technologies/weaviate/entities/search"
	"github.com/semi-technologies/weaviate/usecases/traverser"
	"github.com/stretchr/testify/assert"
	"github.com/stretchr/testify/require"
)

func TestSimpleFieldParamsOK(t *testing.T) {
	t.Parallel()
	resolver := newMockResolver()
	expectedParams := traverser.GetParams{
		ClassName:  "SomeAction",
		Properties: []search.SelectProperty{{Name: "intField", IsPrimitive: true}},
	}

	resolver.On("GetClass", expectedParams).
		Return(test_helper.EmptyList(), nil).Once()

	resolver.AssertResolve(t, "{ Get { SomeAction { intField } } }")
}

func TestExtractIntField(t *testing.T) {
	t.Parallel()

	resolver := newMockResolver()

	expectedParams := traverser.GetParams{
		ClassName:  "SomeAction",
		Properties: []search.SelectProperty{{Name: "intField", IsPrimitive: true}},
	}

	resolver.On("GetClass", expectedParams).
		Return(test_helper.EmptyList(), nil).Once()

	query := "{ Get { SomeAction { intField } } }"
	resolver.AssertResolve(t, query)
}

func TestExtractGeoCoordinatesField(t *testing.T) {
	t.Parallel()

	resolver := newMockResolver()

	expectedParams := traverser.GetParams{
		ClassName:  "SomeAction",
		Properties: []search.SelectProperty{{Name: "location", IsPrimitive: true}},
	}

	resolverReturn := []interface{}{
		map[string]interface{}{
			"location": &models.GeoCoordinates{Latitude: ptFloat32(0.5), Longitude: ptFloat32(0.6)},
		},
	}

	resolver.On("GetClass", expectedParams).
		Return(resolverReturn, nil).Once()

	query := "{ Get { SomeAction { location { latitude longitude } } } }"
	result := resolver.AssertResolve(t, query)

	expectedLocation := map[string]interface{}{
		"location": map[string]interface{}{
			"latitude":  float32(0.5),
			"longitude": float32(0.6),
		},
	}

	assert.Equal(t, expectedLocation, result.Get("Get", "SomeAction").Result.([]interface{})[0])
}

func TestExtractPhoneNumberField(t *testing.T) {
	// We need to explicitly test all cases of asking for just one sub-property
	// at a time, because the AST-parsing uses known fields of known props to
	// distinguish a complex primitive prop from a reference prop
	//
	// See "isPrimitive()" and "fieldNameIsOfObjectButNonReferenceType" in
	// class_builder_fields.go for more details

	type test struct {
		name           string
		query          string
		expectedParams traverser.GetParams
		resolverReturn interface{}
		expectedResult interface{}
	}

	tests := []test{
		{
			name:  "with only input requested",
			query: "{ Get { SomeAction { phone { input } } } }",
			expectedParams: traverser.GetParams{
				ClassName:  "SomeAction",
				Properties: []search.SelectProperty{{Name: "phone", IsPrimitive: true}},
			},
			resolverReturn: []interface{}{
				map[string]interface{}{
					"phone": &models.PhoneNumber{Input: "+49 171 1234567"},
				},
			},
			expectedResult: map[string]interface{}{
				"phone": map[string]interface{}{
					"input": "+49 171 1234567",
				},
			},
		},
		{
			name:  "with only internationalFormatted requested",
			query: "{ Get { SomeAction { phone { internationalFormatted } } } }",
			expectedParams: traverser.GetParams{
				ClassName:  "SomeAction",
				Properties: []search.SelectProperty{{Name: "phone", IsPrimitive: true}},
			},
			resolverReturn: []interface{}{
				map[string]interface{}{
					"phone": &models.PhoneNumber{InternationalFormatted: "+49 171 1234567"},
				},
			},
			expectedResult: map[string]interface{}{
				"phone": map[string]interface{}{
					"internationalFormatted": "+49 171 1234567",
				},
			},
		},
		{
			name:  "with only nationalFormatted requested",
			query: "{ Get { SomeAction { phone { nationalFormatted } } } }",
			expectedParams: traverser.GetParams{
				ClassName:  "SomeAction",
				Properties: []search.SelectProperty{{Name: "phone", IsPrimitive: true}},
			},
			resolverReturn: []interface{}{
				map[string]interface{}{
					"phone": &models.PhoneNumber{NationalFormatted: "0171 1234567"},
				},
			},
			expectedResult: map[string]interface{}{
				"phone": map[string]interface{}{
					"nationalFormatted": "0171 1234567",
				},
			},
		},
		{
			name:  "with only national requested",
			query: "{ Get { SomeAction { phone { national } } } }",
			expectedParams: traverser.GetParams{
				ClassName:  "SomeAction",
				Properties: []search.SelectProperty{{Name: "phone", IsPrimitive: true}},
			},
			resolverReturn: []interface{}{
				map[string]interface{}{
					"phone": &models.PhoneNumber{National: 0o1711234567},
				},
			},
			expectedResult: map[string]interface{}{
				"phone": map[string]interface{}{
					"national": 0o1711234567,
				},
			},
		},
		{
			name:  "with only valid requested",
			query: "{ Get { SomeAction { phone { valid } } } }",
			expectedParams: traverser.GetParams{
				ClassName:  "SomeAction",
				Properties: []search.SelectProperty{{Name: "phone", IsPrimitive: true}},
			},
			resolverReturn: []interface{}{
				map[string]interface{}{
					"phone": &models.PhoneNumber{Valid: true},
				},
			},
			expectedResult: map[string]interface{}{
				"phone": map[string]interface{}{
					"valid": true,
				},
			},
		},
		{
			name:  "with only countryCode requested",
			query: "{ Get { SomeAction { phone { countryCode } } } }",
			expectedParams: traverser.GetParams{
				ClassName:  "SomeAction",
				Properties: []search.SelectProperty{{Name: "phone", IsPrimitive: true}},
			},
			resolverReturn: []interface{}{
				map[string]interface{}{
					"phone": &models.PhoneNumber{CountryCode: 49},
				},
			},
			expectedResult: map[string]interface{}{
				"phone": map[string]interface{}{
					"countryCode": 49,
				},
			},
		},
		{
			name:  "with only defaultCountry requested",
			query: "{ Get { SomeAction { phone { defaultCountry } } } }",
			expectedParams: traverser.GetParams{
				ClassName:  "SomeAction",
				Properties: []search.SelectProperty{{Name: "phone", IsPrimitive: true}},
			},
			resolverReturn: []interface{}{
				map[string]interface{}{
					"phone": &models.PhoneNumber{DefaultCountry: "DE"},
				},
			},
			expectedResult: map[string]interface{}{
				"phone": map[string]interface{}{
					"defaultCountry": "DE",
				},
			},
		},
		{
			name: "with multiple fields set",
			query: "{ Get { SomeAction { phone { input internationalFormatted " +
				"nationalFormatted defaultCountry national countryCode valid } } } }",
			expectedParams: traverser.GetParams{
				ClassName:  "SomeAction",
				Properties: []search.SelectProperty{{Name: "phone", IsPrimitive: true}},
			},
			resolverReturn: []interface{}{
				map[string]interface{}{
					"phone": &models.PhoneNumber{
						DefaultCountry:         "DE",
						CountryCode:            49,
						NationalFormatted:      "0171 123456",
						InternationalFormatted: "+49 171 123456",
						National:               171123456,
						Input:                  "0171123456",
						Valid:                  true,
					},
				},
			},
			expectedResult: map[string]interface{}{
				"phone": map[string]interface{}{
					"defaultCountry":         "DE",
					"countryCode":            49,
					"nationalFormatted":      "0171 123456",
					"internationalFormatted": "+49 171 123456",
					"national":               171123456,
					"input":                  "0171123456",
					"valid":                  true,
				},
			},
		},
	}

	for _, test := range tests {
		t.Run(test.name, func(t *testing.T) {
			resolver := newMockResolver()

			resolver.On("GetClass", test.expectedParams).
				Return(test.resolverReturn, nil).Once()
			result := resolver.AssertResolve(t, test.query)
			assert.Equal(t, test.expectedResult, result.Get("Get", "SomeAction").Result.([]interface{})[0])
		})
	}
}

func TestExtractAdditionalFields(t *testing.T) {
	// We don't need to explicitly test every subselection as we did on
	// phoneNumber as these fields have fixed keys. So we can simply check for
	// the prop

	type test struct {
		name           string
		query          string
		expectedParams traverser.GetParams
		resolverReturn interface{}
		expectedResult interface{}
	}

	// To facilitate testing timestamps
	nowString := fmt.Sprint(time.Now().UnixNano() / int64(time.Millisecond))

	tests := []test{
		{
			name:  "with _additional certainty",
			query: "{ Get { SomeAction { _additional { certainty } } } }",
			expectedParams: traverser.GetParams{
				ClassName: "SomeAction",
				AdditionalProperties: additional.Properties{
					Certainty: true,
				},
			},
			resolverReturn: []interface{}{
				map[string]interface{}{
					"_additional": map[string]interface{}{
						"certainty": 0.69,
					},
				},
			},
			expectedResult: map[string]interface{}{
				"_additional": map[string]interface{}{
					"certainty": 0.69,
				},
			},
		},
		{
			name:  "with _additional vector",
			query: "{ Get { SomeAction { _additional { vector } } } }",
			expectedParams: traverser.GetParams{
				ClassName: "SomeAction",
				AdditionalProperties: additional.Properties{
					Vector: true,
				},
			},
			resolverReturn: []interface{}{
				map[string]interface{}{
					"_additional": map[string]interface{}{
						"vector": []float32{0.1, -0.3},
					},
				},
			},
			expectedResult: map[string]interface{}{
				"_additional": map[string]interface{}{
					"vector": []interface{}{float32(0.1), float32(-0.3)},
				},
			},
		},
		{
			name:  "with _additional creationTimeUnix",
			query: "{ Get { SomeAction { _additional { creationTimeUnix } } } }",
			expectedParams: traverser.GetParams{
				ClassName: "SomeAction",
				AdditionalProperties: additional.Properties{
					CreationTimeUnix: true,
				},
			},
			resolverReturn: []interface{}{
				map[string]interface{}{
					"_additional": map[string]interface{}{
						"creationTimeUnix": nowString,
					},
				},
			},
			expectedResult: map[string]interface{}{
				"_additional": map[string]interface{}{
					"creationTimeUnix": nowString,
				},
			},
		},
		{
			name:  "with _additional lastUpdateTimeUnix",
			query: "{ Get { SomeAction { _additional { lastUpdateTimeUnix } } } }",
			expectedParams: traverser.GetParams{
				ClassName: "SomeAction",
				AdditionalProperties: additional.Properties{
					LastUpdateTimeUnix: true,
				},
			},
			resolverReturn: []interface{}{
				map[string]interface{}{
					"_additional": map[string]interface{}{
						"lastUpdateTimeUnix": nowString,
					},
				},
			},
			expectedResult: map[string]interface{}{
				"_additional": map[string]interface{}{
					"lastUpdateTimeUnix": nowString,
				},
			},
		},
		{
			name:  "with _additional classification",
			query: "{ Get { SomeAction { _additional { classification { id completed classifiedFields scope basedOn }  } } } }",
			expectedParams: traverser.GetParams{
				ClassName: "SomeAction",
				AdditionalProperties: additional.Properties{
					Classification: true,
				},
			},
			resolverReturn: []interface{}{
				map[string]interface{}{
					"_additional": models.AdditionalProperties{
						"classification": &additional.Classification{
							ID:               "12345",
							BasedOn:          []string{"primitiveProp"},
							Scope:            []string{"refprop1", "refprop2", "refprop3"},
							ClassifiedFields: []string{"refprop3"},
							Completed:        timeMust(strfmt.ParseDateTime("2006-01-02T15:04:05.000Z")),
						},
					},
				},
			},
			expectedResult: map[string]interface{}{
				"_additional": map[string]interface{}{
					"classification": map[string]interface{}{
						"id":               "12345",
						"basedOn":          []interface{}{"primitiveProp"},
						"scope":            []interface{}{"refprop1", "refprop2", "refprop3"},
						"classifiedFields": []interface{}{"refprop3"},
						"completed":        "2006-01-02T15:04:05.000Z",
					},
				},
			},
		},
		{
			name:  "with _additional interpretation",
			query: "{ Get { SomeAction { _additional { interpretation { source { concept weight occurrence } }  } } } }",
			expectedParams: traverser.GetParams{
				ClassName: "SomeAction",
				AdditionalProperties: additional.Properties{
					ModuleParams: map[string]interface{}{
						"interpretation": true,
					},
				},
			},
			resolverReturn: []interface{}{
				map[string]interface{}{
					"_additional": map[string]interface{}{
						"interpretation": &Interpretation{
							Source: []*InterpretationSource{
								{
									Concept:    "foo",
									Weight:     0.6,
									Occurrence: 1200,
								},
								{
									Concept:    "bar",
									Weight:     0.9,
									Occurrence: 800,
								},
							},
						},
					},
				},
			},
			expectedResult: map[string]interface{}{
				"_additional": map[string]interface{}{
					"interpretation": map[string]interface{}{
						"source": []interface{}{
							map[string]interface{}{
								"concept":    "foo",
								"weight":     0.6,
								"occurrence": 1200,
							},
							map[string]interface{}{
								"concept":    "bar",
								"weight":     0.9,
								"occurrence": 800,
							},
						},
					},
				},
			},
		},
		{
			name:  "with _additional nearestNeighbors",
			query: "{ Get { SomeAction { _additional { nearestNeighbors { neighbors { concept distance } }  } } } }",
			expectedParams: traverser.GetParams{
				ClassName: "SomeAction",
				AdditionalProperties: additional.Properties{
					ModuleParams: map[string]interface{}{
						"nearestNeighbors": true,
					},
				},
			},
			resolverReturn: []interface{}{
				map[string]interface{}{
					"_additional": map[string]interface{}{
						"nearestNeighbors": &NearestNeighbors{
							Neighbors: []*NearestNeighbor{
								{
									Concept:  "foo",
									Distance: 0.1,
								},
								{
									Concept:  "bar",
									Distance: 0.2,
								},
							},
						},
					},
				},
			},
			expectedResult: map[string]interface{}{
				"_additional": map[string]interface{}{
					"nearestNeighbors": map[string]interface{}{
						"neighbors": []interface{}{
							map[string]interface{}{
								"concept":  "foo",
								"distance": float32(0.1),
							},
							map[string]interface{}{
								"concept":  "bar",
								"distance": float32(0.2),
							},
						},
					},
				},
			},
		},
		{
			name:  "with _additional featureProjection without any optional parameters",
			query: "{ Get { SomeAction { _additional { featureProjection { vector }  } } } }",
			expectedParams: traverser.GetParams{
				ClassName: "SomeAction",
				AdditionalProperties: additional.Properties{
					ModuleParams: map[string]interface{}{
						"featureProjection": extractAdditionalParam("featureProjection", nil),
					},
				},
			},
			resolverReturn: []interface{}{
				map[string]interface{}{
					"_additional": models.AdditionalProperties{
						"featureProjection": &FeatureProjection{
							Vector: []float32{0.0, 1.1, 2.2},
						},
					},
				},
			},
			expectedResult: map[string]interface{}{
				"_additional": map[string]interface{}{
					"featureProjection": map[string]interface{}{
						"vector": []interface{}{float32(0.0), float32(1.1), float32(2.2)},
					},
				},
			},
		},
		{
			name:  "with _additional featureProjection with optional parameters",
			query: `{ Get { SomeAction { _additional { featureProjection(algorithm: "tsne", dimensions: 3, learningRate: 15, iterations: 100, perplexity: 10) { vector }  } } } }`,
			expectedParams: traverser.GetParams{
				ClassName: "SomeAction",
				AdditionalProperties: additional.Properties{
					ModuleParams: map[string]interface{}{
						"featureProjection": extractAdditionalParam("featureProjection",
							[]*ast.Argument{
								createArg("algorithm", "tsne"),
								createArg("dimensions", "3"),
								createArg("iterations", "100"),
								createArg("learningRate", "15"),
								createArg("perplexity", "10"),
							},
						),
					},
				},
			},
			resolverReturn: []interface{}{
				map[string]interface{}{
					"_additional": map[string]interface{}{
						"featureProjection": &FeatureProjection{
							Vector: []float32{0.0, 1.1, 2.2},
						},
					},
				},
			},
			expectedResult: map[string]interface{}{
				"_additional": map[string]interface{}{
					"featureProjection": map[string]interface{}{
						"vector": []interface{}{float32(0.0), float32(1.1), float32(2.2)},
					},
				},
			},
		},
		{
			name:  "with _additional semanticPath set",
			query: `{ Get { SomeAction { _additional { semanticPath { path { concept distanceToQuery distanceToResult distanceToPrevious distanceToNext } } } } } }`,
			expectedParams: traverser.GetParams{
				ClassName: "SomeAction",
				AdditionalProperties: additional.Properties{
					ModuleParams: map[string]interface{}{
						"semanticPath": extractAdditionalParam("semanticPath", nil),
					},
				},
			},
			resolverReturn: []interface{}{
				map[string]interface{}{
					"_additional": models.AdditionalProperties{
						"semanticPath": &SemanticPath{
							Path: []*SemanticPathElement{
								{
									Concept:            "foo",
									DistanceToNext:     ptFloat32(0.5),
									DistanceToPrevious: nil,
									DistanceToQuery:    0.1,
									DistanceToResult:   0.1,
								},
								{
									Concept:            "bar",
									DistanceToPrevious: ptFloat32(0.5),
									DistanceToNext:     nil,
									DistanceToQuery:    0.1,
									DistanceToResult:   0.1,
								},
							},
						},
					},
				},
			},
			expectedResult: map[string]interface{}{
				"_additional": map[string]interface{}{
					"semanticPath": map[string]interface{}{
						"path": []interface{}{
							map[string]interface{}{
								"concept":            "foo",
								"distanceToNext":     float32(0.5),
								"distanceToPrevious": nil,
								"distanceToQuery":    float32(0.1),
								"distanceToResult":   float32(0.1),
							},
							map[string]interface{}{
								"concept":            "bar",
								"distanceToPrevious": float32(0.5),
								"distanceToNext":     nil,
								"distanceToQuery":    float32(0.1),
								"distanceToResult":   float32(0.1),
							},
						},
					},
				},
			},
		},
	}

	for _, test := range tests {
		t.Run(test.name, func(t *testing.T) {
			resolver := newMockResolverWithVectorizer("mock-custom-near-text-module")

			resolver.On("GetClass", test.expectedParams).
				Return(test.resolverReturn, nil).Once()
			result := resolver.AssertResolve(t, test.query)
			assert.Equal(t, test.expectedResult, result.Get("Get", "SomeAction").Result.([]interface{})[0])
		})
	}
}

func TestNearCustomTextRanker(t *testing.T) {
	t.Parallel()

	resolver := newMockResolverWithVectorizer("mock-custom-near-text-module")

	t.Run("for actions", func(t *testing.T) {
		query := `{ Get { SomeAction(nearCustomText: {
                concepts: ["c1", "c2", "c3"],
								moveTo: {
									concepts:["positive"],
									force: 0.5
								}
								moveAwayFrom: {
									concepts:["epic"]
									force: 0.25
								}
							}) { intField } } }`

		expectedParams := traverser.GetParams{
			ClassName:  "SomeAction",
			Properties: []search.SelectProperty{{Name: "intField", IsPrimitive: true}},
			ModuleParams: map[string]interface{}{
				"nearCustomText": extractNearTextParam(map[string]interface{}{
					"concepts": []interface{}{"c1", "c2", "c3"},
					"moveTo": map[string]interface{}{
						"concepts": []interface{}{"positive"},
						"force":    float64(0.5),
					},
					"moveAwayFrom": map[string]interface{}{
						"concepts": []interface{}{"epic"},
						"force":    float64(0.25),
					},
				}),
			},
		}

		resolver.On("GetClass", expectedParams).
			Return([]interface{}{}, nil).Once()

		resolver.AssertResolve(t, query)
	})

	t.Run("for a class that does not have a text2vec module", func(t *testing.T) {
		query := `{ Get { CustomVectorClass(nearCustomText: {
	            concepts: ["c1", "c2", "c3"],
								moveTo: {
									concepts:["positive"],
									force: 0.5
								}
								moveAwayFrom: {
									concepts:["epic"]
									force: 0.25
								}
	    			}) { intField } } }`

		res := resolver.Resolve(query)
		require.Len(t, res.Errors, 1)
		assert.Contains(t, res.Errors[0].Message, "Unknown argument \"nearCustomText\" on field \"CustomVectorClass\"")
	})

	t.Run("for things with optional certainty set", func(t *testing.T) {
		query := `{ Get { SomeThing(nearCustomText: {
	            concepts: ["c1", "c2", "c3"],
								certainty: 0.4,
								moveTo: {
									concepts:["positive"],
									force: 0.5
								}
								moveAwayFrom: {
									concepts:["epic"]
									force: 0.25
								}
	    			}) { intField } } }`

		expectedParams := traverser.GetParams{
			ClassName:  "SomeThing",
			Properties: []search.SelectProperty{{Name: "intField", IsPrimitive: true}},
			Pagination: &filters.Pagination{Limit: filters.LimitFlagSearchByDist},
			ModuleParams: map[string]interface{}{
				"nearCustomText": extractNearTextParam(map[string]interface{}{
					"concepts":  []interface{}{"c1", "c2", "c3"},
					"certainty": float64(0.4),
					"moveTo": map[string]interface{}{
						"concepts": []interface{}{"positive"},
						"force":    float64(0.5),
					},
					"moveAwayFrom": map[string]interface{}{
						"concepts": []interface{}{"epic"},
						"force":    float64(0.25),
					},
				}),
			},
		}
		resolver.On("GetClass", expectedParams).
			Return([]interface{}{}, nil).Once()

		resolver.AssertResolve(t, query)
	})

	t.Run("for things with optional certainty and objects set", func(t *testing.T) {
		query := `{ Get { SomeThing(nearCustomText: {
								concepts: ["c1", "c2", "c3"],
								certainty: 0.4,
								moveTo: {
									concepts:["positive"],
									force: 0.5
									objects: [
										{ id: "moveTo-uuid1" }
										{ beacon: "weaviate://localhost/moveTo-uuid1" },
										{ beacon: "weaviate://localhost/moveTo-uuid2" }
									]
								}
								moveAwayFrom: {
									concepts:["epic"]
									force: 0.25
									objects: [
										{ id: "moveAway-uuid1" }
										{ beacon: "weaviate://localhost/moveAway-uuid2" }
									]
								}
							}) { intField } } }`

		expectedParams := traverser.GetParams{
			ClassName:  "SomeThing",
			Properties: []search.SelectProperty{{Name: "intField", IsPrimitive: true}},
			Pagination: &filters.Pagination{Limit: filters.LimitFlagSearchByDist},
			ModuleParams: map[string]interface{}{
				"nearCustomText": extractNearTextParam(map[string]interface{}{
					"concepts":  []interface{}{"c1", "c2", "c3"},
					"certainty": float64(0.4),
					"moveTo": map[string]interface{}{
						"concepts": []interface{}{"positive"},
						"force":    float64(0.5),
						"objects": []interface{}{
							map[string]interface{}{
								"id": "moveTo-uuid1",
							},
							map[string]interface{}{
								"beacon": "weaviate://localhost/moveTo-uuid1",
							},
							map[string]interface{}{
								"beacon": "weaviate://localhost/moveTo-uuid2",
							},
						},
					},
					"moveAwayFrom": map[string]interface{}{
						"concepts": []interface{}{"epic"},
						"force":    float64(0.25),
						"objects": []interface{}{
							map[string]interface{}{
								"id": "moveAway-uuid1",
							},
							map[string]interface{}{
								"beacon": "weaviate://localhost/moveAway-uuid2",
							},
						},
					},
				}),
			},
		}
		resolver.On("GetClass", expectedParams).
			Return([]interface{}{}, nil).Once()

		resolver.AssertResolve(t, query)
	})
}

func TestNearVectorRanker(t *testing.T) {
	t.Parallel()

	resolver := newMockResolver()

	t.Run("for actions", func(t *testing.T) {
		query := `{ Get { SomeAction(nearVector: {
							  vector: [0.123, 0.984] 
        			}) { intField } } }`

		expectedParams := traverser.GetParams{
			ClassName:  "SomeAction",
			Properties: []search.SelectProperty{{Name: "intField", IsPrimitive: true}},
			NearVector: &near.NearVectorParams{
				Vector: []float32{0.123, 0.984},
			},
		}

		resolver.On("GetClass", expectedParams).
			Return([]interface{}{}, nil).Once()

		resolver.AssertResolve(t, query)
	})

	t.Run("for things with optional certainty set", func(t *testing.T) {
		query := `{ Get { SomeThing(nearVector: {
							  vector: [0.123, 0.984] 
								certainty: 0.4
        			}) { intField } } }`

		expectedParams := traverser.GetParams{
			ClassName:  "SomeThing",
			Properties: []search.SelectProperty{{Name: "intField", IsPrimitive: true}},
<<<<<<< HEAD
			NearVector: &near.NearVectorParams{
=======
			Pagination: &filters.Pagination{Limit: filters.LimitFlagSearchByDist},
			NearVector: &traverser.NearVectorParams{
>>>>>>> dabac9cc
				Vector:    []float32{0.123, 0.984},
				Certainty: 0.4,
			},
		}
		resolver.On("GetClass", expectedParams).
			Return([]interface{}{}, nil).Once()

		resolver.AssertResolve(t, query)
	})
}

func TestExtractPagination(t *testing.T) {
	t.Parallel()

	resolver := newMockResolver()

	expectedParams := traverser.GetParams{
		ClassName:  "SomeAction",
		Properties: []search.SelectProperty{{Name: "intField", IsPrimitive: true}},
		Pagination: &filters.Pagination{
			Limit: 10,
		},
	}

	resolver.On("GetClass", expectedParams).
		Return(test_helper.EmptyList(), nil).Once()

	query := "{ Get { SomeAction(limit: 10) { intField } } }"
	resolver.AssertResolve(t, query)
}

func TestExtractPaginationWithOffset(t *testing.T) {
	t.Parallel()

	resolver := newMockResolver()

	expectedParams := traverser.GetParams{
		ClassName:  "SomeAction",
		Properties: []search.SelectProperty{{Name: "intField", IsPrimitive: true}},
		Pagination: &filters.Pagination{
			Offset: 5,
			Limit:  10,
		},
	}

	resolver.On("GetClass", expectedParams).
		Return(test_helper.EmptyList(), nil).Once()

	query := "{ Get { SomeAction(offset: 5 limit: 10) { intField } } }"
	resolver.AssertResolve(t, query)
}

func TestExtractPaginationWithOnlyOffset(t *testing.T) {
	t.Parallel()

	resolver := newMockResolver()

	expectedParams := traverser.GetParams{
		ClassName:  "SomeAction",
		Properties: []search.SelectProperty{{Name: "intField", IsPrimitive: true}},
		Pagination: &filters.Pagination{
			Offset: 5,
			Limit:  -1,
		},
	}

	resolver.On("GetClass", expectedParams).
		Return(test_helper.EmptyList(), nil).Once()

	query := "{ Get { SomeAction(offset: 5) { intField } } }"
	resolver.AssertResolve(t, query)
}

func TestExtractGroupParams(t *testing.T) {
	t.Parallel()

	resolver := newMockResolver()

	expectedParams := traverser.GetParams{
		ClassName:  "SomeAction",
		Properties: []search.SelectProperty{{Name: "intField", IsPrimitive: true}},
		Group: &traverser.GroupParams{
			Strategy: "closest",
			Force:    0.3,
		},
	}

	resolver.On("GetClass", expectedParams).
		Return(test_helper.EmptyList(), nil).Once()

	query := "{ Get { SomeAction(group: {type: closest, force: 0.3}) { intField } } }"
	resolver.AssertResolve(t, query)
}

func TestGetRelation(t *testing.T) {
	t.Parallel()

	t.Run("without using custom fragments", func(t *testing.T) {
		resolver := newMockResolver()

		expectedParams := traverser.GetParams{
			ClassName: "SomeAction",
			Properties: []search.SelectProperty{
				{
					Name:        "hasAction",
					IsPrimitive: false,
					Refs: []search.SelectClass{
						{
							ClassName: "SomeAction",
							RefProperties: []search.SelectProperty{
								{
									Name:        "intField",
									IsPrimitive: true,
								},
								{
									Name:        "hasAction",
									IsPrimitive: false,
									Refs: []search.SelectClass{
										{
											ClassName: "SomeAction",
											RefProperties: []search.SelectProperty{
												{
													Name:        "intField",
													IsPrimitive: true,
												},
											},
										},
									},
								},
							},
						},
					},
				},
			},
		}

		resolver.On("GetClass", expectedParams).
			Return(test_helper.EmptyList(), nil).Once()

		query := "{ Get { SomeAction { hasAction { ... on SomeAction { intField, hasAction { ... on SomeAction { intField } } } } } } }"
		resolver.AssertResolve(t, query)
	})

	t.Run("with a custom fragment one level deep", func(t *testing.T) {
		resolver := newMockResolver()

		expectedParams := traverser.GetParams{
			ClassName: "SomeAction",
			Properties: []search.SelectProperty{
				{
					Name:        "hasAction",
					IsPrimitive: false,
					Refs: []search.SelectClass{
						{
							ClassName: "SomeAction",
							RefProperties: []search.SelectProperty{
								{
									Name:        "intField",
									IsPrimitive: true,
								},
							},
						},
					},
				},
			},
		}

		resolver.On("GetClass", expectedParams).
			Return(test_helper.EmptyList(), nil).Once()

		query := "fragment actionFragment on SomeAction { intField } { Get { SomeAction { hasAction { ...actionFragment } } } }"
		resolver.AssertResolve(t, query)
	})

	t.Run("with a custom fragment multiple levels deep", func(t *testing.T) {
		resolver := newMockResolver()

		expectedParams := traverser.GetParams{
			ClassName: "SomeAction",
			Properties: []search.SelectProperty{
				{
					Name:        "hasAction",
					IsPrimitive: false,
					Refs: []search.SelectClass{
						{
							ClassName: "SomeAction",
							RefProperties: []search.SelectProperty{
								{
									Name:        "intField",
									IsPrimitive: true,
								},
								{
									Name:        "hasAction",
									IsPrimitive: false,
									Refs: []search.SelectClass{
										{
											ClassName: "SomeAction",
											RefProperties: []search.SelectProperty{
												{
													Name:        "intField",
													IsPrimitive: true,
												},
											},
										},
									},
								},
							},
						},
					},
				},
			},
		}

		resolver.On("GetClass", expectedParams).
			Return(test_helper.EmptyList(), nil).Once()

		query := `
			fragment innerFragment on SomeAction { intField }
			fragment actionFragment on SomeAction { intField hasAction { ...innerFragment } } 
			
			{ Get { SomeAction { hasAction { ...actionFragment } } } }`
		resolver.AssertResolve(t, query)
	})
}

func TestNearObject(t *testing.T) {
	t.Parallel()

	resolver := newMockResolver()

	t.Run("for objects with beacon", func(t *testing.T) {
		query := `{ Get { SomeAction(
								nearObject: {
									beacon: "weaviate://localhost/some-uuid"
								}) { intField } } }`

		expectedParams := traverser.GetParams{
			ClassName:  "SomeAction",
			Properties: []search.SelectProperty{{Name: "intField", IsPrimitive: true}},
			NearObject: &near.NearObjectParams{
				Beacon: "weaviate://localhost/some-uuid",
			},
		}

		resolver.On("GetClass", expectedParams).
			Return([]interface{}{}, nil).Once()

		resolver.AssertResolve(t, query)
	})

	t.Run("for objects with beacon and optional certainty set", func(t *testing.T) {
		query := `{ Get { SomeThing(
								nearObject: {
									beacon: "weaviate://localhost/some-other-uuid"
									certainty: 0.7
								}) { intField } } }`

		expectedParams := traverser.GetParams{
			ClassName:  "SomeThing",
			Properties: []search.SelectProperty{{Name: "intField", IsPrimitive: true}},
<<<<<<< HEAD
			NearObject: &near.NearObjectParams{
=======
			Pagination: &filters.Pagination{Limit: filters.LimitFlagSearchByDist},
			NearObject: &traverser.NearObjectParams{
>>>>>>> dabac9cc
				Beacon:    "weaviate://localhost/some-other-uuid",
				Certainty: 0.7,
			},
		}
		resolver.On("GetClass", expectedParams).
			Return([]interface{}{}, nil).Once()

		resolver.AssertResolve(t, query)
	})

	t.Run("for objects with id set", func(t *testing.T) {
		query := `{ Get { SomeAction(
								nearObject: {
									id: "some-uuid"
								}) { intField } } }`

		expectedParams := traverser.GetParams{
			ClassName:  "SomeAction",
			Properties: []search.SelectProperty{{Name: "intField", IsPrimitive: true}},
			NearObject: &near.NearObjectParams{
				ID: "some-uuid",
			},
		}

		resolver.On("GetClass", expectedParams).
			Return([]interface{}{}, nil).Once()

		resolver.AssertResolve(t, query)
	})

	t.Run("for objects with id and optional certainty set", func(t *testing.T) {
		query := `{ Get { SomeThing(
								nearObject: {
									id: "some-other-uuid"
									certainty: 0.7
								}) { intField } } }`

		expectedParams := traverser.GetParams{
			ClassName:  "SomeThing",
			Pagination: &filters.Pagination{Limit: filters.LimitFlagSearchByDist},
			Properties: []search.SelectProperty{{Name: "intField", IsPrimitive: true}},
			NearObject: &near.NearObjectParams{
				ID:        "some-other-uuid",
				Certainty: 0.7,
			},
		}
		resolver.On("GetClass", expectedParams).
			Return([]interface{}{}, nil).Once()

		resolver.AssertResolve(t, query)
	})
}

func TestNearTextNoNoModules(t *testing.T) {
	t.Parallel()

	resolver := newMockResolverWithNoModules()

	t.Run("for nearText that is not available", func(t *testing.T) {
		query := `{ Get { SomeAction(nearText: {
	              concepts: ["c1", "c2", "c3"],
								moveTo: {
									concepts:["positive"],
									force: 0.5
								},
								moveAwayFrom: {
									concepts:["epic"],
									force: 0.25
								}
	      			}) { intField } } }`

		expectedParams := traverser.GetParams{
			ClassName:  "SomeAction",
			Properties: []search.SelectProperty{{Name: "intField", IsPrimitive: true}},
		}

		resolver.On("GetClass", expectedParams).
			Return(nil, nil).Once()

		resolver.AssertFailToResolve(t, query)
	})
}

func TestNearObjectNoModules(t *testing.T) {
	t.Parallel()

	resolver := newMockResolverWithNoModules()

	t.Run("for objects with beacon", func(t *testing.T) {
		query := `{ Get { SomeAction(
								nearObject: {
									beacon: "weaviate://localhost/some-uuid"
								}) { intField } } }`

		expectedParams := traverser.GetParams{
			ClassName:  "SomeAction",
			Properties: []search.SelectProperty{{Name: "intField", IsPrimitive: true}},
			NearObject: &near.NearObjectParams{
				Beacon: "weaviate://localhost/some-uuid",
			},
		}

		resolver.On("GetClass", expectedParams).
			Return([]interface{}{}, nil).Once()

		resolver.AssertResolve(t, query)
	})

	t.Run("for objects with ID", func(t *testing.T) {
		query := `{ Get { SomeThing(
								nearObject: {
									id: "some-uuid"
									certainty: 0.7
								}) { intField } } }`

		expectedParams := traverser.GetParams{
			ClassName:  "SomeThing",
			Pagination: &filters.Pagination{Limit: filters.LimitFlagSearchByDist},
			Properties: []search.SelectProperty{{Name: "intField", IsPrimitive: true}},
			NearObject: &near.NearObjectParams{
				ID:        "some-uuid",
				Certainty: 0.7,
			},
		}

		resolver.On("GetClass", expectedParams).
			Return([]interface{}{}, nil).Once()

		resolver.AssertResolve(t, query)
	})
}

func TestNearVectorNoModules(t *testing.T) {
	t.Parallel()

	resolver := newMockResolverWithNoModules()

	t.Run("for actions", func(t *testing.T) {
		query := `{ Get { SomeAction(nearVector: {
							  vector: [0.123, 0.984] 
        			}) { intField } } }`

		expectedParams := traverser.GetParams{
			ClassName:  "SomeAction",
			Properties: []search.SelectProperty{{Name: "intField", IsPrimitive: true}},
			NearVector: &near.NearVectorParams{
				Vector: []float32{0.123, 0.984},
			},
		}

		resolver.On("GetClass", expectedParams).
			Return([]interface{}{}, nil).Once()

		resolver.AssertResolve(t, query)
	})

	t.Run("for things with optional certainty set", func(t *testing.T) {
		query := `{ Get { SomeThing(nearVector: {
							  vector: [0.123, 0.984] 
								certainty: 0.4
        			}) { intField } } }`

		expectedParams := traverser.GetParams{
			ClassName:  "SomeThing",
			Properties: []search.SelectProperty{{Name: "intField", IsPrimitive: true}},
<<<<<<< HEAD
			NearVector: &near.NearVectorParams{
=======
			Pagination: &filters.Pagination{Limit: filters.LimitFlagSearchByDist},
			NearVector: &traverser.NearVectorParams{
>>>>>>> dabac9cc
				Vector:    []float32{0.123, 0.984},
				Certainty: 0.4,
			},
		}
		resolver.On("GetClass", expectedParams).
			Return([]interface{}{}, nil).Once()

		resolver.AssertResolve(t, query)
	})
}

func ptFloat32(in float32) *float32 {
	return &in
}

func timeMust(t strfmt.DateTime, err error) strfmt.DateTime {
	if err != nil {
		panic(err)
	}

	return t
}<|MERGE_RESOLUTION|>--- conflicted
+++ resolved
@@ -855,12 +855,8 @@
 		expectedParams := traverser.GetParams{
 			ClassName:  "SomeThing",
 			Properties: []search.SelectProperty{{Name: "intField", IsPrimitive: true}},
-<<<<<<< HEAD
+			Pagination: &filters.Pagination{Limit: filters.LimitFlagSearchByDist},
 			NearVector: &near.NearVectorParams{
-=======
-			Pagination: &filters.Pagination{Limit: filters.LimitFlagSearchByDist},
-			NearVector: &traverser.NearVectorParams{
->>>>>>> dabac9cc
 				Vector:    []float32{0.123, 0.984},
 				Certainty: 0.4,
 			},
@@ -1121,12 +1117,8 @@
 		expectedParams := traverser.GetParams{
 			ClassName:  "SomeThing",
 			Properties: []search.SelectProperty{{Name: "intField", IsPrimitive: true}},
-<<<<<<< HEAD
+			Pagination: &filters.Pagination{Limit: filters.LimitFlagSearchByDist},
 			NearObject: &near.NearObjectParams{
-=======
-			Pagination: &filters.Pagination{Limit: filters.LimitFlagSearchByDist},
-			NearObject: &traverser.NearObjectParams{
->>>>>>> dabac9cc
 				Beacon:    "weaviate://localhost/some-other-uuid",
 				Certainty: 0.7,
 			},
@@ -1292,12 +1284,8 @@
 		expectedParams := traverser.GetParams{
 			ClassName:  "SomeThing",
 			Properties: []search.SelectProperty{{Name: "intField", IsPrimitive: true}},
-<<<<<<< HEAD
+			Pagination: &filters.Pagination{Limit: filters.LimitFlagSearchByDist},
 			NearVector: &near.NearVectorParams{
-=======
-			Pagination: &filters.Pagination{Limit: filters.LimitFlagSearchByDist},
-			NearVector: &traverser.NearVectorParams{
->>>>>>> dabac9cc
 				Vector:    []float32{0.123, 0.984},
 				Certainty: 0.4,
 			},
