//                           _       _
// __      _____  __ ___   ___  __ _| |_ ___
// \ \ /\ / / _ \/ _` \ \ / / |/ _` | __/ _ \
//  \ V  V /  __/ (_| |\ V /| | (_| | ||  __/
//   \_/\_/ \___|\__,_| \_/ |_|\__,_|\__\___|
//
//  Copyright © 2016 - 2022 SeMI Technologies B.V. All rights reserved.
//
//  CONTACT: hello@semi.technology
//

package explore

import (
	"testing"

	"github.com/semi-technologies/weaviate/entities/near"
	"github.com/semi-technologies/weaviate/entities/search"
<<<<<<< HEAD
=======
	"github.com/semi-technologies/weaviate/entities/searchparams"
	"github.com/semi-technologies/weaviate/usecases/traverser"
>>>>>>> 65194256
	"github.com/stretchr/testify/assert"
	"github.com/stretchr/testify/require"
)

type testCase struct {
	name                      string
	query                     string
	expectedParamsToTraverser near.ExploreParams
	resolverReturn            []search.Result
	expectedResults           []result
}

type testCases []testCase

type result struct {
	pathToField   []string
	expectedValue interface{}
}

func Test_ResolveExplore(t *testing.T) {
	t.Parallel()

	testsNearText := testCases{
		testCase{
			name: "Resolve Explore with nearCustomText",
			query: `
			{
					Explore(nearCustomText: {concepts: ["car", "best brand"]}) {
							beacon className certainty
					}
			}`,
			expectedParamsToTraverser: near.ExploreParams{
				ModuleParams: map[string]interface{}{
					"nearCustomText": extractNearCustomTextParam(map[string]interface{}{
						"concepts": []interface{}{"car", "best brand"},
					}),
				},
			},
			resolverReturn: []search.Result{
				{
					Beacon:    "weaviate://localhost/some-uuid",
					ClassName: "bestClass",
					Certainty: 0.7,
				},
			},
			expectedResults: []result{{
				pathToField: []string{"Explore"},
				expectedValue: []interface{}{
					map[string]interface{}{
						"beacon":    "weaviate://localhost/some-uuid",
						"className": "bestClass",
						"certainty": float32(0.7),
					},
				},
			}},
		},

		testCase{
			name: "with nearCustomText with optional limit and certainty set",
			query: `
			{
					Explore(
						nearCustomText: {concepts: ["car", "best brand"], certainty: 0.6}, limit: 17
						){
							beacon className
				}
			}`,
			expectedParamsToTraverser: near.ExploreParams{
				ModuleParams: map[string]interface{}{
					"nearCustomText": extractNearCustomTextParam(map[string]interface{}{
						"concepts":  []interface{}{"car", "best brand"},
						"certainty": float64(0.6),
					}),
				},
				Limit: 17,
			},
			resolverReturn: []search.Result{
				{
					Beacon:    "weaviate://localhost/some-uuid",
					ClassName: "bestClass",
				},
			},
			expectedResults: []result{{
				pathToField: []string{"Explore"},
				expectedValue: []interface{}{
					map[string]interface{}{
						"beacon":    "weaviate://localhost/some-uuid",
						"className": "bestClass",
					},
				},
			}},
		},

		testCase{
			name: "with moveTo set",
			query: `
			{
					Explore(
							limit: 17
							nearCustomText: {
								concepts: ["car", "best brand"]
								moveTo: {
									concepts: ["mercedes"]
									force: 0.7
								}
							}
							) {
							beacon className
						}
			}`,
			expectedParamsToTraverser: near.ExploreParams{
				Limit: 17,
				ModuleParams: map[string]interface{}{
					"nearCustomText": extractNearCustomTextParam(map[string]interface{}{
						"concepts": []interface{}{"car", "best brand"},
						"moveTo": map[string]interface{}{
							"concepts": []interface{}{"mercedes"},
							"force":    float64(0.7),
						},
					}),
				},
			},
			resolverReturn: []search.Result{
				{
					Beacon:    "weaviate://localhost/some-uuid",
					ClassName: "bestClass",
				},
			},
			expectedResults: []result{{
				pathToField: []string{"Explore"},
				expectedValue: []interface{}{
					map[string]interface{}{
						"beacon":    "weaviate://localhost/some-uuid",
						"className": "bestClass",
					},
				},
			}},
		},

		testCase{
			name: "with moveTo and moveAwayFrom set",
			query: `
			{
					Explore(
							limit: 17
							nearCustomText: {
								concepts: ["car", "best brand"]
								moveTo: {
									concepts: ["mercedes"]
									force: 0.7
								}
								moveAwayFrom: {
									concepts: ["van"]
									force: 0.7
								}
							}
							) {
							beacon className
						}
			}`,
			expectedParamsToTraverser: near.ExploreParams{
				Limit: 17,
				ModuleParams: map[string]interface{}{
					"nearCustomText": extractNearCustomTextParam(map[string]interface{}{
						"concepts": []interface{}{"car", "best brand"},
						"moveTo": map[string]interface{}{
							"concepts": []interface{}{"mercedes"},
							"force":    float64(0.7),
						},
						"moveAwayFrom": map[string]interface{}{
							"concepts": []interface{}{"van"},
							"force":    float64(0.7),
						},
					}),
				},
			},
			resolverReturn: []search.Result{
				{
					Beacon:    "weaviate://localhost/some-uuid",
					ClassName: "bestClass",
				},
			},
			expectedResults: []result{{
				pathToField: []string{"Explore"},
				expectedValue: []interface{}{
					map[string]interface{}{
						"beacon":    "weaviate://localhost/some-uuid",
						"className": "bestClass",
					},
				},
			}},
		},

		testCase{
			name: "with moveTo and objects set",
			query: `
			{
					Explore(
							limit: 17
							nearCustomText: {
								concepts: ["car", "best brand"]
								moveTo: {
									concepts: ["mercedes"]
									force: 0.7
									objects: [
										{id: "moveto-uuid"},
										{beacon: "weaviate://localhost/other-moveto-uuid"},
									]
								}
							}
							) {
							beacon className
						}
			}`,
			expectedParamsToTraverser: near.ExploreParams{
				Limit: 17,
				ModuleParams: map[string]interface{}{
					"nearCustomText": extractNearCustomTextParam(map[string]interface{}{
						"concepts": []interface{}{"car", "best brand"},
						"moveTo": map[string]interface{}{
							"concepts": []interface{}{"mercedes"},
							"force":    float64(0.7),
							"objects": []interface{}{
								map[string]interface{}{
									"id": "moveto-uuid",
								},
								map[string]interface{}{
									"beacon": "weaviate://localhost/other-moveto-uuid",
								},
							},
						},
					}),
				},
			},
			resolverReturn: []search.Result{
				{
					Beacon:    "weaviate://localhost/some-uuid",
					ClassName: "bestClass",
				},
			},
			expectedResults: []result{{
				pathToField: []string{"Explore"},
				expectedValue: []interface{}{
					map[string]interface{}{
						"beacon":    "weaviate://localhost/some-uuid",
						"className": "bestClass",
					},
				},
			}},
		},

		testCase{
			name: "with moveTo and objects set",
			query: `
			{
					Explore(
							limit: 17
							nearCustomText: {
								concepts: ["car", "best brand"]
								moveTo: {
									concepts: ["mercedes"]
									force: 0.7
									objects: [
										{id: "moveto-uuid1"},
										{beacon: "weaviate://localhost/moveto-uuid2"},
									]
								}
								moveAwayFrom: {
									concepts: ["van"]
									force: 0.7
									objects: [
										{id: "moveAway-uuid1"},
										{beacon: "weaviate://localhost/moveAway-uuid2"},
										{id: "moveAway-uuid3"},
										{id: "moveAway-uuid4"},
									]
								}
							}
							) {
							beacon className
						}
			}`,
			expectedParamsToTraverser: near.ExploreParams{
				Limit: 17,
				ModuleParams: map[string]interface{}{
					"nearCustomText": extractNearCustomTextParam(map[string]interface{}{
						"concepts": []interface{}{"car", "best brand"},
						"moveTo": map[string]interface{}{
							"concepts": []interface{}{"mercedes"},
							"force":    float64(0.7),
							"objects": []interface{}{
								map[string]interface{}{
									"id": "moveto-uuid1",
								},
								map[string]interface{}{
									"beacon": "weaviate://localhost/moveto-uuid2",
								},
							},
						},
						"moveAwayFrom": map[string]interface{}{
							"concepts": []interface{}{"van"},
							"force":    float64(0.7),
							"objects": []interface{}{
								map[string]interface{}{
									"id": "moveAway-uuid1",
								},
								map[string]interface{}{
									"beacon": "weaviate://localhost/moveAway-uuid2",
								},
								map[string]interface{}{
									"id": "moveAway-uuid3",
								},
								map[string]interface{}{
									"id": "moveAway-uuid4",
								},
							},
						},
					}),
				},
			},
			resolverReturn: []search.Result{
				{
					Beacon:    "weaviate://localhost/some-uuid",
					ClassName: "bestClass",
				},
			},
			expectedResults: []result{{
				pathToField: []string{"Explore"},
				expectedValue: []interface{}{
					map[string]interface{}{
						"beacon":    "weaviate://localhost/some-uuid",
						"className": "bestClass",
					},
				},
			}},
		},
	}

	tests := testCases{
		testCase{
			name: "Resolve Explore with nearVector",
			query: `
			{
					Explore(nearVector: {vector: [0, 1, 0.8]}) {
							beacon className certainty
					}
			}`,
<<<<<<< HEAD
			expectedParamsToTraverser: near.ExploreParams{
				NearVector: &near.NearVectorParams{
=======
			expectedParamsToTraverser: traverser.ExploreParams{
				NearVector: &searchparams.NearVector{
>>>>>>> 65194256
					Vector: []float32{0, 1, 0.8},
				},
			},
			resolverReturn: []search.Result{
				{
					Beacon:    "weaviate://localhost/some-uuid",
					ClassName: "bestClass",
					Certainty: 0.7,
				},
			},
			expectedResults: []result{{
				pathToField: []string{"Explore"},
				expectedValue: []interface{}{
					map[string]interface{}{
						"beacon":    "weaviate://localhost/some-uuid",
						"className": "bestClass",
						"certainty": float32(0.7),
					},
				},
			}},
		},

		testCase{
			name: "with nearVector with optional limit",
			query: `
			{
					Explore(limit: 17, nearVector: {vector: [0, 1, 0.8]}) {
							beacon className certainty
					}
			}`,
<<<<<<< HEAD
			expectedParamsToTraverser: near.ExploreParams{
				NearVector: &near.NearVectorParams{
=======
			expectedParamsToTraverser: traverser.ExploreParams{
				NearVector: &searchparams.NearVector{
>>>>>>> 65194256
					Vector: []float32{0, 1, 0.8},
				},
				Limit: 17,
			},
			resolverReturn: []search.Result{
				{
					Beacon:    "weaviate://localhost/some-uuid",
					ClassName: "bestClass",
					Certainty: 0.7,
				},
			},
			expectedResults: []result{{
				pathToField: []string{"Explore"},
				expectedValue: []interface{}{
					map[string]interface{}{
						"beacon":    "weaviate://localhost/some-uuid",
						"className": "bestClass",
						"certainty": float32(0.7),
					},
				},
			}},
		},

		testCase{
			name: "Resolve Explore with nearObject and beacon set",
			query: `
			{
				Explore(
					nearObject: {
						beacon: "weaviate://localhost/27b5213d-e152-4fea-bd63-2063d529024d"
						certainty: 0.7
					}) {
						beacon className certainty
					}
			}`,
<<<<<<< HEAD
			expectedParamsToTraverser: near.ExploreParams{
				NearObject: &near.NearObjectParams{
=======
			expectedParamsToTraverser: traverser.ExploreParams{
				NearObject: &searchparams.NearObject{
>>>>>>> 65194256
					Beacon:    "weaviate://localhost/27b5213d-e152-4fea-bd63-2063d529024d",
					Certainty: 0.7,
				},
			},
			resolverReturn: []search.Result{
				{
					Beacon:    "weaviate://localhost/27b5213d-e152-4fea-bd63-2063d529024d",
					ClassName: "bestClass",
					Certainty: 0.7,
				},
			},
			expectedResults: []result{{
				pathToField: []string{"Explore"},
				expectedValue: []interface{}{
					map[string]interface{}{
						"beacon":    "weaviate://localhost/27b5213d-e152-4fea-bd63-2063d529024d",
						"className": "bestClass",
						"certainty": float32(0.7),
					},
				},
			}},
		},

		testCase{
			name: "Resolve Explore with nearObject and id set",
			query: `
			{
					Explore(
							limit: 17
							nearObject: {
								id: "27b5213d-e152-4fea-bd63-2063d529024d"
								certainty: 0.7
							}
							) {
							beacon className
						}
			}`,
			expectedParamsToTraverser: near.ExploreParams{
				Limit: 17,
<<<<<<< HEAD
				NearObject: &near.NearObjectParams{
=======
				NearObject: &searchparams.NearObject{
>>>>>>> 65194256
					ID:        "27b5213d-e152-4fea-bd63-2063d529024d",
					Certainty: 0.7,
				},
			},
			resolverReturn: []search.Result{
				{
					Beacon:    "weaviate://localhost/some-uuid",
					ClassName: "bestClass",
				},
			},
			expectedResults: []result{{
				pathToField: []string{"Explore"},
				expectedValue: []interface{}{
					map[string]interface{}{
						"beacon":    "weaviate://localhost/some-uuid",
						"className": "bestClass",
					},
				},
			}},
		},
	}

	tests.AssertExtraction(t, newMockResolver())
	testsNearText.AssertExtraction(t, newMockResolver())
	tests.AssertExtraction(t, newMockResolverNoModules())
}

func Test_ExploreWithNoText2VecClasses(t *testing.T) {
	resolver := newMockResolverEmptySchema()
	query := `
	{
			Explore(
				nearCustomText: {concepts: ["car", "best brand"], certainty: 0.6}, limit: 17
				){
					beacon className
		}
	}`
	res := resolver.Resolve(query)
	require.Len(t, res.Errors, 1)
	assert.Contains(t, res.Errors[0].Message, "Unknown argument \"nearCustomText\" on field \"Explore\"")
}

func Test_ExploreWithNoModules(t *testing.T) {
	resolver := newMockResolverNoModules()
	query := `
	{
			Explore(
				nearCustomText: {concepts: ["car", "best brand"], certainty: 0.6}, limit: 17
				){
					beacon className
		}
	}`
	res := resolver.Resolve(query)
	require.Len(t, res.Errors, 1)
	assert.Contains(t, res.Errors[0].Message, "Unknown argument \"nearCustomText\" on field \"Explore\"")
}

func (tests testCases) AssertExtraction(t *testing.T, resolver *mockResolver) {
	for _, testCase := range tests {
		t.Run(testCase.name, func(t *testing.T) {
			resolver.On("Explore", testCase.expectedParamsToTraverser).
				Return(testCase.resolverReturn, nil).Once()

			result := resolver.AssertResolve(t, testCase.query)

			for _, expectedResult := range testCase.expectedResults {
				value := result.Get(expectedResult.pathToField...).Result

				assert.Equal(t, expectedResult.expectedValue, value)
			}
		})
	}
}<|MERGE_RESOLUTION|>--- conflicted
+++ resolved
@@ -14,13 +14,9 @@
 import (
 	"testing"
 
-	"github.com/semi-technologies/weaviate/entities/near"
 	"github.com/semi-technologies/weaviate/entities/search"
-<<<<<<< HEAD
-=======
 	"github.com/semi-technologies/weaviate/entities/searchparams"
 	"github.com/semi-technologies/weaviate/usecases/traverser"
->>>>>>> 65194256
 	"github.com/stretchr/testify/assert"
 	"github.com/stretchr/testify/require"
 )
@@ -28,7 +24,7 @@
 type testCase struct {
 	name                      string
 	query                     string
-	expectedParamsToTraverser near.ExploreParams
+	expectedParamsToTraverser traverser.ExploreParams
 	resolverReturn            []search.Result
 	expectedResults           []result
 }
@@ -52,7 +48,7 @@
 							beacon className certainty
 					}
 			}`,
-			expectedParamsToTraverser: near.ExploreParams{
+			expectedParamsToTraverser: traverser.ExploreParams{
 				ModuleParams: map[string]interface{}{
 					"nearCustomText": extractNearCustomTextParam(map[string]interface{}{
 						"concepts": []interface{}{"car", "best brand"},
@@ -88,7 +84,7 @@
 							beacon className
 				}
 			}`,
-			expectedParamsToTraverser: near.ExploreParams{
+			expectedParamsToTraverser: traverser.ExploreParams{
 				ModuleParams: map[string]interface{}{
 					"nearCustomText": extractNearCustomTextParam(map[string]interface{}{
 						"concepts":  []interface{}{"car", "best brand"},
@@ -131,7 +127,7 @@
 							beacon className
 						}
 			}`,
-			expectedParamsToTraverser: near.ExploreParams{
+			expectedParamsToTraverser: traverser.ExploreParams{
 				Limit: 17,
 				ModuleParams: map[string]interface{}{
 					"nearCustomText": extractNearCustomTextParam(map[string]interface{}{
@@ -181,7 +177,7 @@
 							beacon className
 						}
 			}`,
-			expectedParamsToTraverser: near.ExploreParams{
+			expectedParamsToTraverser: traverser.ExploreParams{
 				Limit: 17,
 				ModuleParams: map[string]interface{}{
 					"nearCustomText": extractNearCustomTextParam(map[string]interface{}{
@@ -235,7 +231,7 @@
 							beacon className
 						}
 			}`,
-			expectedParamsToTraverser: near.ExploreParams{
+			expectedParamsToTraverser: traverser.ExploreParams{
 				Limit: 17,
 				ModuleParams: map[string]interface{}{
 					"nearCustomText": extractNearCustomTextParam(map[string]interface{}{
@@ -303,7 +299,7 @@
 							beacon className
 						}
 			}`,
-			expectedParamsToTraverser: near.ExploreParams{
+			expectedParamsToTraverser: traverser.ExploreParams{
 				Limit: 17,
 				ModuleParams: map[string]interface{}{
 					"nearCustomText": extractNearCustomTextParam(map[string]interface{}{
@@ -368,13 +364,8 @@
 							beacon className certainty
 					}
 			}`,
-<<<<<<< HEAD
-			expectedParamsToTraverser: near.ExploreParams{
-				NearVector: &near.NearVectorParams{
-=======
 			expectedParamsToTraverser: traverser.ExploreParams{
 				NearVector: &searchparams.NearVector{
->>>>>>> 65194256
 					Vector: []float32{0, 1, 0.8},
 				},
 			},
@@ -405,13 +396,8 @@
 							beacon className certainty
 					}
 			}`,
-<<<<<<< HEAD
-			expectedParamsToTraverser: near.ExploreParams{
-				NearVector: &near.NearVectorParams{
-=======
 			expectedParamsToTraverser: traverser.ExploreParams{
 				NearVector: &searchparams.NearVector{
->>>>>>> 65194256
 					Vector: []float32{0, 1, 0.8},
 				},
 				Limit: 17,
@@ -447,13 +433,8 @@
 						beacon className certainty
 					}
 			}`,
-<<<<<<< HEAD
-			expectedParamsToTraverser: near.ExploreParams{
-				NearObject: &near.NearObjectParams{
-=======
 			expectedParamsToTraverser: traverser.ExploreParams{
 				NearObject: &searchparams.NearObject{
->>>>>>> 65194256
 					Beacon:    "weaviate://localhost/27b5213d-e152-4fea-bd63-2063d529024d",
 					Certainty: 0.7,
 				},
@@ -491,13 +472,9 @@
 							beacon className
 						}
 			}`,
-			expectedParamsToTraverser: near.ExploreParams{
-				Limit: 17,
-<<<<<<< HEAD
-				NearObject: &near.NearObjectParams{
-=======
+			expectedParamsToTraverser: traverser.ExploreParams{
+				Limit: 17,
 				NearObject: &searchparams.NearObject{
->>>>>>> 65194256
 					ID:        "27b5213d-e152-4fea-bd63-2063d529024d",
 					Certainty: 0.7,
 				},
