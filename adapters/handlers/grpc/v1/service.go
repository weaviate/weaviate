--- conflicted
+++ resolved
@@ -170,15 +170,11 @@
 func (s *Service) TenantsGet(ctx context.Context, req *pb.TenantsGetRequest) (*pb.TenantsGetReply, error) {
 	before := time.Now()
 
-<<<<<<< HEAD
-	principal, err := s.authenticator.PrincipalFromContext(ctx)
-=======
 	if class := s.schemaManager.ResolveAlias(req.Collection); class != "" {
 		req.Collection = class
 	}
 
-	principal, err := s.principalFromContext(ctx)
->>>>>>> 3e743ccf
+	principal, err := s.authenticator.PrincipalFromContext(ctx)
 	if err != nil {
 		return nil, fmt.Errorf("extract auth: %w", err)
 	}
