--- conflicted
+++ resolved
@@ -1381,13 +1381,8 @@
 					NoProps: false,
 					Group:   true,
 				},
-<<<<<<< HEAD
 				NearVector: &searchparams.NearVector{Vectors: [][]float32{{1, 2, 3}}},
-				GroupBy:    &searchparams.GroupBy{Groups: 2, ObjectsPerGroup: 3, Property: "name"},
-=======
-				NearVector: &searchparams.NearVector{VectorPerTarget: map[string][]float32{"": {1, 2, 3}}},
 				GroupBy:    &searchparams.GroupBy{Groups: 2, ObjectsPerGroup: 3, Property: "name", Properties: defaultTestClassProps},
->>>>>>> 41710a4e
 			},
 			error: false,
 		},
