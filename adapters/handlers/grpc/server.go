//                           _       _
// __      _____  __ ___   ___  __ _| |_ ___
// \ \ /\ / / _ \/ _` \ \ / / |/ _` | __/ _ \
//  \ V  V /  __/ (_| |\ V /| | (_| | ||  __/
//   \_/\_/ \___|\__,_| \_/ |_|\__,_|\__\___|
//
//  Copyright © 2016 - 2023 Weaviate B.V. All rights reserved.
//
//  CONTACT: hello@weaviate.io
//

package grpc

import (
	"fmt"
	"net"

	"github.com/weaviate/weaviate/adapters/handlers/rest/state"
	pbv0 "github.com/weaviate/weaviate/grpc/generated/protocol/v0"
	pbv1 "github.com/weaviate/weaviate/grpc/generated/protocol/v1"
	"github.com/weaviate/weaviate/usecases/auth/authentication/composer"
	"google.golang.org/grpc"
	"google.golang.org/grpc/health/grpc_health_v1"

	v0 "github.com/weaviate/weaviate/adapters/handlers/grpc/v0"
	v1 "github.com/weaviate/weaviate/adapters/handlers/grpc/v1"
)

const maxMsgSize = 104858000 // 10mb, needs to be synchronized with clients

func CreateGRPCServer(state *state.State) *GRPCServer {
	s := grpc.NewServer(
		grpc.MaxRecvMsgSize(maxMsgSize),
		grpc.MaxSendMsgSize(maxMsgSize),
	)
	weaviateV0 := v0.NewService()
	weaviateV1 := v1.NewService(
		state.Traverser,
		composer.New(
			state.ServerConfig.Config.Authentication,
			state.APIKey, state.OIDC),
<<<<<<< HEAD
		allowAnonymousAccess: state.ServerConfig.Config.Authentication.AnonymousAccess.Enabled,
		schemaManager:        state.SchemaManager,
		batchManager:         state.BatchManager,
	}
	pb.RegisterWeaviateServer(s, weaviateServer)
	grpc_health_v1.RegisterHealthServer(s, weaviateServer)
=======
		state.ServerConfig.Config.Authentication.AnonymousAccess.Enabled,
		state.SchemaManager,
		state.BatchManager,
	)
	pbv0.RegisterWeaviateServer(s, weaviateV0)
	pbv1.RegisterWeaviateServer(s, weaviateV1)
	grpc_health_v1.RegisterHealthServer(s, weaviateV1)

>>>>>>> a1b6f57e
	return &GRPCServer{s}
}

func StartAndListen(s *GRPCServer, state *state.State) error {
	lis, err := net.Listen("tcp", fmt.Sprintf(":%d",
		state.ServerConfig.Config.GRPC.Port))
	if err != nil {
		return err
	}
	state.Logger.WithField("action", "grpc_startup").
		Infof("grpc server listening at %v", lis.Addr())
	if err := s.Serve(lis); err != nil {
		return fmt.Errorf("failed to serve: %v", err)
	}

	return nil
}

type GRPCServer struct {
	*grpc.Server
}<|MERGE_RESOLUTION|>--- conflicted
+++ resolved
@@ -39,14 +39,6 @@
 		composer.New(
 			state.ServerConfig.Config.Authentication,
 			state.APIKey, state.OIDC),
-<<<<<<< HEAD
-		allowAnonymousAccess: state.ServerConfig.Config.Authentication.AnonymousAccess.Enabled,
-		schemaManager:        state.SchemaManager,
-		batchManager:         state.BatchManager,
-	}
-	pb.RegisterWeaviateServer(s, weaviateServer)
-	grpc_health_v1.RegisterHealthServer(s, weaviateServer)
-=======
 		state.ServerConfig.Config.Authentication.AnonymousAccess.Enabled,
 		state.SchemaManager,
 		state.BatchManager,
@@ -55,7 +47,6 @@
 	pbv1.RegisterWeaviateServer(s, weaviateV1)
 	grpc_health_v1.RegisterHealthServer(s, weaviateV1)
 
->>>>>>> a1b6f57e
 	return &GRPCServer{s}
 }
 
