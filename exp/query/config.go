//                           _       _
// __      _____  __ ___   ___  __ _| |_ ___
// \ \ /\ / / _ \/ _` \ \ / / |/ _` | __/ _ \
//  \ V  V /  __/ (_| |\ V /| | (_| | ||  __/
//   \_/\_/ \___|\__,_| \_/ |_|\__,_|\__\___|
//
//  Copyright © 2016 - 2024 Weaviate B.V. All rights reserved.
//
//  CONTACT: hello@weaviate.io
//

package query

// Config represents any type of configs and flags to control the querier
type Config struct {
	GRPCListenAddr string `long:"grpc.listen" description:"gRPC address that query node listens at" default:"0.0.0.0:7071"`
	SchemaAddr     string `long:"schema.addr" description:"address to get schema information" default:"http://0.0.0.0:8080"`
	S3URL          string `long:"s3.url" description:"s3 URL to query offloaded tenants (e.g: s3://<url>)"`
	S3Endpoint     string `long:"s3.endpoint" description:"s3 endpoint to if mocking s3 (e.g: via minio)"`

	// NOTE(kavi): This `DataPath` makes `querier` statefulset. Depend on disk to serve query reqeust.
	// Main rationale is, we first download the objects from object store and put it on local disk
	// We need this, to make it work with existing query helpers, where we assume we serve query from
	// local disk. This will go away eventually once we start reading from object store into memory directly.
	DataPath string `long:"datapath" description:"place to look for tenant data after downloading it from object storage" default:"/tmp"`

	VectorizerAddr string `long:"vectorize-addr" description:"vectorizer address to be used to vectorize near-text query" default:"0.0.0.0:9999"`

<<<<<<< HEAD
	// MetadataGRPCAddress is the host which will be used to connect to the metadata node's gRPC server.
	// Note that this should be replaced later to avoid having a single metadata node as a single point of failure.
	// If MetadataGRPCAddress is empty, the querier will connect to localhost.
	MetadataGRPCAddress string `long:"metadata.grpc.address" description:"metadata grpc address" default:":9050"`
=======
	// AlwaysFetchObjectStore flag ignore what version does local querier has and fetch from
	// object store (source of truth) all the time.
	// NOTE: Enabling this (without any intermediate cache) can introduce more latency. Can be used to during performance testing, debugging, correctness check, etc.
	AlwaysFetchObjectStore bool `long:"always-fetch-objectstore" description:"always fetch from object storage during query, skip local querier state." default:"false"`
>>>>>>> f7598491
}<|MERGE_RESOLUTION|>--- conflicted
+++ resolved
@@ -26,15 +26,12 @@
 
 	VectorizerAddr string `long:"vectorize-addr" description:"vectorizer address to be used to vectorize near-text query" default:"0.0.0.0:9999"`
 
-<<<<<<< HEAD
 	// MetadataGRPCAddress is the host which will be used to connect to the metadata node's gRPC server.
 	// Note that this should be replaced later to avoid having a single metadata node as a single point of failure.
 	// If MetadataGRPCAddress is empty, the querier will connect to localhost.
 	MetadataGRPCAddress string `long:"metadata.grpc.address" description:"metadata grpc address" default:":9050"`
-=======
 	// AlwaysFetchObjectStore flag ignore what version does local querier has and fetch from
 	// object store (source of truth) all the time.
 	// NOTE: Enabling this (without any intermediate cache) can introduce more latency. Can be used to during performance testing, debugging, correctness check, etc.
 	AlwaysFetchObjectStore bool `long:"always-fetch-objectstore" description:"always fetch from object storage during query, skip local querier state." default:"false"`
->>>>>>> f7598491
 }