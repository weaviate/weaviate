//                           _       _
// __      _____  __ ___   ___  __ _| |_ ___
// \ \ /\ / / _ \/ _` \ \ / / |/ _` | __/ _ \
//  \ V  V /  __/ (_| |\ V /| | (_| | ||  __/
//   \_/\_/ \___|\__,_| \_/ |_|\__,_|\__\___|
//
//  Copyright © 2016 - 2024 Weaviate B.V. All rights reserved.
//
//  CONTACT: hello@weaviate.io
//

package query

import (
	"bytes"
	"context"
	"encoding/binary"
	"errors"
	"fmt"
	"os"
	"path"
	"regexp"
	"strings"
	"sync"
	"time"

	"github.com/sirupsen/logrus"
	"github.com/weaviate/weaviate/adapters/repos/db/helpers"
	"github.com/weaviate/weaviate/adapters/repos/db/inverted"
	"github.com/weaviate/weaviate/adapters/repos/db/inverted/stopwords"
	"github.com/weaviate/weaviate/adapters/repos/db/lsmkv"
	"github.com/weaviate/weaviate/adapters/repos/db/vector/flat"
	"github.com/weaviate/weaviate/adapters/repos/db/vector/hnsw/distancer"
	"github.com/weaviate/weaviate/entities/additional"
	"github.com/weaviate/weaviate/entities/cyclemanager"
	"github.com/weaviate/weaviate/entities/filters"
	"github.com/weaviate/weaviate/entities/models"
	"github.com/weaviate/weaviate/entities/schema"
	"github.com/weaviate/weaviate/entities/storobj"
	flatent "github.com/weaviate/weaviate/entities/vectorindex/flat"
	modsloads3 "github.com/weaviate/weaviate/modules/offload-s3"
	"github.com/weaviate/weaviate/usecases/modulecomponents/text2vecbase"
	"github.com/weaviate/weaviate/usecases/modules"
)

const (
	TenantOffLoadingStatus = "FROZEN"

	// NOTE(kavi): using fixed nodeName that offloaded tenant under that prefix on object storage.
	// TODO(kavi): Make it dynamic.
	nodeName       = "weaviate-0"
	defaultLSMRoot = "lsm"

	maxQueryObjectsLimit = 10
)

var (
	ErrInvalidTenant = errors.New("invalid tenant status")

	// Sentinel error to mark if limit is reached when iterating on objects bucket. not user facing.
	errLimitReached = errors.New("limit reached")
)

// API is the core query API that is transport agnostic (http, grpc, etc).
type API struct {
	log    logrus.FieldLogger
	config *Config

	schema  SchemaQuerier
	offload *modsloads3.Module
	// cachedTenantLsmkvStores: tenantName -> tenantLsmkvStore (lsm object and path to tenant dir on disk)
	// the tenantLsmkvStore value is updated if new tenant data versions are downloaded.
	// Note that tenantLsmkvStore.localTenantPath points to the root of the tenant dir,
	// not the lsm subdir.
	cachedTenantLsmkvStores sync.Map

	vectorizer text2vecbase.TextVectorizer
	stopwords  *stopwords.Detector
}

type SchemaQuerier interface {
	TenantStatus(ctx context.Context, collection, tenant string) (string, error)
	Collection(ctx context.Context, collection string) (*models.Class, error)
}

func NewAPI(
	schema SchemaQuerier,
	offload *modsloads3.Module,
	vectorizer text2vecbase.TextVectorizer,
	stopwords *stopwords.Detector,
	config *Config,
	log logrus.FieldLogger,
) *API {
	api := &API{
		log:        log,
		config:     config,
		schema:     schema,
		offload:    offload,
		vectorizer: vectorizer,
		stopwords:  stopwords,
	}
	return api
}

// Search serves vector search over the offloaded tenant on object storage.
func (a *API) Search(ctx context.Context, req *SearchRequest) (*SearchResponse, error) {
	// Expectations
	// 0. Check if tenant status == FROZEN
	// 1. Build local path `/<datapath>/<collection>/<tenant>` from search request
	// 2. If it doesn't exist, fetch from object store to same path as above
	// 3. If it doesn't exist on object store, return 404
	// 4. Once in the local disk, load the index
	// 5. Searve the search.

	info, err := a.schema.TenantStatus(ctx, req.Collection, req.Tenant)
	if err != nil {
		return nil, err
	}

	if info != TenantOffLoadingStatus {
		return nil, fmt.Errorf("tenant %q is not offloaded, %w", req.Tenant, ErrInvalidTenant)
	}

	store, localPath, err := a.EnsureLSM(ctx, req.Collection, req.Tenant, false)
	if err != nil {
		return nil, err
	}

	var resp SearchResponse

	limit := req.Limit
	if limit == 0 || limit > maxQueryObjectsLimit {
		limit = maxQueryObjectsLimit
	}

	// TODO(kavi): Hanle where we support both nearText && Filters in the query
	if len(req.NearText) != 0 {
		// do vector search
		resObjects, distances, err := a.vectorSearch(ctx, store, localPath, req.NearText, float32(req.Certainty), limit)
		if err != nil {
			return nil, err
		}

		if len(resObjects) != len(distances) {
			return nil, fmt.Errorf("vectorsearch returned distance in-complete")
		}

		for i := 0; i < len(resObjects); i++ {
			resp.Results = append(resp.Results, Result{
				Obj:       resObjects[i],
				Certainty: float64(distances[i]),
			})
		}
		return &resp, nil
	}

	if req.Filters != nil {
		resObjs, err := a.propertyFilters(ctx, store, req.Collection, req.Class, req.Tenant, req.Filters, limit)
		if err != nil {
			return nil, fmt.Errorf("failed to do filter search: %w", err)
		}
		for i := 0; i < len(resObjs); i++ {
			resp.Results = append(resp.Results, Result{
				Obj: resObjs[i],
			})
		}
		return &resp, nil
	}

	// return all objects upto `limit`
	if err := store.CreateOrLoadBucket(ctx, helpers.ObjectsBucketLSM); err != nil {
		return nil, fmt.Errorf("failed to load objects bucket in store: %w", err)
	}
	bkt := store.Bucket(helpers.ObjectsBucketLSM)
	if err := bkt.IterateObjects(ctx, func(object *storobj.Object) error {
		resp.Results = append(resp.Results, Result{Obj: object})
		if len(resp.Results) >= limit {
			return errLimitReached
		}
		return nil
	}); err != nil && !errors.Is(err, errLimitReached) {
		return nil, fmt.Errorf("failed to iterate objects in store: %w", err)
	}

	return &resp, nil
}

func (a *API) propertyFilters(
	ctx context.Context,
	store *lsmkv.Store,
	collection string,
	class *models.Class,
	tenant string,
	filter *filters.LocalFilter,
	limit int,
) ([]*storobj.Object, error) {
	// TODO(kavi): make it dynamic
	fallbackToSearchable := func() bool {
		return false
	}

	opts := []lsmkv.BucketOption{
		lsmkv.WithStrategy(lsmkv.StrategyRoaringSet),
	}

	var err error
	if class == nil {
		class, err = a.schema.Collection(ctx, collection)
		if err != nil {
			return nil, fmt.Errorf("failed to get class info from schema: %w", err)
		}
	}

	props := make([]string, 0)

	// Made sure all the properties of the class have been loaded for inverted index search
	for _, prop := range class.Properties {
		if err := store.CreateOrLoadBucket(ctx, helpers.BucketFromPropNameLSM(prop.Name), opts...); err != nil {
			return nil, fmt.Errorf("failed to open property lsmkv bucket: %w", err)
		}
		props = append(props, prop.Name)
	}

	getClass := func(className string) *models.Class {
		return class
	}

	// TODO(kavi): Handle cases where we pass `nil` to `propIndices`(for geo-indices) and `classSearcher`
	searcher := inverted.NewSearcher(a.log, store, getClass, nil, nil, a.stopwords, 0, fallbackToSearchable, tenant, maxQueryObjectsLimit, nil)

	opts = []lsmkv.BucketOption{
		lsmkv.WithSecondaryIndices(2),
	}

	// TOD(kavi): remove `opts` may be not necessary
	if err := store.CreateOrLoadBucket(ctx, helpers.ObjectsBucketLSM, opts...); err != nil {
		return nil, fmt.Errorf("failed to open objects bucket: %w", err)
	}

	objs, err := searcher.Objects(ctx, limit, filter, nil, additional.Properties{}, schema.ClassName(collection), props)
	if err != nil {
		return nil, fmt.Errorf("failed to search for objects:%w", err)
	}

	return objs, nil
}

func (a *API) vectorSearch(
	ctx context.Context,
	store *lsmkv.Store,
	localPath string,
	nearText []string,
	threshold float32,
	limit int,
) ([]*storobj.Object, []float32, error) {
	vectors, err := a.vectorizer.Texts(ctx, nearText, &modules.ClassBasedModuleConfig{})
	if err != nil {
		return nil, nil, fmt.Errorf("failed to vectorize the nearText query: %w", err)
	}

	// TODO(kavi): Assuming BQ compression is enabled. Make it generic.
	bq := flatent.CompressionUserConfig{
		Enabled: true,
	}

	// NOTE(kavi): Accept distance provider as dependency?
	dis := distancer.NewCosineDistanceProvider()
	index, err := flat.New(flat.Config{
		ID:               helpers.VectorsCompressedBucketLSM,
		DistanceProvider: dis,
		RootPath:         localPath,
	}, flatent.UserConfig{
		BQ: bq,
	}, store)
	if err != nil {
		return nil, nil, fmt.Errorf("failed to initialize index: %w", err)
	}
	defer index.Shutdown(ctx)

	// TODO(kavi): Here `limit` is not what you expect. It's the maxLimit.
	// Currently `SearchByVectorDistance` api takes limit via `newSearchByDistParams(maxLimit)` which caller
	// don't have control too.
	certainty := 1 - threshold
	matched_ids, distance, err := index.SearchByVectorDistance(vectors, certainty, int64(limit), nil)
	if err != nil {
		return nil, nil, fmt.Errorf("failed to search by vector: %w", err)
	}

	opts := []lsmkv.BucketOption{
		lsmkv.WithSecondaryIndices(2),
	}

	if err := store.CreateOrLoadBucket(ctx, helpers.ObjectsBucketLSM, opts...); err != nil {
		return nil, nil, fmt.Errorf("failed to vectorize query text: %w", err)
	}

	bkt := store.Bucket(helpers.ObjectsBucketLSM)

	objs := make([]*storobj.Object, 0)

	for _, id := range matched_ids {
		key, err := indexDocIDToLSMKey(id)
		if err != nil {
			return nil, nil, fmt.Errorf("failed to serialize ids returned from flat index: %w", err)
		}
		objB, err := bkt.GetBySecondary(0, key)
		if err != nil {
			return nil, nil, fmt.Errorf("failed to get object from store: %w", err)
		}

		obj, err := storobj.FromBinary(objB)
		if err != nil {
			return nil, nil, fmt.Errorf("failed to decode object from store: %w", err)
		}

		objs = append(objs, obj)
	}

	return objs, distance, nil
}

type tenantLsmkvStore struct {
	s *lsmkv.Store
	// localTenantPath is the path on disk to the tenant dir
	localTenantPath string
}

// EnsureLSM returns a cached lsmkv store or downloads a new one and returns that. If
// doUpdateTenantIfExistsLocally is true then the tenant will only be downloaded if it exists
// locally and if the tenant does not exist locally then this method will return nil. If
// doUpdateTenantIfExistsLocally is false then the cached tenant will be returned immediately if
// it exists locally, otherwise it will download and return it.
func (a *API) EnsureLSM(
	ctx context.Context,
	collection,
	tenant string,
	doUpdateTenantIfExistsLocally bool,
) (*lsmkv.Store, string, error) {
	// TODO move EnsureLSM into its own type separate from API

	// TODO if multiple calls to download the same tenant at nearly the same time happen
	// we'll unecessarily download the same tenant multiple times. If multiple calls to download
	// get the same microseconds value from the system, there could be issues.
	// I think the easiest way to fix this would be to serialize downloads per tenant.
	currentLocalTime := time.Now().UnixMicro()

	// TODO replace sync.Map with an LRU and/or buffer pool type abstraction
	cachedTenantLsmkvStore, tenantIsCachedLocally := a.cachedTenantLsmkvStores.Load(tenant)
	proceedWithDownload := false
	if doUpdateTenantIfExistsLocally {
		if tenantIsCachedLocally {
			// we should download because we've been told there is a new tenant version
			// for a tenant we have locally
			proceedWithDownload = true
			a.log.WithField("tenant", tenant).Debug("downloading tenant because it exists locally and there is a new version")
		} else {
			// TODO we only care about tenants we have for new versions, make diff func instead of
			// using bool or return error or other?
			a.log.WithField("tenant", tenant).Debug("ignoring new tenant data version because tenant does not exist locally")
			return nil, "", errors.New("tenant does not exist locally, ignore this error, will download later if needed")
		}
	}
	if !doUpdateTenantIfExistsLocally {
		if tenantIsCachedLocally {
			// tenant is cached, we can just return it because this is not a new version call
			cachedLsmkvStore := cachedTenantLsmkvStore.(tenantLsmkvStore)
			a.log.WithField("tenant", tenant).Debug("returning cached tenant")
			return cachedLsmkvStore.s, path.Join(cachedLsmkvStore.localTenantPath, defaultLSMRoot), nil
		} else {
			// we should download because the caller wants this tenant to exist locally but it does not
			proceedWithDownload = true
			a.log.WithField("tenant", tenant).Debug("downloading tenant because it does not exist locally and is requested")
		}
	}

<<<<<<< HEAD
	// base collection path
	localBaseCollectionPath := path.Join(
		a.offload.DataPath,
		strings.ToLower(collection),
	)
	// the path we will download to
	localTenantTimePath := path.Join(
		localBaseCollectionPath,
		strings.ToLower(tenant),
		fmt.Sprintf("%d", currentLocalTime),
	)
	// the path we will return
	localLsmPath := path.Join(
		localTenantTimePath,
		defaultLSMRoot,
	)
	if proceedWithDownload {
=======
	_, err := os.Stat(localPath)
	if os.IsNotExist(err) || a.config.AlwaysFetchObjectStore {
>>>>>>> f7598491
		// src - s3://<collection>/<tenant>/<node>/
		// dst (local) - <data-path/<collection>/<tenant>/timestamp
		a.log.WithFields(logrus.Fields{
			"collection":          collection,
			"tenant":              tenant,
			"nodeName":            nodeName,
			"localTenantTimePath": localTenantTimePath,
		}).Debug("starting download to path")
		if err := a.offload.DownloadToPath(ctx, collection, tenant, nodeName, localTenantTimePath); err != nil {
			return nil, "", err
		}
	}

	store, err := lsmkv.New(localLsmPath, localLsmPath, a.log, nil, cyclemanager.NewCallbackGroupNoop(), cyclemanager.NewCallbackGroupNoop())
	if err != nil {
		return nil, "", fmt.Errorf("failed to create store to read offloaded tenant data: %w", err)
	}
	// remember to store the tenant root dir in tenantLsmkvStore, not the lsm path
	if oldTenantLsmkvStoreAny, ok := a.cachedTenantLsmkvStores.Swap(tenant, tenantLsmkvStore{s: store, localTenantPath: localTenantTimePath}); ok {
		// when we replace or evict an lsmkvStore, we need to shut it down.
		// I'm assuming lsmkvStore has internal locks which prevent this shutdown call
		// from cancelling searches running at the same time.
		// I'm also assuming once Shutdown returns we don't need the old files on disk anymore.
		oldTenantLsmkvStore := oldTenantLsmkvStoreAny.(tenantLsmkvStore)
		oldTenantLsmkvStore.s.Shutdown(ctx)

		// to be extra safe, only remove if the path looks reasonably like what we expect (datapath/collection/tenant/timestamp/*)
		// NOTE if MatchString is too slow, we could use a simpler check like strings.HasPrefix without the timestamp
		if matched, err := regexp.MatchString(fmt.Sprintf(`%s/%s/\d+`, localBaseCollectionPath, tenant),
			oldTenantLsmkvStore.localTenantPath); matched && err == nil {

			dirToRemove := strings.TrimSuffix(oldTenantLsmkvStore.localTenantPath, tenant)
			a.log.WithField("dirToRemove", dirToRemove).Debugf("removing old tenant dir")
			os.RemoveAll(dirToRemove)
		}
	}
	return store, localLsmPath, nil
}

type SearchRequest struct {
	Collection string
	// if class is not nil, try avoid getting the class again from schema
	Class     *models.Class
	Tenant    string
	NearText  []string // vector search
	Certainty float64  // threshold to match with certainty of vectors match
	Limit     int
	Filters   *filters.LocalFilter
}

type SearchResponse struct {
	Results []Result
}

type Result struct {
	Obj       *storobj.Object
	Certainty float64
}

func indexDocIDToLSMKey(x uint64) ([]byte, error) {
	buf := bytes.NewBuffer(nil)

	err := binary.Write(buf, binary.LittleEndian, x)
	if err != nil {
		return nil, fmt.Errorf("serialize int value as big endian: %w", err)
	}

	return buf.Bytes(), nil
}<|MERGE_RESOLUTION|>--- conflicted
+++ resolved
@@ -373,7 +373,6 @@
 		}
 	}
 
-<<<<<<< HEAD
 	// base collection path
 	localBaseCollectionPath := path.Join(
 		a.offload.DataPath,
@@ -391,20 +390,19 @@
 		defaultLSMRoot,
 	)
 	if proceedWithDownload {
-=======
-	_, err := os.Stat(localPath)
-	if os.IsNotExist(err) || a.config.AlwaysFetchObjectStore {
->>>>>>> f7598491
-		// src - s3://<collection>/<tenant>/<node>/
-		// dst (local) - <data-path/<collection>/<tenant>/timestamp
-		a.log.WithFields(logrus.Fields{
-			"collection":          collection,
-			"tenant":              tenant,
-			"nodeName":            nodeName,
-			"localTenantTimePath": localTenantTimePath,
-		}).Debug("starting download to path")
-		if err := a.offload.DownloadToPath(ctx, collection, tenant, nodeName, localTenantTimePath); err != nil {
-			return nil, "", err
+		_, err := os.Stat(localTenantTimePath)
+		if os.IsNotExist(err) || a.config.AlwaysFetchObjectStore {
+			// src - s3://<collection>/<tenant>/<node>/
+			// dst (local) - <data-path/<collection>/<tenant>/timestamp
+			a.log.WithFields(logrus.Fields{
+				"collection":          collection,
+				"tenant":              tenant,
+				"nodeName":            nodeName,
+				"localTenantTimePath": localTenantTimePath,
+			}).Debug("starting download to path")
+			if err := a.offload.DownloadToPath(ctx, collection, tenant, nodeName, localTenantTimePath); err != nil {
+				return nil, "", err
+			}
 		}
 	}
 
