--- conflicted
+++ resolved
@@ -15,10 +15,6 @@
      - "8080:8080"
     environment:
       DEVELOPMENT_UI: "on"
-<<<<<<< HEAD
-      # DEBUG: 1
-=======
->>>>>>> 01f8776b
   genesis_fake:
     build:
       context: .
