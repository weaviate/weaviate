import os
from logging import getLogger
from fastapi import FastAPI, Response, status
from vectorizer import Vectorizer, VectorInput
from meta import Meta
import dset
<<<<<<< HEAD
=======

VERBOSE = int( os.getenv("VERBOSE") )
if VERBOSE: print("Got verbose env=", VERBOSE)
>>>>>>> fe55f7de

app = FastAPI()
logger = getLogger('uvicorn')
logger.propagate = True if VERBOSE else False

@app.on_event("startup")
def startup_event():
<<<<<<< HEAD

=======
>>>>>>> fe55f7de
    dset.load()

@app.get("/.well-known/live", response_class=Response)
@app.get("/.well-known/ready", response_class=Response)
def live_and_ready(response: Response):
    response.status_code = status.HTTP_204_NO_CONTENT

@app.get("/meta")
def meta():
<<<<<<< HEAD
    return {
            'model': 'bench2v'
        }
=======
    return { 'model': "bench2v" }
>>>>>>> fe55f7de

@app.post("/vectors")
@app.post("/vectors/")
async def read_item(item: VectorInput, response: Response):

    global VERBOSE

    try:
        items = item.text.split()
        if VERBOSE: print("items=", items, "item=",item )

        if len(items)==1:
            searchtxt = items[0].strip()
        else: 
<<<<<<< HEAD
            idx = int( items[1])
        print("idx=",idx)
        vector = dset.get(idx)
=======
            searchtxt = items[-1].strip()

        if searchtxt.startswith("q-"):
            idx = int( searchtxt.split("-")[1] )
            vector, gt = dset.query(idx)
            if VERBOSE: print("query idx=",idx)
        else: 
            idx = int(searchtxt)
            vector = dset.get(idx)
            gt = None
            if VERBOSE: print("database idx=",idx)

>>>>>>> fe55f7de
        return {"text": item.text, "vector": vector.tolist(), "dim": len(vector)}

    except Exception as e:
        logger.exception(
            'Something went wrong while vectorizing data.'
        )
        response.status_code = status.HTTP_500_INTERNAL_SERVER_ERROR
        return {"error": str(e)}<|MERGE_RESOLUTION|>--- conflicted
+++ resolved
@@ -4,12 +4,9 @@
 from vectorizer import Vectorizer, VectorInput
 from meta import Meta
 import dset
-<<<<<<< HEAD
-=======
 
 VERBOSE = int( os.getenv("VERBOSE") )
 if VERBOSE: print("Got verbose env=", VERBOSE)
->>>>>>> fe55f7de
 
 app = FastAPI()
 logger = getLogger('uvicorn')
@@ -17,10 +14,6 @@
 
 @app.on_event("startup")
 def startup_event():
-<<<<<<< HEAD
-
-=======
->>>>>>> fe55f7de
     dset.load()
 
 @app.get("/.well-known/live", response_class=Response)
@@ -30,13 +23,7 @@
 
 @app.get("/meta")
 def meta():
-<<<<<<< HEAD
-    return {
-            'model': 'bench2v'
-        }
-=======
     return { 'model': "bench2v" }
->>>>>>> fe55f7de
 
 @app.post("/vectors")
 @app.post("/vectors/")
@@ -51,11 +38,6 @@
         if len(items)==1:
             searchtxt = items[0].strip()
         else: 
-<<<<<<< HEAD
-            idx = int( items[1])
-        print("idx=",idx)
-        vector = dset.get(idx)
-=======
             searchtxt = items[-1].strip()
 
         if searchtxt.startswith("q-"):
@@ -68,7 +50,6 @@
             gt = None
             if VERBOSE: print("database idx=",idx)
 
->>>>>>> fe55f7de
         return {"text": item.text, "vector": vector.tolist(), "dim": len(vector)}
 
     except Exception as e:
