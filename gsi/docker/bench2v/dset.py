--- conflicted
+++ resolved
@@ -16,18 +16,11 @@
     print("Loading %s in mmap_mode..." % database_file)
     database_dset = np.load(database_file, mmap_mode='r')
 
-<<<<<<< HEAD
-    npy_file = os.getenv("NUMPY_FILE")
-    print("npyfile=", npy_file)
-    if not os.path.exists(npy_file):
-        raise Exception("Cannot locate numpy file at %s" % npy_file)
-=======
     query_file = os.getenv("QUERY_FILE")
     if not os.path.exists(query_file):
         raise Exception("Cannot locate numpy file at %s" % query_file)
     print("Loading %s in mmap_mode..." % query_file)
     query_dset = np.load(query_file, mmap_mode='r')
->>>>>>> fe55f7de
 
     gt_file = os.getenv("GROUND_TRUTH_FILE")
     if not os.path.exists(gt_file):
