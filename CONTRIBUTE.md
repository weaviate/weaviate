### Thanks for looking into contributing to Weaviate!
Contributing works pretty easy. You can do a pull request or you can commit if you are part of a Weaviate team.

### How we use Gitflow
How we use [Gitflow](https://www.atlassian.com/git/tutorials/comparing-workflows/gitflow-workflow) and how you can contribute following a few steps.

- The master branch is what is released.
- You can fork the weaviate project and create a feature branch that is named: feature/YOUR-FEATURE-NAME.
- Your feature branch always has the develop branch as a starting point.
<<<<<<< HEAD
- When you are done you can merge your feature into the develop branch _or_ you can request a merge.
- The master branch is protected.

### Tagging your commit

Always add a refference to your issue to your git commit.

For example: `gh-100: This is the commit message`

AKA: smart commits
=======
- To keep up to date with the weaviate/weaviate develop branch, setup the weaviate/weaviate as a [remote tracking branch](https://help.github.com/articles/configuring-a-remote-for-a-fork/).
- When you are done you can request a merge, via a pull request to develop. Make sure your work is rebased on top of develop so no merge commits can occur. If develop is updated before the PR can be merged, you may be asked to rebase again.
- The master branch is protected.
>>>>>>> c8ed4444
<|MERGE_RESOLUTION|>--- conflicted
+++ resolved
@@ -7,8 +7,8 @@
 - The master branch is what is released.
 - You can fork the weaviate project and create a feature branch that is named: feature/YOUR-FEATURE-NAME.
 - Your feature branch always has the develop branch as a starting point.
-<<<<<<< HEAD
-- When you are done you can merge your feature into the develop branch _or_ you can request a merge.
+- To keep up to date with the weaviate/weaviate develop branch, setup the weaviate/weaviate as a [remote tracking branch](https://help.github.com/articles/configuring-a-remote-for-a-fork/).
+- When you are done you can request a merge, via a pull request to develop. Make sure your work is rebased on top of develop so no merge commits can occur. If develop is updated before the PR can be merged, you may be asked to rebase again.
 - The master branch is protected.
 
 ### Tagging your commit
@@ -17,9 +17,4 @@
 
 For example: `gh-100: This is the commit message`
 
-AKA: smart commits
-=======
-- To keep up to date with the weaviate/weaviate develop branch, setup the weaviate/weaviate as a [remote tracking branch](https://help.github.com/articles/configuring-a-remote-for-a-fork/).
-- When you are done you can request a merge, via a pull request to develop. Make sure your work is rebased on top of develop so no merge commits can occur. If develop is updated before the PR can be merged, you may be asked to rebase again.
-- The master branch is protected.
->>>>>>> c8ed4444
+AKA: smart commits