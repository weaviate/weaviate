--- conflicted
+++ resolved
@@ -181,24 +181,36 @@
 	return nil
 }
 
-<<<<<<< HEAD
+func (s *Raft) DeleteAllReplications() error {
+	req := &api.ReplicationDeleteAllRequest{
+		Version: api.ReplicationCommandVersionV0,
+	}
+
+	subCommand, err := json.Marshal(req)
+	if err != nil {
+		return fmt.Errorf("marshal request: %w", err)
+	}
+	command := &api.ApplyRequest{
+		Type:       api.ApplyRequest_TYPE_REPLICATION_REPLICATE_DELETE_ALL,
+		SubCommand: subCommand,
+	}
+	if _, err := s.Execute(context.Background(), command); err != nil {
+		return err
+	}
+	return nil
+}
+
 func (s *Raft) DeleteReplicationsByCollection(collection string) error {
 	req := &api.ReplicationsDeleteByCollectionRequest{
 		Version:    api.ReplicationCommandVersionV0,
 		Collection: collection,
-=======
-func (s *Raft) DeleteAllReplications() error {
-	req := &api.ReplicationDeleteAllRequest{
-		Version: api.ReplicationCommandVersionV0,
->>>>>>> acc15990
-	}
-
-	subCommand, err := json.Marshal(req)
-	if err != nil {
-		return fmt.Errorf("marshal request: %w", err)
-	}
-	command := &api.ApplyRequest{
-<<<<<<< HEAD
+	}
+
+	subCommand, err := json.Marshal(req)
+	if err != nil {
+		return fmt.Errorf("marshal request: %w", err)
+	}
+	command := &api.ApplyRequest{
 		Type:       api.ApplyRequest_TYPE_REPLICATION_REPLICATE_DELETE_BY_COLLECTION,
 		SubCommand: subCommand,
 	}
@@ -221,9 +233,6 @@
 	}
 	command := &api.ApplyRequest{
 		Type:       api.ApplyRequest_TYPE_REPLICATION_REPLICATE_DELETE_BY_TENANTS,
-=======
-		Type:       api.ApplyRequest_TYPE_REPLICATION_REPLICATE_DELETE_ALL,
->>>>>>> acc15990
 		SubCommand: subCommand,
 	}
 	if _, err := s.Execute(context.Background(), command); err != nil {
