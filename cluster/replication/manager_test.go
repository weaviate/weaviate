//                           _       _
// __      _____  __ ___   ___  __ _| |_ ___
// \ \ /\ / / _ \/ _` \ \ / / |/ _` | __/ _ \
//  \ V  V /  __/ (_| |\ V /| | (_| | ||  __/
//   \_/\_/ \___|\__,_| \_/ |_|\__,_|\__\___|
//
//  Copyright © 2016 - 2024 Weaviate B.V. All rights reserved.
//
//  CONTACT: hello@weaviate.io
//

package replication_test

import (
	"encoding/json"
	"errors"
	"fmt"
	"strings"
	"testing"

	"github.com/go-openapi/strfmt"
	"github.com/google/uuid"
	"github.com/prometheus/client_golang/prometheus/testutil"
	"github.com/stretchr/testify/require"

	"github.com/prometheus/client_golang/prometheus"
	"github.com/sirupsen/logrus"
	"github.com/stretchr/testify/assert"
	"github.com/stretchr/testify/mock"
	"github.com/weaviate/weaviate/cluster/proto/api"
	"github.com/weaviate/weaviate/cluster/replication"
	"github.com/weaviate/weaviate/cluster/schema"
	"github.com/weaviate/weaviate/entities/models"
	"github.com/weaviate/weaviate/usecases/fakes"
	"github.com/weaviate/weaviate/usecases/sharding"
)

var ErrNotFound = errors.New("not found")

func TestManager_Replicate(t *testing.T) {
	tests := []struct {
		name          string
		schemaSetup   func(*testing.T, *schema.SchemaManager) error
		request       *api.ReplicationReplicateShardRequest
		expectedError error
	}{
		{
			name: "valid replication request",
			schemaSetup: func(t *testing.T, s *schema.SchemaManager) error {
				return s.AddClass(
					buildApplyRequest("TestCollection", api.ApplyRequest_TYPE_ADD_CLASS, api.AddClassRequest{
						Class: &models.Class{Class: "TestCollection", MultiTenancyConfig: &models.MultiTenancyConfig{Enabled: false}},
						State: &sharding.State{
							Physical: map[string]sharding.Physical{"shard1": {BelongsToNodes: []string{"node1"}}},
						},
					}), "node1", true, false)
			},
			request: &api.ReplicationReplicateShardRequest{
				Uuid:             uuid4(),
				SourceCollection: "TestCollection",
				SourceShard:      "shard1",
				SourceNode:       "node1",
				TargetNode:       "node2",
			},
			expectedError: nil,
		},
		{
			name: "class not found",
			request: &api.ReplicationReplicateShardRequest{
				Uuid:             uuid4(),
				SourceCollection: "NonExistentCollection",
				SourceShard:      "shard1",
				SourceNode:       "node1",
				TargetNode:       "node2",
			},
			expectedError: replication.ErrClassNotFound,
		},
		{
			name: "source shard not found",
			schemaSetup: func(t *testing.T, s *schema.SchemaManager) error {
				return s.AddClass(
					buildApplyRequest("TestCollection", api.ApplyRequest_TYPE_ADD_CLASS, api.AddClassRequest{
						Class: &models.Class{Class: "TestCollection", MultiTenancyConfig: &models.MultiTenancyConfig{Enabled: false}},
						State: &sharding.State{
							Physical: map[string]sharding.Physical{"shard2": {BelongsToNodes: []string{"node1"}}},
						},
					}), "node1", true, false)
			},
			request: &api.ReplicationReplicateShardRequest{
				Uuid:             uuid4(),
				SourceCollection: "TestCollection",
				SourceShard:      "NonExistentShard",
				SourceNode:       "node1",
				TargetNode:       "node2",
			},
			expectedError: replication.ErrShardNotFound,
		},
		{
			name: "source node not found",
			schemaSetup: func(t *testing.T, s *schema.SchemaManager) error {
				return s.AddClass(
					buildApplyRequest("TestCollection", api.ApplyRequest_TYPE_ADD_CLASS, api.AddClassRequest{
						Class: &models.Class{Class: "TestCollection", MultiTenancyConfig: &models.MultiTenancyConfig{Enabled: false}},
						State: &sharding.State{
							Physical: map[string]sharding.Physical{"shard1": {BelongsToNodes: []string{"node1"}}},
						},
					}), "node1", true, false)
			},
			request: &api.ReplicationReplicateShardRequest{
				Uuid:             uuid4(),
				SourceCollection: "TestCollection",
				SourceShard:      "shard1",
				SourceNode:       "node4",
				TargetNode:       "node2",
			},
			expectedError: replication.ErrNodeNotFound,
		},
		{
			name: "target node already has shard",
			schemaSetup: func(t *testing.T, s *schema.SchemaManager) error {
				return s.AddClass(
					buildApplyRequest("TestCollection", api.ApplyRequest_TYPE_ADD_CLASS, api.AddClassRequest{
						Class: &models.Class{Class: "TestCollection", MultiTenancyConfig: &models.MultiTenancyConfig{Enabled: false}},
						State: &sharding.State{
							Physical: map[string]sharding.Physical{"shard1": {BelongsToNodes: []string{"node1"}}},
						},
					}), "node1", true, false)
			},
			request: &api.ReplicationReplicateShardRequest{
				Uuid:             uuid4(),
				SourceCollection: "TestCollection",
				SourceShard:      "shard1",
				SourceNode:       "node1",
				TargetNode:       "node1",
			},
			expectedError: replication.ErrAlreadyExists,
		},
	}

	for _, tt := range tests {
		tt := tt
		t.Run(tt.name, func(t *testing.T) {
			// Setup
			reg := prometheus.NewPedanticRegistry()
			parser := fakes.NewMockParser()
			parser.On("ParseClass", mock.Anything).Return(nil)
			schemaManager := schema.NewSchemaManager("test-node", nil, parser, prometheus.NewPedanticRegistry(), logrus.New())
			schemaReader := schemaManager.NewSchemaReader()
			manager := replication.NewManager(logrus.New(), schemaReader, nil, reg)
			if tt.schemaSetup != nil {
				tt.schemaSetup(t, schemaManager)
			}

			// Create ApplyRequest
			subCommand, _ := json.Marshal(tt.request)
			applyRequest := &api.ApplyRequest{
				SubCommand: subCommand,
			}

			// Execute
			err := manager.Replicate(0, applyRequest)

			// Assert
			if tt.expectedError != nil {
				assert.ErrorAs(t, err, &tt.expectedError)
			} else {
				assert.NoError(t, err)
			}
		})
	}
}

func TestManager_UpdateReplicaOpStatusAndRegisterErrors(t *testing.T) {
	type stateChangeAndErrors struct {
		stateChangeRequest       *api.ReplicationUpdateOpStateRequest
		stateChangeExpectedError error

		registerErrorRequests      []*api.ReplicationRegisterErrorRequest
		registerErrorExpectedError []error
	}

	tests := []struct {
		name                 string
		schemaSetup          func(*testing.T, *schema.SchemaManager) error
		replicaRequest       *api.ReplicationReplicateShardRequest
		updateStatusRequests []*stateChangeAndErrors
	}{
		{
			name: "valid state change and no errors",
			schemaSetup: func(t *testing.T, s *schema.SchemaManager) error {
				return s.AddClass(
					buildApplyRequest("TestCollection", api.ApplyRequest_TYPE_ADD_CLASS, api.AddClassRequest{
						Class: &models.Class{Class: "TestCollection", MultiTenancyConfig: &models.MultiTenancyConfig{Enabled: false}},
						State: &sharding.State{
							Physical: map[string]sharding.Physical{"shard1": {BelongsToNodes: []string{"node1"}}},
						},
					}), "node1", true, false)
			},
			replicaRequest: &api.ReplicationReplicateShardRequest{
				Uuid:             uuid4(),
				SourceCollection: "TestCollection",
				SourceShard:      "shard1",
				SourceNode:       "node1",
				TargetNode:       "node2",
			},
			updateStatusRequests: []*stateChangeAndErrors{
				{
					stateChangeRequest:    &api.ReplicationUpdateOpStateRequest{Id: 0, State: api.ShardReplicationState(api.HYDRATING)},
					registerErrorRequests: []*api.ReplicationRegisterErrorRequest{},
				},
			},
		},
		{
			name: "valid state change and errors",
			schemaSetup: func(t *testing.T, s *schema.SchemaManager) error {
				return s.AddClass(
					buildApplyRequest("TestCollection", api.ApplyRequest_TYPE_ADD_CLASS, api.AddClassRequest{
						Class: &models.Class{Class: "TestCollection", MultiTenancyConfig: &models.MultiTenancyConfig{Enabled: false}},
						State: &sharding.State{
							Physical: map[string]sharding.Physical{"shard1": {BelongsToNodes: []string{"node1"}}},
						},
					}), "node1", true, false)
			},
			replicaRequest: &api.ReplicationReplicateShardRequest{
				Uuid:             uuid4(),
				SourceCollection: "TestCollection",
				SourceShard:      "shard1",
				SourceNode:       "node1",
				TargetNode:       "node2",
			},
			updateStatusRequests: []*stateChangeAndErrors{
				{
					stateChangeRequest: &api.ReplicationUpdateOpStateRequest{Id: 0, State: api.ShardReplicationState(api.HYDRATING)},
					registerErrorRequests: []*api.ReplicationRegisterErrorRequest{
						{Id: 0, Error: "test error"},
						{Id: 0, Error: "test error"},
					},
					registerErrorExpectedError: []error{nil, nil},
				},
			},
		},
		{
			name: "valid state change andinvalid register error",
			schemaSetup: func(t *testing.T, s *schema.SchemaManager) error {
				return s.AddClass(
					buildApplyRequest("TestCollection", api.ApplyRequest_TYPE_ADD_CLASS, api.AddClassRequest{
						Class: &models.Class{Class: "TestCollection", MultiTenancyConfig: &models.MultiTenancyConfig{Enabled: false}},
						State: &sharding.State{
							Physical: map[string]sharding.Physical{"shard1": {BelongsToNodes: []string{"node1"}}},
						},
					}), "node1", true, false)
			},
			replicaRequest: &api.ReplicationReplicateShardRequest{
				Uuid:             uuid4(),
				SourceCollection: "TestCollection",
				SourceShard:      "shard1",
				SourceNode:       "node1",
				TargetNode:       "node2",
			},
			updateStatusRequests: []*stateChangeAndErrors{
				{
					stateChangeRequest: &api.ReplicationUpdateOpStateRequest{Id: 0, State: api.ShardReplicationState(api.HYDRATING)},
					registerErrorRequests: []*api.ReplicationRegisterErrorRequest{
						{Id: 1, Error: "test error"},
					},
					registerErrorExpectedError: []error{replication.ErrReplicationOperationNotFound, nil},
				},
			},
		},
		{
			name: "multiple state changes and errors",
			schemaSetup: func(t *testing.T, s *schema.SchemaManager) error {
				return s.AddClass(
					buildApplyRequest("TestCollection", api.ApplyRequest_TYPE_ADD_CLASS, api.AddClassRequest{
						Class: &models.Class{Class: "TestCollection", MultiTenancyConfig: &models.MultiTenancyConfig{Enabled: false}},
						State: &sharding.State{
							Physical: map[string]sharding.Physical{"shard1": {BelongsToNodes: []string{"node1"}}},
						},
					}), "node1", true, false)
			},
			replicaRequest: &api.ReplicationReplicateShardRequest{
				Uuid:             uuid4(),
				SourceCollection: "TestCollection",
				SourceShard:      "shard1",
				SourceNode:       "node1",
				TargetNode:       "node2",
			},
			updateStatusRequests: []*stateChangeAndErrors{
				{
					stateChangeRequest: &api.ReplicationUpdateOpStateRequest{Id: 0, State: api.ShardReplicationState(api.HYDRATING)},
					registerErrorRequests: []*api.ReplicationRegisterErrorRequest{
						{Id: 0, Error: "test error"},
						{Id: 0, Error: "test error"},
					},
					registerErrorExpectedError: []error{nil, nil},
				},
				{
					stateChangeRequest: &api.ReplicationUpdateOpStateRequest{Id: 0, State: api.ShardReplicationState(api.FINALIZING)},
					registerErrorRequests: []*api.ReplicationRegisterErrorRequest{
						{Id: 0, Error: "test error"},
						{Id: 0, Error: "test error"},
					},
					registerErrorExpectedError: []error{nil, nil},
				},
				{
					stateChangeRequest:    &api.ReplicationUpdateOpStateRequest{Id: 0, State: api.ShardReplicationState(api.REGISTERED)},
					registerErrorRequests: []*api.ReplicationRegisterErrorRequest{},
				},
			},
		},
		{
			name: "invalid state change",
			schemaSetup: func(t *testing.T, s *schema.SchemaManager) error {
				return s.AddClass(
					buildApplyRequest("TestCollection", api.ApplyRequest_TYPE_ADD_CLASS, api.AddClassRequest{
						Class: &models.Class{Class: "TestCollection", MultiTenancyConfig: &models.MultiTenancyConfig{Enabled: false}},
						State: &sharding.State{
							Physical: map[string]sharding.Physical{"shard1": {BelongsToNodes: []string{"node1"}}},
						},
					}), "node1", true, false)
			},
			replicaRequest: &api.ReplicationReplicateShardRequest{
				Uuid:             uuid4(),
				SourceCollection: "TestCollection",
				SourceShard:      "shard1",
				SourceNode:       "node1",
				TargetNode:       "node2",
			},
			updateStatusRequests: []*stateChangeAndErrors{
				{
					stateChangeRequest:       &api.ReplicationUpdateOpStateRequest{Id: 1, State: api.ShardReplicationState(api.REGISTERED)},
					stateChangeExpectedError: replication.ErrReplicationOperationNotFound,
				},
			},
		},
	}

	for _, tt := range tests {
		tt := tt
		t.Run(tt.name, func(t *testing.T) {
			// Setup
			reg := prometheus.NewPedanticRegistry()
			parser := fakes.NewMockParser()
			parser.On("ParseClass", mock.Anything).Return(nil)
			schemaManager := schema.NewSchemaManager("test-node", nil, parser, prometheus.NewPedanticRegistry(), logrus.New())
			schemaReader := schemaManager.NewSchemaReader()
			manager := replication.NewManager(logrus.New(), schemaReader, nil, reg)
			if tt.schemaSetup != nil {
				tt.schemaSetup(t, schemaManager)
			}

			// Create ApplyRequest
			subCommand, _ := json.Marshal(tt.replicaRequest)
			applyRequest := &api.ApplyRequest{
				SubCommand: subCommand,
			}

			// Execute
			err := manager.Replicate(0, applyRequest)
			require.NoError(t, err)

			expectedFinalState := replication.NewShardReplicationStatus(api.REGISTERED)

			for _, req := range tt.updateStatusRequests {
				subCommand, _ := json.Marshal(req.stateChangeRequest)
				applyRequest = &api.ApplyRequest{
					SubCommand: subCommand,
				}
				err = manager.UpdateReplicateOpState(applyRequest)
				if req.stateChangeExpectedError != nil {
					assert.ErrorAs(t, err, &req.stateChangeExpectedError)
				} else {
					expectedFinalState.ChangeState(req.stateChangeRequest.State)
					assert.NoError(t, err)
				}

				for i, errReq := range req.registerErrorRequests {
					expectedErr := req.registerErrorExpectedError[i]

					subCommand, _ := json.Marshal(errReq)
					applyRequest = &api.ApplyRequest{
						SubCommand: subCommand,
					}
					err = manager.RegisterError(errReq.Id, applyRequest)
					if expectedErr != nil {
						assert.ErrorAs(t, err, &expectedErr)
					} else {
						assert.NoError(t, err)
						expectedFinalState.AddError(errReq.Error)
					}
				}
			}

			subCommand, _ = json.Marshal(&api.ReplicationDetailsRequest{Uuid: tt.replicaRequest.Uuid})
			queryRequest := &api.QueryRequest{
				Type:       api.QueryRequest_TYPE_GET_REPLICATION_DETAILS,
				SubCommand: subCommand,
			}
			resp, err := manager.GetReplicationDetailsByReplicationId(queryRequest)
			assert.NoError(t, err)

			statusResp := api.ReplicationDetailsResponse{}
			err = json.Unmarshal(resp, &statusResp)
			assert.NoError(t, err)
			assert.Equal(t, expectedFinalState.GetCurrent().ToAPIFormat(), statusResp.Status)
			assert.Equal(t, expectedFinalState.GetHistory().ToAPIFormat(), statusResp.StatusHistory)
		})
	}
}

func TestManager_SnapshotRestore(t *testing.T) {
	UUID1 := uuid4()
	UUID2 := uuid4()
	tests := []struct {
		name                   string
		schemaSetup            func(*testing.T, *schema.SchemaManager) error
		uuids                  []strfmt.UUID
		snapshotRequests       []*api.ApplyRequest
		nonSnapshottedRequests []*api.ApplyRequest
	}{
		{
			name: "snapshot and restore data with non snapshotted data",
			schemaSetup: func(t *testing.T, s *schema.SchemaManager) error {
				return s.AddClass(
					buildApplyRequest("TestCollection", api.ApplyRequest_TYPE_ADD_CLASS, api.AddClassRequest{
						Class: &models.Class{Class: "TestCollection", MultiTenancyConfig: &models.MultiTenancyConfig{Enabled: false}},
						State: &sharding.State{
							Physical: map[string]sharding.Physical{
								"shard1": {BelongsToNodes: []string{"node1"}},
								"shard2": {BelongsToNodes: []string{"node1"}},
							},
						},
					}), "node1", true, false)
			},
			snapshotRequests: []*api.ApplyRequest{
				buildApplyRequest("TestCollection", api.ApplyRequest_TYPE_REPLICATION_REPLICATE, api.ReplicationReplicateShardRequest{
					Uuid:             UUID1,
					SourceCollection: "TestCollection",
					SourceShard:      "shard1",
					SourceNode:       "node1",
					TargetNode:       "node2",
				}),
<<<<<<< HEAD
				buildApplyRequest("TestCollection", api.ApplyRequest_TYPE_REPLICATION_REPLICATE_REGISTER_ERROR, api.ReplicationRegisterErrorRequest{Id: 0, Error: "test error", Uuid: UUID1}),
=======
				buildApplyRequest("TestCollection", api.ApplyRequest_TYPE_REPLICATION_REGISTER_ERROR, api.ReplicationRegisterErrorRequest{Id: 0, Error: "test error", Uuid: UUID1}),
>>>>>>> 9ae44b44
			},
			nonSnapshottedRequests: []*api.ApplyRequest{
				buildApplyRequest("TestCollection", api.ApplyRequest_TYPE_REPLICATION_REPLICATE, api.ReplicationReplicateShardRequest{
					Uuid:             UUID2,
					SourceCollection: "TestCollection",
					SourceShard:      "shard2",
					SourceNode:       "node1",
					TargetNode:       "node2",
				}),
<<<<<<< HEAD
				buildApplyRequest("TestCollection", api.ApplyRequest_TYPE_REPLICATION_REPLICATE_REGISTER_ERROR, api.ReplicationRegisterErrorRequest{Id: 1, Error: "test error", Uuid: UUID2}),
=======
				buildApplyRequest("TestCollection", api.ApplyRequest_TYPE_REPLICATION_REGISTER_ERROR, api.ReplicationRegisterErrorRequest{Id: 1, Error: "test error", Uuid: UUID2}),
>>>>>>> 9ae44b44
			},
		},
		{
			name: "snapshot and restore no data",
			schemaSetup: func(t *testing.T, s *schema.SchemaManager) error {
				return s.AddClass(
					buildApplyRequest("TestCollection", api.ApplyRequest_TYPE_ADD_CLASS, api.AddClassRequest{
						Class: &models.Class{Class: "TestCollection", MultiTenancyConfig: &models.MultiTenancyConfig{Enabled: false}},
						State: &sharding.State{
							Physical: map[string]sharding.Physical{
								"shard1": {BelongsToNodes: []string{"node1"}},
								"shard2": {BelongsToNodes: []string{"node1"}},
							},
						},
					}), "node1", true, false)
			},
			snapshotRequests:       []*api.ApplyRequest{},
			nonSnapshottedRequests: []*api.ApplyRequest{},
		},
		{
			name: "snapshot and restore latest data",
			schemaSetup: func(t *testing.T, s *schema.SchemaManager) error {
				return s.AddClass(
					buildApplyRequest("TestCollection", api.ApplyRequest_TYPE_ADD_CLASS, api.AddClassRequest{
						Class: &models.Class{Class: "TestCollection", MultiTenancyConfig: &models.MultiTenancyConfig{Enabled: false}},
						State: &sharding.State{
							Physical: map[string]sharding.Physical{
								"shard1": {BelongsToNodes: []string{"node1"}},
								"shard2": {BelongsToNodes: []string{"node1"}},
							},
						},
					}), "node1", true, false)
			},
			snapshotRequests: []*api.ApplyRequest{
				buildApplyRequest("TestCollection", api.ApplyRequest_TYPE_REPLICATION_REPLICATE, api.ReplicationReplicateShardRequest{
					Uuid:             UUID1,
					SourceCollection: "TestCollection",
					SourceShard:      "shard1",
					SourceNode:       "node1",
					TargetNode:       "node2",
				}),
<<<<<<< HEAD
				buildApplyRequest("TestCollection", api.ApplyRequest_TYPE_REPLICATION_REPLICATE_REGISTER_ERROR, api.ReplicationRegisterErrorRequest{Id: 0, Error: "test error", Uuid: UUID1}),
=======
				buildApplyRequest("TestCollection", api.ApplyRequest_TYPE_REPLICATION_REGISTER_ERROR, api.ReplicationRegisterErrorRequest{Id: 0, Error: "test error", Uuid: UUID1}),
>>>>>>> 9ae44b44
				buildApplyRequest("TestCollection", api.ApplyRequest_TYPE_REPLICATION_REPLICATE, api.ReplicationReplicateShardRequest{
					Uuid:             UUID2,
					SourceCollection: "TestCollection",
					SourceShard:      "shard2",
					SourceNode:       "node1",
					TargetNode:       "node2",
				}),
<<<<<<< HEAD
				buildApplyRequest("TestCollection", api.ApplyRequest_TYPE_REPLICATION_REPLICATE_REGISTER_ERROR, api.ReplicationRegisterErrorRequest{Id: 1, Error: "test error", Uuid: UUID2}),
=======
				buildApplyRequest("TestCollection", api.ApplyRequest_TYPE_REPLICATION_REGISTER_ERROR, api.ReplicationRegisterErrorRequest{Id: 1, Error: "test error", Uuid: UUID2}),
>>>>>>> 9ae44b44
			},
			nonSnapshottedRequests: []*api.ApplyRequest{},
		},
	}

	for _, tt := range tests {
		tt := tt
		t.Run(tt.name, func(t *testing.T) {
			// Setup
			reg := prometheus.NewPedanticRegistry()
			parser := fakes.NewMockParser()
			parser.On("ParseClass", mock.Anything).Return(nil)
			schemaManager := schema.NewSchemaManager("test-node", nil, parser, prometheus.NewPedanticRegistry(), logrus.New())
			schemaReader := schemaManager.NewSchemaReader()
			manager := replication.NewManager(logrus.New(), schemaReader, nil, reg)
			if tt.schemaSetup != nil {
				tt.schemaSetup(t, schemaManager)
			}

			var logIndex uint64
			// Write data
			for _, req := range tt.snapshotRequests {
				switch req.Type {
				case api.ApplyRequest_TYPE_REPLICATION_REPLICATE:
					// Execute
					err := manager.Replicate(logIndex, req)
					assert.NoError(t, err)
					logIndex++
				case api.ApplyRequest_TYPE_REPLICATION_REPLICATE_REGISTER_ERROR:
					var originalReq api.ReplicationRegisterErrorRequest
					err := json.Unmarshal(req.SubCommand, &originalReq)
					require.NoError(t, err)
					err = manager.RegisterError(originalReq.Id, req)
					assert.NoError(t, err)
				default:
					t.Fatalf("unknown apply request type: %v", req.Type)
				}
			}

			// Do the snapshot/restore routine
			bytes, err := manager.Snapshot()
			require.NoError(t, err)
			require.NotNil(t, bytes)

			// Write data that will not be snapshotted
			for _, req := range tt.nonSnapshottedRequests {
				switch req.Type {
				case api.ApplyRequest_TYPE_REPLICATION_REPLICATE:
					// Execute
					err := manager.Replicate(logIndex, req)
					assert.NoError(t, err)
				case api.ApplyRequest_TYPE_REPLICATION_REPLICATE_REGISTER_ERROR:
					var originalReq api.ReplicationRegisterErrorRequest
					err := json.Unmarshal(req.SubCommand, &originalReq)
					require.NoError(t, err)
					err = manager.RegisterError(originalReq.Id, req)
					assert.NoError(t, err)
				default:
					t.Fatalf("unknown apply request type: %v", req.Type)
				}
				logIndex++
			}

			err = manager.Restore(bytes)
			require.NoError(t, err)

			// Ensure snapshotted data is here
			logIndex = 0
			for _, req := range tt.snapshotRequests {
				switch req.Type {
				case api.ApplyRequest_TYPE_REPLICATION_REPLICATE:
					var originalReq api.ReplicationReplicateShardRequest
					err = json.Unmarshal(req.SubCommand, &originalReq)
					require.NoError(t, err)

					// Create QueryRequest
					subCommand, _ := json.Marshal(&api.ReplicationDetailsRequest{Uuid: originalReq.Uuid})
					queryRequest := &api.QueryRequest{
						Type:       api.QueryRequest_TYPE_GET_REPLICATION_DETAILS,
						SubCommand: subCommand,
					}

					// Execute
					bytes, err := manager.GetReplicationDetailsByReplicationId(queryRequest)
					require.NoError(t, err)
					require.NotNil(t, bytes)

					var resp api.ReplicationDetailsResponse
					err = json.Unmarshal(bytes, &resp)
					require.NoError(t, err)
					require.Equal(t, resp.Uuid, originalReq.Uuid)
					require.Equal(t, resp.Id, logIndex)
					require.Equal(t, resp.Collection, originalReq.SourceCollection)
					require.Equal(t, resp.ShardId, originalReq.SourceShard)
					require.Equal(t, resp.SourceNodeId, originalReq.SourceNode)
					require.Equal(t, resp.TargetNodeId, originalReq.TargetNode)
					logIndex++
				case api.ApplyRequest_TYPE_REPLICATION_REPLICATE_REGISTER_ERROR:
					originalReq := api.ReplicationRegisterErrorRequest{}
					err = json.Unmarshal(req.SubCommand, &originalReq)
					require.NoError(t, err)

					// Create QueryRequest
					subCommand, _ := json.Marshal(&api.ReplicationDetailsRequest{Uuid: originalReq.Uuid})
					queryRequest := &api.QueryRequest{
						Type:       api.QueryRequest_TYPE_GET_REPLICATION_DETAILS,
						SubCommand: subCommand,
					}
					// Execute
					bytes, err := manager.GetReplicationDetailsByReplicationId(queryRequest)
					require.NoError(t, err)
					require.NotNil(t, bytes)

					var resp api.ReplicationDetailsResponse
					err = json.Unmarshal(bytes, &resp)
					require.NoError(t, err)
					require.Equal(t, resp.Uuid, originalReq.Uuid)
					require.Equal(t, resp.Id, originalReq.Id)
					require.Equal(t, api.ShardReplicationState(resp.Status.State), api.REGISTERED)
					require.Equal(t, resp.Status.Errors, []string{originalReq.Error})
				default:
					t.Fatalf("unknown apply request type: %v", req.Type)
				}
			}

			// Ensure non snapshotted data is absent
			for _, req := range tt.nonSnapshottedRequests {
				switch req.Type {
				case api.ApplyRequest_TYPE_REPLICATION_REPLICATE:
					originalReq := api.ReplicationReplicateShardRequest{}
					err = json.Unmarshal(req.SubCommand, &originalReq)
					require.NoError(t, err)

					// Create QueryRequest
					subCommand, _ := json.Marshal(&api.ReplicationDetailsRequest{Uuid: originalReq.Uuid})
					queryRequest := &api.QueryRequest{
						Type:       api.QueryRequest_TYPE_GET_REPLICATION_DETAILS,
						SubCommand: subCommand,
					}

					// Execute
					_, err := manager.GetReplicationDetailsByReplicationId(queryRequest)
					require.Error(t, err)
					logIndex++
				case api.ApplyRequest_TYPE_REPLICATION_REPLICATE_REGISTER_ERROR:
					originalReq := api.ReplicationRegisterErrorRequest{}
					err = json.Unmarshal(req.SubCommand, &originalReq)
					require.NoError(t, err)

					// Create QueryRequest
					subCommand, _ := json.Marshal(&api.ReplicationDetailsRequest{Uuid: originalReq.Uuid})
					queryRequest := &api.QueryRequest{
						Type:       api.QueryRequest_TYPE_GET_REPLICATION_DETAILS,
						SubCommand: subCommand,
					}
					// Execute
					_, err := manager.GetReplicationDetailsByReplicationId(queryRequest)
					require.Error(t, err)
				default:
					t.Fatalf("unknown apply request type: %v", req.Type)
				}
			}
		})
	}
}

func TestManager_MetricsTracking(t *testing.T) {
	const metricName = "weaviate_replication_operation_fsm_ops_by_state"
	t.Run("one replication operation with two state transitions", func(t *testing.T) {
		reg := prometheus.NewPedanticRegistry()
		parser := fakes.NewMockParser()
		parser.On("ParseClass", mock.Anything).Return(nil)
		schemaManager := schema.NewSchemaManager("test-node", nil, parser, prometheus.NewPedanticRegistry(), logrus.New())
		schemaReader := schemaManager.NewSchemaReader()
		manager := replication.NewManager(logrus.New(), schemaReader, nil, reg)
		err := schemaManager.AddClass(buildApplyRequest("TestCollection", api.ApplyRequest_TYPE_ADD_CLASS, api.AddClassRequest{
			Class: &models.Class{Class: "TestCollection", MultiTenancyConfig: &models.MultiTenancyConfig{Enabled: false}},
			State: &sharding.State{
				Physical: map[string]sharding.Physical{"shard1": {BelongsToNodes: []string{"node1"}}},
			},
		}), "node1", true, false)
		require.NoError(t, err, "error while adding class: %v", err)

		// Create replication request
		subCommand, err := json.Marshal(&api.ReplicationReplicateShardRequest{
			Uuid:             uuid4(),
			SourceCollection: "TestCollection",
			SourceShard:      "shard1",
			SourceNode:       "node1",
			TargetNode:       "node2",
		})
		require.NoErrorf(t, err, "error while marshalling a replication request: %v", err)

		err = manager.Replicate(0, &api.ApplyRequest{
			SubCommand: subCommand,
		})
		require.NoErrorf(t, err, "error while starting a replication operation: %v", err)

		assertGaugeValues(t, reg, metricName, map[api.ShardReplicationState]float64{
			api.REGISTERED: 1,
		})

		// Update replication state to 'HYDRATING'
		subCommand, err = json.Marshal(&api.ReplicationUpdateOpStateRequest{
			Version: 0,
			Id:      0,
			State:   api.HYDRATING,
		})
		require.NoErrorf(t, err, "error while marshalling a replication state change operation: %v", err)

		err = manager.UpdateReplicateOpState(&api.ApplyRequest{
			SubCommand: subCommand,
		})
		require.NoErrorf(t, err, "error while updating replication state: %v", err)

		assertGaugeValues(t, reg, metricName, map[api.ShardReplicationState]float64{
			api.REGISTERED: 0,
			api.HYDRATING:  1,
		})

		// Update replication status to 'DEHYDRATING'
		subCommand, err = json.Marshal(&api.ReplicationUpdateOpStateRequest{
			Version: 0,
			Id:      0,
			State:   api.DEHYDRATING,
		})
		require.NoErrorf(t, err, "error while marshalling a replication state change operation: %v", err)

		err = manager.UpdateReplicateOpState(&api.ApplyRequest{
			SubCommand: subCommand,
		})
		require.NoErrorf(t, err, "error while updating replication state: %v", err)

		assertGaugeValues(t, reg, metricName, map[api.ShardReplicationState]float64{
			api.REGISTERED:  0,
			api.HYDRATING:   0,
			api.DEHYDRATING: 1,
		})
	})

	t.Run("two replication operations with different state transitions", func(t *testing.T) {
		reg := prometheus.NewPedanticRegistry()
		parser := fakes.NewMockParser()
		parser.On("ParseClass", mock.Anything).Return(nil)
		schemaManager := schema.NewSchemaManager("test-node", nil, parser, prometheus.NewPedanticRegistry(), logrus.New())
		schemaReader := schemaManager.NewSchemaReader()
		manager := replication.NewManager(logrus.New(), schemaReader, nil, reg)
		err := schemaManager.AddClass(buildApplyRequest("TestCollection", api.ApplyRequest_TYPE_ADD_CLASS, api.AddClassRequest{
			Class: &models.Class{Class: "TestCollection", MultiTenancyConfig: &models.MultiTenancyConfig{Enabled: false}},
			State: &sharding.State{
				Physical: map[string]sharding.Physical{
					"shard1": {BelongsToNodes: []string{"node1"}},
					"shard2": {BelongsToNodes: []string{"node1"}},
				},
			},
		}), "node1", true, false)
		require.NoError(t, err, "error while adding class: %v", err)

		firstSubCommand, err := json.Marshal(&api.ReplicationReplicateShardRequest{
			Uuid:             uuid4(),
			SourceCollection: "TestCollection",
			SourceShard:      "shard1",
			SourceNode:       "node1",
			TargetNode:       "node2",
		})
		require.NoErrorf(t, err, "error while marshalling first replication request: %v", err)

		secondSubCommand, err := json.Marshal(&api.ReplicationReplicateShardRequest{
			Uuid:             uuid4(),
			SourceCollection: "TestCollection",
			SourceShard:      "shard2",
			SourceNode:       "node1",
			TargetNode:       "node3",
		})
		require.NoErrorf(t, err, "error while marshalling second replication request: %v", err)

		err = manager.Replicate(0, &api.ApplyRequest{
			SubCommand: firstSubCommand,
		})
		require.NoErrorf(t, err, "error while starting first replication operation: %v", err)

		err = manager.Replicate(1, &api.ApplyRequest{
			SubCommand: secondSubCommand,
		})
		require.NoErrorf(t, err, "error while starting second replication operation: %v", err)

		assertGaugeValues(t, reg, metricName, map[api.ShardReplicationState]float64{
			api.REGISTERED: 2,
		})

		// Update first operation to 'READY'
		firstStateUpdate, err := json.Marshal(&api.ReplicationUpdateOpStateRequest{
			Version: 0,
			Id:      0,
			State:   api.READY,
		})
		require.NoErrorf(t, err, "error while marshalling first operation state change: %v", err)

		err = manager.UpdateReplicateOpState(&api.ApplyRequest{
			SubCommand: firstStateUpdate,
		})
		require.NoErrorf(t, err, "error while updating first operation state: %v", err)

		// Verify state after first operation state transition
		assertGaugeValues(t, reg, metricName, map[api.ShardReplicationState]float64{
			api.REGISTERED: 1,
			api.READY:      1,
		})

		// Update second operation to 'ABORTED'
		secondStateUpdate, err := json.Marshal(&api.ReplicationUpdateOpStateRequest{
			Version: 0,
			Id:      1,
			State:   api.CANCELLED,
		})
		require.NoErrorf(t, err, "error while marshalling second operation state change: %v", err)

		err = manager.UpdateReplicateOpState(&api.ApplyRequest{
			SubCommand: secondStateUpdate,
		})
		require.NoErrorf(t, err, "error while updating second operation state: %v", err)

		// Verify state after second operation state transition
		assertGaugeValues(t, reg, metricName, map[api.ShardReplicationState]float64{
			api.REGISTERED: 0,
			api.READY:      1,
			api.CANCELLED:  1,
		})
	})
}

func assertGaugeValues(t *testing.T, reg prometheus.Gatherer, metricName string, expectedMetrics map[api.ShardReplicationState]float64) {
	t.Helper()

	var expectedOutput strings.Builder
	_, _ = fmt.Fprintf(&expectedOutput, "\n# HELP %s Current number of replication operations in each state of the FSM lifecycle\n", metricName)
	_, _ = fmt.Fprintf(&expectedOutput, "# TYPE %s gauge\n", metricName)

	for expectedState, expectedMetricValue := range expectedMetrics {
		_, _ = fmt.Fprintf(&expectedOutput, "%s{state=\"%s\"} %v\n", metricName, expectedState, expectedMetricValue)
	}

	err := testutil.GatherAndCompare(reg, strings.NewReader(expectedOutput.String()), metricName)
	require.NoErrorf(t, err, "error while gathering %s metric: %v", metricName, err)
}

func buildApplyRequest(
	class string,
	cmdType api.ApplyRequest_Type,
	jsonSubCmd interface{},
) *api.ApplyRequest {
	subData, err := json.Marshal(jsonSubCmd)
	if err != nil {
		panic("json.Marshal( " + err.Error())
	}

	cmd := api.ApplyRequest{
		Type:       cmdType,
		Class:      class,
		SubCommand: subData,
	}

	return &cmd
}

func uuid4() strfmt.UUID {
	id, err := uuid.NewRandom()
	if err != nil {
		panic(fmt.Sprintf("failed to generate Uuid: %v", err))
	}
	return strfmt.UUID(id.String())
}<|MERGE_RESOLUTION|>--- conflicted
+++ resolved
@@ -440,11 +440,7 @@
 					SourceNode:       "node1",
 					TargetNode:       "node2",
 				}),
-<<<<<<< HEAD
 				buildApplyRequest("TestCollection", api.ApplyRequest_TYPE_REPLICATION_REPLICATE_REGISTER_ERROR, api.ReplicationRegisterErrorRequest{Id: 0, Error: "test error", Uuid: UUID1}),
-=======
-				buildApplyRequest("TestCollection", api.ApplyRequest_TYPE_REPLICATION_REGISTER_ERROR, api.ReplicationRegisterErrorRequest{Id: 0, Error: "test error", Uuid: UUID1}),
->>>>>>> 9ae44b44
 			},
 			nonSnapshottedRequests: []*api.ApplyRequest{
 				buildApplyRequest("TestCollection", api.ApplyRequest_TYPE_REPLICATION_REPLICATE, api.ReplicationReplicateShardRequest{
@@ -454,11 +450,7 @@
 					SourceNode:       "node1",
 					TargetNode:       "node2",
 				}),
-<<<<<<< HEAD
 				buildApplyRequest("TestCollection", api.ApplyRequest_TYPE_REPLICATION_REPLICATE_REGISTER_ERROR, api.ReplicationRegisterErrorRequest{Id: 1, Error: "test error", Uuid: UUID2}),
-=======
-				buildApplyRequest("TestCollection", api.ApplyRequest_TYPE_REPLICATION_REGISTER_ERROR, api.ReplicationRegisterErrorRequest{Id: 1, Error: "test error", Uuid: UUID2}),
->>>>>>> 9ae44b44
 			},
 		},
 		{
@@ -500,11 +492,7 @@
 					SourceNode:       "node1",
 					TargetNode:       "node2",
 				}),
-<<<<<<< HEAD
 				buildApplyRequest("TestCollection", api.ApplyRequest_TYPE_REPLICATION_REPLICATE_REGISTER_ERROR, api.ReplicationRegisterErrorRequest{Id: 0, Error: "test error", Uuid: UUID1}),
-=======
-				buildApplyRequest("TestCollection", api.ApplyRequest_TYPE_REPLICATION_REGISTER_ERROR, api.ReplicationRegisterErrorRequest{Id: 0, Error: "test error", Uuid: UUID1}),
->>>>>>> 9ae44b44
 				buildApplyRequest("TestCollection", api.ApplyRequest_TYPE_REPLICATION_REPLICATE, api.ReplicationReplicateShardRequest{
 					Uuid:             UUID2,
 					SourceCollection: "TestCollection",
@@ -512,11 +500,7 @@
 					SourceNode:       "node1",
 					TargetNode:       "node2",
 				}),
-<<<<<<< HEAD
 				buildApplyRequest("TestCollection", api.ApplyRequest_TYPE_REPLICATION_REPLICATE_REGISTER_ERROR, api.ReplicationRegisterErrorRequest{Id: 1, Error: "test error", Uuid: UUID2}),
-=======
-				buildApplyRequest("TestCollection", api.ApplyRequest_TYPE_REPLICATION_REGISTER_ERROR, api.ReplicationRegisterErrorRequest{Id: 1, Error: "test error", Uuid: UUID2}),
->>>>>>> 9ae44b44
 			},
 			nonSnapshottedRequests: []*api.ApplyRequest{},
 		},
