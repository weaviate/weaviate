//                           _       _
// __      _____  __ ___   ___  __ _| |_ ___
// \ \ /\ / / _ \/ _` \ \ / / |/ _` | __/ _ \
//  \ V  V /  __/ (_| |\ V /| | (_| | ||  __/
//   \_/\_/ \___|\__,_| \_/ |_|\__,_|\__\___|
//
//  Copyright © 2016 - 2024 Weaviate B.V. All rights reserved.
//
//  CONTACT: hello@weaviate.io
//

package replication

import (
	"context"
	"fmt"
	"sync"
	"time"

	"github.com/weaviate/weaviate/cluster/replication/metrics"
	"github.com/weaviate/weaviate/usecases/config/runtime"

	"github.com/cenkalti/backoff/v4"
	"github.com/pkg/errors"
	"github.com/sirupsen/logrus"
	"github.com/weaviate/weaviate/cluster/proto/api"
	"github.com/weaviate/weaviate/cluster/replication/types"
	"github.com/weaviate/weaviate/entities/additional"
	enterrors "github.com/weaviate/weaviate/entities/errors"
)

// asyncStatusInterval is the polling interval to check the status of the
// async replication of src->target
const asyncStatusInterval = 5 * time.Second

// OpConsumer is an interface for consuming replication operations.
type OpConsumer interface {
	// Consume starts consuming operations from the provided channel.
	// The consumer processes operations, and a buffered channel is typically used to apply backpressure.
	// The consumer should return an error if it fails to process any operation.
	Consume(ctx context.Context, in <-chan ShardReplicationOpAndStatus) error
}

// DELETED is a constant representing a temporary deleted state of a replication operation that should not be stored in the FSM.
const DELETED = "deleted"

// errOpCancelled is an error indicating that the operation was cancelled.
var errOpCancelled = errors.New("operation cancelled")

// CopyOpConsumer is an implementation of the OpConsumer interface that processes replication operations
// by executing copy operations from a source shard to a target shard. It uses a ReplicaCopier to actually
// carry out the copy operation. Moreover, it supports configurable backoff, timeout and concurrency limits.
type CopyOpConsumer struct {
	// logger is used for structured logging throughout the consumer's lifecycle.
	// It provides detailed logs for each replication operation and any errors encountered.
	logger *logrus.Entry

	// ongoingOps is a cache of ongoing operations.
	// It is used to prevent duplicate operations from being processed.
	ongoingOps *OpsCache

	// leaderClient is responsible for interacting with the FSM to update the state of replication operations.
	// It is used to update the status of operations during the replication process (e.g. update to HYDRATING state).
	leaderClient types.FSMUpdater

	// replicaCopier is used to handle the actual copying of replica data from the source shard to the target shard.
	// It abstracts the mechanics of data replication and file copying.
	replicaCopier types.ReplicaCopier

	// backoffPolicy defines the retry mechanism for failed operations.
	// It allows the consumer to retry replication operations using a backoff strategy in case of failure.
	backoffPolicy backoff.BackOff

	// maxWorkers sets the maximum number of concurrent workers that will be used to process replication operations.
	// It controls the level of parallelism in the replication process allowing multiple replication operations to
	// run concurrently.
	maxWorkers int

	// opTimeout defines the timeout duration for each replication operation.
	// It ensures that operations do not hang indefinitely and are retried or terminated after the timeout period.
	opTimeout time.Duration

	// tokens controls the maximum number of concurrently running consumers
	tokens chan struct{}

	// nodeId uniquely identifies the node on which this consumer instance is running.
	nodeId string

	// engineOpCallbacks defines hooks invoked at various stages of a replication operation's lifecycle
	// (e.g., pending, start, complete, failure) to support metrics or custom observability logic.
	engineOpCallbacks *metrics.ReplicationEngineOpsCallbacks

	// asyncReplicationMinimumWait is the duration for the upper time bound for the hash beat.
	asyncReplicationMinimumWait *runtime.DynamicValue[time.Duration]
}

// NewCopyOpConsumer creates a new CopyOpConsumer instance responsible for executing
// replication operations using a configurable worker pool.
//
// It uses a ReplicaCopier to perform the actual data copy.
func NewCopyOpConsumer(
	logger *logrus.Logger,
	leaderClient types.FSMUpdater,
	replicaCopier types.ReplicaCopier,
	nodeId string,
	backoffPolicy backoff.BackOff,
	ongoingOps *OpsCache,
	opTimeout time.Duration,
	maxWorkers int,
	asyncReplicationMinimumWait *runtime.DynamicValue[time.Duration],
	engineOpCallbacks *metrics.ReplicationEngineOpsCallbacks,
) *CopyOpConsumer {
	c := &CopyOpConsumer{
		logger:                      logger.WithFields(logrus.Fields{"component": "replication_consumer", "action": replicationEngineLogAction}),
		leaderClient:                leaderClient,
		replicaCopier:               replicaCopier,
		backoffPolicy:               backoffPolicy,
		ongoingOps:                  ongoingOps,
		opTimeout:                   opTimeout,
		maxWorkers:                  maxWorkers,
		nodeId:                      nodeId,
		tokens:                      make(chan struct{}, maxWorkers),
		engineOpCallbacks:           engineOpCallbacks,
		asyncReplicationMinimumWait: asyncReplicationMinimumWait,
	}
	return c
}

// Consume processes replication operations from the input channel, ensuring that only a limited number of consumers
// are active concurrently based on the maxWorkers value.
func (c *CopyOpConsumer) Consume(ctx context.Context, in <-chan ShardReplicationOpAndStatus) error {
	c.logger.WithFields(logrus.Fields{"node": c.nodeId, "max_workers": c.maxWorkers, "op_timeout": c.opTimeout}).Info("starting replication operation consumer")

	workerCtx, cancel := context.WithCancel(ctx)
	defer cancel()

	c.engineOpCallbacks.OnPrepareProcessing(c.nodeId)

	var wg sync.WaitGroup

	for {
		select {
		case <-ctx.Done():
			c.logger.WithError(ctx.Err()).Info("context canceled, shutting down consumer")
			wg.Wait() // Waiting for pending operations before terminating
			return ctx.Err()

		case op, ok := <-in:
			if !ok {
				c.logger.Info("operation channel closed, shutting down consumer")
				wg.Wait() // Waiting for pending operations before terminating
				return nil
			}

			// If the operation has been scheduled for cancellation or deletion
			// This is done outside of the worker goroutine, and therefore without acquiring a token, so that
			// we can cancel operations that have frozen or become unresponsive. If we were to acquire a token
			// we would block the worker pool and not be able to cancel the operation leading to resource starvation.
			if op.Status.ShouldCancel && !c.ongoingOps.HasBeenCancelled(op.Op.ID) {
				// Update the cache to mark the operation as cancelled
				c.ongoingOps.StoreHasBeenCancelled(op.Op.ID)
				c.logger.WithFields(logrus.Fields{"op": op}).Debug("cancelled the replication op")
				if c.ongoingOps.InFlight(op.Op.ID) {
					// Cancel the in-flight operation
					// Is a noop, returns false if the op doesn't exist
					c.ongoingOps.Cancel(op.Op.ID)
					// Continue to ensure we don't accidentally re-spawn the operation in a new worker
					continue
				}
<<<<<<< HEAD
				// Otherwise, the operation is not in-flight and should therefore be processed in a worker where cancellation happens
=======
				// Otherwise, the operation is not in-flight and should therefore be processed in a worker where clean-up happens
>>>>>>> 5ff7495d
			}

			c.engineOpCallbacks.OnOpPending(c.nodeId)
			select {
			// The 'tokens' channel limits the number of concurrent workers (`maxWorkers`).
			// Each worker acquires a token before processing an operation. If no tokens are available,
			// the worker blocks until one is released. After completing the task, the worker releases the token,
			// allowing another worker to proceed. This ensures only a limited number of workers is concurrently
			// running replication operations and avoids overloading the system.
			case c.tokens <- struct{}{}:

				// Check if the operation is already in progress
				if c.ongoingOps.LoadOrStore(op.Op.ID) {
					// Avoid scheduling unnecessary work or incorrectly counting metrics
					// for operations that are already in progress or completed.
					c.logger.WithFields(logrus.Fields{"op": op}).Debug("replication op skipped as already running")
					// Need to release the token to let other consumers process queued replication operations.
					<-c.tokens
					c.engineOpCallbacks.OnOpSkipped(c.nodeId)
					continue
				}

				wg.Add(1)
				c.engineOpCallbacks.OnOpStart(c.nodeId)

				// Here we capture the op argument used by the func below as the enterrors.GoWrapper requires calling
				// a function without arguments.
				operation := op

				enterrors.GoWrapper(func() {
					defer func() {
						<-c.tokens // Release token when completed
						// Delete the operation from the ongoingOps map when the operation processing is complete
						c.ongoingOps.DeleteInFlight(op.Op.ID)
						wg.Done()
					}()

					opLogger := getLoggerForOp(c.logger.Logger, operation.Op)
					opLogger.Debug("worker processing replication operation")

					// If the operation has been cancelled in the time between it being added to the channel and
					// being processed, we need to cancel it in the FSM and return
					if c.ongoingOps.HasBeenCancelled(op.Op.ID) {
						c.logger.WithFields(logrus.Fields{"op": operation}).Debug("replication op cancelled, stopping replication operation")
						c.cancelOp(workerCtx, operation, opLogger)
						return
					}

					// Start a replication operation with a timeout for completion to prevent replication operations
					// from running indefinitely
					opCtx, opCancel := context.WithTimeout(workerCtx, c.opTimeout)
					defer opCancel()
					c.ongoingOps.StoreCancel(op.Op.ID, opCancel)

					err := c.dispatchReplicationOp(opCtx, operation)
					if err == nil {
						c.engineOpCallbacks.OnOpComplete(c.nodeId)
						return
					}
					if errors.Is(err, context.DeadlineExceeded) {
						c.engineOpCallbacks.OnOpFailed(c.nodeId)
						opLogger.WithError(err).Error("replication operation timed out")
						return
					}
					if errors.Is(err, context.Canceled) && c.ongoingOps.HasBeenCancelled(op.Op.ID) {
						opLogger.WithError(err).Debug("replication operation cancelled")
						c.cancelOp(workerCtx, operation, opLogger)
						return
					}
					if errors.Is(err, errOpCancelled) {
						opLogger.WithError(err).Debug("replication operation cancelled")
						c.cancelOp(workerCtx, operation, opLogger)
						return
					}
					c.engineOpCallbacks.OnOpFailed(c.nodeId)
					opLogger.WithError(err).Error("replication operation failed")
				}, c.logger)

			case <-ctx.Done():
				return ctx.Err()
			}
		}
	}
}

// dispatchReplicationOp dispatches the replication operation to the appropriate state handler
// based on the current state of the operation.
// If the state handler returns success and a valid next state, the operation is transitioned to the next state.
// If the state handler returns an error, the operation is not transitioned and the error is returned.
func (c *CopyOpConsumer) dispatchReplicationOp(ctx context.Context, op ShardReplicationOpAndStatus) error {
	switch op.Status.GetCurrentState() {
	case api.REGISTERED:
		return c.processStateAndTransition(ctx, op, c.processRegisteredOp)
	case api.HYDRATING:
		return c.processStateAndTransition(ctx, op, c.processHydratingOp)
	case api.DEHYDRATING:
		return c.processStateAndTransition(ctx, op, c.processDehydratingOp)
	case api.FINALIZING:
		return c.processStateAndTransition(ctx, op, c.processFinalizingOp)
	case api.READY:
		return nil
	case api.CANCELLED:
		return c.processStateAndTransition(ctx, op, c.processCancelledOp)
	default:
		getLoggerForOp(c.logger.Logger, op.Op).WithFields(logrus.Fields{"op_status": op.Status.GetCurrentState()}).Error("unknown replication operation state")
		return fmt.Errorf("unknown replication operation state: %s", op.Status.GetCurrentState())
	}
}

// stateFuncHandler is a function that processes a replication operation and returns the next state and an error.
type stateFuncHandler func(ctx context.Context, op ShardReplicationOpAndStatus) (api.ShardReplicationState, error)

func (c *CopyOpConsumer) checkCancelled(logger *logrus.Entry, op ShardReplicationOpAndStatus) error {
	if c.ongoingOps.HasBeenCancelled(op.Op.ID) {
		logger.WithFields(logrus.Fields{"op": op}).Debug("replication op cancelled, stopping replication operation")
		return errOpCancelled
	}
	return nil
}

// processStateAndTransition processes a replication operation and transitions it to the next state.
// It retries the operation using a backoff policy if it returns an error.
// If the operation is successful, the operation is transitioned to the next state.
// Otherwise, the operation is transitioned to the next state and the process continues.
func (c *CopyOpConsumer) processStateAndTransition(ctx context.Context, op ShardReplicationOpAndStatus, stateFuncHandler stateFuncHandler) error {
	logger := getLoggerForOp(c.logger.Logger, op.Op)
	nextState, err := backoff.RetryWithData(func() (api.ShardReplicationState, error) {
		if ctx.Err() != nil {
			logger.WithError(ctx.Err()).Error("error while processing replication operation, shutting down")
			return api.ShardReplicationState(""), backoff.Permanent(ctx.Err())
		}
		if err := c.checkCancelled(logger, op); err != nil {
			return api.ShardReplicationState(""), backoff.Permanent(err)
		}

		nextState, err := stateFuncHandler(ctx, op)
		// If we receive an error from the state handler make sure we store it and then stop processing
		if err != nil {
			// If the op was cancelled for any reason, pass the error up the stack to be handled higher up
			if errors.Is(err, context.Canceled) {
				logger.Debug("context cancelled, stopping replication operation")
				return api.ShardReplicationState(""), backoff.Permanent(err)
			}
			if err := c.checkCancelled(logger, op); err != nil {
				return api.ShardReplicationState(""), backoff.Permanent(err)
			}
			// Otherwise, register the error with the FSM
			err = c.leaderClient.ReplicationRegisterError(op.Op.ID, err.Error())
			if err != nil {
				logger.WithError(err).Error("failed to register error for replication operation")
			}
			return api.ShardReplicationState(""), err
		}

		if err := c.checkCancelled(logger, op); err != nil {
			return api.ShardReplicationState(""), backoff.Permanent(err)
		}
		// No error from the state handler, update the state to the next, if this errors we will stop processing
		if err := c.leaderClient.ReplicationUpdateReplicaOpStatus(op.Op.ID, nextState); err != nil {
			logger.WithError(err).Errorf("failed to update replica status to '%s'", nextState)
			return api.ShardReplicationState(""), err
		}
		return nextState, nil
	}, c.backoffPolicy)
	if err != nil {
		return err
	}

	if nextState == DELETED {
		// Stop the recursion if we are in the DELETED state and don't update the state in the FSM
		return nil
	}

	op.Status.ChangeState(nextState)
	if nextState == api.READY {
		// No need to continue the recursion if we are in the READY state
		return nil
	}

	if err := c.checkCancelled(logger, op); err != nil {
		return err
	}
	return c.dispatchReplicationOp(ctx, op)
}

// cancelOp performs clean up for the cancelled operation and notifies the FSM of the cancellation.
//
// It removes the replica shard from the target node and updates the FSM with the cancellation status.
// If the operation is being cancelled, it notifies the FSM to complete the cancellation.
// If the operation is being deleted, it notifies the FSM to remove the operation from the FSM.
// It returns an error if any of the operations fail.
//
// It exists outside of the formal state machine to allow for cancellation of operations that are in progress
// or have been cancelled but not yet processed without introducing new intermediate states to the FSM.
func (c *CopyOpConsumer) cancelOp(ctx context.Context, op ShardReplicationOpAndStatus, logger *logrus.Entry) {
	defer func() {
<<<<<<< HEAD
		c.ongoingOps.RemoveHasBeenCancelled(op.Op.ID)
=======
		c.ongoingOps.DeleteHasBeenCancelled(op.Op.ID)
>>>>>>> 5ff7495d
		c.engineOpCallbacks.OnOpCancelled(c.nodeId)
	}()

	c.replicaCopier.RemoveLocalReplica(ctx, op.Op.SourceShard.CollectionId, op.Op.TargetShard.ShardId)

	// If the operation is only being cancelled then notify the FSM so it can update its state
	if op.Status.OnlyCancellation() {
		if err := c.leaderClient.ReplicationCancellationComplete(op.Op.ID); err != nil {
			logger.WithError(err).Error("failure while completing cancellation of replica operation")
		}
		return
	}

	// If the operation is being deleted then remove it from the FSM
	if op.Status.ShouldDelete {
		if err := c.leaderClient.ReplicationRemoveReplicaOp(op.Op.ID); err != nil {
			logger.WithError(err).Error("failure while deleting replica operation")
		}
		return
	}
}

// processRegisteredOp is the state handler for the REGISTERED state.
func (c *CopyOpConsumer) processRegisteredOp(ctx context.Context, op ShardReplicationOpAndStatus) (api.ShardReplicationState, error) {
	logger := getLoggerForOp(c.logger.Logger, op.Op)
	logger.Info("processing registered replication operation")

	return api.HYDRATING, nil
}

// processHydratingOp is the state handler for the HYDRATING state.
// It copies the replica shard from the source node to the target node using file copy opetaitons and then transitions the operation to the FINALIZING state.
func (c *CopyOpConsumer) processHydratingOp(ctx context.Context, op ShardReplicationOpAndStatus) (api.ShardReplicationState, error) {
	logger := getLoggerForOp(c.logger.Logger, op.Op)
	logger.Info("processing hydrating replication operation")

	if ctx.Err() != nil {
		logger.WithError(ctx.Err()).Debug("context cancelled, stopping replication operation")
		return api.ShardReplicationState(""), ctx.Err()
	}

	if err := c.replicaCopier.CopyReplica(ctx, op.Op.SourceShard.NodeId, op.Op.SourceShard.CollectionId, op.Op.TargetShard.ShardId); err != nil {
		logger.WithError(err).Error("failure while copying replica shard")
		return api.ShardReplicationState(""), err
	}

	return api.FINALIZING, nil
}

// processFinalizingOp is the state handler for the FINALIZING state.
// It updates the sharding state and then transitions the operation to the READY state.
func (c *CopyOpConsumer) processFinalizingOp(ctx context.Context, op ShardReplicationOpAndStatus) (api.ShardReplicationState, error) {
	logger := getLoggerForOp(c.logger.Logger, op.Op)
	logger.Info("processing finalizing replication operation")

	if ctx.Err() != nil {
		logger.WithError(ctx.Err()).Debug("context cancelled, stopping replication operation")
		return api.ShardReplicationState(""), ctx.Err()
	}

	// ensure async replication is started on local (target) node
	if err := c.replicaCopier.InitAsyncReplicationLocally(ctx, op.Op.SourceShard.CollectionId, op.Op.TargetShard.ShardId); err != nil {
		logger.WithError(err).Error("failure while initializing async replication on local node")
		return api.ShardReplicationState(""), err
	}
	defer c.replicaCopier.RevertAsyncReplicationLocally(ctx, op.Op.TargetShard.CollectionId, op.Op.SourceShard.ShardId)

	// TODO start best effort writes before upper time bound is hit
	// TODO make sure/test reads sent to target node do not use target node until op is ready/done and that writes
	// received during movement work as expected
	asyncReplicationUpperTimeBoundUnixMillis := time.Now().Add(c.asyncReplicationMinimumWait.Get()).UnixMilli()

	// start async replication from source node to target node
	targetNodeOverride := additional.AsyncReplicationTargetNodeOverride{
		CollectionID:   op.Op.SourceShard.CollectionId,
		ShardID:        op.Op.TargetShard.ShardId,
		TargetNode:     op.Op.TargetShard.NodeId,
		SourceNode:     op.Op.SourceShard.NodeId,
		UpperTimeBound: asyncReplicationUpperTimeBoundUnixMillis,
	}
	if err := c.replicaCopier.AddAsyncReplicationTargetNode(ctx, targetNodeOverride); err != nil {
		return api.ShardReplicationState(""), err
	}
	defer c.replicaCopier.RemoveAsyncReplicationTargetNode(ctx, targetNodeOverride)

	do := func() bool {
		asyncReplicationStatus, err := c.replicaCopier.AsyncReplicationStatus(ctx, op.Op.SourceShard.NodeId, op.Op.TargetShard.NodeId, op.Op.SourceShard.CollectionId, op.Op.SourceShard.ShardId)
		c.logger.WithFields(logrus.Fields{"err": err, "objects_propagated": asyncReplicationStatus.ObjectsPropagated, "start_diff_time_unix_millis": asyncReplicationStatus.StartDiffTimeUnixMillis, "upper_time_bound_unix_millis": asyncReplicationUpperTimeBoundUnixMillis}).Info("async replication status")
		return err == nil && asyncReplicationStatus.ObjectsPropagated == 0 && asyncReplicationStatus.StartDiffTimeUnixMillis >= asyncReplicationUpperTimeBoundUnixMillis
	}

	if ctx.Err() != nil {
		logger.WithError(ctx.Err()).Debug("error while processing replication operation, shutting down")
		return api.ShardReplicationState(""), ctx.Err()
	}
	// we only check the status of the async replication every 5 seconds to avoid
	// spamming with too many requests too quickly
	err := backoff.Retry(func() error {
		if ctx.Err() != nil {
			logger.WithError(ctx.Err()).Debug("error while processing replication operation, shutting down")
			return backoff.Permanent(ctx.Err())
		}
		if do() {
			return nil
		}
		return errors.New("async replication not done")
	}, backoff.WithContext(backoff.NewConstantBackOff(asyncStatusInterval), ctx))
	if err != nil {
		logger.WithError(err).Error("failure while waiting for async replication to complete")
		return api.ShardReplicationState(""), err
	}

	if ctx.Err() != nil {
		logger.WithError(ctx.Err()).Debug("error while processing replication operation, shutting down")
		return api.ShardReplicationState(""), ctx.Err()
	}

	if _, err := c.leaderClient.AddReplicaToShard(ctx, op.Op.TargetShard.CollectionId, op.Op.TargetShard.ShardId, op.Op.TargetShard.NodeId); err != nil {
		logger.WithError(err).Error("failure while adding replica to shard")
		return api.ShardReplicationState(""), err
	}

	switch op.Op.TransferType {
	case api.COPY:
		return api.READY, nil
	case api.MOVE:
		return api.DEHYDRATING, nil
	default:
		return api.ShardReplicationState(""), fmt.Errorf("unknown transfer type: %s", op.Op.TransferType)
	}
}

// processDehydratingOp is the state handler for the DEHYDRATING state.
func (c *CopyOpConsumer) processDehydratingOp(ctx context.Context, op ShardReplicationOpAndStatus) (api.ShardReplicationState, error) {
	logger := getLoggerForOp(c.logger.Logger, op.Op)
	logger.Info("processing dehydrating replication operation")

	if ctx.Err() != nil {
		logger.WithError(ctx.Err()).Debug("context cancelled, stopping replication operation")
		return api.ShardReplicationState(""), ctx.Err()
	}

	if _, err := c.leaderClient.DeleteReplicaFromShard(ctx, op.Op.SourceShard.CollectionId, op.Op.SourceShard.ShardId, op.Op.SourceShard.NodeId); err != nil {
		logger.WithError(err).Error("failure while deleting replica from shard")
		return api.ShardReplicationState(""), err
	}
	return api.READY, nil
}

func (c *CopyOpConsumer) processCancelledOp(ctx context.Context, op ShardReplicationOpAndStatus) (api.ShardReplicationState, error) {
	logger := getLoggerForOp(c.logger.Logger, op.Op)
	logger.Info("processing cancelled replication operation")

	if !op.Status.ShouldDelete {
		return api.ShardReplicationState(""), fmt.Errorf("replication operation with id %v is not in a state to be deleted", op.Op.ID)
	}

	if err := c.leaderClient.ReplicationRemoveReplicaOp(op.Op.ID); err != nil {
		logger.WithError(err).Error("failure while removing replica operation")
		return api.ShardReplicationState(""), err
	}
	return DELETED, nil
}<|MERGE_RESOLUTION|>--- conflicted
+++ resolved
@@ -167,11 +167,7 @@
 					// Continue to ensure we don't accidentally re-spawn the operation in a new worker
 					continue
 				}
-<<<<<<< HEAD
-				// Otherwise, the operation is not in-flight and should therefore be processed in a worker where cancellation happens
-=======
 				// Otherwise, the operation is not in-flight and should therefore be processed in a worker where clean-up happens
->>>>>>> 5ff7495d
 			}
 
 			c.engineOpCallbacks.OnOpPending(c.nodeId)
@@ -368,11 +364,7 @@
 // or have been cancelled but not yet processed without introducing new intermediate states to the FSM.
 func (c *CopyOpConsumer) cancelOp(ctx context.Context, op ShardReplicationOpAndStatus, logger *logrus.Entry) {
 	defer func() {
-<<<<<<< HEAD
-		c.ongoingOps.RemoveHasBeenCancelled(op.Op.ID)
-=======
 		c.ongoingOps.DeleteHasBeenCancelled(op.Op.ID)
->>>>>>> 5ff7495d
 		c.engineOpCallbacks.OnOpCancelled(c.nodeId)
 	}()
 
