--- conflicted
+++ resolved
@@ -156,11 +156,10 @@
 
 				// Check if the operation is already in progress
 				if c.ongoingOps.LoadOrStore(op.Op.ID) {
-<<<<<<< HEAD
 					if !op.Status.ShouldCancelOrDelete() {
 						// Avoid scheduling unnecessary work or incorrectly counting metrics
 						// for operations that are already in progress or completed.
-						c.logger.WithFields(logrus.Fields{"consumer": c, "op": op}).Debug("replication op skipped as already running")
+						c.logger.WithFields(logrus.Fields{"op": op}).Debug("replication op skipped as already running")
 						// Need to release the token to let other consumers process queued replication operations.
 						<-c.tokens
 						c.engineOpCallbacks.OnOpSkipped(c.nodeId)
@@ -169,22 +168,17 @@
 					// This means we're cancelling/deleting the operation, so we need to call the op's cancel
 					cancel, ok := c.ongoingOps.LoadCancel(op.Op.ID)
 					if ok {
-						c.logger.WithFields(logrus.Fields{"consumer": c, "op": op}).Debug("cancelling the replication op")
+						c.logger.WithFields(logrus.Fields{"op": op}).Debug("cancelling the replication op")
 						cancel()
 					} else {
 						// Otherwise, update the state to cancelled immediately now since we don't have a cancel function
 						// meaning that any in-flight operation has already completed
-						logger := getLoggerForOp(c.logger.Logger, op.Op).WithFields(logrus.Fields{"consumer": c})
+						logger := getLoggerForOp(c.logger.Logger, op.Op).WithFields(logrus.Fields{"op": op})
 						logger.WithField("consumer", c).Info("replication operation cancelled, stopping processing")
 						if err := c.leaderClient.ReplicationUpdateReplicaOpStatus(op.Op.ID, api.CANCELLED); err != nil {
 							logger.WithField("consumer", c).WithError(err).Errorf("failed to update replica status to '%s'", api.CANCELLED)
 						}
 					}
-=======
-					// Avoid scheduling unnecessary work or incorrectly counting metrics
-					// for operations that are already in progress or completed.
-					c.logger.WithFields(logrus.Fields{"op": op}).Debug("replication op skipped as already running")
->>>>>>> cf9c7856
 					// Need to release the token to let other consumers process queued replication operations.
 					<-c.tokens
 					continue
@@ -393,10 +387,15 @@
 }
 
 // processDehydratingOp is the state handler for the DEHYDRATING state.
-<<<<<<< HEAD
-func (c *CopyOpConsumer) processDehydratingOp(context.Context, ShardReplicationOpAndStatus) (api.ShardReplicationState, error) {
-	// TODO: Implement
-	return api.ShardReplicationState(""), nil
+func (c *CopyOpConsumer) processDehydratingOp(ctx context.Context, op ShardReplicationOpAndStatus) (api.ShardReplicationState, error) {
+	logger := getLoggerForOp(c.logger.Logger, op.Op)
+	logger.Info("processing dehydrating replication operation")
+
+	if _, err := c.leaderClient.DeleteReplicaFromShard(ctx, op.Op.SourceShard.CollectionId, op.Op.SourceShard.ShardId, op.Op.SourceShard.NodeId); err != nil {
+		logger.WithError(err).Error("failure while deleting replica from shard")
+		return api.ShardReplicationState(""), err
+	}
+	return api.READY, nil
 }
 
 // processCancellingOp is the state handler for the CANCELLING state.
@@ -428,15 +427,4 @@
 	}
 
 	return api.ShardReplicationState(""), fmt.Errorf("something's wrong with the operation, either ShouldCancel or ShouldDelete must be true but both are false")
-=======
-func (c *CopyOpConsumer) processDehydratingOp(ctx context.Context, op ShardReplicationOpAndStatus) (api.ShardReplicationState, error) {
-	logger := getLoggerForOp(c.logger.Logger, op.Op)
-	logger.Info("processing dehydrating replication operation")
-
-	if _, err := c.leaderClient.DeleteReplicaFromShard(ctx, op.Op.SourceShard.CollectionId, op.Op.SourceShard.ShardId, op.Op.SourceShard.NodeId); err != nil {
-		logger.WithError(err).Error("failure while deleting replica from shard")
-		return api.ShardReplicationState(""), err
-	}
-	return api.READY, nil
->>>>>>> cf9c7856
 }