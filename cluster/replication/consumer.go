//                           _       _
// __      _____  __ ___   ___  __ _| |_ ___
// \ \ /\ / / _ \/ _` \ \ / / |/ _` | __/ _ \
//  \ V  V /  __/ (_| |\ V /| | (_| | ||  __/
//   \_/\_/ \___|\__,_| \_/ |_|\__,_|\__\___|
//
//  Copyright © 2016 - 2025 Weaviate B.V. All rights reserved.
//
//  CONTACT: hello@weaviate.io
//

package replication

import (
	"context"
	"fmt"
	"slices"
	"strings"
	"sync"
	"time"

	"github.com/weaviate/weaviate/cluster/replication/metrics"
	"github.com/weaviate/weaviate/cluster/schema"
	"github.com/weaviate/weaviate/usecases/config/runtime"
	"github.com/weaviate/weaviate/usecases/sharding"

	"github.com/cenkalti/backoff/v4"
	"github.com/pkg/errors"
	"github.com/sirupsen/logrus"
	"github.com/weaviate/weaviate/cluster/proto/api"
	"github.com/weaviate/weaviate/cluster/replication/types"
	"github.com/weaviate/weaviate/entities/additional"
	enterrors "github.com/weaviate/weaviate/entities/errors"
	"github.com/weaviate/weaviate/entities/models"
)

// asyncStatusInterval is the polling interval to check the status of the
// async replication of src->target
const (
	asyncStatusInterval = 5 * time.Second
	// if async status errors more than 30 times, stop retrying
	asyncStatusMaxErrors = 30
	// about `asyncStatusInterval` seconds per retry, 120 retries = 10 minutes for async replication
	// to complete
	asyncStatusMaxRetries = 120
)

// OpConsumer is an interface for consuming replication operations.
type OpConsumer interface {
	// Consume starts consuming operations from the provided channel.
	// The consumer processes operations, and a buffered channel is typically used to apply backpressure.
	// The consumer should return an error if it fails to process any operation.
	Consume(ctx context.Context, in <-chan ShardReplicationOpAndStatus) error
}

// DELETED is a constant representing a temporary deleted state of a replication operation that should not be stored in the FSM.
const DELETED = "deleted"

// errOpCancelled is an error indicating that the operation was cancelled.
var errOpCancelled = errors.New("operation cancelled")

// CopyOpConsumer is an implementation of the OpConsumer interface that processes replication operations
// by executing copy operations from a source shard to a target shard. It uses a ReplicaCopier to actually
// carry out the copy operation. Moreover, it supports configurable backoff, timeout and concurrency limits.
type CopyOpConsumer struct {
	// logger is used for structured logging throughout the consumer's lifecycle.
	// It provides detailed logs for each replication operation and any errors encountered.
	logger *logrus.Entry

	// ongoingOps is a cache of ongoing operations.
	// It is used to prevent duplicate operations from being processed.
	ongoingOps *OpsCache

	// opsGateway is used to keep track of when task were executed and when we can retry or continue their execution next
	// It is used to ensure we backoff when retrying ops and avoid thundering herd problems
	opsGateway *OpsGateway

	// leaderClient is responsible for interacting with the FSM to update the state of replication operations.
	// It is used to update the status of operations during the replication process (e.g. update to HYDRATING state).
	leaderClient types.FSMUpdater

	// replicaCopier is used to handle the actual copying of replica data from the source shard to the target shard.
	// It abstracts the mechanics of data replication and file copying.
	replicaCopier types.ReplicaCopier

	// schemaReader is used to read the schema
	schemaReader schema.SchemaReader

	// backoffPolicy defines the retry mechanism for failed operations.
	// It allows the consumer to retry replication operations using a backoff strategy in case of failure.
	backoffPolicy backoff.BackOff

	// maxWorkers sets the maximum number of concurrent workers that will be used to process replication operations.
	// It controls the level of parallelism in the replication process allowing multiple replication operations to
	// run concurrently.
	maxWorkers int

	// opTimeout defines the timeout duration for each replication operation.
	// It ensures that operations do not hang indefinitely and are retried or terminated after the timeout period.
	opTimeout time.Duration

	// tokens controls the maximum number of concurrently running consumers
	tokens chan struct{}

	// nodeId uniquely identifies the node on which this consumer instance is running.
	nodeId string

	// engineOpCallbacks defines hooks invoked at various stages of a replication operation's lifecycle
	// (e.g., pending, start, complete, failure) to support metrics or custom observability logic.
	engineOpCallbacks *metrics.ReplicationEngineOpsCallbacks

	// asyncReplicationMinimumWait is the duration for the upper time bound for the hash beat.
	asyncReplicationMinimumWait *runtime.DynamicValue[time.Duration]
}

type overrides struct {
	source additional.AsyncReplicationTargetNodeOverride
	target additional.AsyncReplicationTargetNodeOverride
}

func newOverrides(op ShardReplicationOpAndStatus, upperTimeBound int64) overrides {
	return overrides{
		source: additional.AsyncReplicationTargetNodeOverride{
			CollectionID:         op.Op.SourceShard.CollectionId,
			ShardID:              op.Op.SourceShard.ShardId,
			TargetNode:           op.Op.SourceShard.NodeId,
			SourceNode:           op.Op.TargetShard.NodeId,
			UpperTimeBound:       upperTimeBound,
			NoDeletionResolution: true,
		},
		target: additional.AsyncReplicationTargetNodeOverride{
			CollectionID:         op.Op.SourceShard.CollectionId,
			ShardID:              op.Op.SourceShard.ShardId,
			TargetNode:           op.Op.TargetShard.NodeId,
			SourceNode:           op.Op.SourceShard.NodeId,
			UpperTimeBound:       upperTimeBound,
			NoDeletionResolution: true,
		},
	}
}

// NewCopyOpConsumer creates a new CopyOpConsumer instance responsible for executing
// replication operations using a configurable worker pool.
//
// It uses a ReplicaCopier to perform the actual data copy.
func NewCopyOpConsumer(
	logger *logrus.Logger,
	leaderClient types.FSMUpdater,
	replicaCopier types.ReplicaCopier,
	nodeId string,
	backoffPolicy backoff.BackOff,
	ongoingOps *OpsCache,
	opTimeout time.Duration,
	maxWorkers int,
	asyncReplicationMinimumWait *runtime.DynamicValue[time.Duration],
	engineOpCallbacks *metrics.ReplicationEngineOpsCallbacks,
	schemaReader schema.SchemaReader,
) *CopyOpConsumer {
	c := &CopyOpConsumer{
		logger:                      logger.WithFields(logrus.Fields{"component": "replication_consumer", "action": replicationEngineLogAction}),
		leaderClient:                leaderClient,
		replicaCopier:               replicaCopier,
		backoffPolicy:               backoffPolicy,
		ongoingOps:                  ongoingOps,
		opTimeout:                   opTimeout,
		maxWorkers:                  maxWorkers,
		nodeId:                      nodeId,
		tokens:                      make(chan struct{}, maxWorkers),
		engineOpCallbacks:           engineOpCallbacks,
		asyncReplicationMinimumWait: asyncReplicationMinimumWait,
		schemaReader:                schemaReader,
		opsGateway:                  NewOpsGateway(),
	}
	return c
}

// Consume processes replication operations from the input channel, ensuring that only a limited number of consumers
// are active concurrently based on the maxWorkers value.
func (c *CopyOpConsumer) Consume(workerCtx context.Context, in <-chan ShardReplicationOpAndStatus) error {
	c.logger.WithFields(logrus.Fields{"node": c.nodeId, "max_workers": c.maxWorkers, "op_timeout": c.opTimeout}).Info("starting replication operation consumer")

	c.engineOpCallbacks.OnPrepareProcessing(c.nodeId)

	var wg sync.WaitGroup
	for {
		select {
		case <-workerCtx.Done():
			c.logger.WithError(workerCtx.Err()).Info("worker context canceled, shutting down consumer")
			// We can start waiting for ops because their context depend on the worker context that just got cancelled
			wg.Wait()
			return workerCtx.Err()

		case op, ok := <-in:
			if !ok {
				c.logger.Info("operation channel closed, shutting down consumer and waiting for ops to finish")
				c.ongoingOps.CancelAll()
				wg.Wait()
				return nil
			}
			logger := getLoggerForOpAndStatus(c.logger, op.Op, op.Status)

			// If the operation has been scheduled for cancellation or deletion
			// This is done outside of the worker goroutine, and therefore without acquiring a token, so that
			// we can cancel operations that have frozen or become unresponsive. If we were to acquire a token
			// we would block the worker pool and not be able to cancel the operation leading to resource starvation.
			if op.Status.ShouldCancel && !c.ongoingOps.HasBeenCancelled(op.Op.ID) {
				// Update the cache to mark the operation as cancelled
				c.ongoingOps.StoreHasBeenCancelled(op.Op.ID)
				logger.Debug("cancelled the replication op")
				if c.ongoingOps.InFlight(op.Op.ID) {
					// Cancel the in-flight operation
					// Is a noop, returns false if the op doesn't exist
					c.ongoingOps.Cancel(op.Op.ID)
					// Continue to ensure we don't accidentally re-spawn the operation in a new worker
					continue
				}
				// Otherwise, the operation is not in-flight and should therefore be processed in a worker where clean-up happens
			}

			if ok, next := c.opsGateway.CanSchedule(op.Op.ID); !ok {
				logger.WithFields(logrus.Fields{"next": next}).Debug("replication op skipped as not ready to schedule")
				continue
			}

			c.engineOpCallbacks.OnOpPending(c.nodeId)
			select {
			// If main context is cancelled here we just continue so that we hit the shutdown logic on the next iteration
			case <-workerCtx.Done():
				continue
			// The 'tokens' channel limits the number of concurrent workers (`maxWorkers`).
			// Each worker acquires a token before processing an operation. If no tokens are available,
			// the worker blocks until one is released. After completing the task, the worker releases the token,
			// allowing another worker to proceed. This ensures only a limited number of workers is concurrently
			// running replication operations and avoids overloading the system.
			case c.tokens <- struct{}{}:
				// Here we capture the op argument used by the func below as the enterrors.GoWrapper requires calling
				// a function without arguments.
				operation := op
				opLogger := getLoggerForOpAndStatus(c.logger, operation.Op, op.Status)
				shouldSkip := false
				opAlreadyInFlight := c.ongoingOps.LoadOrStore(op.Op.ID)
				if opAlreadyInFlight {
					// Check if the operation is already in progress
					// Avoid scheduling unnecessary work or incorrectly counting metrics
					// for operations that are already in progress or completed.
					c.logger.Debug("replication op skipped as already running")
					shouldSkip = true
				} else {
					// Check if the operation has had its state changed between being added to the channel and being processed
					// This is chatty and will likely cause a lot of unnecessary load on the leader
					// For now, we need it to ensure eventual consistency between the FSM and the consumer
					state, err := c.leaderClient.ReplicationGetReplicaOpStatus(workerCtx, op.Op.ID)
					if err != nil {
						c.logger.Error("error while checking status of replication op")
						shouldSkip = true
					} else if state.String() != op.Status.GetCurrent().State.String() {
						c.logger.Debug("replication op skipped as state has changed")
						shouldSkip = true
					}
				}

				if op.Status.GetCurrent().State == "" {
					c.logger.Debug("replication op skipped as state is empty")
					shouldSkip = true
				}

				// TODO: Consider more optimal ways of checking that the state of the op has not changed between it being added to the channel
				// and being processed here. Could use in-memory solution, e.g. using cache, or refactor consumer-producer to be event/notification-based
				// For now, ensure consistency by checking the FSM through the leader

				// Need to release the token to let other consumers process queued replication operations.
				if shouldSkip {
					opLogger.Debug("replication op skipped as already running")
					// Need to release the token to let other consumers process queued replication operations.
					<-c.tokens
					c.engineOpCallbacks.OnOpSkipped(c.nodeId)
					if !opAlreadyInFlight {
						c.ongoingOps.DeleteInFlight(op.Op.ID)
					}
					continue
				}

				// Start a replication operation with a timeout for completion to prevent replication operations
				// from running indefinitely
				opCtx, opCancel := context.WithTimeout(workerCtx, c.opTimeout)
				c.engineOpCallbacks.OnOpStart(c.nodeId)
				c.ongoingOps.StoreCancel(op.Op.ID, opCancel)
				c.opsGateway.ScheduleNow(op.Op.ID)
				wg.Add(1)
				enterrors.GoWrapper(func() {
					defer func() {
						<-c.tokens // Release token when completed
						// Delete the operation from the ongoingOps map when the operation processing is complete
						c.ongoingOps.DeleteInFlight(op.Op.ID)
						wg.Done()
						opCancel()
					}()

					// If the operation has been cancelled in the time between it being added to the channel and
					// being processed, we need to cancel it in the FSM and return
					if c.ongoingOps.HasBeenCancelled(op.Op.ID) {
						c.logger.Info("replication op cancelled, stopping replication operation")
						c.cancelOp(operation, opLogger)
						return
					}

					opLogger.Debug("worker processing replication operation")
					err := c.dispatchReplicationOp(opCtx, operation)
					if err == nil {
						opLogger.Debug("worker completed replication operation")
						c.opsGateway.RegisterFinished(op.Op.ID)
						c.engineOpCallbacks.OnOpComplete(c.nodeId)
						return
					}

					c.opsGateway.RegisterFailure(op.Op.ID)
					if errors.Is(err, context.DeadlineExceeded) {
						c.engineOpCallbacks.OnOpFailed(c.nodeId)
						opLogger.WithError(err).Error("replication operation timed out")
						return
					}
					// TODO: Refactor this error handling
					if errors.Is(err, context.Canceled) && c.ongoingOps.HasBeenCancelled(op.Op.ID) {
						opLogger.WithError(err).Info("replication operation cancelled")
						c.cancelOp(operation, opLogger)
						return
					}
					if errors.Is(err, errOpCancelled) {
						opLogger.WithError(err).Info("replication operation cancelled")
						c.cancelOp(operation, opLogger)
						return
					}
					c.engineOpCallbacks.OnOpFailed(c.nodeId)
					opLogger.WithError(err).Error("replication operation failed")
				}, c.logger)
			}
		}
	}
}

// dispatchReplicationOp dispatches the replication operation to the appropriate state handler
// based on the current state of the operation.
// If the state handler returns success and a valid next state, the operation is transitioned to the next state.
// If the state handler returns an error, the operation is not transitioned and the error is returned.
func (c *CopyOpConsumer) dispatchReplicationOp(ctx context.Context, op ShardReplicationOpAndStatus) error {
	switch op.Status.GetCurrentState() {
	case api.REGISTERED:
		return c.processStateAndTransition(ctx, op, c.processRegisteredOp)
	case api.HYDRATING:
		return c.processStateAndTransition(ctx, op, c.processHydratingOp)
	case api.DEHYDRATING:
		return c.processStateAndTransition(ctx, op, c.processDehydratingOp)
	case api.FINALIZING:
		return c.processStateAndTransition(ctx, op, c.processFinalizingOp)
	case api.READY:
		return nil
	case api.CANCELLED:
		return c.processStateAndTransition(ctx, op, c.processCancelledOp)
	default:
		getLoggerForOpAndStatus(c.logger, op.Op, op.Status).Error("unknown replication operation state")
		return fmt.Errorf("unknown replication operation state: %s", op.Status.GetCurrentState())
	}
}

// stateFuncHandler is a function that processes a replication operation and returns the next state and an error.
type stateFuncHandler func(ctx context.Context, op ShardReplicationOpAndStatus) (api.ShardReplicationState, error)

func (c *CopyOpConsumer) checkCancelled(logger *logrus.Entry, op ShardReplicationOpAndStatus) error {
	if c.ongoingOps.HasBeenCancelled(op.Op.ID) {
		logger.WithFields(logrus.Fields{"op": op}).Debug("replication op cancelled, stopping replication operation")
		return errOpCancelled
	}
	return nil
}

// processStateAndTransition processes a replication operation and transitions it to the next state.
// It retries the operation using a backoff policy if it returns an error.
// If the operation is successful, the operation is transitioned to the next state.
// Otherwise, the operation is transitioned to the next state and the process continues.
func (c *CopyOpConsumer) processStateAndTransition(ctx context.Context, op ShardReplicationOpAndStatus, stateFuncHandler stateFuncHandler) error {
	logger := getLoggerForOpAndStatus(c.logger, op.Op, op.Status)
	nextState, err := backoff.RetryWithData(func() (api.ShardReplicationState, error) {
		if ctx.Err() != nil {
			logger.WithError(ctx.Err()).Error("error while processing replication operation, shutting down")
			return api.ShardReplicationState(""), backoff.Permanent(ctx.Err())
		}
		if err := c.checkCancelled(logger, op); err != nil {
			return api.ShardReplicationState(""), backoff.Permanent(fmt.Errorf("error while checking if op is cancelled: %w", err))
		}

		nextState, err := stateFuncHandler(ctx, op)
		// If we receive an error from the state handler make sure we store it and then stop processing
		if err != nil {
			// If the op was cancelled for any reason, pass the error up the stack to be handled higher up
			if errors.Is(err, context.Canceled) {
				logger.Debug("context cancelled, stopping replication operation")
				return api.ShardReplicationState(""), backoff.Permanent(fmt.Errorf("context cancelled: %w", err))
			}
			if err := c.checkCancelled(logger, op); err != nil {
				return api.ShardReplicationState(""), backoff.Permanent(fmt.Errorf("error while checking if op is cancelled: %w", err))
			}
			logger.WithError(err).Warn("state transition handler failed")
			// Otherwise, register the error with the FSM
			if err := c.leaderClient.ReplicationRegisterError(ctx, op.Op.ID, err.Error()); err != nil {
				logger.WithError(err).Error("failed to register error for replication operation")
			}
			return api.ShardReplicationState(""), err
		}

		if err := c.checkCancelled(logger, op); err != nil {
			return api.ShardReplicationState(""), backoff.Permanent(fmt.Errorf("error while checking if op is cancelled: %w", err))
		}
		// No error from the state handler, update the state to the next, if this errors we will stop processing
		if err := c.leaderClient.ReplicationUpdateReplicaOpStatus(ctx, op.Op.ID, nextState); err != nil {
			logger.WithError(err).Errorf("failed to update replica status to '%s'", nextState)
			return api.ShardReplicationState(""), fmt.Errorf("failed to update replica status to '%s': %w", nextState, err)
		}
		return nextState, nil
	}, c.backoffPolicy)
	if err != nil {
		return err
	}

	if nextState == DELETED {
		// Stop the recursion if we are in the DELETED state and don't update the state in the FSM
		return nil
	}

	op.Status.ChangeState(nextState)
	if nextState == api.READY {
		// No need to continue the recursion if we are in the READY state
		return nil
	}

	if err := c.checkCancelled(logger, op); err != nil {
		return err
	}
	return c.dispatchReplicationOp(ctx, op)
}

// cancelOp performs clean up for the cancelled operation and notifies the FSM of the cancellation.
//
// It removes the replica shard from the target node and updates the FSM with the cancellation status.
// If the operation is being cancelled, it notifies the FSM to complete the cancellation.
// If the operation is being deleted, it notifies the FSM to remove the operation from the FSM.
// It returns an error if any of the operations fail.
//
// It exists outside of the formal state machine to allow for cancellation of operations that are in progress
// or have been cancelled but not yet processed without introducing new intermediate states to the FSM.
func (c *CopyOpConsumer) cancelOp(op ShardReplicationOpAndStatus, logger *logrus.Entry) {
	defer func() {
		c.ongoingOps.DeleteHasBeenCancelled(op.Op.ID)
		c.engineOpCallbacks.OnOpCancelled(c.nodeId)
	}()
	ctx, cancel := context.WithTimeout(context.Background(), 20*time.Second) // Ensure sync shards timesout reasonbly in case of hang
	defer cancel()

	// Ensure that the states of the shards on the nodes are in-sync with the state of the schema through a RAFT communication
	// This handles cleaning up for ghost shards that are in the store but not in the schema that may have been created by index.getOptInitShard

	targetNodeOverride := additional.AsyncReplicationTargetNodeOverride{
		CollectionID:   op.Op.TargetShard.CollectionId,
		ShardID:        op.Op.TargetShard.ShardId,
		TargetNode:     op.Op.TargetShard.NodeId,
		SourceNode:     op.Op.SourceShard.NodeId,
		UpperTimeBound: time.Now().UnixMilli(),
	}
	c.stopAsyncReplication(ctx, op, targetNodeOverride, logger)

	if err := c.sync(ctx, op); err != nil {
		logger.WithError(err).
			WithField("op", op).
			Error(fmt.Errorf("failure while syncing replica shard when cancelling the op"))
	}

	// If the operation is only being cancelled then notify the FSM so it can update its state
	if op.Status.OnlyCancellation() {
		if err := c.leaderClient.ReplicationCancellationComplete(ctx, op.Op.ID); err != nil {
			logger.WithError(err).Error("failure while completing cancellation of replica operation")
		}
		return
	}

	// If the operation is being deleted then remove it from the FSM
	if op.Status.ShouldDelete {
		if err := c.leaderClient.ReplicationRemoveReplicaOp(ctx, op.Op.ID); err != nil {
			logger.WithError(err).Error("failure while deleting replica operation")
		}
		return
	}
}

func (c *CopyOpConsumer) startAsyncReplication(ctx context.Context, op ShardReplicationOpAndStatus, overrides overrides, logger *logrus.Entry) error {
	// Ensure async replication is started on local (target) node
	if err := c.replicaCopier.InitAsyncReplicationLocally(ctx, op.Op.SourceShard.CollectionId, op.Op.TargetShard.ShardId); err != nil {
		logger.WithError(err).Error("failed to initialize async replication on local node")
		return err
	}
	// Start async replication from source node to target node
	if err := c.replicaCopier.AddAsyncReplicationTargetNode(ctx, overrides.target, op.Status.SchemaVersion); err != nil {
		logger.WithError(err).Error("failed to add async replication from source node to target node")
		return err
	}
	// Start async replication from target node to source node
	if err := c.replicaCopier.AddAsyncReplicationTargetNode(ctx, overrides.source, op.Status.SchemaVersion); err != nil {
		logger.WithError(err).Error("failed to add async replication from target node to source node")
		return err
	}
	return nil
}

func (c *CopyOpConsumer) stopAsyncReplication(ctx context.Context, op ShardReplicationOpAndStatus, overrides overrides, logger *logrus.Entry) {
	if err := c.replicaCopier.RemoveAsyncReplicationTargetNode(ctx, overrides.target); err != nil {
		logger.WithError(err).Error("failure while removing async replication from source node to target node")
	}
	if err := c.replicaCopier.RemoveAsyncReplicationTargetNode(ctx, overrides.source); err != nil {
		logger.WithError(err).Error("failure while removing async replication from target node to source node")
	}
	if err := c.replicaCopier.RevertAsyncReplicationLocally(ctx, op.Op.TargetShard.CollectionId, op.Op.SourceShard.ShardId); err != nil {
		logger.WithError(err).Error("failure while reverting async replication on local node")
	}
}

func (c *CopyOpConsumer) sync(ctx context.Context, op ShardReplicationOpAndStatus) error {
	if _, err := c.leaderClient.SyncShard(ctx, op.Op.TargetShard.CollectionId, op.Op.TargetShard.ShardId, op.Op.TargetShard.NodeId); err != nil {
		return err
	}
	if _, err := c.leaderClient.SyncShard(ctx, op.Op.SourceShard.CollectionId, op.Op.SourceShard.ShardId, op.Op.SourceShard.NodeId); err != nil {
		return err
	}
	return nil
}

// processRegisteredOp is the state handler for the REGISTERED state.
func (c *CopyOpConsumer) processRegisteredOp(ctx context.Context, op ShardReplicationOpAndStatus) (api.ShardReplicationState, error) {
	logger := getLoggerForOpAndStatus(c.logger, op.Op, op.Status)
	logger.Info("processing registered replication operation")

	return api.HYDRATING, nil
}

// processHydratingOp is the state handler for the HYDRATING state.
// It copies the replica shard from the source node to the target node using file copy opetaitons and then transitions the operation to the FINALIZING state.
func (c *CopyOpConsumer) processHydratingOp(ctx context.Context, op ShardReplicationOpAndStatus) (api.ShardReplicationState, error) {
	logger := getLoggerForOpAndStatus(c.logger, op.Op, op.Status)
	logger.Info("processing hydrating replication operation")

	if c.schemaReader.MultiTenancy(op.Op.TargetShard.CollectionId).Enabled {
		schemaVersion, err := c.leaderClient.UpdateTenants(ctx, op.Op.TargetShard.CollectionId, &api.UpdateTenantsRequest{
			Tenants: []*api.Tenant{
				{
					Name:   op.Op.SourceShard.ShardId,
					Status: models.TenantActivityStatusHOT,
				},
			},
		})
		if err != nil {
			logger.WithError(err).Error("failure while updating tenant to active state for hydrating operation")
			return api.ShardReplicationState(""), err
		}

		if err := c.leaderClient.ReplicationStoreSchemaVersion(ctx, op.Op.ID, schemaVersion); err != nil {
			logger.WithError(err).Error("failure while storing schema version for replication operation")
			return api.ShardReplicationState(""), err
		}

		if err := c.leaderClient.WaitForUpdate(ctx, schemaVersion); err != nil {
			logger.WithError(err).Error("failure while waiting for schema version to be applied to local node")
			return api.ShardReplicationState(""), err
		}
	}

	if ctx.Err() != nil {
		logger.WithError(ctx.Err()).Debug("context cancelled, stopping replication operation")
		return api.ShardReplicationState(""), ctx.Err()
	}

	if err := c.replicaCopier.CopyReplicaFiles(ctx, op.Op.SourceShard.NodeId, op.Op.SourceShard.CollectionId, op.Op.TargetShard.ShardId, op.Status.SchemaVersion); err != nil {
		logger.WithError(err).Error("failure while copying replica shard")
		return api.ShardReplicationState(""), err
	}

	if ctx.Err() != nil {
		logger.WithError(ctx.Err()).Debug("context cancelled, stopping replication operation")
		return api.ShardReplicationState(""), ctx.Err()
	}

	return api.FINALIZING, nil
}

// processFinalizingOp is the state handler for the FINALIZING state.
// It updates the sharding state and then transitions the operation to the READY state.
func (c *CopyOpConsumer) processFinalizingOp(ctx context.Context, op ShardReplicationOpAndStatus) (api.ShardReplicationState, error) {
	logger := getLoggerForOpAndStatus(c.logger, op.Op, op.Status)
	logger.Info("processing finalizing replication operation")

	if ctx.Err() != nil {
		logger.WithError(ctx.Err()).Debug("context cancelled, stopping replication operation")
		return api.ShardReplicationState(""), ctx.Err()
	}

	if err := c.leaderClient.WaitForUpdate(ctx, op.Status.SchemaVersion); err != nil {
		logger.WithError(err).Error("failure while waiting for schema version to be applied to local node")
		return api.ShardReplicationState(""), err
	}

	if err := c.replicaCopier.LoadLocalShard(ctx, op.Op.SourceShard.CollectionId, op.Op.SourceShard.ShardId); err != nil {
		logger.WithError(err).Error("failure while loading shard")
		return api.ShardReplicationState(""), err
	}

	if ctx.Err() != nil {
		logger.WithError(ctx.Err()).Debug("context cancelled, stopping replication operation")
		return api.ShardReplicationState(""), ctx.Err()
	}

	// Sanity check: directly query the local schema to see if the replica already exists.
	// If it does we are probably recoving from a previous failure and can skip adding the replica to the sharding state again
	nodes, err := c.schemaReader.ShardReplicas(op.Op.TargetShard.CollectionId, op.Op.TargetShard.ShardId)
	if err != nil {
		logger.WithError(err).Error("failure while getting shard replicas")
		return api.ShardReplicationState(""), err
	}
	replicaExists := slices.Contains(nodes, op.Op.TargetShard.NodeId)

	// this time will be used to make sure async replication has propagated any writes which
	// were received during the hydrating phase
	asyncReplicationUpperTimeBoundUnixMillis := time.Now().Add(time.Second * 5).UnixMilli()
	overrides := newOverrides(op, asyncReplicationUpperTimeBoundUnixMillis)
	if err := c.startAsyncReplication(ctx, op, overrides, logger); err != nil {
		return api.ShardReplicationState(""), err
	}

	if ctx.Err() != nil {
		logger.WithError(ctx.Err()).Debug("error while processing replication operation, shutting down")
		return api.ShardReplicationState(""), ctx.Err()
	}

	if err := c.waitForAsyncReplication(ctx, op, asyncReplicationUpperTimeBoundUnixMillis, logger); err != nil {
		logger.WithError(err).Error("failure while waiting for async replication to complete while finalizing")
		return api.ShardReplicationState(""), err
	}

	if ctx.Err() != nil {
		logger.WithError(ctx.Err()).Debug("error while processing replication operation, shutting down")
		return api.ShardReplicationState(""), ctx.Err()
	}

	if !replicaExists {
		if _, err := c.leaderClient.ReplicationAddReplicaToShard(ctx, op.Op.TargetShard.CollectionId, op.Op.TargetShard.ShardId, op.Op.TargetShard.NodeId, op.Op.ID); err != nil {
			if strings.Contains(err.Error(), sharding.ErrReplicaAlreadyExists.Error()) {
				// The replica already exists, this is not an error and it got updated after our sanity check
				// due to eventual consistency of the sharding state.
				logger.Debug("replica already exists, skipping")
			} else {
				logger.WithError(err).Error("failure while adding replica to shard")
				return api.ShardReplicationState(""), err
			}
		}
	}

	switch op.Op.TransferType {
	case api.COPY:
		c.stopAsyncReplication(ctx, op, overrides, logger)
		// sync the replica shard to ensure that the schema and store are consistent on each node
		// In a COPY this happens now, in a MOVE this happens in the DEHYDRATING state
		if err := c.sync(ctx, op); err != nil {
			logger.WithError(err).Error("failure while syncing replica shard in finalizing state")
			return api.ShardReplicationState(""), err
		}
		return api.READY, nil
	case api.MOVE:
		return api.DEHYDRATING, nil
	default:
		return api.ShardReplicationState(""), fmt.Errorf("unknown transfer type: %s", op.Op.TransferType)
	}
}

// processDehydratingOp is the state handler for the DEHYDRATING state.
func (c *CopyOpConsumer) processDehydratingOp(ctx context.Context, op ShardReplicationOpAndStatus) (api.ShardReplicationState, error) {
	logger := getLoggerForOpAndStatus(c.logger, op.Op, op.Status)
	logger.Info("processing dehydrating replication operation")

	if err := c.leaderClient.WaitForUpdate(ctx, op.Status.SchemaVersion); err != nil {
		logger.WithError(err).Error("failure while waiting for schema version to be applied to local node")
		return api.ShardReplicationState(""), err
	}

	nodes, err := c.schemaReader.ShardReplicas(op.Op.SourceShard.CollectionId, op.Op.SourceShard.ShardId)
	if err != nil {
		logger.WithError(err).Error("failure while getting shard replicas")
		return api.ShardReplicationState(""), err
	}

	// Async replication was started in processFinalizingOp, but here we want to "increase" the upper time bound
	// to make sure any writes received by the source node before the op entered the DEHYDRATING state are
	// propagated to the target node. We assume writes will complete or time out (default 90s) within the
	// asyncReplicationMinimumWait time (default 100s). The source node should not receive any writes after the op
	// enters the DEHYDRATING state.
	asyncReplicationUpperTimeBoundUnixMillis := time.Now().Add(c.asyncReplicationMinimumWait.Get()).UnixMilli()
	overrides := newOverrides(op, asyncReplicationUpperTimeBoundUnixMillis)

	if slices.Contains(nodes, op.Op.SourceShard.NodeId) {
		if ctx.Err() != nil {
			logger.WithError(ctx.Err()).Debug("context cancelled, stopping replication operation")
			return api.ShardReplicationState(""), ctx.Err()
		}

		if err := c.startAsyncReplication(ctx, op, overrides, logger); err != nil {
			return api.ShardReplicationState(""), err
		}

		if ctx.Err() != nil {
			logger.WithError(ctx.Err()).Debug("error while processing replication operation, shutting down")
			return api.ShardReplicationState(""), ctx.Err()
		}

		if err := c.waitForAsyncReplication(ctx, op, asyncReplicationUpperTimeBoundUnixMillis, logger); err != nil {
			logger.WithError(err).Error("failure while waiting for async replication to complete while dehydrating")
			return api.ShardReplicationState(""), err
		}

		if ctx.Err() != nil {
			logger.WithError(ctx.Err()).Debug("context cancelled, stopping replication operation")
			return api.ShardReplicationState(""), ctx.Err()
		}

		c.stopAsyncReplication(ctx, op, overrides, logger)

		// If the replica got deleted due to eventual consistency between our sanity check and this call, the delete will be a no-op and return no error
		if _, err := c.leaderClient.DeleteReplicaFromShard(ctx, op.Op.SourceShard.CollectionId, op.Op.SourceShard.ShardId, op.Op.SourceShard.NodeId); err != nil {
			logger.WithError(err).Error("failure while deleting replica from shard")
			return api.ShardReplicationState(""), err
		}
	}

	// sync the replica shard to ensure that the schema and store are consistent on each node
	// In a COPY this happens in the FINALIZING state, in a MOVE this happens now
	if err := c.sync(ctx, op); err != nil {
		logger.WithError(err).Error("failure while syncing replica shard in dehydrating state")
		return api.ShardReplicationState(""), err
	}
	return api.READY, nil
}

func (c *CopyOpConsumer) processCancelledOp(ctx context.Context, op ShardReplicationOpAndStatus) (api.ShardReplicationState, error) {
	logger := getLoggerForOpAndStatus(c.logger, op.Op, op.Status)
	logger.Info("processing cancelled replication operation")

	if !op.Status.ShouldDelete {
		return api.ShardReplicationState(""), fmt.Errorf("replication operation with id %v is not in a state to be deleted", op.Op.ID)
	}

<<<<<<< HEAD
	overrides := newOverrides(op, time.Now().UnixMilli())
	c.stopAsyncReplication(ctx, op, overrides, logger)
=======
	// Cancel async replication and revert state if any
	targetNodeOverride := additional.AsyncReplicationTargetNodeOverride{
		CollectionID:   op.Op.SourceShard.CollectionId,
		ShardID:        op.Op.TargetShard.ShardId,
		TargetNode:     op.Op.TargetShard.NodeId,
		SourceNode:     op.Op.SourceShard.NodeId,
		UpperTimeBound: time.Now().UnixMilli(),
	}
	c.stopAsyncReplication(ctx, op, targetNodeOverride, logger)
>>>>>>> 7642f3a8

	if err := c.leaderClient.ReplicationRemoveReplicaOp(ctx, op.Op.ID); err != nil {
		logger.WithError(err).Error("failure while removing replica operation")
		return api.ShardReplicationState(""), err
	}
	return DELETED, nil
}

func (c *CopyOpConsumer) handleAsyncReplErr(
	err error,
	retryNum int,
	asyncStatusMaxErrors int,
	remainingErrorsAllowed int,
	logger *logrus.Entry,
) (int, error) {
	remainingErrorsAllowed--
	if remainingErrorsAllowed < 0 {
		// If we see this error, it means that something probably went wrong with
		// initializing the async replication on the source/target nodes.
		logger.WithFields(logrus.Fields{"num_errors": asyncStatusMaxErrors, "num_retries": retryNum}).WithError(err).Error("errored on all attempts to get async replication status")
		return remainingErrorsAllowed, backoff.Permanent(err)
	}
	// We expect to see this warning a few times while the hashtree's are being initialized
	// on the source/target nodes, but if this errors for longer than ~asyncStatusRetries * asyncStatusInterval
	// then either the hashtree is taking forever to init or something has gone wrong
	logger.WithFields(logrus.Fields{"num_errors_allowed": asyncStatusMaxErrors, "num_errors_left": remainingErrorsAllowed, "num_retries_so_far": retryNum}).WithError(err).Warn("errored when getting async replication status, hashtrees may still be initializing, retrying")
	return remainingErrorsAllowed, err
}

// waitForAsyncReplication waits for async replication to complete by checking the status of the async
// replication every `asyncStatusInterval` seconds.
// It returns an error if the async replication does not complete within `asyncStatusRetries` attempts.
// It returns nil if the async replication has completed.
func (c *CopyOpConsumer) waitForAsyncReplication(
	ctx context.Context,
	op ShardReplicationOpAndStatus,
	asyncReplicationUpperTimeBoundUnixMillis int64,
	logger *logrus.Entry,
) error {
	remainingErrorsAllowed := asyncStatusMaxErrors
	retryNum := -1
	return backoff.Retry(func() error {
		retryNum++
		asyncReplStatusSrc, err := c.replicaCopier.AsyncReplicationStatus(
			ctx,
			op.Op.SourceShard.NodeId,
			op.Op.TargetShard.NodeId,
			op.Op.SourceShard.CollectionId,
			op.Op.SourceShard.ShardId,
		)
		if err != nil {
			remainingErrorsAllowed, err = c.handleAsyncReplErr(err, retryNum, asyncStatusMaxErrors, remainingErrorsAllowed, logger)
			return err
		}
		asyncReplIsPastUpperTimeBoundSrc := asyncReplStatusSrc.StartDiffTimeUnixMillis >= asyncReplicationUpperTimeBoundUnixMillis

		asyncReplStatusTgt, err := c.replicaCopier.AsyncReplicationStatus(
			ctx,
			op.Op.TargetShard.NodeId,
			op.Op.SourceShard.NodeId,
			op.Op.TargetShard.CollectionId,
			op.Op.TargetShard.ShardId,
		)
		if err != nil {
			remainingErrorsAllowed, err = c.handleAsyncReplErr(err, retryNum, asyncStatusMaxErrors, remainingErrorsAllowed, logger)
			return err
		}
		asyncReplIsPastUpperTimeBoundTgt := asyncReplStatusTgt.StartDiffTimeUnixMillis >= asyncReplicationUpperTimeBoundUnixMillis

		objectsPropagated := asyncReplStatusSrc.ObjectsPropagated + asyncReplStatusTgt.ObjectsPropagated
		asyncReplIsPastUpperTimeBound := asyncReplIsPastUpperTimeBoundSrc && asyncReplIsPastUpperTimeBoundTgt
		// It can take a few minutes for async replication to complete, this log is here to
		// help monitor the progress.
		logger.WithFields(logrus.Fields{
			"objects_propagated":                      objectsPropagated,
			"start_diff_time_unix_millis_src":         asyncReplStatusSrc.StartDiffTimeUnixMillis,
			"start_diff_time_unix_millis_tgt":         asyncReplStatusTgt.StartDiffTimeUnixMillis,
			"upper_time_bound_unix_millis":            asyncReplicationUpperTimeBoundUnixMillis,
			"async_replication_past_upper_time_bound": asyncReplIsPastUpperTimeBound,
			"num_retries_so_far":                      retryNum,
			"remaining_errors_allowed":                remainingErrorsAllowed,
		}).Info("async replication status")
		if objectsPropagated == 0 && asyncReplIsPastUpperTimeBound {
			return nil
		}

		// Wait until we've passed the upper time bound before starting status checks
		// to avoid unnecessary status checks before the upper time bound has passed
		currentTimeMillis := time.Now().UnixMilli()
		if currentTimeMillis < asyncReplicationUpperTimeBoundUnixMillis {
			waitDuration := time.Duration(asyncReplicationUpperTimeBoundUnixMillis-currentTimeMillis) * time.Millisecond
			logger.WithFields(logrus.Fields{
				"wait_duration_ms": waitDuration.Milliseconds(),
				"upper_bound_ms":   asyncReplicationUpperTimeBoundUnixMillis,
			}).Info("waiting to reach upper time bound before starting async replication status checks")

			select {
			case <-ctx.Done():
				return ctx.Err()
			case <-time.After(waitDuration):
				// Time has passed, continue below with the status checks
			}
		}

		return errors.New("async replication not done")
	}, backoff.WithContext(
		backoff.WithMaxRetries(backoff.NewConstantBackOff(asyncStatusInterval), asyncStatusMaxRetries),
		ctx),
	)
}<|MERGE_RESOLUTION|>--- conflicted
+++ resolved
@@ -751,20 +751,8 @@
 		return api.ShardReplicationState(""), fmt.Errorf("replication operation with id %v is not in a state to be deleted", op.Op.ID)
 	}
 
-<<<<<<< HEAD
 	overrides := newOverrides(op, time.Now().UnixMilli())
 	c.stopAsyncReplication(ctx, op, overrides, logger)
-=======
-	// Cancel async replication and revert state if any
-	targetNodeOverride := additional.AsyncReplicationTargetNodeOverride{
-		CollectionID:   op.Op.SourceShard.CollectionId,
-		ShardID:        op.Op.TargetShard.ShardId,
-		TargetNode:     op.Op.TargetShard.NodeId,
-		SourceNode:     op.Op.SourceShard.NodeId,
-		UpperTimeBound: time.Now().UnixMilli(),
-	}
-	c.stopAsyncReplication(ctx, op, targetNodeOverride, logger)
->>>>>>> 7642f3a8
 
 	if err := c.leaderClient.ReplicationRemoveReplicaOp(ctx, op.Op.ID); err != nil {
 		logger.WithError(err).Error("failure while removing replica operation")
