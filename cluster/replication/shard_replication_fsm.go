//                           _       _
// __      _____  __ ___   ___  __ _| |_ ___
// \ \ /\ / / _ \/ _` \ \ / / |/ _` | __/ _ \
//  \ V  V /  __/ (_| |\ V /| | (_| | ||  __/
//   \_/\_/ \___|\__,_| \_/ |_|\__,_|\__\___|
//
//  Copyright © 2016 - 2024 Weaviate B.V. All rights reserved.
//
//  CONTACT: hello@weaviate.io
//

package replication

import (
	"encoding/json"
	"fmt"
	"sync"

	"github.com/go-openapi/strfmt"
	"github.com/prometheus/client_golang/prometheus"
	"github.com/prometheus/client_golang/prometheus/promauto"
	"golang.org/x/exp/maps"

	"github.com/weaviate/weaviate/cluster/proto/api"
)

type ShardReplicationOp struct {
	ID   uint64
	UUID strfmt.UUID

	// Targeting information of the replication operation
	SourceShard shardFQDN
	TargetShard shardFQDN

	TransferType api.ShardReplicationTransferType
}

func (s ShardReplicationOp) MarshalText() (text []byte, err error) {
	// We have to implement MarshalText to be able to use this struct as a key for a map
	// We have to trick go to avoid an infinite recursion here as we still want to use the default json marshal/unmarshal
	// code
	type shardReplicationOpCopy ShardReplicationOp
	return json.Marshal(shardReplicationOpCopy(s))
}

func (s *ShardReplicationOp) UnmarshalText(text []byte) error {
	type shardReplicationOpCopy ShardReplicationOp
	return json.Unmarshal(text, (*shardReplicationOpCopy)(s))
}

func NewShardReplicationOp(id uint64, sourceNode, targetNode, collectionId, shardId string, transferType api.ShardReplicationTransferType) ShardReplicationOp {
	return ShardReplicationOp{
		ID:           id,
		SourceShard:  newShardFQDN(sourceNode, collectionId, shardId),
		TargetShard:  newShardFQDN(targetNode, collectionId, shardId),
		TransferType: transferType,
	}
}

type ShardReplicationFSM struct {
	opsLock sync.RWMutex

	// idsByUuiid stores user-facing UUID -> repo-facing raft log index
	idsByUuid map[strfmt.UUID]uint64
	// opsByTarget stores the array of ShardReplicationOp for each "target" node
	opsByTarget map[string][]ShardReplicationOp
	// opsBySource stores the array of ShardReplicationOp for each "source" node
	opsBySource map[string][]ShardReplicationOp
	// opsByCollection stores the array of ShardReplicationOp for each collection
	opsByCollection map[string][]ShardReplicationOp
	// opsByShard stores the array of ShardReplicationOp for each shard
	opsByShard map[string][]ShardReplicationOp
	// opsByTargetFQDN stores the registered ShardReplicationOp (if any) for each destination replica
	opsByTargetFQDN map[shardFQDN]ShardReplicationOp
	// opsBySourceFQDN stores the registered ShardReplicationOp (if any) for each source replica
	opsBySourceFQDN map[shardFQDN]ShardReplicationOp
	// opsByShard stores opId -> replicationOp
	opsById map[uint64]ShardReplicationOp
	// opsStatus stores op -> opStatus
	opsStatus map[ShardReplicationOp]ShardReplicationOpStatus

	opsByStateGauge *prometheus.GaugeVec
}

func newShardReplicationFSM(reg prometheus.Registerer) *ShardReplicationFSM {
	fsm := &ShardReplicationFSM{
		idsByUuid:       make(map[strfmt.UUID]uint64),
		opsByTarget:     make(map[string][]ShardReplicationOp),
		opsBySource:     make(map[string][]ShardReplicationOp),
		opsByCollection: make(map[string][]ShardReplicationOp),
		opsByShard:      make(map[string][]ShardReplicationOp),
		opsByTargetFQDN: make(map[shardFQDN]ShardReplicationOp),
		opsBySourceFQDN: make(map[shardFQDN]ShardReplicationOp),
		opsById:         make(map[uint64]ShardReplicationOp),
		opsStatus:       make(map[ShardReplicationOp]ShardReplicationOpStatus),
	}

	fsm.opsByStateGauge = promauto.With(reg).NewGaugeVec(prometheus.GaugeOpts{
		Namespace: "weaviate",
		Name:      "replication_operation_fsm_ops_by_state",
		Help:      "Current number of replication operations in each state of the FSM lifecycle",
	}, []string{"state"})

	return fsm
}

type snapshot struct {
	Ops map[ShardReplicationOp]ShardReplicationOpStatus
}

func (s *ShardReplicationFSM) Snapshot() ([]byte, error) {
	s.opsLock.RLock()
	ops := maps.Clone(s.opsStatus)
	s.opsLock.RUnlock()

	return json.Marshal(&snapshot{Ops: ops})
}

func (s *ShardReplicationFSM) Restore(bytes []byte) error {
	var snap snapshot
	if err := json.Unmarshal(bytes, &snap); err != nil {
		return fmt.Errorf("unmarshal snapshot: %w", err)
	}

	s.opsLock.Lock()
	defer s.opsLock.Unlock()

	s.resetState()

	for op, status := range snap.Ops {
		if err := s.writeOpIntoFSM(op, status); err != nil {
			return err
		}
	}

	return nil
}

// resetState reset the state of the FSM to empty. This is used when restoring a snapshot to ensure we restore a snapshot
// into a clean FSM
// The lock onto the underlying data is *not acquired* by this function the callee must ensure the lock is held
func (s *ShardReplicationFSM) resetState() {
	// Reset data
	maps.Clear(s.idsByUuid)
	maps.Clear(s.opsByTarget)
	maps.Clear(s.opsBySource)
	maps.Clear(s.opsByCollection)
	maps.Clear(s.opsByShard)
	maps.Clear(s.opsByTargetFQDN)
	maps.Clear(s.opsBySourceFQDN)
	maps.Clear(s.opsById)
	maps.Clear(s.opsStatus)

	s.opsByStateGauge.Reset()
}

func (s *ShardReplicationFSM) GetOpsForTarget(node string) []ShardReplicationOp {
	s.opsLock.RLock()
	defer s.opsLock.RUnlock()
	return s.opsByTarget[node]
}

func (s ShardReplicationOpStatus) ShouldConsumeOps() bool {
<<<<<<< HEAD
	return (!s.Cancelling && s.GetCurrentState() != api.CANCELLED && s.GetCurrentState() != api.READY) || ((s.GetCurrentState() == api.CANCELLED || s.GetCurrentState() == api.READY) && s.ShouldCancelOrDelete())
=======
	return s.GetCurrentState() != api.ABORTED && s.GetCurrentState() != api.READY
>>>>>>> cf9c7856
}

func (s *ShardReplicationFSM) GetOpState(op ShardReplicationOp) (ShardReplicationOpStatus, bool) {
	s.opsLock.RLock()
	defer s.opsLock.RUnlock()
	v, ok := s.opsStatus[op]
	return v, ok
}

func (s *ShardReplicationFSM) FilterOneShardReplicasReadWrite(collection string, shard string, shardReplicasLocation []string) ([]string, []string) {
	s.opsLock.RLock()
	defer s.opsLock.RUnlock()

	_, ok := s.opsByShard[shard]
	// Check if the specified shard is current undergoing replication at all.
	// If not we can return early as all replicas can be used for read/writes
	if !ok {
		return shardReplicasLocation, shardReplicasLocation
	}

	readReplicas := make([]string, 0, len(shardReplicasLocation))
	writeReplicas := make([]string, 0, len(shardReplicasLocation))
	for _, shardReplicaLocation := range shardReplicasLocation {
		readOk, writeOk := s.filterOneReplicaReadWrite(shardReplicaLocation, collection, shard)
		if readOk {
			readReplicas = append(readReplicas, shardReplicaLocation)
		}
		if writeOk {
			writeReplicas = append(writeReplicas, shardReplicaLocation)
		}
	}

	return readReplicas, writeReplicas
}

// filterOneReplicaAsTargetReadWrite returns whether the replica node for collection and shard is usable for read and write
// It returns a tuple of boolean (readOk, writeOk)
func (s *ShardReplicationFSM) filterOneReplicaReadWrite(node string, collection string, shard string) (bool, bool) {
	replicaFQDN := newShardFQDN(node, collection, shard)
	op, ok := s.opsByTargetFQDN[replicaFQDN]
	// No target replication ops for that replica, ensure we check if it's a source
	if !ok {
		return s.filterOneReplicaAsSourceReadWrite(node, collection, shard)
	}

	opState, ok := s.opsStatus[op]
	if !ok {
		// TODO: This should never happens
		return true, true
	}

	// Filter read/write based on the state of the replica op
	readOk := false
	writeOk := false
	switch opState.GetCurrentState() {
	case api.FINALIZING:
		writeOk = true
	case api.READY:
		readOk = true
		writeOk = true
	default:
	}
	return readOk, writeOk
}

// filterOneReplicaAsSourceReadWrite returns a tuple of boolean (found, readOk, writeOk)
// if found is true it means there's a source replication op for that replica and readOk and writeOk should be considered
func (s *ShardReplicationFSM) filterOneReplicaAsSourceReadWrite(node string, collection string, shard string) (bool, bool) {
	replicaFQDN := newShardFQDN(node, collection, shard)
	op, ok := s.opsBySourceFQDN[replicaFQDN]
	// No source replication ops for that replica it can be used for both read and writes
	if !ok {
		return true, true
	}

	opState, ok := s.opsStatus[op]
	if !ok {
		// TODO: This should never happens
		return true, true
	}

	// Filter read/write based on the state of the replica op
	readOk := true
	writeOk := true
	switch opState.GetCurrentState() {
	case api.DEHYDRATING:
		readOk = false
		writeOk = false
	default:
	}
	return readOk, writeOk
}<|MERGE_RESOLUTION|>--- conflicted
+++ resolved
@@ -161,11 +161,7 @@
 }
 
 func (s ShardReplicationOpStatus) ShouldConsumeOps() bool {
-<<<<<<< HEAD
 	return (!s.Cancelling && s.GetCurrentState() != api.CANCELLED && s.GetCurrentState() != api.READY) || ((s.GetCurrentState() == api.CANCELLED || s.GetCurrentState() == api.READY) && s.ShouldCancelOrDelete())
-=======
-	return s.GetCurrentState() != api.ABORTED && s.GetCurrentState() != api.READY
->>>>>>> cf9c7856
 }
 
 func (s *ShardReplicationFSM) GetOpState(op ShardReplicationOp) (ShardReplicationOpStatus, bool) {
