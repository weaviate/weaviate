--- conflicted
+++ resolved
@@ -55,33 +55,18 @@
 	// opsByShard stores opId -> replicationOp
 	opsById map[uint64]ShardReplicationOp
 	// opsStatus stores op -> opStatus
-<<<<<<< HEAD
 	opsStatus map[ShardReplicationOp]shardReplicationOpStatus
+	opsByStateGauge *prometheus.GaugeVec
 }
 
-func newShardReplicationFSM() *ShardReplicationFSM {
-	return &ShardReplicationFSM{
+func newShardReplicationFSM(reg prometheus.Registerer) *ShardReplicationFSM {
+	fsm := &ShardReplicationFSM{
 		opsByNode:       make(map[string][]ShardReplicationOp),
 		opsByCollection: make(map[string][]ShardReplicationOp),
 		opsByShard:      make(map[string][]ShardReplicationOp),
 		opsByTargetFQDN: make(map[shardFQDN]ShardReplicationOp),
 		opsById:         make(map[uint64]ShardReplicationOp),
 		opsStatus:       make(map[ShardReplicationOp]shardReplicationOpStatus),
-=======
-	opsStatus map[shardReplicationOp]shardReplicationOpStatus
-
-	opsByStateGauge *prometheus.GaugeVec
-}
-
-func newShardReplicationFSM(reg prometheus.Registerer) *ShardReplicationFSM {
-	fsm := &ShardReplicationFSM{
-		opsByNode:       make(map[string][]shardReplicationOp),
-		opsByCollection: make(map[string][]shardReplicationOp),
-		opsByShard:      make(map[string][]shardReplicationOp),
-		opsByTargetFQDN: make(map[shardFQDN]shardReplicationOp),
-		opsById:         make(map[uint64]shardReplicationOp),
-		opsStatus:       make(map[shardReplicationOp]shardReplicationOpStatus),
->>>>>>> 2646635b
 	}
 
 	fsm.opsByStateGauge = promauto.With(reg).NewGaugeVec(prometheus.GaugeOpts{
