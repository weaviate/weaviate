//                           _       _
// __      _____  __ ___   ___  __ _| |_ ___
// \ \ /\ / / _ \/ _` \ \ / / |/ _` | __/ _ \
//  \ V  V /  __/ (_| |\ V /| | (_| | ||  __/
//   \_/\_/ \___|\__,_| \_/ |_|\__,_|\__\___|
//
//  Copyright © 2016 - 2024 Weaviate B.V. All rights reserved.
//
//  CONTACT: hello@weaviate.io
//

package copier

import (
	"context"
	"errors"
	"fmt"
	"io"
	"io/fs"
	"os"
	"path"
	"path/filepath"
	"time"

	"github.com/sirupsen/logrus"
	"github.com/weaviate/weaviate/cluster/replication/copier/types"
	"github.com/weaviate/weaviate/entities/additional"
	"github.com/weaviate/weaviate/entities/diskio"
	"github.com/weaviate/weaviate/entities/models"
	"github.com/weaviate/weaviate/entities/schema"
	"github.com/weaviate/weaviate/usecases/cluster"
	"github.com/weaviate/weaviate/usecases/integrity"

	enterrors "github.com/weaviate/weaviate/entities/errors"
)

const concurrency = 10

// Copier for shard replicas, can copy a shard replica from one node to another.
type Copier struct {
	// nodeSelector converts node IDs to hostnames
	nodeSelector cluster.NodeSelector
	// remoteIndex allows you to "call" methods on other nodes, in this case, we'll be "calling"
	// methods on the source node to perform the copy
	remoteIndex types.RemoteIndex
	// rootDataPath is the local path to the root data directory for the shard, we'll copy files
	// to this path
	rootDataPath string
	// dbWrapper is used to load the index for the collection so that we can create/interact
	// with the shard on this node
	dbWrapper types.DbWrapper

	logger logrus.FieldLogger
}

// New creates a new shard replica Copier.
func New(t types.RemoteIndex, nodeSelector cluster.NodeSelector, rootPath string, dbWrapper types.DbWrapper, logger logrus.FieldLogger) *Copier {
	return &Copier{
		remoteIndex:  t,
		nodeSelector: nodeSelector,
		rootDataPath: rootPath,
		dbWrapper:    dbWrapper,
		logger:       logger,
	}
}

// CopyReplicaFiles copies a shard replica from the source node to this node.
func (c *Copier) CopyReplicaFiles(ctx context.Context, srcNodeId, collectionName, shardName string, schemaVersion uint64) error {
	sourceNodeHostname, ok := c.nodeSelector.NodeHostname(srcNodeId)
	if !ok {
		return fmt.Errorf("source node address not found in cluster membership for node %s", srcNodeId)
	}

	err := c.remoteIndex.PauseFileActivity(ctx, sourceNodeHostname, collectionName, shardName, schemaVersion)
	if err != nil {
		return fmt.Errorf("failed to pause file activity: %w", err)
	}
	defer c.remoteIndex.ResumeFileActivity(ctx, sourceNodeHostname, collectionName, shardName)

	relativeFilePaths, err := c.remoteIndex.ListFiles(ctx, sourceNodeHostname, collectionName, shardName)
	if err != nil {
		return fmt.Errorf("failed to list files: %w", err)
	}

	// TODO remove this once we have a passing test that constantly inserts in parallel
	// during shard replica movement
	// if WEAVIATE_TEST_COPY_REPLICA_SLEEP is set, sleep for that amount of time
	// this is only used for testing purposes
	if os.Getenv("WEAVIATE_TEST_COPY_REPLICA_SLEEP") != "" {
		sleepTime, err := time.ParseDuration(os.Getenv("WEAVIATE_TEST_COPY_REPLICA_SLEEP"))
		if err != nil {
			return fmt.Errorf("invalid WEAVIATE_TEST_COPY_REPLICA_SLEEP: %w", err)
		}
		time.Sleep(sleepTime)
	}

	err = c.prepareLocalFolder(relativeFilePaths)
	if err != nil {
		return fmt.Errorf("failed to prepare local folder: %w", err)
	}

	eg, gctx := enterrors.NewErrorGroupWithContextWrapper(c.logger, ctx)
	eg.SetLimit(concurrency)
	for _, relativeFilePath := range relativeFilePaths {
		relativeFilePath := relativeFilePath
		eg.Go(func() error {
			return c.syncFile(gctx, sourceNodeHostname, collectionName, shardName, relativeFilePath)
		})
	}

	err = eg.Wait()
	if err != nil {
		return fmt.Errorf("failed to sync files: %w", err)
	}

	err = diskio.Fsync(c.rootDataPath)
	if err != nil {
		return fmt.Errorf("failed to fsync local folder: %w", err)
	}

	err = c.validateLocalFolder(relativeFilePaths)
	if err != nil {
		return fmt.Errorf("failed to validate local folder: %w", err)
	}

<<<<<<< HEAD
=======
	err = c.dbWrapper.GetIndex(schema.ClassName(collectionName)).LoadLocalShard(ctx, shardName)
	if err != nil {
		return fmt.Errorf("failed to load local shard: %w", err)
	}

>>>>>>> c12a132a
	return nil
}

func (c *Copier) LoadLocalShard(ctx context.Context, collectionName, shardName string) error {
	return c.dbWrapper.GetIndex(schema.ClassName(collectionName)).LoadLocalShard(ctx, shardName)
}

func (c *Copier) prepareLocalFolder(relativeFilePaths []string) error {
	relativeFilePathsMap := make(map[string]struct{}, len(relativeFilePaths))
	for _, path := range relativeFilePaths {
		relativeFilePathsMap[path] = struct{}{}
	}

	filepath.WalkDir(c.rootDataPath, func(path string, d fs.DirEntry, err error) error {
		if err != nil {
			return fmt.Errorf("walking local folder: %w", err)
		}

		if d.IsDir() {
			return nil
		}

		relativeFilePath := filepath.Join(c.rootDataPath, d.Name())

		if _, ok := relativeFilePathsMap[relativeFilePath]; !ok {
<<<<<<< HEAD
			err := os.Remove(filepath.Join(c.rootDataPath, d.Name()))
			if err != nil {
=======
			if err := os.Remove(d.Name()); err != nil {
>>>>>>> c12a132a
				return fmt.Errorf("removing local file %q not present in source node: %w", d.Name(), err)
			}
		}

		return nil
	})

	return nil
}

func (c *Copier) validateLocalFolder(relativeFilePaths []string) error {
	i := 0

	filepath.WalkDir(c.rootDataPath, func(path string, d fs.DirEntry, err error) error {
		if err != nil {
			return fmt.Errorf("walking local folder: %w", err)
		}

		if d.IsDir() {
			return nil
		}

		if len(relativeFilePaths) < i {
			return fmt.Errorf("unexpected: local folder has more files than source node")
		}

		localRelFilePath := filepath.Join(c.rootDataPath, d.Name())

		if relativeFilePaths[i] != localRelFilePath {
			return fmt.Errorf("unexpected: local folder contains unexpected content")
		}

		i++

		return nil
	})

	return nil
}

func (c *Copier) syncFile(ctx context.Context, sourceNodeHostname, collectionName, shardName, relativeFilePath string) error {
	md, err := c.remoteIndex.GetFileMetadata(ctx, sourceNodeHostname, collectionName, shardName, relativeFilePath)
	if err != nil {
		return err
	}

	finalLocalPath := filepath.Join(c.rootDataPath, relativeFilePath)

	_, checksum, err := integrity.CRC32(finalLocalPath)
	if err != nil {
		if !errors.Is(err, os.ErrNotExist) {
			return err
		}
	} else if checksum == md.CRC32 {
		// local file matches remote one, no need to download it
		return nil
	}

	reader, err := c.remoteIndex.GetFile(ctx, sourceNodeHostname, collectionName, shardName, relativeFilePath)
	if err != nil {
		return err
	}
	defer reader.Close()

	dir := path.Dir(finalLocalPath)
	if err := os.MkdirAll(dir, os.ModePerm); err != nil {
		return fmt.Errorf("create parent folder for %s: %w", relativeFilePath, err)
	}

	f, err := os.Create(finalLocalPath)
	if err != nil {
		return fmt.Errorf("open file %q for writing: %w", relativeFilePath, err)
	}
	defer f.Close()

	_, err = io.Copy(f, reader)
	if err != nil {
		return err
	}

	err = f.Sync()
	if err != nil {
		return fmt.Errorf("fsyncing file %q for writing: %w", relativeFilePath, err)
	}

	_, checksum, err = integrity.CRC32(finalLocalPath)
	if err != nil {
		return err
	}

	if checksum != md.CRC32 {
		return fmt.Errorf("checksum validation of file %q failed", relativeFilePath)
	}

	return nil
}

// AddAsyncReplicationTargetNode adds a target node override for a shard.
func (c *Copier) AddAsyncReplicationTargetNode(ctx context.Context, targetNodeOverride additional.AsyncReplicationTargetNodeOverride, schemaVersion uint64) error {
	srcNodeHostname, ok := c.nodeSelector.NodeHostname(targetNodeOverride.SourceNode)
	if !ok {
		return fmt.Errorf("source node address not found in cluster membership for node %s", targetNodeOverride.SourceNode)
	}

	return c.remoteIndex.AddAsyncReplicationTargetNode(ctx, srcNodeHostname, targetNodeOverride.CollectionID, targetNodeOverride.ShardID, targetNodeOverride, schemaVersion)
}

// RemoveAsyncReplicationTargetNode removes a target node override for a shard.
func (c *Copier) RemoveAsyncReplicationTargetNode(ctx context.Context, targetNodeOverride additional.AsyncReplicationTargetNodeOverride) error {
	srcNodeHostname, ok := c.nodeSelector.NodeHostname(targetNodeOverride.SourceNode)
	if !ok {
		return fmt.Errorf("source node address not found in cluster membership for node %s", targetNodeOverride.SourceNode)
	}

	return c.remoteIndex.RemoveAsyncReplicationTargetNode(ctx, srcNodeHostname, targetNodeOverride.CollectionID, targetNodeOverride.ShardID, targetNodeOverride)
}

func (c *Copier) InitAsyncReplicationLocally(ctx context.Context, collectionName, shardName string) error {
	index := c.dbWrapper.GetIndex(schema.ClassName(collectionName))
	if index == nil {
		return fmt.Errorf("index for collection %s not found", collectionName)
	}

	// TODO: check that this does not create a shard if it does not exist (I think it does)
	shard, release, err := index.GetShard(ctx, shardName)
	if err != nil || shard == nil {
		return fmt.Errorf("get shard %s: %w", shardName, err)
	}
	defer release()

	return shard.UpdateAsyncReplicationConfig(ctx, true)
}

func (c *Copier) RevertAsyncReplicationLocally(ctx context.Context, collectionName, shardName string) error {
	index := c.dbWrapper.GetIndex(schema.ClassName(collectionName))
	if index == nil {
		return fmt.Errorf("index for collection %s not found", collectionName)
	}

	shard, release, err := index.GetShard(ctx, shardName)
	if err != nil || shard == nil {
		return fmt.Errorf("get shard %s: %w", shardName, err)
	}
	defer release()

	return shard.UpdateAsyncReplicationConfig(ctx, shard.Index().Config.AsyncReplicationEnabled)
}

// AsyncReplicationStatus returns the async replication status for a shard.
// The first two return values are the number of objects propagated and the start diff time in unix milliseconds.
func (c *Copier) AsyncReplicationStatus(ctx context.Context, srcNodeId, targetNodeId, collectionName, shardName string) (models.AsyncReplicationStatus, error) {
	// TODO can using verbose here blow up if the node has many shards/tenants? i could add a new method to get only one shard?
	status, err := c.dbWrapper.GetOneNodeStatus(ctx, srcNodeId, collectionName, "verbose")
	if err != nil {
		return models.AsyncReplicationStatus{}, err
	}

	if len(status.Shards) == 0 {
		return models.AsyncReplicationStatus{}, fmt.Errorf("stats are empty for node %s", srcNodeId)
	}

	shardFound := false
	for _, shard := range status.Shards {
		if shard.Name != shardName || shard.Class != collectionName {
			continue
		}

		shardFound = true
		if len(shard.AsyncReplicationStatus) == 0 {
			return models.AsyncReplicationStatus{}, fmt.Errorf("async replication status empty for shard %s in node %s", shardName, srcNodeId)
		}

		for _, asyncReplicationStatus := range shard.AsyncReplicationStatus {
			if asyncReplicationStatus.TargetNode != targetNodeId {
				continue
			}

			return models.AsyncReplicationStatus{
				ObjectsPropagated:       asyncReplicationStatus.ObjectsPropagated,
				StartDiffTimeUnixMillis: asyncReplicationStatus.StartDiffTimeUnixMillis,
				TargetNode:              asyncReplicationStatus.TargetNode,
			}, nil
		}
	}

	if !shardFound {
		return models.AsyncReplicationStatus{}, fmt.Errorf("shard %s not found in node %s", shardName, srcNodeId)
	}

	return models.AsyncReplicationStatus{}, fmt.Errorf("async replication status not found for shard %s in node %s", shardName, srcNodeId)
}<|MERGE_RESOLUTION|>--- conflicted
+++ resolved
@@ -123,14 +123,6 @@
 		return fmt.Errorf("failed to validate local folder: %w", err)
 	}
 
-<<<<<<< HEAD
-=======
-	err = c.dbWrapper.GetIndex(schema.ClassName(collectionName)).LoadLocalShard(ctx, shardName)
-	if err != nil {
-		return fmt.Errorf("failed to load local shard: %w", err)
-	}
-
->>>>>>> c12a132a
 	return nil
 }
 
@@ -156,12 +148,8 @@
 		relativeFilePath := filepath.Join(c.rootDataPath, d.Name())
 
 		if _, ok := relativeFilePathsMap[relativeFilePath]; !ok {
-<<<<<<< HEAD
 			err := os.Remove(filepath.Join(c.rootDataPath, d.Name()))
 			if err != nil {
-=======
-			if err := os.Remove(d.Name()); err != nil {
->>>>>>> c12a132a
 				return fmt.Errorf("removing local file %q not present in source node: %w", d.Name(), err)
 			}
 		}
