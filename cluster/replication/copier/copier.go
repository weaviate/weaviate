--- conflicted
+++ resolved
@@ -63,7 +63,6 @@
 }
 
 // RemoveLocalReplica removes the local replica of a shard on this node.
-<<<<<<< HEAD
 //
 // This method is a best effort and will not return an error if the shard does not exist nor if the index doesn't exist.
 //
@@ -72,21 +71,11 @@
 func (c *Copier) RemoveLocalReplica(ctx context.Context, collectionName, shardName string) {
 	index := c.dbWrapper.GetIndex(schema.ClassName(collectionName))
 	if index == nil {
-		return
-=======
-func (c *Copier) RemoveLocalReplica(ctx context.Context, collectionName, shardName string) {
-	index := c.dbWrapper.GetIndex(schema.ClassName(collectionName))
-	if index == nil {
 		return // no index found, nothing to do
->>>>>>> 5ff7495d
 	}
 	err := index.DropShard(shardName)
 	if err != nil {
-<<<<<<< HEAD
-		return
-=======
 		return // no shard found, nothing to do
->>>>>>> 5ff7495d
 	}
 }
 
