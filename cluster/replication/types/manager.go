//                           _       _
// __      _____  __ ___   ___  __ _| |_ ___
// \ \ /\ / / _ \/ _` \ \ / / |/ _` | __/ _ \
//  \ V  V /  __/ (_| |\ V /| | (_| | ||  __/
//   \_/\_/ \___|\__,_| \_/ |_|\__,_|\__\___|
//
//  Copyright © 2016 - 2024 Weaviate B.V. All rights reserved.
//
//  CONTACT: hello@weaviate.io
//

package types

import (
	"github.com/go-openapi/strfmt"
	"github.com/weaviate/weaviate/cluster/proto/api"
)

type Manager interface {
	QueryShardingStateByCollection(collection string) (api.ShardingState, error)
	QueryShardingStateByCollectionAndShard(collection string, shard string) (api.ShardingState, error)

	ReplicationReplicateReplica(opId strfmt.UUID, sourceNode string, sourceCollection string, sourceShard string, targetNode string, transferType string) error
	ReplicationDisableReplica(node string, collection string, shard string) error
	ReplicationDeleteReplica(node string, collection string, shard string) error

	// GetReplicationDetailsByReplicationId retrieves the details of a replication operation by its UUID.
	//
	// Parameters:
	//   - uuid: The unique identifier for the replication operation (strfmt.UUID).
	//
	// Returns:
	//   - api.ReplicationDetailsResponse: Contains the details of the requested replication operation.
	//   - error: Returns ErrReplicationOperationNotFound if the operation doesn't exist,
	//     or another error explaining why retrieving the replication operation details failed.
	GetReplicationDetailsByReplicationId(uuid strfmt.UUID) (api.ReplicationDetailsResponse, error)

	// GetReplicationDetailsByCollection retrieves the details of all replication operations for a given collection.
	//
	// Parameters:
	//   - collection: The name of the collection to retrieve replication details for.
	//
	// Returns:
	//   - []api.ReplicationDetailsResponse: A list of replication details for the given collection. Returns an empty list if there are no replication operations for the given collection.
	//   - error: Returns an error if fetching the replication details failed.
	GetReplicationDetailsByCollection(collection string) ([]api.ReplicationDetailsResponse, error)

	// GetReplicationDetailsByCollectionAndShard retrieves the details of all replication operations for a given collection and shard.
	//
	// Parameters:
	//   - collection: The name of the collection to retrieve replication details for.
	//   - shard: The name of the shard to retrieve replication details for.
	//
	// Returns:
	//   - []api.ReplicationDetailsResponse: A list of replication details for the given collection and shard. Returns an empty list if there are no replication operations for the given collection and shard.
	//   - error: Returns an error if fetching the replication details failed.
	GetReplicationDetailsByCollectionAndShard(collection string, shard string) ([]api.ReplicationDetailsResponse, error)

	// GetReplicationDetailsByTargetNode retrieves the details of all replication operations for a given target node.
	//
	// Parameters:
	//   - node: The name of the target node to retrieve replication details for.
	//
	// Returns:
	//   - []api.ReplicationDetailsResponse: A list of replication details for the given target node. Returns an empty list if there are no replication operations for the given target node.
	//   - error: Returns an error if fetching the replication details failed.
	GetReplicationDetailsByTargetNode(node string) ([]api.ReplicationDetailsResponse, error)

	// GetAllReplicationDetails retrieves the details of all replication operations.
	//
	// Returns:
	//   - []api.ReplicationDetailsResponse: A list of replication details for the given target node. Returns an empty list if there are no replication operations for the given target node.
	//   - error: Returns an error if fetching the replication details failed.
	GetAllReplicationDetails() ([]api.ReplicationDetailsResponse, error)

	// CancelReplication cancels a replication operation meaning that the operation is stopped, cleaned-up on the target, and moved to the CANCELLED state.
	//
	// Parameters:
	//   - uuid: The unique identifier for the replication operation (strfmt.UUID).
	// Returns:
	//   - error: Returns ErrReplicationOperationNotFound if the operation doesn't exist,
	//     or another error explaining why cancelling the replication operation failed.
	CancelReplication(uuid strfmt.UUID) error
	// DeleteReplication removes a replication operation from the FSM. If it's in progress, it will be cancelled first.
	//
	// Parameters:
	//   - uuid: The unique identifier for the replication operation (strfmt.UUID).
	// Returns:
	//   - error: Returns ErrReplicationOperationNotFound if the operation doesn't exist,
	//     or another error explaining why cancelling the replication operation failed.
	DeleteReplication(uuid strfmt.UUID) error
<<<<<<< HEAD

	// DeleteReplicationsByCollection removes all replication operations for a specific collection.
	//
	// This is required when a collection is deleted, and all replication operations for that collection should be removed including in-flight operations that must be cancelled first.
	//
	// Parameters:
	//   - collection: The name of the collection for which to delete replication operations.
	// Returns:
	//   - error: Returns an error if the deletion of replication operations fails.
	DeleteReplicationsByCollection(collection string) error
	// DeleteReplicationsByTenants removes all replication operations for specified tenants in a specific collection.
	//
	// This is required when tenants are deleted, and all replication operations for those tenants should be removed including in-flight operations that must be cancelled first.
	//
	// Parameters:
	//   - collection: The name of the collection for which to delete replication operations.
	//   - tenants: The list of tenants for which to delete replication operations.
	// Returns:
	//   - error: Returns an error if the deletion of replication operations fails.
	DeleteReplicationsByTenants(collection string, tenants []string) error
=======
	// DeleteReplication removes all replication operation from the FSM. If they are in progress, then they are cancelled first.
	//
	// Returns:
	//   - error: any error explaining why cancelling the replication operation failed.
	DeleteAllReplications() error
>>>>>>> acc15990
}<|MERGE_RESOLUTION|>--- conflicted
+++ resolved
@@ -89,7 +89,6 @@
 	//   - error: Returns ErrReplicationOperationNotFound if the operation doesn't exist,
 	//     or another error explaining why cancelling the replication operation failed.
 	DeleteReplication(uuid strfmt.UUID) error
-<<<<<<< HEAD
 
 	// DeleteReplicationsByCollection removes all replication operations for a specific collection.
 	//
@@ -110,11 +109,9 @@
 	// Returns:
 	//   - error: Returns an error if the deletion of replication operations fails.
 	DeleteReplicationsByTenants(collection string, tenants []string) error
-=======
-	// DeleteReplication removes all replication operation from the FSM. If they are in progress, then they are cancelled first.
+	// DeleteAllReplications removes all replication operation from the FSM. If they are in progress, then they are cancelled first.
 	//
 	// Returns:
 	//   - error: any error explaining why cancelling the replication operation failed.
 	DeleteAllReplications() error
->>>>>>> acc15990
 }