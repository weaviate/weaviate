//                           _       _
// __      _____  __ ___   ___  __ _| |_ ___
// \ \ /\ / / _ \/ _` \ \ / / |/ _` | __/ _ \
//  \ V  V /  __/ (_| |\ V /| | (_| | ||  __/
//   \_/\_/ \___|\__,_| \_/ |_|\__,_|\__\___|
//
//  Copyright © 2016 - 2024 Weaviate B.V. All rights reserved.
//
//  CONTACT: hello@weaviate.io
//

package replication

import (
	"context"
	"time"

	"github.com/sirupsen/logrus"
)

// OpProducer is an interface for producing replication operations.
type OpProducer interface {
	// Produce starts producing replication operations and sends them to the provided channel.
	// A buffered channel is typically used for backpressure, but an unbounded channel may cause
	// memory growth if the consumer falls behind. Errors during production should be returned.
	Produce(ctx context.Context, out chan<- ShardReplicationOpAndStatus) error
}

// FSMOpProducer is an implementation of the OpProducer interface that reads replication
// operations from a ShardReplicationFSM, which tracks the state of replication operations.
type FSMOpProducer struct {
	logger          *logrus.Entry
	fsm             *ShardReplicationFSM
	pollingInterval time.Duration
	nodeId          string
}

// NewFSMOpProducer creates a new FSMOpProducer instance, which periodically polls the
// ShardReplicationFSM for operations assigned to the given node and pushes them to
// a channel for consumption by the replication engine.The polling interval controls
// how often the FSM is queried for replication operations.
//
// Additional configuration can be applied using optional FSMProducerOption functions.
func NewFSMOpProducer(logger *logrus.Logger, fsm *ShardReplicationFSM, pollingInterval time.Duration, nodeId string) *FSMOpProducer {
	return &FSMOpProducer{
		logger:          logger.WithFields(logrus.Fields{"component": "replication_producer", "action": replicationEngineLogAction}),
		fsm:             fsm,
		pollingInterval: pollingInterval,
		nodeId:          nodeId,
	}
}

// Produce implements the OpProducer interface and starts producing operations for the given node.
//
// It uses a polling mechanism based on time.Ticker to periodically fetch all replication operations
// that should be executed on the current node. These operations are then sent to the provided output
// channel to be consumed by the OpConsumer.
//
// The function respects backpressure by using a bounded output channel. If the channel is full
// (i.e., the consumer is slow or blocked), the producer blocks while trying to send operations.
// While blocked, any additional ticks from the time.Ticker are dropped, as time.Ticker does not
// buffer ticks. This means the polling interval is effectively paused while the system is under load.
//
// This behavior is intentional: the producer only generates new work when the system has capacity
// to process it. Missing some ticks during backpressure is acceptable and avoids accumulating
// unprocessed work or overloading the system.
func (p *FSMOpProducer) Produce(ctx context.Context, out chan<- ShardReplicationOpAndStatus) error {
	p.logger.WithFields(logrus.Fields{"node": p.nodeId, "polling_interval": p.pollingInterval}).Info("starting replication engine FSM producer")

	ticker := time.NewTicker(p.pollingInterval)
	defer ticker.Stop()

	for {
		select {
		case <-ctx.Done():
			p.logger.Info("replication engine producer cancel request, stopping FSM producer")
			return ctx.Err()
		case <-ticker.C:
			ops := p.allOpsForNode(p.nodeId)
			if len(ops) <= 0 {
				continue
			}

			p.logger.WithFields(logrus.Fields{"number_of_ops": len(ops)}).Debug("preparing op replication")

			for _, op := range ops {
				select {
				case <-ctx.Done():
					return ctx.Err()
				case out <- op: // Write replication operation to channel.
				}
			}
		}
	}
}

// allOpsForNode filters and returns replication operations assigned to the specified node.
//
// This method implements the core of the pull-based replication mechanism:
//
// 1. Pull Model: Each node is responsible for pulling data TO itself FROM other nodes
//
// 2. Node Responsibility:
//   - Target node: Handles all replication operations which are in REGISTERED or HYDRATING
//   - Source node: Only handles DEHYDRATING operations as that state needs data to be deleted
//
// 3. Operation States:
//   - All states except for ABORTED and READY are processes
//
// Returns only operations that should be actively processed by this node.
func (p *FSMOpProducer) allOpsForNode(nodeId string) []ShardReplicationOpAndStatus {
	allNodeAsTargetOps := p.fsm.GetOpsForTarget(nodeId)

	nodeOpsSubset := make([]ShardReplicationOpAndStatus, 0, len(allNodeAsTargetOps))
	for _, op := range allNodeAsTargetOps {
		if opState, ok := p.fsm.GetOpState(op); ok && opState.ShouldConsumeOps() {
			nodeOpsSubset = append(nodeOpsSubset, NewShardReplicationOpAndStatus(op, opState))
		} else if !ok {
<<<<<<< HEAD
			p.logger.WithField("producer", p).WithField("op", op).Info("skipping op as it has no state stored in FSM. It may have been deleted in the meantime.")
=======
			p.logger.WithField("op", op).Warn("skipping op as it has no state stored in FSM. This should never happen.")
>>>>>>> cf9c7856
		}
	}
	return nodeOpsSubset
}<|MERGE_RESOLUTION|>--- conflicted
+++ resolved
@@ -116,11 +116,7 @@
 		if opState, ok := p.fsm.GetOpState(op); ok && opState.ShouldConsumeOps() {
 			nodeOpsSubset = append(nodeOpsSubset, NewShardReplicationOpAndStatus(op, opState))
 		} else if !ok {
-<<<<<<< HEAD
-			p.logger.WithField("producer", p).WithField("op", op).Info("skipping op as it has no state stored in FSM. It may have been deleted in the meantime.")
-=======
-			p.logger.WithField("op", op).Warn("skipping op as it has no state stored in FSM. This should never happen.")
->>>>>>> cf9c7856
+			p.logger.WithField("op", op).Warn("skipping op as it has no state stored in FSM. It may have been deleted in the meantime.")
 		}
 	}
 	return nodeOpsSubset
