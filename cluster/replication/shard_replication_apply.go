--- conflicted
+++ resolved
@@ -43,11 +43,7 @@
 
 	op, ok := s.opsById[c.Id]
 	if !ok {
-<<<<<<< HEAD
-		return fmt.Errorf("could not find op %d: %w", c.Id, ErrReplicationOperationNotFound)
-=======
-		return fmt.Errorf("could not find op %d: %w", id, types.ErrReplicationOperationNotFound)
->>>>>>> 6323c624
+		return fmt.Errorf("could not find op %d: %w", c.Id, types.ErrReplicationOperationNotFound)
 	}
 	status, ok := s.statusById[op.ID]
 	if !ok {
@@ -68,19 +64,14 @@
 		return ErrShardAlreadyReplicating
 	}
 
-	shardKey := newShardKey(op.SourceShard.CollectionId, op.SourceShard.ShardId)
 	s.idsByUuid[op.UUID] = op.ID
 	s.opsBySource[op.SourceShard.NodeId] = append(s.opsBySource[op.SourceShard.NodeId], op)
 	s.opsByTarget[op.TargetShard.NodeId] = append(s.opsByTarget[op.TargetShard.NodeId], op)
-<<<<<<< HEAD
-	s.opsByShard[shardKey] = append(s.opsByShard[shardKey], op)
-=======
 	// Make sure the nested map exists and is initialized
 	if _, ok := s.opsByCollectionAndShard[op.SourceShard.CollectionId]; !ok {
 		s.opsByCollectionAndShard[op.SourceShard.CollectionId] = make(map[string][]ShardReplicationOp)
 	}
 	s.opsByCollectionAndShard[op.SourceShard.CollectionId][op.SourceShard.ShardId] = append(s.opsByCollectionAndShard[op.SourceShard.CollectionId][op.SourceShard.ShardId], op)
->>>>>>> 6323c624
 	s.opsByCollection[op.SourceShard.CollectionId] = append(s.opsByCollection[op.SourceShard.CollectionId], op)
 	s.opsByTargetFQDN[op.TargetShard] = op
 	s.opsBySourceFQDN[op.SourceShard] = op
@@ -213,7 +204,7 @@
 
 	ops := make([]ShardReplicationOp, 0)
 	for _, tenant := range req.Tenants {
-		opsPerTenant, ok := s.opsByShard[newShardKey(req.Collection, tenant)]
+		opsPerTenant, ok := s.opsByCollectionAndShard[req.Collection][tenant]
 		if !ok {
 			continue
 		}
@@ -270,16 +261,6 @@
 		s.opsByCollection[op.SourceShard.CollectionId] = opsReplace
 	}
 
-<<<<<<< HEAD
-	shardKey := newShardKey(op.SourceShard.CollectionId, op.SourceShard.ShardId)
-	ops, ok = s.opsByShard[shardKey]
-	if !ok {
-		err = multierror.Append(err, fmt.Errorf("could not find op %d in ops by shard %+v, this should not happen", op.ID, shardKey))
-	}
-	opsReplace, ok = findAndDeleteOp(op.ID, ops)
-	if ok {
-		s.opsByShard[shardKey] = opsReplace
-=======
 	shardOps, ok := s.opsByCollectionAndShard[op.SourceShard.CollectionId]
 	if !ok {
 		err = multierror.Append(err, fmt.Errorf("could not find op in ops by collection and shard, this should not happen"))
@@ -292,7 +273,6 @@
 		if ok {
 			s.opsByCollectionAndShard[op.SourceShard.CollectionId][op.SourceShard.ShardId] = opsReplace
 		}
->>>>>>> 6323c624
 	}
 
 	status, ok := s.statusById[op.ID]
