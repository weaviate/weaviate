//                           _       _
// __      _____  __ ___   ___  __ _| |_ ___
// \ \ /\ / / _ \/ _` \ \ / / |/ _` | __/ _ \
//  \ V  V /  __/ (_| |\ V /| | (_| | ||  __/
//   \_/\_/ \___|\__,_| \_/ |_|\__,_|\__\___|
//
//  Copyright © 2016 - 2024 Weaviate B.V. All rights reserved.
//
//  CONTACT: hello@weaviate.io
//

package replication

import (
	"context"
	"sync"
)

type OpsCache struct {
	// hasBeenCancelled is a map of opId to an empty struct
	// It is used to communicate between the main consumer goroutine and its
	// workers whether an operation has been formally cancelled
	hasBeenCancelled sync.Map
	// cancels is a map of opId to a cancel function
	// It is used by the main goroutine to cancel the workers if
	// they are still in-flight. If they are not in-flight, the cancel function
	// will be absent but hasBeenCancelled will be still be present
	cancels sync.Map
	// ops is a map of opId to an empty struct
	// It is used to track whether an operation is currently being handled by
	// a worker goroutine
	inFlight sync.Map
}

func NewOpsCache() *OpsCache {
	return &OpsCache{
		hasBeenCancelled: sync.Map{},
		cancels:          sync.Map{},
		inFlight:         sync.Map{},
	}
}

func (c *OpsCache) HasBeenCancelled(opId uint64) bool {
	_, ok := c.hasBeenCancelled.Load(opId)
	return ok
}

func (c *OpsCache) StoreHasBeenCancelled(opId uint64) {
	c.hasBeenCancelled.Store(opId, struct{}{})
}

func (c *OpsCache) DeleteHasBeenCancelled(opId uint64) {
	c.hasBeenCancelled.Delete(opId)
}

func (c *OpsCache) LoadOrStore(opId uint64) bool {
	_, ok := c.inFlight.LoadOrStore(opId, struct{}{})
	return ok
}

func (c *OpsCache) InFlight(opId uint64) bool {
<<<<<<< HEAD
	_, ok := c.ops.Load(opId)
=======
	_, ok := c.inFlight.Load(opId)
>>>>>>> 5ff7495d
	return ok
}

func (c *OpsCache) LoadCancel(opId uint64) (context.CancelFunc, bool) {
	cancelAny, ok := c.cancels.Load(opId)
	if !ok {
		return nil, false
	}
	cancel, ok := cancelAny.(context.CancelFunc)
	if !ok {
		return nil, false
	}
	return cancel, true
}

func (c *OpsCache) StoreCancel(opId uint64, cancel context.CancelFunc) {
	c.cancels.Store(opId, cancel)
}

func (c *OpsCache) Cancel(opId uint64) bool {
	cancel, ok := c.LoadCancel(opId)
	if !ok {
		return false
	}
	cancel()
	return true
}

<<<<<<< HEAD
func (c *OpsCache) RemoveHasBeenCancelled(opId uint64) {
	c.hasBeenCancelled.Delete(opId)
}

func (c *OpsCache) Remove(opId uint64) {
=======
func (c *OpsCache) DeleteInFlight(opId uint64) {
>>>>>>> 5ff7495d
	c.cancels.Delete(opId)
	c.inFlight.Delete(opId)
}<|MERGE_RESOLUTION|>--- conflicted
+++ resolved
@@ -59,11 +59,7 @@
 }
 
 func (c *OpsCache) InFlight(opId uint64) bool {
-<<<<<<< HEAD
-	_, ok := c.ops.Load(opId)
-=======
 	_, ok := c.inFlight.Load(opId)
->>>>>>> 5ff7495d
 	return ok
 }
 
@@ -92,15 +88,7 @@
 	return true
 }
 
-<<<<<<< HEAD
-func (c *OpsCache) RemoveHasBeenCancelled(opId uint64) {
-	c.hasBeenCancelled.Delete(opId)
-}
-
-func (c *OpsCache) Remove(opId uint64) {
-=======
 func (c *OpsCache) DeleteInFlight(opId uint64) {
->>>>>>> 5ff7495d
 	c.cancels.Delete(opId)
 	c.inFlight.Delete(opId)
 }