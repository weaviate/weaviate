//                           _       _
// __      _____  __ ___   ___  __ _| |_ ___
// \ \ /\ / / _ \/ _` \ \ / / |/ _` | __/ _ \
//  \ V  V /  __/ (_| |\ V /| | (_| | ||  __/
//   \_/\_/ \___|\__,_| \_/ |_|\__,_|\__\___|
//
//  Copyright © 2016 - 2024 Weaviate B.V. All rights reserved.
//
//  CONTACT: hello@weaviate.io
//

package cluster

import (
	"context"
	"fmt"
	"time"

	"github.com/weaviate/weaviate/cluster/replication/metrics"

	"github.com/cenkalti/backoff/v4"
	"github.com/hashicorp/raft"
	"github.com/prometheus/client_golang/prometheus"
	"github.com/sirupsen/logrus"
	"github.com/weaviate/weaviate/cluster/fsm"

	"github.com/weaviate/weaviate/cluster/bootstrap"
	"github.com/weaviate/weaviate/cluster/replication"
	"github.com/weaviate/weaviate/cluster/resolver"
	"github.com/weaviate/weaviate/cluster/rpc"
	"github.com/weaviate/weaviate/cluster/schema"
	enterrors "github.com/weaviate/weaviate/entities/errors"
	"github.com/weaviate/weaviate/usecases/auth/authorization"
	"github.com/weaviate/weaviate/usecases/monitoring"
)

const (
	// TODO: consider exposing these as settings
	replicationEngineMaxWorkers      = 5
	shardReplicationEngineBufferSize = 16
	replicationEngineShutdownTimeout = 10 * time.Minute
	replicationOperationTimeout      = 24 * time.Hour
<<<<<<< HEAD
=======
	catchUpInterval                  = 5 * time.Second
>>>>>>> eb67c8f9
)

// Service class serves as the primary entry point for the Raft layer, managing and coordinating
// the key functionalities of the distributed consensus protocol.
type Service struct {
	*Raft

	replicationEngine *replication.ShardReplicationEngine
	raftAddr          string
	config            *Config

	rpcClient *rpc.Client
	rpcServer *rpc.Server
	logger    *logrus.Logger

	// closing channels
	closeBootstrapper       chan struct{}
	closeOnFSMCaughtUp      chan struct{}
	closeWaitForDB          chan struct{}
	replicationEngineCancel context.CancelFunc
}

// New returns a Service configured with cfg. The service will initialize internals gRPC api & clients to other cluster
// nodes.
// Raft store will be initialized and ready to be started. To start the service call Open().
func New(cfg Config, authZController authorization.Controller, snapshotter fsm.Snapshotter, svrMetrics *monitoring.GRPCServerMetrics) *Service {
	rpcListenAddress := fmt.Sprintf("%s:%d", cfg.Host, cfg.RPCPort)
	raftAdvertisedAddress := fmt.Sprintf("%s:%d", cfg.Host, cfg.RaftPort)
	client := rpc.NewClient(resolver.NewRpc(cfg.IsLocalHost, cfg.RPCPort), cfg.RaftRPCMessageMaxSize, cfg.SentryEnabled, cfg.Logger)

	fsm := NewFSM(cfg, authZController, snapshotter, prometheus.DefaultRegisterer)
	raft := NewRaft(cfg.NodeSelector, &fsm, client)
	fsmOpProducer := replication.NewFSMOpProducer(
		cfg.Logger,
		fsm.replicationManager.GetReplicationFSM(),
		replicationEngineMaxWorkers*time.Second,
		cfg.NodeSelector.LocalName(),
	)
	realTimeProvider := replication.RealTimeProvider{}
	replicaCopyOpConsumer := replication.NewCopyOpConsumer(
		cfg.Logger,
		raft,
		cfg.ReplicaCopier,
		realTimeProvider,
		cfg.NodeSelector.LocalName(),
		&backoff.StopBackOff{},
		replicationOperationTimeout,
		replicationEngineMaxWorkers,
<<<<<<< HEAD
		metrics.NewReplicationEngineOpsCallbacks(prometheus.DefaultRegisterer),
	)
	replicationEngine := replication.NewShardReplicationEngine(
		cfg.Logger,
		cfg.NodeSelector.LocalName(),
		fsmOpProducer,
		replicaCopyOpConsumer,
		shardReplicationEngineBufferSize,
		replicationEngineMaxWorkers,
		replicationEngineShutdownTimeout,
		metrics.NewReplicationEngineCallbacks(prometheus.DefaultRegisterer),
	)
=======
	)
	replicationEngine := replication.NewShardReplicationEngine(cfg.Logger, cfg.NodeSelector.LocalName(), fsmOpProducer, replicaCopyOpConsumer, shardReplicationEngineBufferSize, replicationEngineMaxWorkers, replicationEngineShutdownTimeout)
>>>>>>> eb67c8f9
	svr := rpc.NewServer(&fsm, raft, rpcListenAddress, cfg.RaftRPCMessageMaxSize, cfg.SentryEnabled, svrMetrics, cfg.Logger)

	return &Service{
		Raft:               raft,
		replicationEngine:  replicationEngine,
		raftAddr:           raftAdvertisedAddress,
		config:             &cfg,
		rpcClient:          client,
		rpcServer:          svr,
		logger:             cfg.Logger,
		closeBootstrapper:  make(chan struct{}),
		closeOnFSMCaughtUp: make(chan struct{}),
		closeWaitForDB:     make(chan struct{}),
	}
}

<<<<<<< HEAD
func (c *Service) onFSMCaughtUp() {
	ticker := time.NewTicker(5 * time.Second)
=======
func (c *Service) onFSMCaughtUp(ctx context.Context) {
	ticker := time.NewTicker(catchUpInterval)
>>>>>>> eb67c8f9
	defer ticker.Stop()
	for {
		select {
		case <-c.closeOnFSMCaughtUp:
			return
		case <-ticker.C:
			if c.Raft.store.FSMHasCaughtUp() {
				c.logger.Infof("Metadata FSM reported caught up, starting replication engine")
<<<<<<< HEAD
				replicationEngineCtx, replicationEngineCancel := context.WithCancel(context.Background())
=======
				replicationEngineCtx, replicationEngineCancel := context.WithCancel(ctx)
>>>>>>> eb67c8f9
				c.replicationEngineCancel = replicationEngineCancel
				enterrors.GoWrapper(func() {
					if err := c.replicationEngine.Start(replicationEngineCtx); err != nil {
						c.logger.WithError(err).Error("replication engine failed to start after FSM caught up")
					}
				}, c.logger)
				return
			}
		}
	}
}

// Open internal RPC service to handle node communication,
// bootstrap the Raft node, and restore the database state
func (c *Service) Open(ctx context.Context, db schema.Indexer) error {
	c.logger.WithField("servers", c.config.NodeNameToPortMap).Info("open cluster service")
	if err := c.rpcServer.Open(); err != nil {
		return fmt.Errorf("start rpc service: %w", err)
	}

	if err := c.Raft.Open(ctx, db); err != nil {
		return fmt.Errorf("open raft store: %w", err)
	}

	hasState, err := raft.HasExistingState(c.Raft.store.logCache, c.Raft.store.logStore, c.Raft.store.snapshotStore)
	if err != nil {
		return err
	}
	c.log.WithField("hasState", hasState).Info("raft init")

	// If we have a state in raft, we only want to re-join the nodes in raft_join list to ensure that we update the
	// configuration with our current ip.
	// If we have no state, we want to do the bootstrap procedure where we will try to join a cluster or notify other
	// peers that we are ready to form a new cluster.
	bootstrapCtx, bCancel := context.WithTimeout(ctx, c.config.BootstrapTimeout)
	defer bCancel()
	if hasState {
		joiner := bootstrap.NewJoiner(c.rpcClient, c.config.NodeID, c.raftAddr, c.config.Voter)
		err = backoff.Retry(func() error {
			joinNodes := bootstrap.ResolveRemoteNodes(c.config.NodeSelector, c.config.NodeNameToPortMap)
			_, err := joiner.Do(bootstrapCtx, c.logger, joinNodes)
			return err
		}, backoff.WithContext(backoff.NewConstantBackOff(1*time.Second), bootstrapCtx))
		if err != nil {
			return fmt.Errorf("could not join raft join list: %w. Weaviate detected this node to have state stored. If the DB is still loading up we will hit this timeout. You can try increasing/setting RAFT_BOOTSTRAP_TIMEOUT env variable to a higher value", err)
		}
	} else {
		bs := bootstrap.NewBootstrapper(
			c.rpcClient,
			c.config.NodeID,
			c.raftAddr,
			c.config.Voter,
			c.config.NodeSelector,
			c.Raft.Ready,
		)
		if err := bs.Do(
			bootstrapCtx,
			c.config.NodeNameToPortMap,
			c.logger,
			c.closeBootstrapper); err != nil {
			return fmt.Errorf("bootstrap: %w", err)
		}
	}

	if err := c.WaitUntilDBRestored(ctx, 10*time.Second, c.closeWaitForDB); err != nil {
		return fmt.Errorf("restore database: %w", err)
	}

	enterrors.GoWrapper(func() {
		c.onFSMCaughtUp(ctx)
	}, c.logger)
	return nil
}

// Close closes the raft service and frees all allocated ressources. Internal RAFT store will be closed and if
// leadership is assumed it will be transferred to another node. gRPC server and clients will also be closed.
func (c *Service) Close(ctx context.Context) error {
	enterrors.GoWrapper(func() {
		c.closeBootstrapper <- struct{}{}
		c.closeWaitForDB <- struct{}{}
		c.closeOnFSMCaughtUp <- struct{}{}
	}, c.logger)

	if c.replicationEngineCancel != nil {
		c.logger.Infof("Closing replication engine %v", c)
		c.replicationEngineCancel()
	}

	c.logger.Info("closing raft FSM store ...")
	if err := c.Raft.Close(ctx); err != nil {
		return err
	}

	c.logger.Info("closing raft-rpc client ...")
	c.rpcClient.Close()

	c.logger.Info("closing raft-rpc server ...")
	c.rpcServer.Close()
	return nil
}

// Ready returns or not whether the node is ready to accept requests.
func (c *Service) Ready() bool {
	return c.Raft.Ready()
}

// LeaderWithID is used to return the current leader address and ID of the cluster.
// It may return empty strings if there is no current leader or the leader is unknown.
func (c *Service) LeaderWithID() (string, string) {
	return c.Raft.LeaderWithID()
}

func (c *Service) StorageCandidates() []string {
	return c.Raft.StorageCandidates()
}<|MERGE_RESOLUTION|>--- conflicted
+++ resolved
@@ -40,10 +40,7 @@
 	shardReplicationEngineBufferSize = 16
 	replicationEngineShutdownTimeout = 10 * time.Minute
 	replicationOperationTimeout      = 24 * time.Hour
-<<<<<<< HEAD
-=======
 	catchUpInterval                  = 5 * time.Second
->>>>>>> eb67c8f9
 )
 
 // Service class serves as the primary entry point for the Raft layer, managing and coordinating
@@ -92,7 +89,6 @@
 		&backoff.StopBackOff{},
 		replicationOperationTimeout,
 		replicationEngineMaxWorkers,
-<<<<<<< HEAD
 		metrics.NewReplicationEngineOpsCallbacks(prometheus.DefaultRegisterer),
 	)
 	replicationEngine := replication.NewShardReplicationEngine(
@@ -105,10 +101,6 @@
 		replicationEngineShutdownTimeout,
 		metrics.NewReplicationEngineCallbacks(prometheus.DefaultRegisterer),
 	)
-=======
-	)
-	replicationEngine := replication.NewShardReplicationEngine(cfg.Logger, cfg.NodeSelector.LocalName(), fsmOpProducer, replicaCopyOpConsumer, shardReplicationEngineBufferSize, replicationEngineMaxWorkers, replicationEngineShutdownTimeout)
->>>>>>> eb67c8f9
 	svr := rpc.NewServer(&fsm, raft, rpcListenAddress, cfg.RaftRPCMessageMaxSize, cfg.SentryEnabled, svrMetrics, cfg.Logger)
 
 	return &Service{
@@ -125,13 +117,8 @@
 	}
 }
 
-<<<<<<< HEAD
-func (c *Service) onFSMCaughtUp() {
-	ticker := time.NewTicker(5 * time.Second)
-=======
 func (c *Service) onFSMCaughtUp(ctx context.Context) {
 	ticker := time.NewTicker(catchUpInterval)
->>>>>>> eb67c8f9
 	defer ticker.Stop()
 	for {
 		select {
@@ -140,11 +127,7 @@
 		case <-ticker.C:
 			if c.Raft.store.FSMHasCaughtUp() {
 				c.logger.Infof("Metadata FSM reported caught up, starting replication engine")
-<<<<<<< HEAD
-				replicationEngineCtx, replicationEngineCancel := context.WithCancel(context.Background())
-=======
 				replicationEngineCtx, replicationEngineCancel := context.WithCancel(ctx)
->>>>>>> eb67c8f9
 				c.replicationEngineCancel = replicationEngineCancel
 				enterrors.GoWrapper(func() {
 					if err := c.replicationEngine.Start(replicationEngineCtx); err != nil {
