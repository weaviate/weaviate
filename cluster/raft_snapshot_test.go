--- conflicted
+++ resolved
@@ -133,15 +133,11 @@
 
 	var tenantStatus string
 
-<<<<<<< HEAD
-	err := reader.Read(className, func(_ *models.Class, state *sharding.State) error {
-=======
 	err := reader.Read(className, true, func(_ *models.Class, state *sharding.State) error {
 		if state == nil {
 			return fmt.Errorf("no sharding state found for class %s", className)
 		}
 
->>>>>>> 3652b765
 		physical, exists := state.Physical[tenantName]
 		if !exists {
 			return fmt.Errorf("tenant %s	 not found in class %s", tenantName, className)
