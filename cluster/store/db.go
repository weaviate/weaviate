--- conflicted
+++ resolved
@@ -112,11 +112,8 @@
 		meta.Class.VectorIndexConfig = u.VectorIndexConfig
 		meta.Class.InvertedIndexConfig = u.InvertedIndexConfig
 		meta.Class.VectorConfig = u.VectorConfig
-<<<<<<< HEAD
 		meta.Class.ReplicationConfig = u.ReplicationConfig
-=======
 		meta.Class.MultiTenancyConfig = u.MultiTenancyConfig
->>>>>>> b6ad53a6
 		meta.ClassVersion = cmd.Version
 		if req.State != nil {
 			meta.Sharding = *req.State
