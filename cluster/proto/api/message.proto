syntax = "proto3";

// NOTE run `buf generate` from `cluster/proto` to regenerate code
package weaviate.internal.cluster;

service ClusterService {
  rpc RemovePeer(RemovePeerRequest) returns (RemovePeerResponse) {}
  rpc JoinPeer(JoinPeerRequest) returns (JoinPeerResponse) {}
  rpc NotifyPeer(NotifyPeerRequest) returns (NotifyPeerResponse) {}
  rpc Apply(ApplyRequest) returns (ApplyResponse) {}
  rpc Query(QueryRequest) returns (QueryResponse) {}
}

message JoinPeerRequest {
  string id = 1;
  string address = 2;
  bool voter = 3;
}

message JoinPeerResponse {
  string leader = 1;
}

message RemovePeerRequest {
  string id = 1;
}
message RemovePeerResponse {
  string leader = 1;
}

message NotifyPeerRequest {
  string id = 1;
  string address = 2;
}

message NotifyPeerResponse {
}

message ApplyRequest {
  enum Type {
    TYPE_UNSPECIFIED = 0;
    TYPE_ADD_CLASS = 1;
    TYPE_UPDATE_CLASS = 2;
    TYPE_DELETE_CLASS = 3;
    TYPE_RESTORE_CLASS = 4;
    TYPE_ADD_PROPERTY = 5;

    TYPE_UPDATE_SHARD_STATUS = 10;

    TYPE_ADD_TENANT = 16;
    TYPE_UPDATE_TENANT = 17;
    TYPE_DELETE_TENANT = 18;
    TYPE_TENANT_PROCESS = 19;
<<<<<<< HEAD

=======
>>>>>>> dc435fc3

    TYPE_UPSERT_ROLES_PERMISSIONS = 60;
    TYPE_DELETE_ROLES = 61;
    TYPE_REMOVE_PERMISSIONS = 62;
    TYPE_ADD_ROLES_FOR_USER = 63;
    TYPE_REVOKE_ROLES_FOR_USER = 64;

    TYPE_UPSERT_USER = 80;
    TYPE_DELETE_USER = 81;
    TYPE_ROTATE_USER_API_KEY = 82;
    TYPE_SUSPEND_USER = 83;
    TYPE_ACTIVATE_USER = 84;

    TYPE_STORE_SCHEMA_V1 = 99;

    TYPE_REPLICATION_REPLICATE = 200;
    TYPE_REPLICATION_REPLICATE_UPDATE_STATE = 201;
    TYPE_REPLICATION_REPLICATE_ABORT = 202;
    TYPE_REPLICATION_REPLICA_DISABLE = 210;
    TYPE_REPLICATION_REPLICA_DELETE = 211;
  }
  Type type = 1;
  string class = 2;
  uint64 version = 3;
  bytes sub_command = 4;
}

message ApplyResponse {
  uint64 version = 1;
  string leader = 2;
}

message QueryRequest {
  enum Type {
    TYPE_UNSPECIFIED = 0;
    TYPE_GET_CLASSES = 1;
    TYPE_GET_SCHEMA = 2;
    TYPE_GET_TENANTS = 3;
    TYPE_GET_SHARD_OWNER = 4;
    TYPE_GET_TENANTS_SHARDS = 5;
    TYPE_GET_SHARDING_STATE = 6;
    TYPE_GET_CLASS_VERSIONS = 7;
    TYPE_GET_COLLECTIONS_COUNT = 8;

    TYPE_HAS_PERMISSION = 30;
    TYPE_GET_ROLES = 31;
    TYPE_GET_ROLES_FOR_USER = 32;
    TYPE_GET_USERS_FOR_ROLE= 33;

    TYPE_GET_USERS = 61;
    TYPE_USER_IDENTIFIER_EXISTS = 62;

  }

  Type type = 1;
  bytes sub_command = 2;
}

message QueryResponse {
  bytes payload = 1;
}

message AddTenantsRequest {
  repeated string cluster_nodes = 1;
  repeated Tenant tenants = 2;
}

message UpdateTenantsRequest {
  repeated Tenant tenants = 1;
  repeated string cluster_nodes = 2;
}

message TenantsProcess {
  enum Op {
    OP_UNSPECIFIED = 0;
    OP_START = 1;
    OP_DONE = 2;
    OP_ABORT = 3;
  }

  Op op = 1;  
  Tenant tenant =2;
}

message TenantProcessRequest {
  enum Action {
    ACTION_UNSPECIFIED = 0;
    ACTION_FREEZING = 1;
    ACTION_UNFREEZING = 2;
  }
  string node = 1;
  Action action = 2;
  repeated TenantsProcess tenants_processes = 3;
}

message DeleteTenantsRequest {
  repeated string tenants = 1;
}

message Tenant {
  string name = 1;
  string status = 2;
}<|MERGE_RESOLUTION|>--- conflicted
+++ resolved
@@ -51,10 +51,6 @@
     TYPE_UPDATE_TENANT = 17;
     TYPE_DELETE_TENANT = 18;
     TYPE_TENANT_PROCESS = 19;
-<<<<<<< HEAD
-
-=======
->>>>>>> dc435fc3
 
     TYPE_UPSERT_ROLES_PERMISSIONS = 60;
     TYPE_DELETE_ROLES = 61;
