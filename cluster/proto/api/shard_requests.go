//                           _       _
// __      _____  __ ___   ___  __ _| |_ ___
// \ \ /\ / / _ \/ _` \ \ / / |/ _` | __/ _ \
//  \ V  V /  __/ (_| |\ V /| | (_| | ||  __/
//   \_/\_/ \___|\__,_| \_/ |_|\__,_|\__\___|
//
//  Copyright © 2016 - 2024 Weaviate B.V. All rights reserved.
//
//  CONTACT: hello@weaviate.io
//

package api

import "github.com/go-openapi/strfmt"

const (
	ReplicationCommandVersionV0 = iota
)

type ShardReplicationState string

func (s ShardReplicationState) String() string {
	return string(s)
}

const (
	REGISTERED  ShardReplicationState = "REGISTERED"
	HYDRATING   ShardReplicationState = "HYDRATING"
	FINALIZING  ShardReplicationState = "FINALIZING"
	READY       ShardReplicationState = "READY"
	DEHYDRATING ShardReplicationState = "DEHYDRATING"
	CANCELLED   ShardReplicationState = "CANCELLED" // The operation has been cancelled. It cannot be resumed.
)

type ShardReplicationTransferType string

func (s ShardReplicationTransferType) String() string {
	return string(s)
}

const (
	COPY ShardReplicationTransferType = "COPY"
	MOVE ShardReplicationTransferType = "MOVE"
)

type ReplicationReplicateShardRequest struct {
	// Version is the version with which this command was generated
	Version int

	Uuid strfmt.UUID

	SourceNode       string
	SourceCollection string
	SourceShard      string
	TargetNode       string

	TransferType string
}

type ReplicationReplicateShardReponse struct{}

type ReplicationUpdateOpStateRequest struct {
	Version int

	Id    uint64
	State ShardReplicationState
}

type ReplicationUpdateOpStateResponse struct{}

type ReplicationRegisterErrorRequest struct {
	Version int

	Id    uint64
	Error string
	Uuid  strfmt.UUID
}

type ReplicationRegisterErrorResponse struct{}

type ReplicationRemoveOpRequest struct {
	Version int

	Id uint64
}

type ReplicationDeleteOpResponse struct{}

type ReplicationDetailsRequest struct {
	Uuid strfmt.UUID
}

type ReplicationDetailsRequestByCollection struct {
	Collection string
}

type ReplicationDetailsRequestByCollectionAndShard struct {
	Collection string
	Shard      string
}

type ReplicationDetailsRequestByTargetNode struct {
	Node string
}

type ReplicationDetailsState struct {
	State  string
	Errors []string
}

type ReplicationDetailsResponse struct {
	Uuid         strfmt.UUID
	Id           uint64
	ShardId      string
	Collection   string
	SourceNodeId string
	TargetNodeId string

	Status        ReplicationDetailsState
	StatusHistory []ReplicationDetailsState
	TransferType  string
}

type ReplicationCancelRequest struct {
	Version int
	Uuid    strfmt.UUID
}

type ReplicationDeleteRequest struct {
	Version int
	Uuid    strfmt.UUID
}

type ReplicationCancellationCompleteRequest struct {
	Version int
	Id      uint64
}

<<<<<<< HEAD
type ReplicationsDeleteByCollectionRequest struct {
	Version    int
	Collection string
}

type ReplicationsDeleteByTenantsRequest struct {
	Version    int
	Collection string
	Tenants    []string
=======
type ShardingState struct {
	Collection string
	Shards     map[string][]string
}

type ReplicationQueryShardingStateByCollectionRequest struct {
	Collection string
}

type ReplicationQueryShardingStateByCollectionAndShardRequest struct {
	Collection string
	Shard      string
>>>>>>> 6323c624
}<|MERGE_RESOLUTION|>--- conflicted
+++ resolved
@@ -136,7 +136,6 @@
 	Id      uint64
 }
 
-<<<<<<< HEAD
 type ReplicationsDeleteByCollectionRequest struct {
 	Version    int
 	Collection string
@@ -146,7 +145,8 @@
 	Version    int
 	Collection string
 	Tenants    []string
-=======
+}
+
 type ShardingState struct {
 	Collection string
 	Shards     map[string][]string
@@ -159,5 +159,4 @@
 type ReplicationQueryShardingStateByCollectionAndShardRequest struct {
 	Collection string
 	Shard      string
->>>>>>> 6323c624
 }