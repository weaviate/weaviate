--- conflicted
+++ resolved
@@ -121,21 +121,7 @@
 		}
 
 		st.lastAppliedIndex.Store(l.Index)
-<<<<<<< HEAD
 		st.metrics.lastAppliedIndex.Set(float64(l.Index))
-
-		if ret.Error != nil {
-			st.log.WithFields(logrus.Fields{
-				"log_type":      l.Type,
-				"log_name":      l.Type.String(),
-				"log_index":     l.Index,
-				"cmd_type":      cmd.Type,
-				"cmd_type_name": cmd.Type.String(),
-				"cmd_class":     cmd.Class,
-			}).WithError(ret.Error).Error("apply command")
-		}
-=======
->>>>>>> 3073e59e
 	}()
 
 	cmd.Version = l.Index
