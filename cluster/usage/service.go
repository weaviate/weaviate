--- conflicted
+++ resolved
@@ -86,7 +86,6 @@
 	}
 
 	for _, collection := range collections {
-<<<<<<< HEAD
 		type shardInfo struct {
 			name           string
 			activityStatus string
@@ -94,11 +93,13 @@
 
 		var uniqueShardCount int
 		var localShards []shardInfo
-		var localShardNames map[string]bool // For quick lookup during ForEachShard
+		var localShardNames map[string]bool
 
 		err := m.schemaReader.Read(collection.Class, func(_ *models.Class, state *sharding.State) error {
 			if state == nil {
-				return fmt.Errorf("unable to retrieve sharding state for class %q", collection.Class)
+				// this could happen in case the between getting the schema and getting the shard state the collection got deleted
+				// in the meantime, usually in automated tests or scripts
+				return nil
 			}
 
 			uniqueShardCount = len(state.Physical)
@@ -122,16 +123,6 @@
 			return nil, fmt.Errorf("failed to read sharding state for collection %s: %w", collection.Class, err)
 		}
 
-		// Step 2: Process using extracted info (no schema lock)
-=======
-		shardingState := m.schemaManager.CopyShardingState(collection.Class)
-		if shardingState == nil {
-			// this could happen in case the between getting the schema and getting the shard state the collection got deleted
-			// in the meantime, usually in automated tests or scripts
-			m.logger.WithFields(logrus.Fields{"class": collection.Class}).Debug("sharding state not found, could have been deleted in the meantime")
-			continue
-		}
->>>>>>> 10178037
 		collectionUsage := &types.CollectionUsage{
 			Name:              collection.Class,
 			ReplicationFactor: int(collection.ReplicationConfig.Factor),
@@ -159,22 +150,10 @@
 				}
 			}
 
-			if index == nil {
-				// index could be deleted in the meantime
-				m.logger.WithFields(logrus.Fields{"class": collection.Class}).Debug("index not found, could have been deleted in the meantime")
-				continue
-			}
-
 			// Then, collect hot tenants from loaded shards
-<<<<<<< HEAD
 			index.ForEachShard(func(shardName string, shard db.ShardLike) error {
 				// skip non-local shards using extracted local shard names
 				if !localShardNames[shardName] { // ✅ Use extracted local shard map
-=======
-			if err := index.ForEachShard(func(shardName string, shard db.ShardLike) error {
-				// skip non-local shards
-				if !shardingState.IsLocalShard(shardName) {
->>>>>>> 10178037
 					return nil
 				}
 
@@ -271,9 +250,7 @@
 
 				collectionUsage.Shards = append(collectionUsage.Shards, shardUsage)
 				return nil
-			}); err != nil {
-				return nil, err
-			}
+			})
 		}
 
 		usage.Collections = append(usage.Collections, collectionUsage)
