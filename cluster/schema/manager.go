--- conflicted
+++ resolved
@@ -149,19 +149,11 @@
 	shardingStateCopy := req.State.DeepCopy()
 	return s.apply(
 		applyOp{
-<<<<<<< HEAD
-			op:                    cmd.GetType().String(),
-			updateSchema:          func() error { return s.schema.addClass(req.Class, &shardingStateCopy, cmd.Version) },
-			updateStore:           func() error { return s.db.AddClass(req) },
-			schemaOnly:            schemaOnly,
-			triggerSchemaCallback: true,
-=======
 			op:                   cmd.GetType().String(),
-			updateSchema:         func() error { return s.schema.addClass(req.Class, req.State, cmd.Version) },
+			updateSchema:         func() error { return s.schema.addClass(req.Class, &shardingStateCopy, cmd.Version) },
 			updateStore:          func() error { return s.db.AddClass(req) },
 			schemaOnly:           schemaOnly,
 			enableSchemaCallback: enableSchemaCallback,
->>>>>>> cb5697d6
 		},
 	)
 }
@@ -244,8 +236,7 @@
 	)
 }
 
-<<<<<<< HEAD
-func (s *SchemaManager) DeleteClass(cmd *command.ApplyRequest, schemaOnly bool) error {
+func (s *SchemaManager) DeleteClass(cmd *command.ApplyRequest, schemaOnly bool, enableSchemaCallback bool) error {
 	var hasFrozen bool
 	tenants, err := s.schema.getTenants(cmd.Class, nil)
 	if err != nil {
@@ -262,21 +253,11 @@
 
 	return s.apply(
 		applyOp{
-			op:                    cmd.GetType().String(),
-			updateSchema:          func() error { s.schema.deleteClass(cmd.Class); return nil },
-			updateStore:           func() error { return s.db.DeleteClass(cmd.Class, hasFrozen) },
-			schemaOnly:            schemaOnly,
-			triggerSchemaCallback: true,
-=======
-func (s *SchemaManager) DeleteClass(cmd *command.ApplyRequest, schemaOnly bool, enableSchemaCallback bool) error {
-	return s.apply(
-		applyOp{
 			op:                   cmd.GetType().String(),
 			updateSchema:         func() error { s.schema.deleteClass(cmd.Class); return nil },
-			updateStore:          func() error { return s.db.DeleteClass(cmd.Class) },
+			updateStore:          func() error { return s.db.DeleteClass(cmd.Class, hasFrozen) },
 			schemaOnly:           schemaOnly,
 			enableSchemaCallback: enableSchemaCallback,
->>>>>>> cb5697d6
 		},
 	)
 }
