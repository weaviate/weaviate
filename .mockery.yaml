--- conflicted
+++ resolved
@@ -41,7 +41,6 @@
   github.com/weaviate/weaviate/cluster/replication/types:
     interfaces:
       ReplicationFSMReader:
-<<<<<<< HEAD
       Manager:
       FSMUpdater:
       ReplicaCopier:
@@ -50,7 +49,4 @@
       SchemaReader:
   github.com/weaviate/weaviate/usecases/auth/authorization:
     interfaces:
-      Authorizer:
-=======
-      Manager:
->>>>>>> 0a16515e
+      Authorizer: